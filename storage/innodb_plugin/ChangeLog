<<<<<<< HEAD
2010-06-22	The InnoDB Team

	* handler/ha_innodb.cc, innodb_bug54044.test, innodb_bug54044.result
	Fix Bug#54044, Create temporary tables and using innodb crashes.
=======
2010-06-24	The InnoDB Team

	* handler/ha_innodb.cc:
	Fix Bug#54679 alter table causes compressed row_format to revert
	to compact

2010-06-22	The InnoDB Team

	* dict/dict0dict.c, dict/dict0mem.c, include/dict0mem.h,
	include/univ.i, page/page0zip.c, row/row0merge.c:
	Fix Bug#47991 InnoDB Dictionary Cache memory usage increases
	indefinitely when renaming tables

2010-06-22	The InnoDB Team

	* handler/ha_innodb.cc:
	Fix Bug#54686: "field->col->mtype == type" assertion error at
	row/row0sel.c

2010-06-21	The InnoDB Team

	* dict/dict0load.c, fil/fil0fil.c:
	Fix Bug#54658: InnoDB: Warning: allocated tablespace %lu,
	old maximum was 0 (introduced in Bug #53578 fix)

2010-06-16	The InnoDB Team

	* row/row0merge.c:
	Fix Bug#54330 Broken fast index creation

2010-06-10	The InnoDB Team

	* include/log0log.ic, row/row0ins.c, row/row0purge.c,
	row/row0uins.c, row/row0umod.c, row/row0upd.c:
	Fix Bug#39168 ERROR: the age of the last checkpoint ... exceeds
	the log group capacity

2010-06-08	The InnoDB Team

	* dict/dict0load.c:
	Fix Bug#54009 Server crashes when data is selected from non backed
	up table for InnoDB plugin

2010-06-02	The InnoDB Team

	* include/db0err.h, include/lock0lock.h, include/row0mysql.h,
	lock/lock0lock.c, row/row0ins.c, row/row0mysql.c, row/row0sel.c:
	Fix Bug#53674 InnoDB: Error: unlock row could not find a
	4 mode lock on the record

2010-06-01	The InnoDB Team

	* include/sync0rw.h, sync/sync0rw.c:
	Fix Bug#48197 Concurrent rw_lock_free may cause assertion failure

2010-06-01	The InnoDB Team

	* row/row0umod.c:
	Fix Bug#53812 assert row/row0umod.c line 660 in txn rollback
	after crash recovery
>>>>>>> 442ba20a

2010-05-25	The InnoDB Team

	* handler/ha_innodb.cc, include/row0mysql.h, row/row0mysql.c:
	Fix Bug#53592: crash replacing duplicates into table after fast
	alter table added unique key 

2010-05-24	The InnoDB Team

	* dict/dict0boot.c, dict/dict0crea.c, fil/fil0fil.c,
	include/dict0boot.h, include/fil0fil.h, row/row0mysql.c:
	Fix Bug#53578: assert on invalid page access, in fil_io()

2010-05-14	The InnoDB Team
	* mysql-test/innodb_bug48024.test, mysql-test/innodb_bug48024.result,
	dict/dict0dict.c, handler/ha_innodb.cc, handler/ha_innodb.h,
	include/dict0dict.h, include/ha_prototypes.h, include/row0mysql.h,
	include/trx0trx.h, row/row0mysql.c, trx/trx0i_s.c, trx/trx0trx.c:
	Fix Bug#48024 Innodb doesn't work with multi-statements
	Fix Bug#53644 InnoDB thinks that /*/ starts and ends a comment

2010-05-12	The InnoDB Team

	* handler/handler0alter.cc:
	Fix Bug#53591 crash with fast alter table and text/blob prefix
	primary key

2010-05-12	The InnoDB Team

	* row/row0merge.c:
	Fix Bug#53471 row_merge_drop_temp_indexes() refers freed memory, SEGVs

2010-05-11	The InnoDB Team

	* mysql-test/innodb_bug53290.test, mysql-test/innodb_bug53290.result,
	include/rem0cmp.h, rem/rem0cmp.c, row/row0merge.c:
	Fix Bug#53290 wrong duplicate key error when adding a unique index
	via fast alter table

2010-05-11	The InnoDB Team
	* buf/buf0lru.c, include/buf0buf.ic:
	Fix Bug#53307 valgrind: warnings in main.partition_innodb_plugin

2010-05-05	The InnoDB Team

	* row/row0merge.c:
	Fix Bug#53256 in a stress test, assert dict/dict0dict.c:815
	table2 == NULL

2010-05-05	The InnoDB Team

	* handler/ha_innodb.cc:
	Fix Bug#53165 Setting innodb_change_buffering=DEFAULT produces
	incorrect result

2010-05-04	The InnoDB Team

	* fsp/fsp0fsp.c:
	Fix Bug#53306 valgrind: warnings in innodb.innodb

2010-05-03	The InnoDB Team

	* buf0buf.c:
	Fix Bug#53248 compressed tables page checksum mismatch after
	re-enabling innodb_checksums

2010-04-28	The InnoDB Team

	* log/log0recv.h, log/log0recv.c:
	Fix Bug#53122 InnoDB recovery uses too big a hash table for redo
	log records

2010-04-27	The InnoDB Team

	* handler/ha_innodb.cc, lock/lock0lock.c, row/row0mysql.c,
	row/row0sel.c:
	Fix Bug#48607 READ UNCOMMITTED uses more locks than READ COMMITTED
	in InnoDB 5.1+

2010-04-26	The InnoDB Team

	* row/row0sel.c:
	Fix Bug#52663 Lost update incrementing column value under
	READ COMMITTED isolation level

2010-04-22	The InnoDB Team

	* include/dict0boot.h, dict/dict0boot.c:
	Fix a bug that prevented the crash recovery of fast CREATE INDEX
	from dropping partially created indexes.

2010-04-21	The InnoDB Team

	* btr/btr0btr.c:
	Fix Bug#52964 Infinite loop in btr_page_split_and_insert()
	in ROW_FORMAT=COMPRESSED

2010-04-21	The InnoDB Team

	* data/data0data.c:
	Fix Bug#52745 Failing assertion: blob_no < page_zip->n_blobs

2010-04-20	The InnoDB Team

	* dict/dict0crea.c, handler/ha_innodb.cc, include/trx0trx.h:
	Fix Bug#50495 'Row size too large' for plugin, but works for
	built-in InnoDB
	Only check the record size at index creation time when
	innodb_strict_mode is set or when ROW_FORMAT is DYNAMIC or COMPRESSED.

2010-04-15	The InnoDB Team

	* trx/trx0rec.c:
	Fix Bug#52746 InnoDB purge thread crashed with table containing
	prefix indexed blobs

2010-03-31	The InnoDB Team

	* mysql-test/innodb_bug51920.test, mysql-test/innodb_bug51920.result,
	srv/srv0srv.c:
	Fix Bug#51920 InnoDB connections in row lock wait ignore KILL
	until lock wait timeout

2010-03-31	The InnoDB Team

	* mysql-test/innodb_bug38231.test:
	Remove non-determinism in the test case.

2010-03-29	The InnoDB Team

	InnoDB Plugin 1.0.7 released

2010-03-18	The InnoDB Team

	* CMakeLists.txt:
	Fix Bug#52102 InnoDB Plugin shows performance drop compared to
	InnoDB (Windows)

2010-03-18	The InnoDB Team

	* buf0buf.ic:
	When comparing the time of the first access to a block against
	innodb_old_blocks_time, use 32-bit arithmetics. The comparison was
	incorrect on 64-bit systems.

2010-03-11	The InnoDB Team

	* buf0buf.h, buf0buf.ic:
	Fix and clarify the latching of some buf_block_t members.
	Note that check_index_page_at_flush is not protected by any mutex.
	Note and assert that lock_hash_val is protected by the rw-latch.

2010-03-10	The InnoDB Team

	* trx/trx0sys.c:
	Fix Bug#51653 outdated reference to set-variable

2010-03-10	The InnoDB Team

	* handler/ha_innodb.cc, mysql-test/innodb_bug21704.result,
	mysql-test/innodb_bug47621.result, mysql-test/innodb_bug47621.test:
	Fix Bug#47621 MySQL and InnoDB data dictionaries will become out of
	sync when renaming columns

2010-03-10	The InnoDB Team

	* handler/ha_innodb.cc:
	Fix Bug#51356 Many Valgrind errors in error messages
	with concurrent DDL

2010-03-10	The InnoDB Team

	* handler/ha_innodb.cc, handler/handler0alter.cc,
	mysql-test/innodb_bug51378.result, mysql-test/innodb_bug51378.test:
	Fix Bug#51378 Init 'ref_length' to correct value, in case an out
	of bound MySQL primary_key

2010-03-10	The InnoDB Team

	* log/log0recv.c:
	Remove a bogus assertion about page numbers exceeding 0x90000000
	in the redo log. Abort when encountering a corrupted redo log
	record, unless innodb_force_recovery is set.

2010-03-09	The InnoDB Team

	* handler/ha_innodb.cc:
	Make SHOW ENGINE INNODB MUTEX STATUS display SUM(os_waits)
	for the buffer pool block mutexes and locks.

2010-03-08	The InnoDB Team

	* fil/fil0fil.c:
	Fix ALTER TABLE ... IMPORT TABLESPACE of compressed tables.

2010-03-03	The InnoDB Team

	* handler/handler0alter.cc, innodb-index.result, innodb-index.test,
	innodb.result, innodb.test:
	Disallow a duplicate index name when creating an index.

2010-02-11	The InnoDB Team

	* include/mem0mem.h, include/mem0mem.ic, mem/mem0mem.c:
	Fix Bug#49535 Available memory check slows down crash
	recovery tens of times

2010-02-09	The InnoDB Team

	* buf/buf0buf.c:
	Fix Bug#38901 InnoDB logs error repeatedly when trying to load
	page into buffer pool

2010-02-09	The InnoDB Team

	* srv/srv0srv.c:
	Let the master thread sleep if the amount of work to be done is
	calibrated as taking less than a second.

2010-02-04	The InnoDB Team

	* btr/btr0btr.c, btr/btr0cur.c, btr/btr0pcur.c, buf/buf0buf.c,
	include/btr0btr.h, include/btr0cur.h, include/btr0pcur.h,
	include/btr0pcur.ic, include/buf0buf.h, row/row0ins.c, row/row0sel.c:
	Pass the file name and line number of the caller of the
	b-tree cursor functions to the buffer pool requests, in order
	to make the latch diagnostics more accurate.

2010-02-03	The InnoDB Team

	* lock/lock0lock.c:
	Fix Bug#49001 SHOW INNODB STATUS deadlock info incorrect
	when deadlock detection aborts

2010-02-03	The InnoDB Team

	* buf/buf0lru.c:
	Fix Bug#35077 Very slow DROP TABLE (ALTER TABLE, OPTIMIZE TABLE)
	on compressed tables

2010-02-03	The InnoDB Team

	* handler/ha_innodb.cc, include/row0mysql.h, row/row0mysql.c:
	Clean up CHECK TABLE error handling.

2010-02-01	The InnoDB Team

	* handler/ha_innodb.cc, mysql-test/innodb-autoinc.test,
	mysql-test/innodb-autoinc.result,
	mysql-test/innodb-autoinc-44030.test,
	mysql-test/innodb-autoinc-44030.result:
	Fix Bug#49497 Error 1467 (ER_AUTOINC_READ_FAILED) on inserting
	a negative value

2010-01-28	The InnoDB Team
	*  handler/ha_innodb.h, handler/ha_innodb.cc,
	handler/handler0alter.cc,
	mysql-test/innodb_bug47622.test,
	mysql-test/innodb_bug47622.result:
	Fix Bug#47622 the new index is added before the existing ones
	in MySQL, but after one in SE

2010-01-27	The InnoDB Team

	* include/row0mysql.h, log/log0recv.c, row/row0mysql.c:
	Drop temporary tables at startup.
	This addresses the third aspect of
	Bug#41609 Crash recovery does not work for InnoDB temporary tables.

2010-01-21	The InnoDB Team

	* buf/buf0buf.c:
	Do not merge buffered inserts to compressed pages before
	the redo log has been applied in crash recovery.

2010-01-13	The InnoDB Team

	* row/row0sel.c:
	On the READ UNCOMMITTED isolation level, do not attempt to access
	a clustered index record that has been marked for deletion. The
	built-in InnoDB in MySQL 5.1 and earlier would attempt to retrieve
	a previous version of the record in this case.

2010-01-13	The InnoDB Team

	* buf/buf0buf.c:
	When disabling the adaptive hash index, check the block state
	before checking block->is_hashed, because the latter may be
	uninitialized right after server startup.

2010-01-12	The InnoDB Team

	* handler/ha_innodb.cc, handler/ha_innodb.h:
	Fix Bug#46193 crash when accessing tables after enabling
	innodb_force_recovery option

2010-01-12	The InnoDB Team

	* row/row0mysql.c:
	Fix Bug#49238 Creating/Dropping a temporary table while at 1023
	transactions will cause assert.

2009-12-02	The InnoDB Team

	* srv/srv0start.c:
	Display the zlib version number at startup.
	InnoDB compressed tables use zlib, and the implementation depends
	on the zlib function compressBound(), whose definition was slightly
	changed in zlib version 1.2.3.1 in 2006. MySQL bundles zlib 1.2.3
	from 2005, but some installations use a more recent zlib.

2009-11-30	The InnoDB Team

	* dict/dict0crea.c, dict/dict0mem.c, dict/dict0load.c,
	dict/dict0boot.c, fil/fil0fil.c, handler/ha_innodb.cc,
	include/dict0mem.h, row/row0mysql.c:
	Fix the bogus warning messages for non-existing temporary
	tables that were reported in
	Bug#41609 Crash recovery does not work for InnoDB temporary tables.
	The actual crash recovery bug was corrected on 2009-04-29.

2009-11-27	The InnoDB Team

	InnoDB Plugin 1.0.6 released

2009-11-20	The InnoDB Team

	* handler/ha_innodb.cc:
	Add a workaround to prevent a crash due to Bug#45961 DDL on
	partitioned innodb tables leaves data dictionary in an inconsistent
	state

2009-11-19	The InnoDB Team

	* btr/btr0btr.c:
	Fix Bug#48469 when innodb tablespace is configured too small, crash
	and corruption!

2009-11-19	The InnoDB Team

	* data/data0type.c:
	Fix Bug#48526 Data type for float and double is incorrectly reported
	in InnoDB table monitor

2009-11-19	The InnoDB Team

	* CMakeLists.txt:
	Fix Bug#48317 cannot build innodb as static library

2009-11-18	The InnoDB Team

	* handler/handler0alter.cc:
	Fix Bug#48782 On lock wait timeout, CREATE INDEX (creating primary key)
	attempts DROP TABLE

2009-11-17	The InnoDB Team

	* handler/ha_innodb.cc, mysql-test/innodb.result,
	mysql-test/innodb.test, mysql-test/innodb_bug44369.result,
	mysql-test/innodb_bug44369.test, mysql-test/patches/innodb-index.diff,
	row/row0mysql.c:
	Report duplicate table names to the client connection, not to the
	error log.

2009-11-12	The InnoDB Team

	* handler/ha_innodb.cc, include/db0err.h, row/row0merge.c,
	row/row0mysql.c:
	Allow CREATE INDEX to be interrupted.
	Also, when CHECK TABLE is interrupted, report ER_QUERY_INTERRUPTED.

2009-11-11	The InnoDB Team

	* handler/ha_innodb.cc, mysql-test/innodb_bug47167.result,
	mysql-test/innodb_bug47167.test, mysql-test/innodb_file_format.result:
	Fix Bug#47167 "set global innodb_file_format_check" cannot set value
	by User-Defined Variable

2009-11-11	The InnoDB Team

	* include/os0file.h, os/os0file.c:
	Fix Bug#3139 Mysql crashes: 'windows error 995' after several selects
	on a large DB

2009-11-04	The InnoDB Team

	* handler/ha_innodb.cc:
	Fix Bug#32430 'show innodb status' causes errors
	Invalid (old?) table or database name in logs

2009-11-02	The InnoDB Team

	* btr/btr0sea.c, buf/buf0buf.c, dict/dict0dict.c, fil/fil0fil.c,
	ibuf/ibuf0ibuf.c, include/btr0sea.h, include/dict0dict.h,
	include/fil0fil.h, include/ibuf0ibuf.h, include/lock0lock.h,
	include/log0log.h, include/log0recv.h, include/mem0mem.h,
	include/mem0pool.h, include/os0file.h, include/pars0pars.h,
	include/srv0srv.h, include/thr0loc.h, include/trx0i_s.h,
	include/trx0purge.h, include/trx0rseg.h, include/trx0sys.h,
	include/trx0undo.h, include/usr0sess.h, lock/lock0lock.c,
	log/log0log.c, log/log0recv.c, mem/mem0dbg.c, mem/mem0pool.c,
	os/os0file.c, os/os0sync.c, os/os0thread.c, pars/lexyy.c,
	pars/pars0lex.l, que/que0que.c, srv/srv0srv.c, srv/srv0start.c,
	sync/sync0arr.c, sync/sync0sync.c, thr/thr0loc.c, trx/trx0i_s.c,
	trx/trx0purge.c, trx/trx0rseg.c, trx/trx0sys.c, trx/trx0undo.c,
	usr/usr0sess.c, ut/ut0mem.c:
	Fix Bug#45992 innodb memory not freed after shutdown
	Fix Bug#46656 InnoDB plugin: memory leaks (Valgrind)

2009-10-29	The InnoDB Team

	* handler/ha_innodb.cc, mysql-test/innodb-autoinc.result,
	mysql-test/innodb-autoinc.test:
	Fix Bug#47125 auto_increment start value is ignored if an index is
	created and engine=innodb

2009-10-29	The InnoDB Team

	* handler/ha_innodb.cc, mysql-test/innodb_bug47777.result,
	mysql-test/innodb_bug47777.test:
	Fix Bug#47777 innodb dies with spatial pk: Failing assertion: buf <=
	original_buf + buf_len

2009-10-29	The InnoDB Team

	* handler/ha_innodb.cc:
	Fix Bug#38996 Race condition in ANALYZE TABLE

2009-10-29	The InnoDB Team

	* handler/ha_innodb.cc:
	Fix bug#42383: Can't create table 'test.bug39438'

2009-10-29	The InnoDB Team

	* os/os0proc.c:
	Fix Bug#48237 Error handling in os_mem_alloc_large appears to
	be incorrect

2009-10-29	The InnoDB Team

	* buf/buf0buf.c, buf/buf0lru.c, include/buf0buf.h, include/buf0buf.ic:
	Fix corruption of the buf_pool->LRU_old list and improve debug
	assertions.

2009-10-28	The InnoDB Team

	* srv/srv0start.c:
	Fix Bug#41490 After enlargement of InnoDB page size, the error message
	become inaccurate

2009-10-26	The InnoDB Team

	* row/row0ins.c:
	When allocating a data tuple, zero out the system fields in order
	to avoid Valgrind warnings about uninitialized fields in
	dtuple_validate().

2009-10-22	The InnoDB Team

	* handler/ha_innodb.cc, mysql-test/innodb-zip.result,
	mysql-test/innodb-zip.test, mysql-test/innodb_bug44369.result,
	mysql-test/innodb_bug44369.test:
	Fix Bug#47233 Innodb calls push_warning(MYSQL_ERROR::WARN_LEVEL_ERROR)

2009-10-19	The InnoDB Team

	* mysql-test/innodb_information_schema.test:
	Fix Bug#47808 innodb_information_schema.test fails when run under
	valgrind

2009-10-15	The InnoDB Team

	* include/page0page.ic:
	Fix Bug#47058 Failure to compile innodb_plugin on solaris 10u7 + spro
	cc/CC 5.10

2009-10-13	The InnoDB Team

	* buf/buf0flu.c:
	Call fsync() on datafiles after a batch of pages is written to disk
	even when skip_innodb_doublewrite is set.

2009-10-05	The InnoDB Team

	* buf/buf0buf.c:
	Do not invalidate buffer pool while an LRU batch is active. Added code
	to buf_pool_invalidate() to wait for the running batches to finish.

2009-10-01	The InnoDB Team

	* handler/ha_innodb.cc:
	Fix Bug#47763 typo in error message: Failed to open table %s after %lu
	attemtps.

2009-10-01	The InnoDB Team

	* fsp/fsp0fsp.c, row/row0merge.c:
	Clean up after a crash during DROP INDEX. When InnoDB crashes
	while dropping an index, ensure that the index will be completely
	dropped during crash recovery. The MySQL .frm file may still
	contain the dropped index, but there is little that we can do
	about it.

2009-09-28	The InnoDB Team

	* handler/ha_innodb.cc:
	When a secondary index exists in the MySQL .frm file but not in
	the InnoDB data dictionary, return an error instead of letting an
	assertion fail in index_read.

2009-09-28	The InnoDB Team

	* btr/btr0btr.c, buf/buf0buf.c, include/page0page.h,
	include/page0zip.h, page/page0cur.c, page/page0page.c,
	page/page0zip.c:
	Do not write to PAGE_INDEX_ID when restoring an uncompressed page
	after a compression failure. The field should only be written
	when creating a B-tree page. This fix addresses a race condition
	in a debug assertion.

2009-09-28	The InnoDB Team

	* fil/fil0fil.c:
	Try to prevent the reuse of tablespace identifiers after InnoDB
	has crashed during table creation. Also, refuse to start if files
	with duplicate tablespace identifiers are encountered.

2009-09-25	The InnoDB Team

	* include/os0file.h, os/os0file.c:
	Fix Bug#47055 unconditional exit(1) on ERROR_WORKING_SET_QUOTA
	1453 (0x5AD) for InnoDB backend

2009-09-19	The InnoDB Team

	* handler/ha_innodb.cc, mysql-test/innodb-consistent-master.opt,
	mysql-test/innodb-consistent.result,
	mysql-test/innodb-consistent.test:
	Fix Bug#37232 Innodb might get too many read locks for DML with
	repeatable-read

2009-09-19	The InnoDB Team

	* fsp/fsp0fsp.c:
	Fix Bug#31183 Tablespace full problems not reported in error log,
	error message unclear

2009-09-17	The InnoDB Team

	* mysql-test/innodb-zip.result, mysql-test/innodb-zip.test:
	Make the test pass with zlib 1.2.3.3. Apparently, the definition
	of compressBound() has changed between zlib versions, and the
	maximum record size of a table with 1K compressed page size has
	been reduced by one byte. This is an arbitrary test. In practical
	applications, for good write performance, the compressed page size
	should be chosen to be bigger than the absolute minimum.

2009-09-16	The InnoDB Team

	* handler/ha_innodb.cc:
	Fix Bug#46256 drop table with unknown collation crashes innodb

2009-09-16	The InnoDB Team

	* dict/dict0dict.c, handler/ha_innodb.cc,
	mysql-test/innodb_bug44369.result, mysql-test/innodb_bug44369.test,
	row/row0mysql.c:
	Fix Bug#44369 InnoDB: Does not uniformly disallow disallowed column
	names

2009-09-16	The InnoDB Team

	* handler/ha_innodb.cc, include/db0err.h,
	mysql-test/innodb_bug46000.result, mysql-test/innodb_bug46000.test:
	Fix Bug#46000 using index called GEN_CLUST_INDEX crashes server

2009-09-02	The InnoDB Team

	* include/lock0lock.h, include/row0mysql.h, lock/lock0lock.c,
	row/row0mysql.c:
	Fix a regression introduced by the fix for MySQL bug#26316. We check
	whether a transaction holds any AUTOINC locks before we acquire
	the kernel mutex and release those locks.

2009-08-27	The InnoDB Team

	* dict/dict0dict.c, include/dict0dict.h,
	mysql-test/innodb_bug44571.result, mysql-test/innodb_bug44571.test:
	Fix Bug#44571 InnoDB Plugin crashes on ADD INDEX

2009-08-27	The InnoDB Team

	* row/row0merge.c:
	Fix a bug in the merge sort that can corrupt indexes in fast index
	creation. Add some consistency checks. Check that the number of
	records remains constant in every merge sort pass.

2009-08-27	The InnoDB Team

	* buf/buf0buf.c, buf/buf0lru.c, buf/buf0rea.c, handler/ha_innodb.cc,
	include/buf0buf.h, include/buf0buf.ic, include/buf0lru.h,
	include/ut0ut.h, ut/ut0ut.c:
	Make it possible to tune the buffer pool LRU eviction policy to be
	more resistant against index scans. Introduce the settable global
	variables innodb_old_blocks_pct and innodb_old_blocks_time for
	controlling the buffer pool eviction policy. The parameter
	innodb_old_blocks_pct (5..95) controls the desired amount of "old"
	blocks in the LRU list. The default is 37, corresponding to the
	old fixed ratio of 3/8. Each time a block is accessed, it will be
	moved to the "new" blocks if its first access was at least
	innodb_old_blocks_time milliseconds ago (default 0, meaning every
	block). The idea is that in index scans, blocks will be accessed
	a few times within innodb_old_blocks_time, and they will remain in
	the "old" section of the LRU list. Thus, when innodb_old_blocks_time
	is nonzero, blocks retrieved for one-time index scans will be more
	likely candidates for eviction than blocks that are accessed in
	random patterns.

2009-08-26	The InnoDB Team

	* handler/ha_innodb.cc, os/os0file.c:
	Fix Bug#42885 buf_read_ahead_random, buf_read_ahead_linear counters,
	thread wakeups

2009-08-20	The InnoDB Team

	* lock/lock0lock.c:
	Fix Bug#46650 Innodb assertion autoinc_lock == lock in
	lock_table_remove_low on INSERT SELECT

2009-08-13	The InnoDB Team

	* handler/handler0alter.cc:
	Fix Bug#46657 InnoDB plugin: invalid read in index_merge_innodb test
	(Valgrind)

2009-08-11	The InnoDB Team

	InnoDB Plugin 1.0.4 released

2009-07-20	The InnoDB Team

	* buf/buf0rea.c, handler/ha_innodb.cc, include/srv0srv.h,
	srv/srv0srv.c:
	Change the read ahead parameter name to innodb_read_ahead_threshold.
	Change the meaning of this parameter to signify the number of pages
	that must be sequentially accessed for InnoDB to trigger a readahead
	request.

2009-07-20	The InnoDB Team

	* handler/ha_innodb.cc:
	Fix Bug#39802 On Windows, 32-bit time_t should be enforced

2009-07-16	The InnoDB Team

	* include/univ.i:
	Support inlining of functions and prefetch with Sun Studio.
	These changes are based on contribution from Sun Microsystems Inc.
	under a BSD license.

2009-07-14	The InnoDB Team

	* fil/fil0fil.c:
	Fix Bug#45814 URL reference in InnoDB server errors needs adjusting to
	match documentation

2009-07-14	The InnoDB Team

	* handler/ha_innodb.cc, mysql-test/innodb_bug21704.result,
	mysql-test/innodb_bug21704.test:
	Fix Bug#21704 Renaming column does not update FK definition

2009-07-10	The InnoDB Team

	* handler/ha_innodb.cc, srv/srv0srv.c:
	Change the defaults for
	innodb_sync_spin_loops: 20 -> 30
	innodb_spin_wait_delay: 5 -> 6

2009-07-08	The InnoDB Team

	* buf/buf0flu.c, handler/ha_innodb.cc, include/buf0flu.h,
	include/log0log.h, include/log0log.ic, include/srv0srv.h,
	srv/srv0srv.c:
	Implement the adaptive flushing of dirty pages, which uses
	a heuristics based flushing rate of dirty pages to avoid IO
	bursts at checkpoint. Expose new configure knob
	innodb_adaptive_flushing to control whether the new flushing
	algorithm should be used.

2009-07-07	The InnoDB Team

	* handler/ha_innodb.cc, include/srv0srv.h, log/log0log.c,
	srv/srv0srv.c:
	Implement IO capacity tuning. Expose new configure knob
	innodb_io_capacity to control the master threads IO rate. The
	ibuf merge is also changed from synchronous to asynchronous.
	These changes are based on contribution from Google Inc.
	under a BSD license.

2009-07-02	The InnoDB Team

	* include/ut0ut.h, plug.in, ut/ut0ut.c:
	Use the PAUSE instruction inside the spinloop if it is available,
	Thanks to Mikael Ronstrom <mikael@mysql.com>.

2009-06-29	The InnoDB Team

	* handler/ha_innodb.cc, mysql-test/innodb_file_format.test,
	mysql-test/innodb_file_format.result:
	Do not crash on SET GLOBAL innodb_file_format=DEFAULT
	or SET GLOBAL innodb_file_format_check=DEFAULT.

2009-06-29	The InnoDB Team

	* buf/buf0buf.c, buf/buf0rea.c, lock/lock0lock.c:
	Tolerate missing tablespaces during crash recovery and when
	printing information on locks.

2009-06-29	The InnoDB Team

	* buf/buf0buf.c:
	Fix a race condition when reading buf_fix_count.
	Currently, it is not being protected by the buffer pool mutex,
	but by the block mutex.

2009-06-29	The InnoDB Team

	* handler/handler0alter.cc:
	Start the user transaction prebuilt->trx if it was not started
	before adding or dropping an index. Without this fix, the
	table could be locked outside an active transaction.

2009-06-25	The InnoDB Team

	* handler/ha_innodb.cc, mysql-test/innodb_bug42101.test,
	mysql-test/innodb_bug42101.result,
	mysql-test/innodb_bug42101-nonzero.test,
	mysql-test/innodb_bug42101-nonzero.result:
	Fix Bug#45749 Race condition in SET GLOBAL
	innodb_commit_concurrency=DEFAULT

2009-06-25	The InnoDB Team

	* dict/dict0dict.c:
	When an index column cannot be found in the table during index
	creation, display additional diagnostic before an assertion failure.
	This does NOT fix Bug#44571 InnoDB Plugin crashes on ADD INDEX,
	but it helps understand the reason of the crash.

2009-06-17	The InnoDB Team

	* row/row0merge.c:
	Fix Bug#45426 UNIV_DEBUG build cause assertion error at CREATE INDEX

2009-06-17	The InnoDB Team

	* mysql-test/innodb_bug45357.result, mysql-test/innodb_bug45357.test,
	row/row0mysql.c:
	Fix Bug#45357 5.1.35 crashes with Failing assertion: index->type &
	DICT_CLUSTERED

2009-06-17	The InnoDB Team

	* handler/ha_innodb.cc, mysql-test/innodb-autoinc.result,
	mysql-test/innodb-autoinc.test:
	Fix Bug#44030 Error: (1500) Couldn't read the MAX(ID) autoinc value
	from the index (PRIMARY)

2009-06-11	The InnoDB Team

	* handler/ha_innodb.cc, mysql-test/innodb.result, srv/srv0srv.c:
	Change the following defaults:
	max_dirty_pages_pct: from 90 to 75, max allowed from 100 to 99
	additional_mem_pool_size: from 1 to 8 MB
	buffer_pool_size: from 8 to 128 MB
	log_buffer_size: from 1 to 8 MB
	read_io_threads/write_io_threads: from 1 to 4

2009-06-09	The InnoDB Team

	* handler/ha_innodb.cc, include/trx0trx.h, trx/trx0trx.c:
	Enable Group Commit functionality that was broken in 5.0 when
	distributed transactions were introduced.

2009-06-05	The InnoDB Team

	* handler/ha_innodb.cc, include/os0file.h, include/srv0srv.h,
	os/os0file.c, srv/srv0srv.c, srv/srv0start.c:
	Enable functionality to have multiple background IO helper threads.
	Expose new configure knobs innodb_read_io_threads and
	innodb_write_io_threads and deprecate innodb_file_io_threads (this
	parameter was relevant only on windows). Internally this allows
	multiple segments for read and write IO request arrays where one
	thread works on one segment.

2009-06-05	The InnoDB Team

	* buf/buf0lru.c, buf/buf0rea.c, handler/ha_innodb.cc,
	include/srv0srv.h, srv/srv0srv.c:
	Fix a bug in linear read ahead:
	  1) Take into account access pattern when deciding whether or not to
	    do linear read ahead.
	  2) Expose a knob innodb_read_ahead_factor = [0-64] default (8),
	    dynamic, global to control linear read ahead behavior. This is the
	    value of the number of pages that InnoDB will tolerate within a
	    64 page extent even if they are accessed out of order or have
	    not been accessed at all. This number (which varies from 0 to 64)
	    is indicative of the slack that we have when deciding about linear
	    readahead.
	  3) Disable random read ahead. Keep the code for now.

2009-06-03	The InnoDB Team

	* dict/dict0dict.c, mysql-test/t/innodb_mysql.test,
	mysql-test/r/innodb_mysql.result:
	Fix Bug#39793 Foreign keys not constructed when column
	has a '#' in a comment or default value

2009-05-27	The InnoDB Team

	* Doxyfile:
	Allow the extraction of documentation from the code base with the
	Doxygen tool. Convert and add many (but not yet all) comments to
	Doxygen format.

2009-05-19	The InnoDB Team

	* btr/btr0btr.c, btr/btr0cur.c, lock/lock0lock.c,
	include/page0page.ic, include/lock0lock.h, include/dict0dict.h,
	include/page0page.h, include/dict0dict.ic, ibuf/ibuf0ibuf.c,
	page/page0zip.c, page/page0page.c:
	Write updates of PAGE_MAX_TRX_ID to the redo log and add debug
	assertions for checking that PAGE_MAX_TRX_ID is valid on leaf
	pages of secondary indexes and the insert buffer B-tree. This bug
	could cause failures in secondary index lookups in consistent
	reads right after crash recovery.

2009-05-18	The InnoDB Team

	* btr/btr0cur.c:
	Correctly estimate the space needed on the compressed page when
	performing an update by delete-and-insert.

2009-05-14	The InnoDB Team

	* handler/ha_innodb.cc, include/srv0srv.h,
	mysql-test/innodb_bug42101-nonzero-master.opt,
	mysql-test/innodb_bug42101-nonzero.result,
	mysql-test/innodb_bug42101-nonzero.test,
	mysql-test/innodb_bug42101.result, mysql-test/innodb_bug42101.test,
	srv/srv0srv.c:
	Fix Bug#42101 Race condition in innodb_commit_concurrency

2009-05-13	The InnoDB Team

	* dict/dict0dict.c:
	Fix Bug#44320 InnoDB: missing DB_ROLL_PTR in Table Monitor COLUMNS
	output

2009-04-29	The InnoDB Team

	* fil/fil0fil.c, include/fil0fil.h, include/mtr0mtr.h,
	log/log0recv.c:
	Fix Bug#41609 Crash recovery does not work for InnoDB temporary tables

2009-04-23	The InnoDB Team

	* row/row0mysql.c:
	When scanning indexes, report in the error log any error codes
	returned by the search function. These error codes will still be
	ignored in CHECK TABLE.

2009-04-23	The InnoDB Team

	* include/trx0types.h:
	Define the logical type names trx_id_t, roll_ptr_t, and undo_no_t
	and use them in place of dulint everywhere.

2009-04-18	The InnoDB Team

	* handler/ha_innodb.cc, include/pars0pars.h:
	Fix Bug#29125 Windows Server X64: so many compiler warnings

2009-04-16	The InnoDB Team

	* include/univ.i:
	Define REFMAN as the base URL of the MySQL Reference Manual and
	use the macro in all diagnostic output.

2009-04-16	The InnoDB Team

	* CMakeLists.txt, include/os0sync.h, include/sync0sync.h,
	include/sync0sync.ic, include/univ.i, srv/srv0start.c,
	sync/sync0sync.c:
	Use the Windows Interlocked functions for atomic memory
	access.

2009-04-15	The InnoDB Team

	* mysql-test/innodb.result, mysql-test/innodb.test:
	Fix Bug#43309 Test main.innodb can't be run twice

2009-04-14	The InnoDB Team

	* CMakeLists.txt, handler/win_delay_loader.cc,
	win-plugin/win-plugin.diff:
	Remove statically linked libraries from MySQL (zlib and strings).

2009-04-11	The InnoDB Team

	* CMakeLists.txt, win-plugin/README, win-plugin/win-plugin.diff:
	Rewrite CMakeLists.txt.

2009-04-07	The InnoDB Team

	* include/os0sync.h, include/sync0rw.ic, include/sync0sync.h,
	include/sync0sync.ic, include/univ.i, plug.in, srv/srv0srv.c,
	srv/srv0start.c, sync/sync0arr.c, sync/sync0sync.c:
	Enable atomics on Solaris (using the libc functions as defined in
	atomic.h) if GCC atomic builtins are not present.

2009-04-07	The InnoDB Team

	* btr/btr0btr.c, dict/dict0dict.c, ibuf/ibuf0ibuf.c,
	include/data0data.h, include/data0data.ic, include/data0type.h,
	include/data0type.ic, include/dict0dict.h, include/dict0dict.ic,
	include/rem0rec.ic, mysql-test/innodb.result, mysql-test/innodb.test,
	pars/pars0pars.c, rem/rem0rec.c, row/row0upd.c:
	Fix Bug#44032 In ROW_FORMAT=REDUNDANT, update UTF-8 CHAR
	to/from NULL is not in-place

2009-04-07	The InnoDB Team

	* page/page0cur.c:
	Fix Bug#43660 SHOW INDEXES/ANALYZE does NOT update cardinality for
	indexes of InnoDB table

2009-04-06	The InnoDB Team

	* handler/ha_innodb.cc:
	Make the parameter innodb_change_buffering settable by the
	configuration file or mysqld command line options. Before this
	fix, the initial value specified for this parameter was ignored.

2009-04-06	The InnoDB Team

	* sync/sync0rw.c:
	Avoid a bogus failure in UNIV_SYNC_DEBUG diagnostics.

2009-04-02	The InnoDB Team

	* handler/ha_innodb.cc, include/srv0srv.h, srv/srv0srv.c:
	Add new parameter innodb_spin_wait_delay to set the maximum delay
	between polling for a spin lock.

2009-04-02	The InnoDB Team

	* dict/dict0crea.c, handler/ha_innodb.cc, handler/ha_innodb.h,
	include/dict0mem.h, include/row0merge.h, include/row0mysql.h,
	mysql-test/innodb-index.result, mysql-test/innodb-index.test,
	row/row0merge.c, row/row0sel.c:
	In consistent reads, refuse to use newly created indexes that may
	lack history.

2009-03-25	The InnoDB Team

	* buf/buf0buf.c, handler/ha_innodb.cc, include/buf0buf.h:
	In SHOW ENGINE INNODB MUTEX do not show the status of block->mutex,
	block->lock, block->lock->mutex (if applicable) and all mutexes and
	rw-locks for which number of os-waits are zero because this can
	be overwhelming particularly when the buffer pool is very large.

2009-03-20	The InnoDB Team

	* buf/buf0buf.c, include/log0recv.h, log/log0recv.c:
	Remove the compile-time constant parameters of
	recv_recover_page(), recv_scan_log_recs(), and recv_sys_init().

2009-03-20	The InnoDB Team

	* data/data0type.c, handler/ha_innodb.cc, include/ha_prototypes.h:
	Declare innobase_get_at_most_n_mbchars() in ha_prototypes.h.

2009-03-20	The InnoDB Team

	* fil/fil0fil.h, fil/fil0fil.c, srv/srv0start.c:
	Add the parameter hash_size to fil_init().

2009-03-20	The InnoDB Team

	* fil/fil0fil.c:
	Refer to fil_system directly, not via local variables.

2009-03-20	The InnoDB Team

	* page/page0page.c:
	In page_validate(), always report the space id, page number and
	the name of the index when corruption is noticed.

2009-03-20	The InnoDB Team

	* include/log0log.h, include/log0log.ic, log/log0log.c:
	Add in/out comments or const qualifiers to some function
	parameters as appropriate.

2009-03-20	The InnoDB Team

	* dict/dict0boot.c, dict/dict0dict.c, fsp/fsp0fsp.c,
	include/dict0dict.h, include/srv0srv.h, srv/srv0srv.c,
	page/page0page.c:
	Replace srv_sys->dummy_ind1 and srv_sys->dummy_ind2 with
	dict_ind_redundant and dict_ind_compact, which are
	initialized by dict_init().

2009-03-11	The InnoDB Team

	InnoDB Plugin 1.0.3 released

2009-03-05	The InnoDB Team

	* handler/ha_innodb.cc, mysql-test/innodb-autoinc.result,
	mysql-test/innodb-autoinc.test:
	Fix Bug#43203 Overflow from auto incrementing causes server segv

2009-02-25	The InnoDB Team

	* handler/ha_innodb.cc, mysql-test/innodb-autoinc.result,
	mysql-test/innodb-autoinc.test:
	Fix Bug#42714 AUTO_INCREMENT errors in 5.1.31

2009-02-23	The InnoDB Team

	* btr/btr0cur.c:
	Fix Bug#43043 Crash on BLOB delete operation

2009-02-20	The InnoDB Team

	* handler/ha_innodb.cc:
	Make innodb_use_sys_malloc=ON the default.

2009-02-20	The InnoDB Team

	* handler/ha_innodb.cc, mysql-test/innodb-autoinc.result,
	mysql-test/innodb-autoinc.test:
	Fix Bug#42400 InnoDB autoinc code can't handle floating-point columns

2009-02-18	The InnoDB Team

	* include/ut0mem.h, os/os0proc.c, ut/ut0mem.c:
	Protect ut_total_allocated_memory with ut_list_mutex in
	os_mem_alloc_large() and os_mem_free_large(). The lack of this mutex
	protection could cause an assertion failure during fast index
	creation. Also, add UNIV_MEM_ALLOC and UNIV_MEM_FREE instrumentation
	to os_mem_alloc_large() and os_mem_free_large(), so that Valgrind can
	detect more errors.

2009-02-11	The InnoDB Team

	* handler/ha_innodb.cc:
	Make innodb_thread_concurrency=0 the default. The old default value
	was 8. A non-zero setting may be useful when InnoDB is showing severe
	scalability problems under multiple concurrent connections.

2009-02-10	The InnoDB Team

	* handler/ha_innodb.cc, handler/ha_innodb.h:
	Fix Bug#41676 Table names are case insensitive in locking

2009-02-10	The InnoDB Team

	* mem/mem0dbg.c, mem/mem0mem.c, mem/mem0pool.c:
	When innodb_use_sys_malloc is set, ignore
	innodb_additional_mem_pool_size, because nothing will be allocated
	from mem_comm_pool.

2009-02-10	The InnoDB Team

	* ut/ut0mem.c:
	Map ut_malloc_low(), ut_realloc(), and ut_free() directly to malloc(),
	realloc(), and free() when innodb_use_sys_malloc is set. As a side
	effect, ut_total_allocated_memory ("Total memory allocated" in the
	"BUFFER POOL AND MEMORY" section of SHOW ENGINE INNODB STATUS) will
	exclude any memory allocated by these functions when
	innodb_use_sys_malloc is set.

2009-02-10	The InnoDB Team

	* btr/btr0cur.c, btr/btr0sea.c, buf/buf0buf.c, handler/ha_innodb.cc,
	include/buf0buf.ic, include/os0sync.h, include/srv0srv.h,
	include/sync0rw.h, include/sync0rw.ic, include/sync0sync.h,
	include/sync0sync.ic, include/univ.i, row/row0sel.c, srv/srv0srv.c,
	srv/srv0start.c, sync/sync0arr.c, sync/sync0rw.c, sync/sync0sync.c:
	On those platforms that support it, implement the synchronization
	primitives of InnoDB mutexes and read/write locks with GCC atomic
	builtins instead of Pthreads mutexes and InnoDB mutexes. These changes
	are based on a patch supplied by Mark Callaghan of Google under a BSD
	license.

2009-01-30	The InnoDB Team

	* btr/btr0cur.c, btr/btr0sea.c, buf/buf0buf.c, handler/ha_innodb.cc,
	include/btr0sea.h, include/buf0buf.h, include/sync0sync.h,
	sync/sync0sync.c:
	Make the configuration parameter innodb_adaptive_hash_index dynamic,
	so that it can be changed at runtime.

2009-01-29	The InnoDB Team

	* handler/ha_innodb.cc, ibuf/ibuf0ibuf.c, include/ibuf0ibuf.h,
	include/ibuf0ibuf.ic:
	Implement the settable global variable innodb_change_buffering,
	with the allowed values 'none' and 'inserts'. The default value
	'inserts' enables the buffering of inserts to non-unique secondary
	index trees when the B-tree leaf page is not in the buffer pool.

2009-01-27	The InnoDB Team

	* buf/buf0lru.c:
	Fix a race condition in buf_LRU_invalidate_tablespace(): The
	compressed page size (zip_size) was read while the block descriptor
	was no longer protected by a mutex. This could lead to corruption
	when a table is dropped on a busy system that contains compressed
	tables.

2009-01-26	The InnoDB Team

	* btr/btr0sea.c, buf/buf0buf.c, include/buf0buf.h, include/buf0buf.ic,
	include/mtr0log.ic, include/row0upd.ic, mtr/mtr0mtr.c:
	Implement buf_block_align() with pointer arithmetics, as it is in the
	built-in InnoDB distributed with MySQL. Do not acquire the buffer pool
	mutex before buf_block_align(). This removes a scalability bottleneck
	in the adaptive hash index lookup. In CHECK TABLE, check that
	buf_pool->page_hash is consistent with buf_block_align().

2009-01-23	The InnoDB Team

	* btr/btr0sea.c:
	Fix Bug#42279 Race condition in btr_search_drop_page_hash_when_freed()

2009-01-23	The InnoDB Team

	* buf/buf0buf.c, include/buf0buf.h:
	Remove the unused mode BUF_GET_NOWAIT of buf_page_get_gen()

2009-01-20	The InnoDB Team

	* include/rem0rec.h, include/rem0rec.ic:
	Fix Bug#41571 MySQL segfaults after innodb recovery

2009-01-20	The InnoDB Team

	* lock/lock0lock.c:
	Fix Bug#42152 Race condition in lock_is_table_exclusive()

2009-01-14	The InnoDB Team

	* include/trx0roll.h, trx/trx0roll.c, trx/trx0trx.c:
	Fix Bug#38187 Error 153 when creating savepoints

2009-01-14	The InnoDB Team

	* dict/dict0load.c:
	Fix Bug#42075 dict_load_indexes failure in dict_load_table will
	corrupt the dictionary cache

2009-01-13	The InnoDB Team

	* buf/buf0buddy.c, dict/dict0dict.c, dict/dict0mem.c, fil/fil0fil.c,
	ha/ha0storage.c, handler/ha_innodb.cc, handler/win_delay_loader.cc,
	include/buf0buf.ic, include/dict0dict.ic, include/hash0hash.h,
	thr/thr0loc.c, trx/trx0i_s.c:
	Add the parameter ASSERTION to HASH_SEARCH() macro, and use it for
	light validation of the traversed items in hash table lookups when
	UNIV_DEBUG is enabled.

2009-01-09	The InnoDB Team

	* buf/buf0flu.c, include/buf0flu.h, include/buf0flu.ic:
	Remove unused code from the functions
	buf_flush_insert_into_flush_list() and
	buf_flush_insert_sorted_into_flush_list().

2009-01-09	The InnoDB Team

	* buf/buf0flu.c:
	Simplify the functions buf_flush_try_page() and buf_flush_batch(). Add
	debug assertions and an explanation to buf_flush_write_block_low().

2009-01-07	The InnoDB Team

	* row/row0merge.c:
	Fix a bug in recovery when dropping temporary indexes.

2009-01-07	The InnoDB Team

	* handler/ha_innodb.cc, handler/ha_innodb.h, handler/handler0alter.cc:
	Fix Bug#41680 calls to trx_allocate_for_mysql are not consistent

2009-01-07	The InnoDB Team

	* mysql-test/innodb_bug41904.result, mysql-test/innodb_bug41904.test,
	row/row0merge.c:
	Fix Bug#41904 create unique index problem

2009-01-02	The InnoDB Team

	* handler/ha_innodb.cc, include/srv0srv.h, mem/mem0pool.c,
	mysql-test/innodb-use-sys-malloc-master.opt,
	mysql-test/innodb-use-sys-malloc.result,
	mysql-test/innodb-use-sys-malloc.test, srv/srv0srv.c, srv/srv0start.c:
	Implement the configuration parameter innodb_use_sys_malloc (false by
	default), for disabling InnoDB's internal memory allocator and using
	system malloc/free instead. The "BUFFER POOL AND MEMORY" section of
	SHOW ENGINE INNODB STATUS will report "in additional pool allocated
	allocated 0" when innodb_use_sys_malloc is set.

2008-12-30	The InnoDB Team

	* btr/btr0btr.c:
	When setting the PAGE_LEVEL of a compressed B-tree page from or to 0,
	compress the page at the same time. This is necessary, because the
	column information stored on the compressed page will differ between
	leaf and non-leaf pages. Leaf pages are identified by PAGE_LEVEL=0.
	This bug can make InnoDB crash when all rows of a compressed table are
	deleted.

2008-12-17	The InnoDB Team

	* include/row0sel.h, include/row0upd.h, pars/pars0pars.c,
	row/row0mysql.c, row/row0sel.c, row/row0upd.c:
	Remove update-in-place select from the internal SQL interpreter. It
	was only used for updating the InnoDB internal data dictionary when
	renaming or dropping tables. It could have caused deadlocks when
	acquiring latches on insert buffer bitmap pages.

2008-12-17	The InnoDB Team

	* btr/btr0sea.c, buf/buf0buf.c, buf/buf0lru.c, ha/ha0ha.c,
	ha/hash0hash.c, include/buf0buf.h, include/ha0ha.h, include/ha0ha.ic,
	include/hash0hash.h, include/univ.i:
	Introduce the preprocessor symbol UNIV_AHI_DEBUG for enabling adaptive
	hash index debugging independently of UNIV_DEBUG.

2008-12-16	The InnoDB Team

	* btr/btr0cur.c:
	Do not update the free bits in the insert buffer bitmap when inserting
	or deleting from the insert buffer B-tree. Assert that records in the
	insert buffer B-tree are never updated.

2008-12-12	The InnoDB Team

	* buf/buf0buf.c, fil/fil0fil.c, fsp/fsp0fsp.c, ibuf/ibuf0ibuf.c,
	include/fil0fil.h, include/ibuf0ibuf.h, include/ibuf0ibuf.ic,
	include/ibuf0types.h:
	Clean up the insert buffer subsystem so that only one insert
	buffer B-tree exists.
	Originally, there were provisions in InnoDB for multiple insert
	buffer B-trees, apparently one for each tablespace.
	When Heikki Tuuri implemented multiple InnoDB tablespaces in
	MySQL/InnoDB 4.1, he made the insert buffer live only in the
	system tablespace (space 0) but left the provisions in the code.

2008-12-11	The InnoDB Team

	* include/srv0srv.h, os/os0proc.c, srv/srv0srv.c:
	Fix the issue that the InnoDB plugin fails if innodb_buffer_pool_size
	is defined bigger than 4096M on 64-bit Windows. This bug should not
	have affected other 64-bit systems.

2008-12-09	The InnoDB Team

	* handler/ha_innodb.cc:
	Fix Bug#40386 Not flushing query cache after truncate.

2008-12-09	The InnoDB Team

	* handler/ha_innodb.cc, srv/srv0srv.c, trx/trx0trx.c:
	Fix Bug#40760 "set global innodb_thread_concurrency = 0;" is not safe

2008-12-04	The InnoDB Team

	* handler/ha_innodb.cc, handler/mysql_addons.cc,
	include/mysql_addons.h, trx/trx0i_s.c, win-plugin/win-plugin.diff:
	Remove dependencies to MySQL internals (defining MYSQL_SERVER).

2008-12-02	The InnoDB Team

	* page/page0cur.c:
	When allocating space for a record from the free list of previously
	purged records, zero out the DB_TRX_ID and DB_ROLL_PTR of the purged
	record if the new record would not overwrite these fields. This fixes
	a harmless content mismatch reported by page_zip_validate().

2008-12-02	The InnoDB Team

	* row/row0merge.c:
	Replace the WHILE 1 with WHILE 1=1 in the SQL procedure, so that the
	loop will actually be entered and temporary indexes be dropped during
	crash recovery.

2008-12-01	The InnoDB Team

	InnoDB Plugin 1.0.2 released

2008-10-31	The InnoDB Team

	* dict/dict0mem.c, include/dict0mem.h, include/lock0lock.h,
	include/row0mysql.h, include/trx0trx.h, include/univ.i,
	include/ut0vec.h, include/ut0vec.ic, lock/lock0lock.c,
	row/row0mysql.c, trx/trx0trx.c:
	Fix Bug#26316 Triggers create duplicate entries on auto-increment
	columns

2008-10-30	The InnoDB Team

	* handler/ha_innodb.cc, handler/handler0vars.h,
	handler/win_delay_loader.cc, mysql-test/innodb_bug40360.result,
	mysql-test/innodb_bug40360.test:
	Fix Bug#40360 Binlog related errors with binlog off

2008-10-29	The InnoDB Team

	* include/data0type.ic:
	Fix Bug#40369 dtype_get_sql_null_size() returns 0 or 1, not the size

2008-10-29	The InnoDB Team

	* handler/ha_innodb.cc, include/srv0srv.h, srv/srv0srv.c:
	Fix Bug#38189 innodb_stats_on_metadata missing

2008-10-28	The InnoDB Team

	* CMakeLists.txt, ha_innodb.def, handler/ha_innodb.cc,
	handler/handler0alter.cc, handler/handler0vars.h, handler/i_s.cc,
	handler/win_delay_loader.cc, win-plugin/*:
	Implemented the delayloading of externals for the plugin on Windows.
	This makes it possible to build a dynamic plugin (ha_innodb.dll) on
	Windows.

2008-10-27	The InnoDB Team

	* CMakeLists.txt:
	Fix Bug#19424 InnoDB: Possibly a memory overrun of the buffer being
	freed (64-bit Visual C)

2008-10-23	The InnoDB Team

	* ibuf/ibuf0ibuf.c:
	ibuf_delete_rec(): When the cursor to the insert buffer record
	cannot be restored, do not complain if the tablespace does not
	exist, because the insert buffer record may have been discarded by
	some other thread. This bug has existed in MySQL/InnoDB since
	version 4.1, when innodb_file_per_table was implemented.
	This may fix Bug#27276 InnoDB Error: ibuf cursor restoration fails.

2008-10-22	The InnoDB Team

	* dict/dict0dict.c, dict/dict0mem.c, handler/ha_innodb.cc,
	handler/ha_innodb.h, include/dict0dict.h, include/dict0mem.h,
	row/row0mysql.c:
	Fix Bug#39830 Table autoinc value not updated on first insert
	Fix Bug#35498 Cannot get table test/table1 auto-inccounter value in
	::info
	Fix Bug#36411 "Failed to read auto-increment value from storage
	engine" in 5.1.24 auto-inc

2008-10-22	The InnoDB Team

	* handler/ha_innodb.cc, include/row0mysql.h, row/row0mysql.c:
	Fix Bug#40224 New AUTOINC changes mask reporting of deadlock/timeout
	errors

2008-10-16	The InnoDB Team

	* dict/dict0dict.c, mysql-test/innodb-index.result,
	mysql-test/innodb-index.test:
	Skip the undo log size check when creating REDUNDANT and COMPACT
	tables. In ROW_FORMAT=DYNAMIC and ROW_FORMAT=COMPRESSED, column
	prefix indexes require that prefixes of externally stored columns
	be written to the undo log. This may make the undo log record
	bigger than the record on the B-tree page. The maximum size of an
	undo log record is the page size. That must be checked for, in
	dict_index_add_to_cache(). However, this restriction must not
	be enforced on REDUNDANT or COMPACT tables.

2008-10-15	The InnoDB Team

	* btr/btr0cur.c, include/btr0cur.h, row/row0ext.c, row/row0sel.c,
	row/row0upd.c:
	When the server crashes while freeing an externally stored column
	of a compressed table, the BTR_EXTERN_LEN field in the BLOB
	pointer will be written as 0. Tolerate this in the functions that
	deal with externally stored columns. This fixes problems after
	crash recovery, in the rollback of incomplete transactions, and in
	the purge of delete-marked records.

2008-10-15	The InnoDB Team

	* btr/btr0btr.c, include/page0zip.h, page/page0zip.c, include/univ.i:
	When a B-tree node of a compressed table is split or merged, the
	compression may fail. In this case, the entire compressed page
	will be copied and the excess records will be deleted. However,
	page_zip_copy(), now renamed to page_zip_copy_recs(), copied too
	many fields in the page header, overwriting PAGE_BTR_SEG_LEAF and
	PAGE_BTR_SEG_TOP when splitting the B-tree root. This caused
	corruption of compressed tables. Furthermore, the lock table and
	the adaptive hash index would be corrupted, because we forgot to
	update them when invoking page_zip_copy_recs().

	Introduce the symbol UNIV_ZIP_DEBUG for triggering the copying of
	compressed pages more often, for debugging purposes.

2008-10-10	The InnoDB Team

	* handler/handler0alter.cc, include/row0merge.h, row/row0merge.c,
	row/row0mysql.c:
	Fix some locking issues, mainly in fast index creation. The
	InnoDB data dictionary cache should be latched whenever a
	transaction is holding locks on any data dictionary tables.
	Otherwise, lock waits or deadlocks could occur. Furthermore, the
	data dictionary transaction must be committed (and the locks
	released) before the data dictionary latch is released.

	ha_innobase::add_index(): Lock the data dictionary before renaming
	or dropping the created indexes, because neither operation will
	commit the data dictionary transaction.

	ha_innobase::final_drop_index(): Commit the transactions before
	unlocking the data dictionary.

2008-10-09	The InnoDB Team

	* buf/buf0lru.c:
	Fix Bug#39939 DROP TABLE/DISCARD TABLESPACE takes long time in
	buf_LRU_invalidate_tablespace()

2008-10-08	The InnoDB Team

	* dict/dict0crea.c, trx/trx0roll.c, include/row0mysql.h,
	row/row0merge.c, row/row0mysql.c:
	When dropping a table, hold the data dictionary latch until the
	transaction has been committed. The data dictionary latch is
	supposed to prevent lock waits and deadlocks in the data
	dictionary tables. Due to this bug, DROP TABLE could cause a
	deadlock or hang. Note that because of Bug#33650 and Bug#39833,
	MySQL may also drop a (temporary) table when executing CREATE INDEX
	or ALTER TABLE ... ADD INDEX.

2008-10-04	The InnoDB Team

	* handler/ha_innodb.cc, mysql-test/innodb_bug39438-master.opt,
	mysql-test/innodb_bug39438.result, mysql-test/innodb_bug39438.test:
	Fix Bug#39438 Testcase for Bug#39436 crashes on 5.1 in
	fil_space_get_latch

2008-10-04	The InnoDB Team

	* include/lock0lock.h, lock/lock0lock.c,
	mysql-test/innodb_bug38231.result, mysql-test/innodb_bug38231.test,
	row/row0mysql.c:
	Fix Bug#38231 Innodb crash in lock_reset_all_on_table() on TRUNCATE +
	LOCK / UNLOCK

2008-10-04	The InnoDB Team

	* handler/ha_innodb.cc:
	Fix Bug#35498 Cannot get table test/table1 auto-inccounter value in
	::info

2008-10-04	The InnoDB Team

	* handler/ha_innodb.cc, handler/ha_innodb.h:
	Fix Bug#37788 InnoDB Plugin: AUTO_INCREMENT wrong for compressed
	tables

2008-10-04	The InnoDB Team

	* dict/dict0dict.c, handler/ha_innodb.cc, handler/ha_innodb.h,
	include/dict0dict.h, include/dict0mem.h, row/row0mysql.c:
	Fix Bug#39830 Table autoinc value not updated on first insert

2008-10-03	The InnoDB Team

	* mysql-test/innodb-index.test, mysql-test/innodb-index.result,
	mysql-test/innodb-timeout.test, mysql-test/innodb-timeout.result,
	srv/srv0srv.c, include/srv0srv.h, handler/ha_innodb.cc,
	include/ha_prototypes.h:
	Fix Bug#36285 innodb_lock_wait_timeout is not dynamic, not per session

2008-09-19	The InnoDB Team

	* os/os0proc.c:
	Fix a memory leak on Windows. The memory leak was due to wrong
	parameters passed into VirtualFree() call. As the result, the
	call fails with Windows error 87.

2008-09-17	The InnoDB Team

	* mysql-test/innodb.result, mysql-test/innodb-zip.result,
	mysql-test/innodb-zip.test, mysql-test/innodb.test, ibuf/ibuf0ibuf.c,
	dict/dict0crea.c, dict/dict0load.c, dict/dict0boot.c,
	include/dict0dict.h, include/trx0trx.h, dict/dict0dict.c,
	trx/trx0trx.c, include/ha_prototypes.h, handler/ha_innodb.cc:
	When creating an index in innodb_strict_mode, check that the
	maximum record size will never exceed the B-tree page size limit.
	For uncompressed tables, there should always be enough space for
	two records in an empty B-tree page. For compressed tables, there
	should be enough space for storing two node pointer records or one
	data record in an empty page in uncompressed format.
	The purpose of this check is to guarantee that INSERT or UPDATE
	will never fail due to too big record size.

2008-09-17	The InnoDB Team

	* btr/btr0cur.c, data/data0data.c, include/page0zip.h,
	include/page0zip.ic, page/page0zip.c, mysql-test/innodb_bug36172.test:
	Prevent infinite B-tree page splits in compressed tables by
	ensuring that there will always be enough space for two node
	pointer records in an empty B-tree page. Also, require that at
	least one data record will fit in an empty compressed page. This
	will reduce the maximum size of records in compressed tables.

2008-09-09	The InnoDB Team

	* mysql-test/innodb.result:
	Fix the failing innodb test by merging changes that MySQL made to
	that file (r2646.12.1 in MySQL BZR repository)

2008-09-09	The InnoDB Team

	* handler/ha_innodb.cc, mysql-test/innodb-autoinc.result,
	mysql-test/innodb-autoinc.test:
	Fix Bug#38839 auto increment does not work properly with InnoDB after
	update

2008-09-09	The InnoDB Team

	* dict/dict0dict.c, handler/handler0alter.cc, include/dict0dict.h,
	mysql-test/innodb-index.result, mysql-test/innodb-index.test:
	Fix Bug#38786 InnoDB plugin crashes on drop table/create table with FK

2008-08-21	The InnoDB Team

	* handler/ha_innodb.cc, include/ha_prototypes.h, row/row0sel.c:
	Fix Bug#37885 row_search_for_mysql may gap lock unnecessarily with SQL
	comments in query

2008-08-21	The InnoDB Team

	* handler/ha_innodb.cc:
	Fix Bug#38185 ha_innobase::info can hold locks even when called with
	HA_STATUS_NO_LOCK

2008-08-18	The InnoDB Team

	* buf/buf0buf.c, buf/buf0lru.c, include/buf0buf.ic, include/univ.i:
	Introduce UNIV_LRU_DEBUG for debugging the LRU buffer pool cache

2008-08-08	The InnoDB Team

	* buf/buf0lru.c, include/buf0buf.h:
	Fix two recovery bugs that could lead to a crash in debug builds with
	small buffer size

2008-08-07	The InnoDB Team

	* btr/btr0cur.c, handler/ha_innodb.cc, include/srv0srv.h,
	srv/srv0srv.c:
	Add a parameter innodb_stats_sample_pages to allow users to control
	the number of index dives when InnoDB estimates the cardinality of
	an index (ANALYZE TABLE, SHOW TABLE STATUS etc)

2008-08-07	The InnoDB Team

	* trx/trx0i_s.c:
	Fix a bug that would lead to a crash if a SELECT was issued from the
	INFORMATION_SCHEMA tables and there are rolling back transactions at
	the same time

2008-08-06	The InnoDB Team

	* btr/btr0btr.c, btr/btr0cur.c, ibuf/ibuf0ibuf.c, include/btr0cur.h,
	include/trx0roll.h, include/trx0types.h, row/row0purge.c,
	row/row0uins.c, row/row0umod.c, trx/trx0roll.c:
	In the rollback of incomplete transactions after crash recovery,
	tolerate clustered index records whose externally stored columns
	have not been written.

2008-07-30	The InnoDB Team

	* trx/trx0trx.c:
	Fixes a race in recovery where the recovery thread recovering a
	PREPARED trx and the background rollback thread can both try
	to free the trx after its status is set to COMMITTED_IN_MEMORY.

2008-07-29	The InnoDB Team

	* include/trx0rec.h, row/row0purge.c, row/row0vers.c, trx/trx0rec.c:
	Fix a BLOB corruption bug

2008-07-15	The InnoDB Team

	* btr/btr0sea.c, dict/dict0dict.c, include/btr0sea.h:
	Fixed a timing hole where a thread dropping an index can free the
	in-memory index struct while another thread is still using that
	structure to remove entries from adaptive hash index belonging
	to one of the pages that belongs to the index being dropped.

2008-07-04	The InnoDB Team

	* mysql-test/innodb-index.result:
	Fix the failing innodb-index test by adjusting the result to a new
	MySQL behavior (the change occured in BZR-r2667)

2008-07-03	The InnoDB Team

	* mysql-test/innodb-zip.result, mysql-test/innodb-zip.test:
	Remove the negative test cases that produce warnings

2008-07-02	The InnoDB Team

	* mysql-test/innodb-replace.result, mysql-test/innodb-index.test:
	Disable part of innodb-index test because MySQL changed its behavior
	and is not calling ::add_index() anymore when adding primary index on
	non-NULL column

2008-07-01	The InnoDB Team

	* mysql-test/innodb-replace.result, mysql-test/innodb-replace.test:
	Fix the failing innodb-replace test by merging changes that MySQL
	made to that file (r2659 in MySQL BZR repository)

2008-07-01	The InnoDB Team

	* lock/lock0lock.c:
	Fix Bug#36942 Performance problem in lock_get_n_rec_locks (SHOW INNODB
	STATUS)

2008-07-01	The InnoDB Team

	* ha/ha0ha.c:
	Fix Bug#36941 Performance problem in ha_print_info (SHOW INNODB
	STATUS)

2008-07-01	The InnoDB Team

	* handler/ha_innodb.cc, mysql-test/innodb-autoinc.result,
	mysql-test/innodb-autoinc.test:
	Fix Bug#37531 After truncate, auto_increment behaves incorrectly for
	InnoDB

2008-06-19	The InnoDB Team

	* handler/ha_innodb.cc:
	Rewrite the function innodb_plugin_init() to support parameters in
	different order (in static and dynamic InnoDB) and to support more
	parameters in the static InnoDB

2008-06-19	The InnoDB Team

	* handler/handler0alter.cc:
	Fix a bug in ::add_index() which set the transaction state to "active"
	but never restored it to the original value. This bug caused warnings
	to be printed by the rpl.rpl_ddl mysql-test.

2008-06-19	The InnoDB Team

	* mysql-test/patches:
	Add a directory which contains patches, which need to be applied to
	MySQL source in order to get some mysql-tests to succeed. The patches
	cannot be committed in MySQL repository because they are specific to
	the InnoDB plugin.

2008-06-19	The InnoDB Team

	* mysql-test/innodb-zip.result, mysql-test/innodb-zip.test,
	row/row0row.c:
	Fix an anomaly when updating a record with BLOB prefix

2008-06-18	The InnoDB Team

	* include/trx0sys.h, srv/srv0start.c, trx/trx0sys.c:
	Fix a bug in recovery which was a side effect of the file_format_check
	changes

2008-06-09	The InnoDB Team

	* mysql-test/innodb.result:
	Fix the failing innodb test by merging changes that MySQL made to that
	file

2008-06-06	The InnoDB Team

	* buf/buf0buf.c, handler/ha_innodb.cc, include/buf0buf.h,
	include/srv0srv.h, srv/srv0srv.c:
	Fix Bug#36600 SHOW STATUS takes a lot of CPU in
	buf_get_latched_pages_number

	* handler/ha_innodb.cc, os/os0file.c:
	Fix Bug#11894 innodb_file_per_table crashes w/ Windows .sym symbolic
	link hack

	* include/ut0ut.h, srv/srv0srv.c, ut/ut0ut.c:
	Fix Bug#36819 ut_usectime does not handle errors from gettimeofday

	* handler/ha_innodb.cc:
	Fix Bug#35602 Failed to read auto-increment value from storage engine

	* srv/srv0start.c:
	Fix Bug#36149 Read buffer overflow in srv0start.c found during "make
	test"

2008-05-08	The InnoDB Team

	* btr/btr0btr.c, mysql-test/innodb_bug36172.result,
	mysql-test/innodb_bug36172.test:
	Fix Bug#36172 insert into compressed innodb table crashes

2008-05-08	The InnoDB Team

	InnoDB Plugin 1.0.1 released

2008-05-06	The InnoDB Team

	* handler/ha_innodb.cc, include/srv0srv.h, include/sync0sync.h,
	include/trx0sys.h, mysql-test/innodb-zip.result,
	mysql-test/innodb-zip.test, srv/srv0srv.c, srv/srv0start.c,
	sync/sync0sync.c, trx/trx0sys.c:
	Implement the system tablespace tagging

	* handler/ha_innodb.cc, handler/i_s.cc, include/univ.i,
	srv/srv0start.c:
	Add InnoDB version in INFORMATION_SCHEMA.PLUGINS.PLUGIN_VERSION,
	in the startup message and in a server variable innodb_version.

	* sync/sync0sync.c:
	Fix a bug in the sync debug code where a lock with level
	SYNC_LEVEL_VARYING would cause an assertion failure when a thread
	tried to release it.

2008-04-30	The InnoDB Team

	* Makefile.am:
	Fix Bug#36434 ha_innodb.so is installed in the wrong directory

	* handler/ha_innodb.cc:
	Merge change from MySQL (Fix Bug#35406 5.1-opt crashes on select from
	I_S.REFERENTIAL_CONSTRAINTS):
	ChangeSet@1.2563, 2008-03-18 19:42:04+04:00, gluh@mysql.com +1 -0

	* scripts/install_innodb_plugins.sql:
	Added

	* mysql-test/innodb.result:
	Merge change from MySQL (this fixes the failing innodb test):
	ChangeSet@1.1810.3601.4, 2008-02-07 02:33:21+04:00

	* row/row0sel.c:
	Fix Bug#35226 RBR event crashes slave

	* handler/ha_innodb.cc:
	Change the fix for Bug#32440 to show bytes instead of kilobytes in
	INFORMATION_SCHEMA.TABLES.DATA_FREE

	* handler/ha_innodb.cc, mysql-test/innodb.result,
	mysql-test/innodb.test:
	Fix Bug#29507 TRUNCATE shows to many rows effected

	* handler/ha_innodb.cc, mysql-test/innodb.result,
	mysql-test/innodb.test:
	Fix Bug#35537 Innodb doesn't increment handler_update and
	handler_delete

2008-04-29	The InnoDB Team

	* handler/i_s.cc, include/srv0start.h, srv/srv0start.c:
	Fix Bug#36310 InnoDB plugin crash

2008-04-23	The InnoDB Team

	* mysql-test/innodb_bug36169.result, mysql-test/innodb_bug36169.test,
	row/row0mysql.c:
	Fix Bug#36169 create innodb compressed table with too large row size
	crashed

	* (outside the source tree):
	Fix Bug#36222 New InnoDB plugin 1.0 has wrong MKDIR_P defined in
	Makefile.in

2008-04-15	The InnoDB Team

	InnoDB Plugin 1.0.0 released<|MERGE_RESOLUTION|>--- conflicted
+++ resolved
@@ -1,9 +1,3 @@
-<<<<<<< HEAD
-2010-06-22	The InnoDB Team
-
-	* handler/ha_innodb.cc, innodb_bug54044.test, innodb_bug54044.result
-	Fix Bug#54044, Create temporary tables and using innodb crashes.
-=======
 2010-06-24	The InnoDB Team
 
 	* handler/ha_innodb.cc:
@@ -23,6 +17,11 @@
 	Fix Bug#54686: "field->col->mtype == type" assertion error at
 	row/row0sel.c
 
+2010-06-22	The InnoDB Team
+
+	* handler/ha_innodb.cc, innodb_bug54044.result, innodb_bug54044.test:
+	Fix Bug#54044 Create temporary tables and using innodb crashes.
+
 2010-06-21	The InnoDB Team
 
 	* dict/dict0load.c, fil/fil0fil.c:
@@ -64,7 +63,6 @@
 	* row/row0umod.c:
 	Fix Bug#53812 assert row/row0umod.c line 660 in txn rollback
 	after crash recovery
->>>>>>> 442ba20a
 
 2010-05-25	The InnoDB Team
 
