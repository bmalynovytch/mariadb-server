/* Copyright (C) 2004-2008 MySQL AB & MySQL Finland AB & TCX DataKonsult AB
   Copyright (C) 2008-2009 Sun Microsystems, Inc.
   Copyright (c) 2009, 2014, SkySQL Ab.

   This program is free software; you can redistribute it and/or modify
   it under the terms of the GNU General Public License as published by
   the Free Software Foundation; version 2 of the License.

   This program is distributed in the hope that it will be useful,
   but WITHOUT ANY WARRANTY; without even the implied warranty of
   MERCHANTABILITY or FITNESS FOR A PARTICULAR PURPOSE.  See the
   GNU General Public License for more details.

   You should have received a copy of the GNU General Public License
   along with this program; if not, write to the Free Software
   Foundation, Inc., 59 Temple Place, Suite 330, Boston, MA  02111-1307  USA */


#ifdef USE_PRAGMA_IMPLEMENTATION
#pragma implementation                          // gcc: Class implementation
#endif

#define MYSQL_SERVER 1
#include "mysql_priv.h"
#include <mysql/plugin.h>
#include <m_ctype.h>
#include <my_dir.h>
#include <myisampack.h>
#include <my_bit.h>
#include "ha_maria.h"
#include "trnman_public.h"
#include "trnman.h"
#include "compat_aliases.h"

C_MODE_START
#include "maria_def.h"
#include "ma_rt_index.h"
#include "ma_blockrec.h"
#include "ma_checkpoint.h"
#include "ma_recovery.h"
C_MODE_END

/*
  Note that in future versions, only *transactional* Maria tables can
  rollback, so this flag should be up or down conditionally.
*/
#ifdef MARIA_CANNOT_ROLLBACK
#define CANNOT_ROLLBACK_FLAG HA_NO_TRANSACTIONS
#define trans_register_ha(A, B, C)  do { /* nothing */ } while(0)
#else
#define CANNOT_ROLLBACK_FLAG 0
#endif
#define THD_TRN (*(TRN **)thd_ha_data(thd, maria_hton))

ulong pagecache_division_limit, pagecache_age_threshold;
ulonglong pagecache_buffer_size;
const char *zerofill_error_msg=
  "Table is from another system and must be zerofilled or repaired to be "
  "usable on this system";

/**
   As the auto-repair is initiated when opened from the SQL layer
   (open_unireg_entry(), check_and_repair()), it does not happen when Maria's
   Recovery internally opens the table to apply log records to it, which is
   good. It would happen only after Recovery, if the table is still
   corrupted.
*/
ulonglong maria_recover_options= HA_RECOVER_NONE;
handlerton *maria_hton;

/* bits in maria_recover_options */
const char *maria_recover_names[]=
{
  /*
    Compared to MyISAM, "default" was renamed to "normal" as it collided with
    SET var=default which sets to the var's default i.e. what happens when the
    var is not set i.e. HA_RECOVER_NONE.
    OFF flag is ignored.
  */
  "NORMAL", "BACKUP", "FORCE", "QUICK", "OFF", NullS
};
TYPELIB maria_recover_typelib=
{
  array_elements(maria_recover_names) - 1, "",
  maria_recover_names, NULL
};

const char *maria_stats_method_names[]=
{
  "nulls_unequal", "nulls_equal",
  "nulls_ignored", NullS
};
TYPELIB maria_stats_method_typelib=
{
  array_elements(maria_stats_method_names) - 1, "",
  maria_stats_method_names, NULL
};

/* transactions log purge mode */
const char *maria_translog_purge_type_names[]=
{
  "immediate", "external", "at_flush", NullS
};
TYPELIB maria_translog_purge_type_typelib=
{
  array_elements(maria_translog_purge_type_names) - 1, "",
  maria_translog_purge_type_names, NULL
};

/* transactional log directory sync */
const char *maria_sync_log_dir_names[]=
{
  "NEVER", "NEWFILE", "ALWAYS", NullS
};
TYPELIB maria_sync_log_dir_typelib=
{
  array_elements(maria_sync_log_dir_names) - 1, "",
  maria_sync_log_dir_names, NULL
};

/* transactional log group commit */
const char *maria_group_commit_names[]=
{
  "none", "hard", "soft", NullS
};
TYPELIB maria_group_commit_typelib=
{
  array_elements(maria_group_commit_names) - 1, "",
  maria_group_commit_names, NULL
};

/** Interval between background checkpoints in seconds */
static ulong checkpoint_interval;
static void update_checkpoint_interval(MYSQL_THD thd,
                                       struct st_mysql_sys_var *var,
                                       void *var_ptr, const void *save);
static void update_maria_group_commit(MYSQL_THD thd,
                                      struct st_mysql_sys_var *var,
                                      void *var_ptr, const void *save);
static void update_maria_group_commit_interval(MYSQL_THD thd,
                                           struct st_mysql_sys_var *var,
                                           void *var_ptr, const void *save);
/** After that many consecutive recovery failures, remove logs */
static ulong force_start_after_recovery_failures;
static void update_log_file_size(MYSQL_THD thd,
                                 struct st_mysql_sys_var *var,
                                 void *var_ptr, const void *save);

static MYSQL_SYSVAR_ULONG(block_size, maria_block_size,
       PLUGIN_VAR_RQCMDARG | PLUGIN_VAR_READONLY,
       "Block size to be used for Aria index pages.", 0, 0,
       MARIA_KEY_BLOCK_LENGTH, MARIA_MIN_KEY_BLOCK_LENGTH,
       MARIA_MAX_KEY_BLOCK_LENGTH, MARIA_MIN_KEY_BLOCK_LENGTH);

static MYSQL_SYSVAR_ULONG(checkpoint_interval, checkpoint_interval,
       PLUGIN_VAR_RQCMDARG,
       "Interval between tries to do an automatic checkpoints. In seconds; 0 means"
       " 'no automatic checkpoints' which makes sense only for testing.",
       NULL, update_checkpoint_interval, 30, 0, UINT_MAX, 1);

static MYSQL_SYSVAR_ULONG(checkpoint_log_activity, maria_checkpoint_min_log_activity,
       PLUGIN_VAR_RQCMDARG,
       "Number of bytes that the transaction log has to grow between checkpoints before a new "
       "checkpoint is written to the log.",
       NULL, NULL, 1024*1024, 0, UINT_MAX, 1);

static MYSQL_SYSVAR_ULONG(force_start_after_recovery_failures,
       force_start_after_recovery_failures,
       /*
         Read-only because setting it on the fly has no useful effect,
         should be set on command-line.
       */
       PLUGIN_VAR_RQCMDARG | PLUGIN_VAR_READONLY,
       "Number of consecutive log recovery failures after which logs will be"
       " automatically deleted to cure the problem; 0 (the default) disables"
       " the feature.", NULL, NULL, 0, 0, UINT_MAX8, 1);

static MYSQL_SYSVAR_BOOL(page_checksum, maria_page_checksums, 0,
       "Maintain page checksums (can be overridden per table "
       "with PAGE_CHECKSUM clause in CREATE TABLE)", 0, 0, 1);

/* It is only command line argument */
static MYSQL_SYSVAR_STR(log_dir_path, maria_data_root,
       PLUGIN_VAR_NOSYSVAR | PLUGIN_VAR_RQCMDARG | PLUGIN_VAR_READONLY,
       "Path to the directory where to store transactional log",
       NULL, NULL, mysql_real_data_home);


static MYSQL_SYSVAR_ULONG(log_file_size, log_file_size,
       PLUGIN_VAR_RQCMDARG,
       "Limit for transaction log size",
       NULL, update_log_file_size, TRANSLOG_FILE_SIZE,
       TRANSLOG_MIN_FILE_SIZE, 0xffffffffL, TRANSLOG_PAGE_SIZE);

static MYSQL_SYSVAR_ENUM(group_commit, maria_group_commit,
       PLUGIN_VAR_RQCMDARG,
       "Specifies Aria group commit mode. "
       "Possible values are \"none\" (no group commit), "
       "\"hard\" (with waiting to actual commit), "
       "\"soft\" (no wait for commit (DANGEROUS!!!))",
       NULL, update_maria_group_commit,
       TRANSLOG_GCOMMIT_NONE, &maria_group_commit_typelib);

static MYSQL_SYSVAR_ULONG(group_commit_interval, maria_group_commit_interval,
       PLUGIN_VAR_RQCMDARG,
       "Interval between commite in microseconds (1/1000000c)."
       " 0 stands for no waiting"
       " for other threads to come and do a commit in \"hard\" mode and no"
       " sync()/commit at all in \"soft\" mode.  Option has only an effect"
       " if aria_group_commit is used",
       NULL, update_maria_group_commit_interval, 0, 0, UINT_MAX, 1);

static MYSQL_SYSVAR_ENUM(log_purge_type, log_purge_type,
       PLUGIN_VAR_RQCMDARG,
       "Specifies how Aria transactional log will be purged. "
       "Possible values of name are \"immediate\", \"external\" "
       "and \"at_flush\"",
       NULL, NULL, TRANSLOG_PURGE_IMMIDIATE,
       &maria_translog_purge_type_typelib);

static MYSQL_SYSVAR_ULONGLONG(max_sort_file_size,
       maria_max_temp_length, PLUGIN_VAR_RQCMDARG,
       "Don't use the fast sort index method to created index if the "
       "temporary file would get bigger than this.",
       0, 0, MAX_FILE_SIZE & ~(1*MB-1), 0, MAX_FILE_SIZE, 1*MB);

static MYSQL_SYSVAR_ULONG(pagecache_age_threshold,
       pagecache_age_threshold, PLUGIN_VAR_RQCMDARG,
       "This characterizes the number of hits a hot block has to be untouched "
       "until it is considered aged enough to be downgraded to a warm block. "
       "This specifies the percentage ratio of that number of hits to the "
       "total number of blocks in the page cache.", 0, 0,
        300, 100, ~(unsigned long)0, 100);

static MYSQL_SYSVAR_ULONGLONG(pagecache_buffer_size, pagecache_buffer_size,
       PLUGIN_VAR_RQCMDARG | PLUGIN_VAR_READONLY,
       "The size of the buffer used for index blocks for Aria tables. "
       "Increase this to get better index handling (for all reads and "
       "multiple writes) to as much as you can afford.", 0, 0,
       KEY_CACHE_SIZE, 8192*16L, ~(ulonglong) 0, 1);

static MYSQL_SYSVAR_ULONG(pagecache_division_limit, pagecache_division_limit,
       PLUGIN_VAR_RQCMDARG,
       "The minimum percentage of warm blocks in key cache", 0, 0,
       100,  1, 100, 1);

static MYSQL_SYSVAR_SET(recover, maria_recover_options, PLUGIN_VAR_OPCMDARG,
       "Specifies how corrupted tables should be automatically repaired."
       " Possible values are one or more of \"NORMAL\" (the default), "
       "\"BACKUP\", \"FORCE\", or \"QUICK\".",
       NULL, NULL, HA_RECOVER_DEFAULT, &maria_recover_typelib);

static MYSQL_THDVAR_ULONG(repair_threads, PLUGIN_VAR_RQCMDARG,
       "Number of threads to use when repairing Aria tables. The value of 1 "
       "disables parallel repair.",
       0, 0, 1, 1, 128, 1);

static MYSQL_THDVAR_ULONG(sort_buffer_size, PLUGIN_VAR_RQCMDARG,
       "The buffer that is allocated when sorting the index when doing a "
       "REPAIR or when creating indexes with CREATE INDEX or ALTER TABLE.",
       0, 0, 128L*1024L*1024L, 4, UINT_MAX32, 1);

static MYSQL_THDVAR_ENUM(stats_method, PLUGIN_VAR_RQCMDARG,
       "Specifies how Aria index statistics collection code should treat "
       "NULLs. Possible values are \"nulls_unequal\", \"nulls_equal\", "
       "and \"nulls_ignored\".", 0, 0, 0, &maria_stats_method_typelib);

static MYSQL_SYSVAR_ENUM(sync_log_dir, sync_log_dir, PLUGIN_VAR_RQCMDARG,
       "Controls syncing directory after log file growth and new file "
       "creation. Possible values are \"never\", \"newfile\" and "
       "\"always\").", NULL, NULL, TRANSLOG_SYNC_DIR_NEWFILE,
       &maria_sync_log_dir_typelib);

#ifdef USE_MARIA_FOR_TMP_TABLES
#define USE_MARIA_FOR_TMP_TABLES_VAL 1
#else
#define USE_MARIA_FOR_TMP_TABLES_VAL 0
#endif
my_bool use_maria_for_temp_tables= USE_MARIA_FOR_TMP_TABLES_VAL;

static MYSQL_SYSVAR_BOOL(used_for_temp_tables, 
       use_maria_for_temp_tables, PLUGIN_VAR_READONLY | PLUGIN_VAR_NOCMDOPT,
       "Whether temporary tables should be MyISAM or Aria", 0, 0,
       1);

/*****************************************************************************
** MARIA tables
*****************************************************************************/

static handler *maria_create_handler(handlerton *hton,
                                     TABLE_SHARE * table,
                                     MEM_ROOT *mem_root)
{
  return new (mem_root) ha_maria(hton, table);
}


// collect errors printed by maria_check routines

static void _ma_check_print_msg(HA_CHECK *param, const char *msg_type,
                                const char *fmt, va_list args)
{
  THD *thd= (THD *) param->thd;
  Protocol *protocol= thd->protocol;
  uint length, msg_length;
  char msgbuf[HA_MAX_MSG_BUF];
  char name[NAME_LEN * 2 + 2];

  msg_length= my_vsnprintf(msgbuf, sizeof(msgbuf), fmt, args);
  msgbuf[sizeof(msgbuf) - 1]= 0;                // healthy paranoia

  DBUG_PRINT(msg_type, ("message: %s", msgbuf));

  if (!thd->vio_ok())
  {
    sql_print_error("%s.%s: %s", param->db_name, param->table_name, msgbuf);
    return;
  }

  if (param->testflag &
      (T_CREATE_MISSING_KEYS | T_SAFE_REPAIR | T_AUTO_REPAIR))
  {
    my_message(ER_NOT_KEYFILE, msgbuf, MYF(MY_WME));
    if (thd->variables.log_warnings > 2)
      sql_print_error("%s.%s: %s", param->db_name, param->table_name, msgbuf);
    return;
  }
  length= (uint) (strxmov(name, param->db_name, ".", param->table_name,
                          NullS) - name);
  /*
    TODO: switch from protocol to push_warning here. The main reason we didn't
    it yet is parallel repair. Due to following trace:
    ma_check_print_msg/push_warning/sql_alloc/my_pthread_getspecific_ptr.

    Also we likely need to lock mutex here (in both cases with protocol and
    push_warning).
  */
  protocol->prepare_for_resend();
  protocol->store(name, length, system_charset_info);
  protocol->store(param->op_name, system_charset_info);
  protocol->store(msg_type, system_charset_info);
  protocol->store(msgbuf, msg_length, system_charset_info);
  if (protocol->write())
    sql_print_error("Failed on my_net_write, writing to stderr instead: %s.%s: %s\n",
                    param->db_name, param->table_name, msgbuf);
  else if (thd->variables.log_warnings > 2)
    sql_print_error("%s.%s: %s", param->db_name, param->table_name, msgbuf);

  return;
}


/*
  Convert TABLE object to Maria key and column definition

  SYNOPSIS
    table2maria()
      table_arg   in     TABLE object.
      keydef_out  out    Maria key definition.
      recinfo_out out    Maria column definition.
      records_out out    Number of fields.

  DESCRIPTION
    This function will allocate and initialize Maria key and column
    definition for further use in ma_create or for a check for underlying
    table conformance in merge engine.

    The caller needs to free *recinfo_out after use. Since *recinfo_out
    and *keydef_out are allocated with a my_multi_malloc, *keydef_out
    is freed automatically when *recinfo_out is freed.

  RETURN VALUE
    0  OK
    # error code
*/

static int table2maria(TABLE *table_arg, data_file_type row_type,
                       MARIA_KEYDEF **keydef_out,
                       MARIA_COLUMNDEF **recinfo_out, uint *records_out,
                       MARIA_CREATE_INFO *create_info)
{
  uint i, j, recpos, minpos, fieldpos, temp_length, length;
  enum ha_base_keytype type= HA_KEYTYPE_BINARY;
  uchar *record;
  KEY *pos;
  MARIA_KEYDEF *keydef;
  MARIA_COLUMNDEF *recinfo, *recinfo_pos;
  HA_KEYSEG *keyseg;
  TABLE_SHARE *share= table_arg->s;
  uint options= share->db_options_in_use;
  DBUG_ENTER("table2maria");

  if (row_type == BLOCK_RECORD)
    options|= HA_OPTION_PACK_RECORD;

  if (!(my_multi_malloc(MYF(MY_WME),
          recinfo_out, (share->fields * 2 + 2) * sizeof(MARIA_COLUMNDEF),
          keydef_out, share->keys * sizeof(MARIA_KEYDEF),
          &keyseg,
          (share->key_parts + share->keys) * sizeof(HA_KEYSEG),
          NullS)))
    DBUG_RETURN(HA_ERR_OUT_OF_MEM); /* purecov: inspected */
  keydef= *keydef_out;
  recinfo= *recinfo_out;
  pos= table_arg->key_info;
  for (i= 0; i < share->keys; i++, pos++)
  {
    keydef[i].flag= (uint16) (pos->flags & (HA_NOSAME | HA_FULLTEXT |
                                            HA_SPATIAL));
    keydef[i].key_alg= pos->algorithm == HA_KEY_ALG_UNDEF ?
      (pos->flags & HA_SPATIAL ? HA_KEY_ALG_RTREE : HA_KEY_ALG_BTREE) :
      pos->algorithm;
    keydef[i].block_length= pos->block_size;
    keydef[i].seg= keyseg;
    keydef[i].keysegs= pos->key_parts;
    for (j= 0; j < pos->key_parts; j++)
    {
      Field *field= pos->key_part[j].field;
      type= field->key_type();
      keydef[i].seg[j].flag= pos->key_part[j].key_part_flag;

      if (options & HA_OPTION_PACK_KEYS ||
          (pos->flags & (HA_PACK_KEY | HA_BINARY_PACK_KEY |
                         HA_SPACE_PACK_USED)))
      {
        if (pos->key_part[j].length > 8 &&
            (type == HA_KEYTYPE_TEXT ||
             type == HA_KEYTYPE_NUM ||
             (type == HA_KEYTYPE_BINARY && !field->zero_pack())))
        {
          /* No blobs here */
          if (j == 0)
            keydef[i].flag|= HA_PACK_KEY;
          if (!(field->flags & ZEROFILL_FLAG) &&
              (field->type() == MYSQL_TYPE_STRING ||
               field->type() == MYSQL_TYPE_VAR_STRING ||
               ((int) (pos->key_part[j].length - field->decimals())) >= 4))
            keydef[i].seg[j].flag|= HA_SPACE_PACK;
        }
        else if (j == 0 && (!(pos->flags & HA_NOSAME) || pos->key_length > 16))
          keydef[i].flag|= HA_BINARY_PACK_KEY;
      }
      keydef[i].seg[j].type= (int) type;
      keydef[i].seg[j].start= pos->key_part[j].offset;
      keydef[i].seg[j].length= pos->key_part[j].length;
      keydef[i].seg[j].bit_start= keydef[i].seg[j].bit_end=
        keydef[i].seg[j].bit_length= 0;
      keydef[i].seg[j].bit_pos= 0;
      keydef[i].seg[j].language= field->charset()->number;

      if (field->null_ptr)
      {
        keydef[i].seg[j].null_bit= field->null_bit;
        keydef[i].seg[j].null_pos= (uint) (field->null_ptr-
                                           (uchar*) table_arg->record[0]);
      }
      else
      {
        keydef[i].seg[j].null_bit= 0;
        keydef[i].seg[j].null_pos= 0;
      }
      if (field->type() == MYSQL_TYPE_BLOB ||
          field->type() == MYSQL_TYPE_GEOMETRY)
      {
        keydef[i].seg[j].flag|= HA_BLOB_PART;
        /* save number of bytes used to pack length */
        keydef[i].seg[j].bit_start= (uint) (field->pack_length() -
                                            share->blob_ptr_size);
      }
      else if (field->type() == MYSQL_TYPE_BIT)
      {
        keydef[i].seg[j].bit_length= ((Field_bit *) field)->bit_len;
        keydef[i].seg[j].bit_start= ((Field_bit *) field)->bit_ofs;
        keydef[i].seg[j].bit_pos= (uint) (((Field_bit *) field)->bit_ptr -
                                          (uchar*) table_arg->record[0]);
      }
    }
    keyseg+= pos->key_parts;
  }
  if (table_arg->found_next_number_field)
    keydef[share->next_number_index].flag|= HA_AUTO_KEY;
  record= table_arg->record[0];
  recpos= 0;
  recinfo_pos= recinfo;
  create_info->null_bytes= table_arg->s->null_bytes;

  while (recpos < (uint) share->stored_rec_length)
  {
    Field **field, *found= 0;
    minpos= share->reclength;
    length= 0;

    for (field= table_arg->field; *field; field++)
    {
      if ((fieldpos= (*field)->offset(record)) >= recpos &&
          fieldpos <= minpos)
      {
        /* skip null fields */
        if (!(temp_length= (*field)->pack_length_in_rec()))
          continue; /* Skip null-fields */
        if (! found || fieldpos < minpos ||
            (fieldpos == minpos && temp_length < length))
        {
          minpos= fieldpos;
          found= *field;
          length= temp_length;
        }
      }
    }
    DBUG_PRINT("loop", ("found: 0x%lx  recpos: %d  minpos: %d  length: %d",
                        (long) found, recpos, minpos, length));
    if (!found)
      break;

    if (found->flags & BLOB_FLAG)
      recinfo_pos->type= FIELD_BLOB;
    else if (found->type() == MYSQL_TYPE_VARCHAR)
      recinfo_pos->type= FIELD_VARCHAR;
    else if (!(options & HA_OPTION_PACK_RECORD) ||
             (found->zero_pack() && (found->flags & PRI_KEY_FLAG)))
      recinfo_pos->type= FIELD_NORMAL;
    else if (found->zero_pack())
      recinfo_pos->type= FIELD_SKIP_ZERO;
    else
      recinfo_pos->type= ((length <= 3 ||
                           (found->flags & ZEROFILL_FLAG)) ?
                          FIELD_NORMAL :
                          found->type() == MYSQL_TYPE_STRING ||
                          found->type() == MYSQL_TYPE_VAR_STRING ?
                          FIELD_SKIP_ENDSPACE :
                          FIELD_SKIP_PRESPACE);
    if (found->null_ptr)
    {
      recinfo_pos->null_bit= found->null_bit;
      recinfo_pos->null_pos= (uint) (found->null_ptr -
                                     (uchar*) table_arg->record[0]);
    }
    else
    {
      recinfo_pos->null_bit= 0;
      recinfo_pos->null_pos= 0;
    }
    (recinfo_pos++)->length= (uint16) length;
    recpos= minpos + length;
    DBUG_PRINT("loop", ("length: %d  type: %d",
                        recinfo_pos[-1].length,recinfo_pos[-1].type));
  }
  *records_out= (uint) (recinfo_pos - recinfo);
  DBUG_RETURN(0);
}


/*
  Check for underlying table conformance

  SYNOPSIS
    maria_check_definition()
      t1_keyinfo       in    First table key definition
      t1_recinfo       in    First table record definition
      t1_keys          in    Number of keys in first table
      t1_recs          in    Number of records in first table
      t2_keyinfo       in    Second table key definition
      t2_recinfo       in    Second table record definition
      t2_keys          in    Number of keys in second table
      t2_recs          in    Number of records in second table
      strict           in    Strict check switch

  DESCRIPTION
    This function compares two Maria definitions. By intention it was done
    to compare merge table definition against underlying table definition.
    It may also be used to compare dot-frm and MAI definitions of Maria
    table as well to compare different Maria table definitions.

    For merge table it is not required that number of keys in merge table
    must exactly match number of keys in underlying table. When calling this
    function for underlying table conformance check, 'strict' flag must be
    set to false, and converted merge definition must be passed as t1_*.

    Otherwise 'strict' flag must be set to 1 and it is not required to pass
    converted dot-frm definition as t1_*.

  RETURN VALUE
    0 - Equal definitions.
    1 - Different definitions.

  TODO
    - compare FULLTEXT keys;
    - compare SPATIAL keys;
    - compare FIELD_SKIP_ZERO which is converted to FIELD_NORMAL correctly
      (should be correctly detected in table2maria).
*/

int maria_check_definition(MARIA_KEYDEF *t1_keyinfo,
                           MARIA_COLUMNDEF *t1_recinfo,
                           uint t1_keys, uint t1_recs,
                           MARIA_KEYDEF *t2_keyinfo,
                           MARIA_COLUMNDEF *t2_recinfo,
                           uint t2_keys, uint t2_recs, bool strict)
{
  uint i, j;
  DBUG_ENTER("maria_check_definition");
  if ((strict ? t1_keys != t2_keys : t1_keys > t2_keys))
  {
    DBUG_PRINT("error", ("Number of keys differs: t1_keys=%u, t2_keys=%u",
                         t1_keys, t2_keys));
    DBUG_RETURN(1);
  }
  if (t1_recs != t2_recs)
  {
    DBUG_PRINT("error", ("Number of recs differs: t1_recs=%u, t2_recs=%u",
                         t1_recs, t2_recs));
    DBUG_RETURN(1);
  }
  for (i= 0; i < t1_keys; i++)
  {
    HA_KEYSEG *t1_keysegs= t1_keyinfo[i].seg;
    HA_KEYSEG *t2_keysegs= t2_keyinfo[i].seg;
    if (t1_keyinfo[i].flag & HA_FULLTEXT && t2_keyinfo[i].flag & HA_FULLTEXT)
      continue;
    else if (t1_keyinfo[i].flag & HA_FULLTEXT ||
             t2_keyinfo[i].flag & HA_FULLTEXT)
    {
       DBUG_PRINT("error", ("Key %d has different definition", i));
       DBUG_PRINT("error", ("t1_fulltext= %d, t2_fulltext=%d",
                            test(t1_keyinfo[i].flag & HA_FULLTEXT),
                            test(t2_keyinfo[i].flag & HA_FULLTEXT)));
       DBUG_RETURN(1);
    }
    if (t1_keyinfo[i].flag & HA_SPATIAL && t2_keyinfo[i].flag & HA_SPATIAL)
      continue;
    else if (t1_keyinfo[i].flag & HA_SPATIAL ||
             t2_keyinfo[i].flag & HA_SPATIAL)
    {
       DBUG_PRINT("error", ("Key %d has different definition", i));
       DBUG_PRINT("error", ("t1_spatial= %d, t2_spatial=%d",
                            test(t1_keyinfo[i].flag & HA_SPATIAL),
                            test(t2_keyinfo[i].flag & HA_SPATIAL)));
       DBUG_RETURN(1);
    }
    if (t1_keyinfo[i].keysegs != t2_keyinfo[i].keysegs ||
        t1_keyinfo[i].key_alg != t2_keyinfo[i].key_alg)
    {
      DBUG_PRINT("error", ("Key %d has different definition", i));
      DBUG_PRINT("error", ("t1_keysegs=%d, t1_key_alg=%d",
                           t1_keyinfo[i].keysegs, t1_keyinfo[i].key_alg));
      DBUG_PRINT("error", ("t2_keysegs=%d, t2_key_alg=%d",
                           t2_keyinfo[i].keysegs, t2_keyinfo[i].key_alg));
      DBUG_RETURN(1);
    }
    for (j=  t1_keyinfo[i].keysegs; j--;)
    {
      uint8 t1_keysegs_j__type= t1_keysegs[j].type;
      /*
        Table migration from 4.1 to 5.1. In 5.1 a *TEXT key part is
        always HA_KEYTYPE_VARTEXT2. In 4.1 we had only the equivalent of
        HA_KEYTYPE_VARTEXT1. Since we treat both the same on MyISAM
        level, we can ignore a mismatch between these types.
      */
      if ((t1_keysegs[j].flag & HA_BLOB_PART) &&
          (t2_keysegs[j].flag & HA_BLOB_PART))
      {
        if ((t1_keysegs_j__type == HA_KEYTYPE_VARTEXT2) &&
            (t2_keysegs[j].type == HA_KEYTYPE_VARTEXT1))
          t1_keysegs_j__type= HA_KEYTYPE_VARTEXT1; /* purecov: tested */
        else if ((t1_keysegs_j__type == HA_KEYTYPE_VARBINARY2) &&
                 (t2_keysegs[j].type == HA_KEYTYPE_VARBINARY1))
          t1_keysegs_j__type= HA_KEYTYPE_VARBINARY1; /* purecov: inspected */
      }

      if (t1_keysegs_j__type != t2_keysegs[j].type ||
          t1_keysegs[j].language != t2_keysegs[j].language ||
          t1_keysegs[j].null_bit != t2_keysegs[j].null_bit ||
          t1_keysegs[j].length != t2_keysegs[j].length)
      {
        DBUG_PRINT("error", ("Key segment %d (key %d) has different "
                             "definition", j, i));
        DBUG_PRINT("error", ("t1_type=%d, t1_language=%d, t1_null_bit=%d, "
                             "t1_length=%d",
                             t1_keysegs[j].type, t1_keysegs[j].language,
                             t1_keysegs[j].null_bit, t1_keysegs[j].length));
        DBUG_PRINT("error", ("t2_type=%d, t2_language=%d, t2_null_bit=%d, "
                             "t2_length=%d",
                             t2_keysegs[j].type, t2_keysegs[j].language,
                             t2_keysegs[j].null_bit, t2_keysegs[j].length));

        DBUG_RETURN(1);
      }
    }
  }

  for (i= 0; i < t1_recs; i++)
  {
    MARIA_COLUMNDEF *t1_rec= &t1_recinfo[i];
    MARIA_COLUMNDEF *t2_rec= &t2_recinfo[i];
    /*
      FIELD_SKIP_ZERO can be changed to FIELD_NORMAL in maria_create,
      see NOTE1 in ma_create.c
    */
    if ((t1_rec->type != t2_rec->type &&
         !(t1_rec->type == (int) FIELD_SKIP_ZERO &&
           t1_rec->length == 1 &&
           t2_rec->type == (int) FIELD_NORMAL)) ||
        t1_rec->length != t2_rec->length ||
        t1_rec->null_bit != t2_rec->null_bit)
    {
      DBUG_PRINT("error", ("Field %d has different definition", i));
      DBUG_PRINT("error", ("t1_type=%d, t1_length=%d, t1_null_bit=%d",
                           t1_rec->type, t1_rec->length, t1_rec->null_bit));
      DBUG_PRINT("error", ("t2_type=%d, t2_length=%d, t2_null_bit=%d",
                           t2_rec->type, t2_rec->length, t2_rec->null_bit));
      DBUG_RETURN(1);
    }
  }
  DBUG_RETURN(0);
}


extern "C" {

int _ma_killed_ptr(HA_CHECK *param)
{
  return thd_killed((THD*)param->thd);
}


void _ma_check_print_error(HA_CHECK *param, const char *fmt, ...)
{
  va_list args;
  DBUG_ENTER("_ma_check_print_error");
  param->error_printed |= 1;
  param->out_flag |= O_DATA_LOST;
  va_start(args, fmt);
  _ma_check_print_msg(param, "error", fmt, args);
  va_end(args);
  DBUG_VOID_RETURN;
}


void _ma_check_print_info(HA_CHECK *param, const char *fmt, ...)
{
  va_list args;
  DBUG_ENTER("_ma_check_print_info");
  va_start(args, fmt);
  _ma_check_print_msg(param, "info", fmt, args);
  va_end(args);
  DBUG_VOID_RETURN;
}


void _ma_check_print_warning(HA_CHECK *param, const char *fmt, ...)
{
  va_list args;
  DBUG_ENTER("_ma_check_print_warning");
  param->warning_printed= 1;
  param->out_flag |= O_DATA_LOST;
  va_start(args, fmt);
  _ma_check_print_msg(param, "warning", fmt, args);
  va_end(args);
  DBUG_VOID_RETURN;
}

/*
  Create a transaction object

  SYNOPSIS
    info	Maria handler

  RETURN
    0 		ok
    #		Error number (HA_ERR_OUT_OF_MEM)
*/

static int maria_create_trn_for_mysql(MARIA_HA *info)
{
  THD *thd= (THD*) info->external_ptr;
  TRN *trn= THD_TRN;
  DBUG_ENTER("maria_create_trn_for_mysql");

  if (!trn)  /* no transaction yet - open it now */
  {
    trn= trnman_new_trn(& thd->transaction.wt);
    if (unlikely(!trn))
      DBUG_RETURN(HA_ERR_OUT_OF_MEM);
    THD_TRN= trn;
    if (thd->options & (OPTION_NOT_AUTOCOMMIT | OPTION_BEGIN))
      trans_register_ha(thd, TRUE, maria_hton);
  }
  _ma_set_trn_for_table(info, trn);
  if (!trnman_increment_locked_tables(trn))
  {
    trans_register_ha(thd, FALSE, maria_hton);
    trnman_new_statement(trn);
  }
#ifdef EXTRA_DEBUG
  if (info->lock_type == F_WRLCK &&
      ! (trnman_get_flags(trn) & TRN_STATE_INFO_LOGGED))
  {
    trnman_set_flags(trn, trnman_get_flags(trn) | TRN_STATE_INFO_LOGGED |
                     TRN_STATE_TABLES_CAN_CHANGE);
    (void) translog_log_debug_info(trn, LOGREC_DEBUG_INFO_QUERY,
                                   (uchar*) thd->query(),
                                   thd->query_length());
  }
  else
  {
    DBUG_PRINT("info", ("lock_type: %d  trnman_flags: %u",
                        info->lock_type, trnman_get_flags(trn)));
  }
  
#endif
  DBUG_RETURN(0);
}

} /* extern "C" */

/**
  Transactional table doing bulk insert with one single UNDO
  (UNDO_BULK_INSERT) and with repair.
*/
#define BULK_INSERT_SINGLE_UNDO_AND_REPAIR    1
/**
  Transactional table doing bulk insert with one single UNDO
  (UNDO_BULK_INSERT) and without repair.
*/
#define BULK_INSERT_SINGLE_UNDO_AND_NO_REPAIR 2
/**
  None of BULK_INSERT_SINGLE_UNDO_AND_REPAIR and
  BULK_INSERT_SINGLE_UNDO_AND_NO_REPAIR.
*/
#define BULK_INSERT_NONE      0

ha_maria::ha_maria(handlerton *hton, TABLE_SHARE *table_arg):
handler(hton, table_arg), file(0),
int_table_flags(HA_NULL_IN_KEY | HA_CAN_FULLTEXT | HA_CAN_SQL_HANDLER |
                HA_BINLOG_ROW_CAPABLE | HA_BINLOG_STMT_CAPABLE |
                HA_DUPLICATE_POS | HA_CAN_INDEX_BLOBS | HA_AUTO_PART_KEY |
                HA_FILE_BASED | HA_CAN_GEOMETRY | CANNOT_ROLLBACK_FLAG |
                HA_CAN_BIT_FIELD | HA_CAN_RTREEKEYS | HA_CAN_VIRTUAL_COLUMNS |
                HA_HAS_RECORDS | HA_STATS_RECORDS_IS_EXACT),
can_enable_indexes(1), bulk_insert_single_undo(BULK_INSERT_NONE)
{}


handler *ha_maria::clone(const char *name, MEM_ROOT *mem_root)
{
  ha_maria *new_handler= static_cast <ha_maria *>(handler::clone(name,
                                                                 mem_root));
  if (new_handler)
  {
    new_handler->file->state= file->state;
    /* maria_create_trn_for_mysql() is never called for clone() tables */
    new_handler->file->trn= file->trn;
  }
  return new_handler;
}


static const char *ha_maria_exts[]=
{
  MARIA_NAME_IEXT,
  MARIA_NAME_DEXT,
  NullS
};


const char **ha_maria::bas_ext() const
{
  return ha_maria_exts;
}


const char *ha_maria::index_type(uint key_number)
{
  return ((table->key_info[key_number].flags & HA_FULLTEXT) ?
          "FULLTEXT" :
          (table->key_info[key_number].flags & HA_SPATIAL) ?
          "SPATIAL" :
          (table->key_info[key_number].algorithm == HA_KEY_ALG_RTREE) ?
          "RTREE" : "BTREE");
}


double ha_maria::scan_time()
{
  if (file->s->data_file_type == BLOCK_RECORD)
    return ulonglong2double(stats.data_file_length - file->s->block_size) / max(file->s->block_size / 2, IO_SIZE) + 2;
  return handler::scan_time();
}

/*
  We need to be able to store at least 2 keys on an index page as the
  splitting algorithms depends on this. (With only one key on a page
  we also can't use any compression, which may make the index file much
  larger)
  We use HA_MAX_KEY_LENGTH as this is a stack restriction imposed by the
  handler interface.  If we want to increase this, we have also to
  increase HA_MARIA_KEY_BUFF and MARIA_MAX_KEY_BUFF as the buffer needs
  to take be able to store the extra lenght bytes that is part of the stored
  key.

  We also need to reserve place for a record pointer (8) and 3 bytes
  per key segment to store the length of the segment + possible null bytes.
  These extra bytes are required here so that maria_create() will surely
  accept any keys created which the returned key data storage length.
*/

uint ha_maria::max_supported_key_length() const
{
  uint tmp= (maria_max_key_length() - 8 - HA_MAX_KEY_SEG*3);
  return min(HA_MAX_KEY_LENGTH, tmp);
}


#ifdef HAVE_REPLICATION
int ha_maria::net_read_dump(NET * net)
{
  int data_fd= file->dfile.file;
  int error= 0;

  my_seek(data_fd, 0L, MY_SEEK_SET, MYF(MY_WME));
  for (;;)
  {
    ulong packet_len= my_net_read(net);
    if (!packet_len)
      break;                                    // end of file
    if (packet_len == packet_error)
    {
      sql_print_error("ha_maria::net_read_dump - read error ");
      error= -1;
      goto err;
    }
    if (my_write(data_fd, (uchar *) net->read_pos, (uint) packet_len,
                 MYF(MY_WME | MY_FNABP)))
    {
      error= errno;
      goto err;
    }
  }
err:
  return error;
}


int ha_maria::dump(THD * thd, int fd)
{
  MARIA_SHARE *share= file->s;
  NET *net= &thd->net;
  uint block_size= share->block_size;
  my_off_t bytes_to_read= share->state.state.data_file_length;
  int data_fd= file->dfile.file;
  uchar *buf= (uchar *) my_malloc(block_size, MYF(MY_WME));
  if (!buf)
    return ENOMEM;

  int error= 0;
  my_seek(data_fd, 0L, MY_SEEK_SET, MYF(MY_WME));
  for (; bytes_to_read > 0;)
  {
    size_t bytes= my_read(data_fd, buf, block_size, MYF(MY_WME));
    if (bytes == MY_FILE_ERROR)
    {
      error= errno;
      goto err;
    }

    if (fd >= 0)
    {
      if (my_write(fd, buf, bytes, MYF(MY_WME | MY_FNABP)))
      {
        error= errno ? errno : EPIPE;
        goto err;
      }
    }
    else
    {
      if (my_net_write(net, buf, bytes))
      {
        error= errno ? errno : EPIPE;
        goto err;
      }
    }
    bytes_to_read -= bytes;
  }

  if (fd < 0)
  {
    if (my_net_write(net, (uchar*) "", 0))
      error= errno ? errno : EPIPE;
    net_flush(net);
  }

err:
  my_free((uchar*) buf, MYF(0));
  return error;
}
#endif                                          /* HAVE_REPLICATION */

        /* Name is here without an extension */

int ha_maria::open(const char *name, int mode, uint test_if_locked)
{
  uint i;

#ifdef NOT_USED
  /*
    If the user wants to have memory mapped data files, add an
    open_flag. Do not memory map temporary tables because they are
    expected to be inserted and thus extended a lot. Memory mapping is
    efficient for files that keep their size, but very inefficient for
    growing files. Using an open_flag instead of calling ma_extra(...
    HA_EXTRA_MMAP ...) after maxs_open() has the advantage that the
    mapping is not repeated for every open, but just done on the initial
    open, when the MyISAM share is created. Every time the server
    requires to open a new instance of a table it calls this method. We
    will always supply HA_OPEN_MMAP for a permanent table. However, the
    Maria storage engine will ignore this flag if this is a secondary
    open of a table that is in use by other threads already (if the
    Maria share exists already).
  */
  if (!(test_if_locked & HA_OPEN_TMP_TABLE) && opt_maria_use_mmap)
    test_if_locked|= HA_OPEN_MMAP;
#endif

  if (maria_recover_options & HA_RECOVER_ANY)
  {
    /* user asked to trigger a repair if table was not properly closed */
    test_if_locked|= HA_OPEN_ABORT_IF_CRASHED;
  }

  if (!(file= maria_open(name, mode, test_if_locked | HA_OPEN_FROM_SQL_LAYER)))
  {
    if (my_errno == HA_ERR_OLD_FILE)
    {
      push_warning(current_thd, MYSQL_ERROR::WARN_LEVEL_NOTE,
                   ER_CRASHED_ON_USAGE,
                   zerofill_error_msg);
    }
    return (my_errno ? my_errno : -1);
  }

  file->s->chst_invalidator= query_cache_invalidate_by_MyISAM_filename_ref;

  if (test_if_locked & (HA_OPEN_IGNORE_IF_LOCKED | HA_OPEN_TMP_TABLE))
    VOID(maria_extra(file, HA_EXTRA_NO_WAIT_LOCK, 0));

  info(HA_STATUS_NO_LOCK | HA_STATUS_VARIABLE | HA_STATUS_CONST);
  if (!(test_if_locked & HA_OPEN_WAIT_IF_LOCKED))
    VOID(maria_extra(file, HA_EXTRA_WAIT_LOCK, 0));
  if ((data_file_type= file->s->data_file_type) != STATIC_RECORD)
    int_table_flags |= HA_REC_NOT_IN_SEQ;
  if (!file->s->base.born_transactional)
  {
    /*
      INSERT DELAYED cannot work with transactional tables (because it cannot
      stand up to "when client gets ok the data is safe on disk": the record
      may not even be inserted). In the future, we could enable it back (as a
      client doing INSERT DELAYED knows the specificities; but we then should
      make sure to regularly commit in the delayed_insert thread). 
    */
    int_table_flags|= HA_CAN_INSERT_DELAYED;
  }
  if (file->s->options & (HA_OPTION_CHECKSUM | HA_OPTION_COMPRESS_RECORD))
    int_table_flags |= HA_HAS_NEW_CHECKSUM;

  for (i= 0; i < table->s->keys; i++)
  {
    plugin_ref parser= table->key_info[i].parser;
    if (table->key_info[i].flags & HA_USES_PARSER)
      file->s->keyinfo[i].parser=
        (struct st_mysql_ftparser *)plugin_decl(parser)->info;
    table->key_info[i].block_size= file->s->keyinfo[i].block_length;
  }
  my_errno= 0;
  return my_errno;
}


int ha_maria::close(void)
{
  MARIA_HA *tmp= file;
  file= 0;
  return maria_close(tmp);
}


int ha_maria::write_row(uchar * buf)
{
  /* If we have a timestamp column, update it to the current time */
  if (table->timestamp_field_type & TIMESTAMP_AUTO_SET_ON_INSERT)
    table->timestamp_field->set_time();

  /*
     If we have an auto_increment column and we are writing a changed row
     or a new row, then update the auto_increment value in the record.
  */
  if (table->next_number_field && buf == table->record[0])
  {
    int error;
    if ((error= update_auto_increment()))
      return error;
  }
  return maria_write(file, buf);
}


int ha_maria::check(THD * thd, HA_CHECK_OPT * check_opt)
{
  int error;
  HA_CHECK &param= *(HA_CHECK*) thd->alloc(sizeof(param));
  MARIA_SHARE *share= file->s;
  const char *old_proc_info= thd_proc_info(thd, "Checking table");
  TRN *old_trn= file->trn;

  if (!file || !&param) return HA_ADMIN_INTERNAL_ERROR;

  maria_chk_init(&param);
  param.thd= thd;
  param.op_name= "check";
  param.db_name= table->s->db.str;
  param.table_name= table->alias.c_ptr();
  param.testflag= check_opt->flags | T_CHECK | T_SILENT;
  param.stats_method= (enum_handler_stats_method)THDVAR(thd,stats_method);

  if (!(table->db_stat & HA_READ_ONLY))
    param.testflag |= T_STATISTICS;
  param.using_global_keycache= 1;

  if (!maria_is_crashed(file) &&
      (((param.testflag & T_CHECK_ONLY_CHANGED) &&
        !(share->state.changed & (STATE_CHANGED | STATE_CRASHED_FLAGS |
                                  STATE_IN_REPAIR)) &&
        share->state.open_count == 0) ||
       ((param.testflag & T_FAST) && (share->state.open_count ==
                                      (uint) (share->global_changed ? 1 :
                                              0)))))
    return HA_ADMIN_ALREADY_DONE;

  maria_chk_init_for_check(&param, file);
  if ((file->s->state.changed & (STATE_CRASHED_FLAGS | STATE_MOVED)) ==
      STATE_MOVED)
  {
    _ma_check_print_error(&param, "%s", zerofill_error_msg);
    return HA_ADMIN_CORRUPT;
  }

  (void) maria_chk_status(&param, file);                // Not fatal
  error= maria_chk_size(&param, file);
  if (!error)
    error|= maria_chk_del(&param, file, param.testflag);
  if (!error)
    error= maria_chk_key(&param, file);
  if (!error)
  {
    if ((!(param.testflag & T_QUICK) &&
         ((share->options &
           (HA_OPTION_PACK_RECORD | HA_OPTION_COMPRESS_RECORD)) ||
          (param.testflag & (T_EXTEND | T_MEDIUM)))) || maria_is_crashed(file))
    {
      ulonglong old_testflag= param.testflag;
      param.testflag |= T_MEDIUM;
      if (!(error= init_io_cache(&param.read_cache, file->dfile.file,
                                 my_default_record_cache_size, READ_CACHE,
                                 share->pack.header_length, 1, MYF(MY_WME))))
      {
        error= maria_chk_data_link(&param, file,
                                   test(param.testflag & T_EXTEND));
        end_io_cache(&(param.read_cache));
      }
      param.testflag= old_testflag;
    }
  }
  if (!error)
  {
    if ((share->state.changed & (STATE_CHANGED |
                                 STATE_CRASHED_FLAGS |
                                 STATE_IN_REPAIR | STATE_NOT_ANALYZED)) ||
        (param.testflag & T_STATISTICS) || maria_is_crashed(file))
    {
      file->update |= HA_STATE_CHANGED | HA_STATE_ROW_CHANGED;
      pthread_mutex_lock(&share->intern_lock);
      DBUG_PRINT("info", ("Reseting crashed state"));
      share->state.changed&= ~(STATE_CHANGED | STATE_CRASHED_FLAGS |
                               STATE_IN_REPAIR);
      if (!(table->db_stat & HA_READ_ONLY))
        error= maria_update_state_info(&param, file,
                                       UPDATE_TIME | UPDATE_OPEN_COUNT |
                                       UPDATE_STAT);
      pthread_mutex_unlock(&share->intern_lock);
      info(HA_STATUS_NO_LOCK | HA_STATUS_TIME | HA_STATUS_VARIABLE |
           HA_STATUS_CONST);
    }
  }
  else if (!maria_is_crashed(file) && !thd->killed)
  {
    maria_mark_crashed(file);
    file->update |= HA_STATE_CHANGED | HA_STATE_ROW_CHANGED;
  }

  /* Reset trn, that may have been set by repair */
  _ma_set_trn_for_table(file, old_trn);
  thd_proc_info(thd, old_proc_info);
  return error ? HA_ADMIN_CORRUPT : HA_ADMIN_OK;
}


/*
  Analyze the key distribution in the table
  As the table may be only locked for read, we have to take into account that
  two threads may do an analyze at the same time!
*/

int ha_maria::analyze(THD *thd, HA_CHECK_OPT * check_opt)
{
  int error= 0;
  HA_CHECK &param= *(HA_CHECK*) thd->alloc(sizeof(param));
  MARIA_SHARE *share= file->s;

  if (!&param)
    return HA_ADMIN_INTERNAL_ERROR;

  maria_chk_init(&param);
  param.thd= thd;
  param.op_name= "analyze";
  param.db_name= table->s->db.str;
  param.table_name= table->alias.c_ptr();
  param.testflag= (T_FAST | T_CHECK | T_SILENT | T_STATISTICS |
                   T_DONT_CHECK_CHECKSUM);
  param.using_global_keycache= 1;
  param.stats_method= (enum_handler_stats_method)THDVAR(thd,stats_method);

  if (!(share->state.changed & STATE_NOT_ANALYZED))
    return HA_ADMIN_ALREADY_DONE;

  error= maria_chk_key(&param, file);
  if (!error)
  {
    pthread_mutex_lock(&share->intern_lock);
    error= maria_update_state_info(&param, file, UPDATE_STAT);
    pthread_mutex_unlock(&share->intern_lock);
  }
  else if (!maria_is_crashed(file) && !thd->killed)
    maria_mark_crashed(file);
  return error ? HA_ADMIN_CORRUPT : HA_ADMIN_OK;
}


int ha_maria::restore(THD * thd, HA_CHECK_OPT *check_opt)
{
  HA_CHECK_OPT tmp_check_opt;
  char *backup_dir= thd->lex->backup_dir;
  char src_path[FN_REFLEN], dst_path[FN_REFLEN];
  char table_name[FN_REFLEN];
  int error;
  const char *errmsg;
  DBUG_ENTER("restore");

  VOID(tablename_to_filename(table->s->table_name.str, table_name,
                             sizeof(table_name)));

  if (fn_format_relative_to_data_home(src_path, table_name, backup_dir,
                                      MARIA_NAME_DEXT))
    DBUG_RETURN(HA_ADMIN_INVALID);

  strxmov(dst_path, table->s->normalized_path.str, MARIA_NAME_DEXT, NullS);
  if (my_copy(src_path, dst_path, MYF(MY_WME)))
  {
    error= HA_ADMIN_FAILED;
    errmsg= "Failed in my_copy (Error %d)";
    goto err;
  }

  tmp_check_opt.init();
  tmp_check_opt.flags |= T_VERY_SILENT | T_CALC_CHECKSUM | T_QUICK;
  DBUG_RETURN(repair(thd, &tmp_check_opt));

err:
  {
    /*
      Don't allocate param on stack here as this may be huge and it's
      also allocated by repair()
    */
    HA_CHECK *param;
    if (!(param= (HA_CHECK*) my_malloc(sizeof(*param), MYF(MY_WME | MY_FAE))))
      DBUG_RETURN(error);
    maria_chk_init(param);
    param->thd= thd;
    param->op_name= "restore";
    param->db_name= table->s->db.str;
    param->table_name= table->s->table_name.str;
    param->testflag= 0;
    _ma_check_print_error(param, errmsg, my_errno);
    my_free(param, MYF(0));
    DBUG_RETURN(error);
  }
}


int ha_maria::backup(THD * thd, HA_CHECK_OPT *check_opt)
{
  char *backup_dir= thd->lex->backup_dir;
  char src_path[FN_REFLEN], dst_path[FN_REFLEN];
  char table_name[FN_REFLEN];
  int error;
  const char *errmsg;
  DBUG_ENTER("ha_maria::backup");

  VOID(tablename_to_filename(table->s->table_name.str, table_name,
                             sizeof(table_name)));

  if (fn_format_relative_to_data_home(dst_path, table_name, backup_dir,
                                      reg_ext))
  {
    errmsg= "Failed in fn_format() for .frm file (errno: %d)";
    error= HA_ADMIN_INVALID;
    goto err;
  }

  strxmov(src_path, table->s->normalized_path.str, reg_ext, NullS);
  if (my_copy(src_path, dst_path,
              MYF(MY_WME | MY_HOLD_ORIGINAL_MODES | MY_DONT_OVERWRITE_FILE)))
  {
    error= HA_ADMIN_FAILED;
    errmsg= "Failed copying .frm file (errno: %d)";
    goto err;
  }

  /* Change extension */
  if (fn_format_relative_to_data_home(dst_path, table_name, backup_dir,
                                      MARIA_NAME_DEXT))
  {
    errmsg= "Failed in fn_format() for .MYD file (errno: %d)";
    error= HA_ADMIN_INVALID;
    goto err;
  }

  strxmov(src_path, table->s->normalized_path.str, MARIA_NAME_DEXT, NullS);
  if (_ma_flush_table_files(file, MARIA_FLUSH_DATA, FLUSH_FORCE_WRITE,
                            FLUSH_KEEP))
  {
    error= HA_ADMIN_FAILED;
    errmsg= "Failed in flush (Error %d)";
    goto err;
  }
  if (my_copy(src_path, dst_path,
              MYF(MY_WME | MY_HOLD_ORIGINAL_MODES | MY_DONT_OVERWRITE_FILE)))
  {
    errmsg= "Failed copying .MYD file (errno: %d)";
    error= HA_ADMIN_FAILED;
    goto err;
  }
  DBUG_RETURN(HA_ADMIN_OK);

err:
  {
    HA_CHECK &param= *(HA_CHECK*) thd->alloc(sizeof(param));
    if (!&param)
      return HA_ADMIN_INTERNAL_ERROR;

    maria_chk_init(&param);
    param.thd= thd;
    param.op_name= "backup";
    param.db_name= table->s->db.str;
    param.table_name= table->s->table_name.str;
    param.testflag= 0;
    _ma_check_print_error(&param, errmsg, my_errno);
    DBUG_RETURN(error);
  }
}


int ha_maria::repair(THD * thd, HA_CHECK_OPT *check_opt)
{
  int error;
  HA_CHECK &param= *(HA_CHECK*) thd->alloc(sizeof(param));
  ha_rows start_records;

  if (!file || !&param)
    return HA_ADMIN_INTERNAL_ERROR;

  maria_chk_init(&param);
  param.thd= thd;
  param.op_name= "repair";
  param.testflag= ((check_opt->flags & ~(T_EXTEND)) |
                   T_SILENT | T_FORCE_CREATE | T_CALC_CHECKSUM |
                   (check_opt->flags & T_EXTEND ? T_REP : T_REP_BY_SORT));
  param.sort_buffer_length= THDVAR(thd, sort_buffer_size);
  param.backup_time= check_opt->start_time;
  start_records= file->state->records;
  while ((error= repair(thd, &param, 0)) && param.retry_repair)
  {
    param.retry_repair= 0;
    if (test_all_bits(param.testflag,
                      (uint) (T_RETRY_WITHOUT_QUICK | T_QUICK)))
    {
      param.testflag&= ~(T_RETRY_WITHOUT_QUICK | T_QUICK);
      /* Ensure we don't loose any rows when retrying without quick */
      param.testflag|= T_SAFE_REPAIR;
      if (thd->vio_ok())
        _ma_check_print_info(&param, "Retrying repair without quick");
      else
        sql_print_information("Retrying repair of: '%s' without quick",
                              table->s->path.str);
      continue;
    }
    param.testflag &= ~T_QUICK;
    if ((param.testflag & T_REP_BY_SORT))
    {
      param.testflag= (param.testflag & ~T_REP_BY_SORT) | T_REP;
      sql_print_information("Retrying repair of: '%s' with keycache",
                            table->s->path.str);
      continue;
    }
    break;
  }
  if (!error && start_records != file->state->records &&
      !(check_opt->flags & T_VERY_SILENT))
  {
    char llbuff[22], llbuff2[22];
    sql_print_information("Found %s of %s rows when repairing '%s'",
                          llstr(file->state->records, llbuff),
                          llstr(start_records, llbuff2),
                          table->s->path.str);
  }
  return error;
}

int ha_maria::zerofill(THD * thd, HA_CHECK_OPT *check_opt)
{
  int error;
  HA_CHECK &param= *(HA_CHECK*) thd->alloc(sizeof(param));
  TRN *old_trn;
  MARIA_SHARE *share= file->s;

  if (!file || !&param)
    return HA_ADMIN_INTERNAL_ERROR;

  old_trn= file->trn;
  maria_chk_init(&param);
  param.thd= thd;
  param.op_name= "zerofill";
  param.testflag= check_opt->flags | T_SILENT | T_ZEROFILL;
  param.sort_buffer_length= THDVAR(thd, sort_buffer_size);
  error=maria_zerofill(&param, file, share->open_file_name.str);

  /* Reset trn, that may have been set by repair */
  _ma_set_trn_for_table(file, old_trn);

  if (!error)
  {
    TrID create_trid= trnman_get_min_safe_trid();
    pthread_mutex_lock(&share->intern_lock);
    share->state.changed|= STATE_NOT_MOVABLE;
    maria_update_state_info(&param, file, UPDATE_TIME | UPDATE_OPEN_COUNT);
    _ma_update_state_lsns_sub(share, LSN_IMPOSSIBLE, create_trid,
                              TRUE, TRUE);
    pthread_mutex_unlock(&share->intern_lock);
  }
  return error;
}

int ha_maria::optimize(THD * thd, HA_CHECK_OPT *check_opt)
{
  int error;
  HA_CHECK &param= *(HA_CHECK*) thd->alloc(sizeof(param));

  if (!file || !&param)
    return HA_ADMIN_INTERNAL_ERROR;

  maria_chk_init(&param);
  param.thd= thd;
  param.op_name= "optimize";
  param.testflag= (check_opt->flags | T_SILENT | T_FORCE_CREATE |
                   T_REP_BY_SORT | T_STATISTICS | T_SORT_INDEX);
  param.sort_buffer_length= THDVAR(thd, sort_buffer_size);
  if ((error= repair(thd, &param, 1)) && param.retry_repair)
  {
    sql_print_warning("Warning: Optimize table got errno %d on %s.%s, retrying",
                      my_errno, param.db_name, param.table_name);
    param.testflag &= ~T_REP_BY_SORT;
    error= repair(thd, &param, 1);
  }

  return error;
}


int ha_maria::repair(THD *thd, HA_CHECK *param, bool do_optimize)
{
  int error= 0;
  ulonglong local_testflag= param->testflag;
  bool optimize_done= !do_optimize, statistics_done= 0;
  const char *old_proc_info= thd->proc_info;
  char fixed_name[FN_REFLEN];
  MARIA_SHARE *share= file->s;
  ha_rows rows= file->state->records;
  TRN *old_trn= file->trn;
  DBUG_ENTER("ha_maria::repair");

  /*
    Normally this method is entered with a properly opened table. If the
    repair fails, it can be repeated with more elaborate options. Under
    special circumstances it can happen that a repair fails so that it
    closed the data file and cannot re-open it. In this case file->dfile
    is set to -1. We must not try another repair without an open data
    file. (Bug #25289)
  */
  if (file->dfile.file == -1)
  {
    sql_print_information("Retrying repair of: '%s' failed. "
                          "Please try REPAIR EXTENDED or aria_chk",
                          table->s->path.str);
    DBUG_RETURN(HA_ADMIN_FAILED);
  }

  /*
    If transactions was not enabled for a transactional table then
    file->s->status is not up to date. This is needed for repair_by_sort
    to work
  */
  if (share->base.born_transactional && !share->now_transactional)
    _ma_copy_nontrans_state_information(file);

  param->db_name= table->s->db.str;
<<<<<<< HEAD
  param->table_name= table->alias.c_ptr();
  param->tmpfile_createflag= O_RDWR | O_TRUNC;
=======
  param->table_name= table->alias;
  param->tmpfile_createflag= O_RDWR | O_TRUNC | O_EXCL;
>>>>>>> c0065d15
  param->using_global_keycache= 1;
  param->thd= thd;
  param->tmpdir= &mysql_tmpdir_list;
  param->out_flag= 0;
  strmov(fixed_name, share->open_file_name.str);

  // Don't lock tables if we have used LOCK TABLE
  if (!thd->locked_tables &&
      maria_lock_database(file, table->s->tmp_table ? F_EXTRA_LCK : F_WRLCK))
  {
    _ma_check_print_error(param, ER(ER_CANT_LOCK), my_errno);
    DBUG_RETURN(HA_ADMIN_FAILED);
  }

  if (!do_optimize ||
      (((share->data_file_type == BLOCK_RECORD) ?
        (share->state.changed & STATE_NOT_OPTIMIZED_ROWS) :
        (file->state->del ||
         share->state.split != file->state->records)) &&
       (!(param->testflag & T_QUICK) ||
        (share->state.changed & (STATE_NOT_OPTIMIZED_KEYS |
                                 STATE_NOT_OPTIMIZED_ROWS)))))
  {
    ulonglong key_map= ((local_testflag & T_CREATE_MISSING_KEYS) ?
                        maria_get_mask_all_keys_active(share->base.keys) :
                        share->state.key_map);
    ulonglong save_testflag= param->testflag;
    if (maria_test_if_sort_rep(file, file->state->records, key_map, 0) &&
        (local_testflag & T_REP_BY_SORT))
    {
      local_testflag |= T_STATISTICS;
      param->testflag |= T_STATISTICS;           // We get this for free
      statistics_done= 1;
      /* TODO: Remove BLOCK_RECORD test when parallel works with blocks */
      if (THDVAR(thd,repair_threads) > 1 &&
          share->data_file_type != BLOCK_RECORD)
      {
        char buf[40];
        /* TODO: respect maria_repair_threads variable */
        my_snprintf(buf, 40, "Repair with %d threads", my_count_bits(key_map));
        thd_proc_info(thd, buf);
        param->testflag|= T_REP_PARALLEL;
        error= maria_repair_parallel(param, file, fixed_name,
                                     test(param->testflag & T_QUICK));
        /* to reset proc_info, as it was pointing to local buffer */
        thd_proc_info(thd, "Repair done");
      }
      else
      {
        thd_proc_info(thd, "Repair by sorting");
        param->testflag|= T_REP_BY_SORT;
        error= maria_repair_by_sort(param, file, fixed_name,
                                    test(param->testflag & T_QUICK));
      }
    }
    else
    {
      thd_proc_info(thd, "Repair with keycache");
      param->testflag &= ~(T_REP_BY_SORT | T_REP_PARALLEL);
      error= maria_repair(param, file, fixed_name,
                          test(param->testflag & T_QUICK));
    }
    param->testflag= save_testflag | (param->testflag & T_RETRY_WITHOUT_QUICK);
    optimize_done= 1;
  }
  if (!error)
  {
    if ((local_testflag & T_SORT_INDEX) &&
        (share->state.changed & STATE_NOT_SORTED_PAGES))
    {
      optimize_done= 1;
      thd_proc_info(thd, "Sorting index");
      error= maria_sort_index(param, file, fixed_name);
    }
    if (!statistics_done && (local_testflag & T_STATISTICS))
    {
      if (share->state.changed & STATE_NOT_ANALYZED)
      {
        optimize_done= 1;
        thd_proc_info(thd, "Analyzing");
        error= maria_chk_key(param, file);
      }
      else
        local_testflag &= ~T_STATISTICS;        // Don't update statistics
    }
  }
  thd_proc_info(thd, "Saving state");
  pthread_mutex_lock(&share->intern_lock);
  if (!error)
  {
    if ((share->state.changed & STATE_CHANGED) || maria_is_crashed(file))
    {
      DBUG_PRINT("info", ("Reseting crashed state"));
      share->state.changed&= ~(STATE_CHANGED | STATE_CRASHED_FLAGS |
                               STATE_IN_REPAIR | STATE_MOVED);
      file->update |= HA_STATE_CHANGED | HA_STATE_ROW_CHANGED;
    }
    /*
      repair updates share->state.state. Ensure that file->state is up to date
    */
    if (file->state != &share->state.state)
      *file->state= share->state.state;
    if (share->base.auto_key)
      _ma_update_auto_increment_key(param, file, 1);
    if (optimize_done)
      error= maria_update_state_info(param, file,
                                     UPDATE_TIME | UPDATE_OPEN_COUNT |
                                     (local_testflag &
                                      T_STATISTICS ? UPDATE_STAT : 0));
    info(HA_STATUS_NO_LOCK | HA_STATUS_TIME | HA_STATUS_VARIABLE |
         HA_STATUS_CONST, 0);
    if (rows != file->state->records && !(param->testflag & T_VERY_SILENT))
    {
      char llbuff[22], llbuff2[22];
      _ma_check_print_warning(param, "Number of rows changed from %s to %s",
                              llstr(rows, llbuff),
                              llstr(file->state->records, llbuff2));
    }
  }
  else
  {
    maria_mark_crashed_on_repair(file);
    file->update |= HA_STATE_CHANGED | HA_STATE_ROW_CHANGED;
    maria_update_state_info(param, file, 0);
  }
  pthread_mutex_unlock(&share->intern_lock);
  thd_proc_info(thd, old_proc_info);
  if (!thd->locked_tables)
    maria_lock_database(file, F_UNLCK);

  /* Reset trn, that may have been set by repair */
  _ma_set_trn_for_table(file, old_trn);
  error= error ? HA_ADMIN_FAILED :
    (optimize_done ?
     (write_log_record_for_repair(param, file) ? HA_ADMIN_FAILED :
      HA_ADMIN_OK) : HA_ADMIN_ALREADY_DONE);
  DBUG_RETURN(error);
}


/*
  Assign table indexes to a specific key cache.
*/

int ha_maria::assign_to_keycache(THD * thd, HA_CHECK_OPT *check_opt)
{
#if 0 && NOT_IMPLEMENTED
  PAGECACHE *new_pagecache= check_opt->pagecache;
  const char *errmsg= 0;
  int error= HA_ADMIN_OK;
  ulonglong map;
  TABLE_LIST *table_list= table->pos_in_table_list;
  DBUG_ENTER("ha_maria::assign_to_keycache");


  table->keys_in_use_for_query.clear_all();

  if (table_list->process_index_hints(table))
    DBUG_RETURN(HA_ADMIN_FAILED);
  map= ~(ulonglong) 0;
  if (!table->keys_in_use_for_query.is_clear_all())
    /* use all keys if there's no list specified by the user through hints */
    map= table->keys_in_use_for_query.to_ulonglong();

  if ((error= maria_assign_to_pagecache(file, map, new_pagecache)))
  {
    char buf[STRING_BUFFER_USUAL_SIZE];
    my_snprintf(buf, sizeof(buf),
                "Failed to flush to index file (errno: %d)", error);
    errmsg= buf;
    error= HA_ADMIN_CORRUPT;
  }

  if (error != HA_ADMIN_OK)
  {
    /* Send error to user */
    HA_CHECK &param= *(HA_CHECK*) thd->alloc(sizeof(param));
    if (!&param)
      return HA_ADMIN_INTERNAL_ERROR;

    maria_chk_init(&param);
    param.thd= thd;
    param.op_name= "assign_to_keycache";
    param.db_name= table->s->db.str;
    param.table_name= table->s->table_name.str;
    param.testflag= 0;
    _ma_check_print_error(&param, errmsg);
  }
  DBUG_RETURN(error);
#else
  return  HA_ADMIN_NOT_IMPLEMENTED;
#endif
}


/*
  Preload pages of the index file for a table into the key cache.
*/

int ha_maria::preload_keys(THD * thd, HA_CHECK_OPT *check_opt)
{
  ulonglong map;
  TABLE_LIST *table_list= table->pos_in_table_list;

  DBUG_ENTER("ha_maria::preload_keys");

  table->keys_in_use_for_query.clear_all();

  if (table_list->process_index_hints(table))
    DBUG_RETURN(HA_ADMIN_FAILED);

  map= ~(ulonglong) 0;
  /* Check validity of the index references */
  if (!table->keys_in_use_for_query.is_clear_all())
    /* use all keys if there's no list specified by the user through hints */
    map= table->keys_in_use_for_query.to_ulonglong();

  maria_extra(file, HA_EXTRA_PRELOAD_BUFFER_SIZE,
              (void*) &thd->variables.preload_buff_size);

  int error;

  if ((error= maria_preload(file, map, table_list->ignore_leaves)))
  {
    char buf[MYSQL_ERRMSG_SIZE+20];
    const char *errmsg;

    switch (error) {
    case HA_ERR_NON_UNIQUE_BLOCK_SIZE:
      errmsg= "Indexes use different block sizes";
      break;
    case HA_ERR_OUT_OF_MEM:
      errmsg= "Failed to allocate buffer";
      break;
    default:
      my_snprintf(buf, sizeof(buf),
                  "Failed to read from index file (errno: %d)", my_errno);
      errmsg= buf;
    }

    HA_CHECK &param= *(HA_CHECK*) thd->alloc(sizeof(param));
    if (!&param)
      return HA_ADMIN_INTERNAL_ERROR;

    maria_chk_init(&param);
    param.thd= thd;
    param.op_name= "preload_keys";
    param.db_name= table->s->db.str;
    param.table_name= table->s->table_name.str;
    param.testflag= 0;
    _ma_check_print_error(&param, "%s", errmsg);
    DBUG_RETURN(HA_ADMIN_FAILED);
  }
  DBUG_RETURN(HA_ADMIN_OK);
}


/*
  Disable indexes, making it persistent if requested.

  SYNOPSIS
    disable_indexes()
    mode        mode of operation:
                HA_KEY_SWITCH_NONUNIQ      disable all non-unique keys
                HA_KEY_SWITCH_ALL          disable all keys
                HA_KEY_SWITCH_NONUNIQ_SAVE dis. non-uni. and make persistent
                HA_KEY_SWITCH_ALL_SAVE     dis. all keys and make persistent

  IMPLEMENTATION
    HA_KEY_SWITCH_NONUNIQ       is not implemented.
    HA_KEY_SWITCH_ALL_SAVE      is not implemented.

  RETURN
    0  ok
    HA_ERR_WRONG_COMMAND  mode not implemented.
*/

int ha_maria::disable_indexes(uint mode)
{
  int error;

  if (mode == HA_KEY_SWITCH_ALL)
  {
    /* call a storage engine function to switch the key map */
    error= maria_disable_indexes(file);
  }
  else if (mode == HA_KEY_SWITCH_NONUNIQ_SAVE)
  {
    maria_extra(file, HA_EXTRA_NO_KEYS, 0);
    info(HA_STATUS_CONST);                      // Read new key info
    error= 0;
  }
  else
  {
    /* mode not implemented */
    error= HA_ERR_WRONG_COMMAND;
  }
  return error;
}


/*
  Enable indexes, making it persistent if requested.

  SYNOPSIS
    enable_indexes()
    mode        mode of operation:
                HA_KEY_SWITCH_NONUNIQ      enable all non-unique keys
                HA_KEY_SWITCH_ALL          enable all keys
                HA_KEY_SWITCH_NONUNIQ_SAVE en. non-uni. and make persistent
                HA_KEY_SWITCH_ALL_SAVE     en. all keys and make persistent

  DESCRIPTION
    Enable indexes, which might have been disabled by disable_index() before.
    The modes without _SAVE work only if both data and indexes are empty,
    since the MARIA repair would enable them persistently.
    To be sure in these cases, call handler::delete_all_rows() before.

  IMPLEMENTATION
    HA_KEY_SWITCH_NONUNIQ       is not implemented.
    HA_KEY_SWITCH_ALL_SAVE      is not implemented.

  RETURN
    0  ok
    !=0  Error, among others:
    HA_ERR_CRASHED  data or index is non-empty. Delete all rows and retry.
    HA_ERR_WRONG_COMMAND  mode not implemented.
*/

int ha_maria::enable_indexes(uint mode)
{
  int error;
  DBUG_PRINT("info", ("ha_maria::enable_indexes mode: %d", mode));
  if (maria_is_all_keys_active(file->s->state.key_map, file->s->base.keys))
  {
    /* All indexes are enabled already. */
    return 0;
  }

  if (mode == HA_KEY_SWITCH_ALL)
  {
    error= maria_enable_indexes(file);
    /*
       Do not try to repair on error,
       as this could make the enabled state persistent,
       but mode==HA_KEY_SWITCH_ALL forbids it.
    */
  }
  else if (mode == HA_KEY_SWITCH_NONUNIQ_SAVE)
  {
    THD *thd= table->in_use;
    HA_CHECK &param= *(HA_CHECK*) thd->alloc(sizeof(param));
    if (!&param)
      return HA_ADMIN_INTERNAL_ERROR;

    const char *save_proc_info= thd_proc_info(thd, "Creating index");

    maria_chk_init(&param);
    param.op_name= "recreating_index";
    param.testflag= (T_SILENT | T_REP_BY_SORT | T_QUICK |
                     T_CREATE_MISSING_KEYS | T_SAFE_REPAIR);
    if (bulk_insert_single_undo == BULK_INSERT_SINGLE_UNDO_AND_NO_REPAIR)
    {
      bulk_insert_single_undo= BULK_INSERT_SINGLE_UNDO_AND_REPAIR;
      /*
        Don't bump create_rename_lsn, because UNDO_BULK_INSERT
        should not be skipped in case of crash during repair.
      */
      param.testflag|= T_NO_CREATE_RENAME_LSN;
    }
    param.myf_rw &= ~MY_WAIT_IF_FULL;
    param.sort_buffer_length= THDVAR(thd,sort_buffer_size);
    param.stats_method= (enum_handler_stats_method)THDVAR(thd,stats_method);
    param.tmpdir= &mysql_tmpdir_list;
    if ((error= (repair(thd, &param, 0) != HA_ADMIN_OK)) && param.retry_repair)
    {
      sql_print_warning("Warning: Enabling keys got errno %d on %s.%s, "
                        "retrying",
                        my_errno, param.db_name, param.table_name);
      /* This should never fail normally */
      DBUG_ASSERT(thd->killed != 0);
      /* Repairing by sort failed. Now try standard repair method. */
      param.testflag &= ~T_REP_BY_SORT;
      error= (repair(thd, &param, 0) != HA_ADMIN_OK);
      /*
        If the standard repair succeeded, clear all error messages which
        might have been set by the first repair. They can still be seen
        with SHOW WARNINGS then.
      */
      if (!error)
        thd->clear_error();
    }
    info(HA_STATUS_CONST);
    thd_proc_info(thd, save_proc_info);
  }
  else
  {
    /* mode not implemented */
    error= HA_ERR_WRONG_COMMAND;
  }
  DBUG_EXECUTE_IF("maria_flush_whole_log",
                  {
                    DBUG_PRINT("maria_flush_whole_log", ("now"));
                    translog_flush(translog_get_horizon());
                  });
  DBUG_EXECUTE_IF("maria_crash_enable_index",
                  {
                    DBUG_PRINT("maria_crash_enable_index", ("now"));
                    DBUG_ABORT();
                  });
  return error;
}


/*
  Test if indexes are disabled.


  SYNOPSIS
    indexes_are_disabled()
      no parameters


  RETURN
    0  indexes are not disabled
    1  all indexes are disabled
   [2  non-unique indexes are disabled - NOT YET IMPLEMENTED]
*/

int ha_maria::indexes_are_disabled(void)
{
  return maria_indexes_are_disabled(file);
}


/*
  prepare for a many-rows insert operation
  e.g. - disable indexes (if they can be recreated fast) or
  activate special bulk-insert optimizations

  SYNOPSIS
    start_bulk_insert(rows)
    rows        Rows to be inserted
                0 if we don't know

  NOTICE
    Do not forget to call end_bulk_insert() later!
*/

void ha_maria::start_bulk_insert(ha_rows rows)
{
  DBUG_ENTER("ha_maria::start_bulk_insert");
  THD *thd= table->in_use;
  ulong size= min(thd->variables.read_buff_size,
                  (ulong) (table->s->avg_row_length * rows));
  MARIA_SHARE *share= file->s;
  DBUG_PRINT("info", ("start_bulk_insert: rows %lu size %lu",
                      (ulong) rows, size));

  /* don't enable row cache if too few rows */
  if (!rows || (rows > MARIA_MIN_ROWS_TO_USE_WRITE_CACHE))
    maria_extra(file, HA_EXTRA_WRITE_CACHE, (void*) &size);

  can_enable_indexes= (maria_is_all_keys_active(share->state.key_map,
                                                share->base.keys));
  bulk_insert_single_undo= BULK_INSERT_NONE;

  if (!(specialflag & SPECIAL_SAFE_MODE))
  {
    /*
       Only disable old index if the table was empty and we are inserting
       a lot of rows.
       We should not do this for only a few rows as this is slower and
       we don't want to update the key statistics based of only a few rows.
       Index file rebuild requires an exclusive lock, so if versioning is on
       don't do it (see how ha_maria::store_lock() tries to predict repair).
       We can repair index only if we have an exclusive (TL_WRITE) lock or
       if this is inside an ALTER TABLE, in which case lock_type == TL_UNLOCK.

       To see if table is empty, we shouldn't rely on the old record
       count from our transaction's start (if that old count is 0 but
       now there are records in the table, we would wrongly destroy
       them).  So we need to look at share->state.state.records.  As a
       safety net for now, we don't remove the test of
       file->state->records, because there is uncertainty on what will
       happen during repair if the two states disagree.
    */
    if ((file->state->records == 0) &&
        (share->state.state.records == 0) && can_enable_indexes &&
        (!rows || rows >= MARIA_MIN_ROWS_TO_DISABLE_INDEXES) &&
        (file->lock.type == TL_WRITE || file->lock.type == TL_UNLOCK))
    {
      /**
         @todo for a single-row INSERT SELECT, we will go into repair, which
         is more costly (flushes, syncs) than a row write.
      */
      maria_disable_non_unique_index(file, rows);
      if (share->now_transactional)
      {
        bulk_insert_single_undo= BULK_INSERT_SINGLE_UNDO_AND_NO_REPAIR;
        write_log_record_for_bulk_insert(file);
        _ma_tmp_disable_logging_for_table(file, TRUE);
        /*
          Pages currently in the page cache have type PAGECACHE_LSN_PAGE, we
          are not allowed to overwrite them with PAGECACHE_PLAIN_PAGE, so
          throw them away. It is not losing data, because we just wrote and
          forced an UNDO which will for sure empty the table if we crash. The
          upcoming unique-key insertions however need a proper index, so we
          cannot leave the corrupted on-disk index file, thus we truncate it.
        */
        maria_delete_all_rows(file);
      }
    }
    else if (!file->bulk_insert &&
             (!rows || rows >= MARIA_MIN_ROWS_TO_USE_BULK_INSERT))
    {
      maria_init_bulk_insert(file, thd->variables.bulk_insert_buff_size, rows);
    }
  }
  DBUG_VOID_RETURN;
}


/*
  end special bulk-insert optimizations,
  which have been activated by start_bulk_insert().

  SYNOPSIS
    end_bulk_insert()
    no arguments

  RETURN
    0     OK
    != 0  Error
*/

int ha_maria::end_bulk_insert()
{
  int err;
  DBUG_ENTER("ha_maria::end_bulk_insert");
  maria_end_bulk_insert(file);
  if ((err= maria_extra(file, HA_EXTRA_NO_CACHE, 0)))
    goto end;
  if (can_enable_indexes && !file->s->deleting)
    err= enable_indexes(HA_KEY_SWITCH_NONUNIQ_SAVE);
end:
  if (bulk_insert_single_undo != BULK_INSERT_NONE)
  {
    DBUG_ASSERT(can_enable_indexes);
    /*
      Table was transactional just before start_bulk_insert().
      No need to flush pages if we did a repair (which already flushed).
    */
    err|=
      _ma_reenable_logging_for_table(file,
                                     bulk_insert_single_undo ==
                                     BULK_INSERT_SINGLE_UNDO_AND_NO_REPAIR);
  }
  DBUG_RETURN(err);
}


bool ha_maria::check_and_repair(THD *thd)
{
  int error, crashed;
  LEX_STRING old_query;
  HA_CHECK_OPT check_opt;
  DBUG_ENTER("ha_maria::check_and_repair");

  check_opt.init();
  check_opt.flags= T_MEDIUM | T_AUTO_REPAIR;

  error= 1;
  if ((file->s->state.changed & (STATE_CRASHED_FLAGS | STATE_MOVED)) ==
      STATE_MOVED)
  {
    /* Remove error about crashed table */
    mysql_reset_errors(thd, true);
    push_warning_printf(current_thd, MYSQL_ERROR::WARN_LEVEL_NOTE,
                        ER_CRASHED_ON_USAGE,
                        "Zerofilling moved table %s", table->s->path.str);
    sql_print_information("Zerofilling moved table:  '%s'",
                          table->s->path.str);
    if (!(error= zerofill(thd, &check_opt)))
      DBUG_RETURN(0);
  }

  /*
    if we got this far - the table is crashed.
    but don't auto-repair if maria_recover_options is not set
  */
  if (!maria_recover_options)
    DBUG_RETURN(error);

  error= 0;
  // Don't use quick if deleted rows
  if (!file->state->del && (maria_recover_options & HA_RECOVER_QUICK))
    check_opt.flags |= T_QUICK;

  old_query= thd->query_string;
  pthread_mutex_lock(&LOCK_thread_count);
  thd->query_string= table->s->table_name;
  pthread_mutex_unlock(&LOCK_thread_count);

  if (!(crashed= maria_is_crashed(file)))
  {
    sql_print_warning("Checking table:   '%s'", table->s->path.str);
    crashed= check(thd, &check_opt);
  }

  if (crashed)
  {
    bool save_log_all_errors;
    sql_print_warning("Recovering table: '%s'", table->s->path.str);
    save_log_all_errors= thd->log_all_errors;
    thd->log_all_errors|= (thd->variables.log_warnings > 2);
    check_opt.flags=
      ((maria_recover_options & HA_RECOVER_BACKUP ? T_BACKUP_DATA : 0) |
       (maria_recover_options & HA_RECOVER_FORCE ? 0 : T_SAFE_REPAIR) |
       T_AUTO_REPAIR);
    if (repair(thd, &check_opt))
      error= 1;
    thd->log_all_errors= save_log_all_errors;
  }
  pthread_mutex_lock(&LOCK_thread_count);
  thd->query_string= old_query;
  pthread_mutex_unlock(&LOCK_thread_count);
  DBUG_RETURN(error);
}


bool ha_maria::is_crashed() const
{
  return (file->s->state.changed & (STATE_CRASHED_FLAGS | STATE_MOVED) ||
          (my_disable_locking && file->s->state.open_count));
}

#define CHECK_UNTIL_WE_FULLY_IMPLEMENTED_VERSIONING(msg) \
  do { \
    if (file->lock.type == TL_WRITE_CONCURRENT_INSERT) \
    { \
      my_error(ER_CHECK_NOT_IMPLEMENTED, MYF(0), msg); \
      return 1; \
    } \
  } while(0)

int ha_maria::update_row(const uchar * old_data, uchar * new_data)
{
  CHECK_UNTIL_WE_FULLY_IMPLEMENTED_VERSIONING("UPDATE in WRITE CONCURRENT");
  if (table->timestamp_field_type & TIMESTAMP_AUTO_SET_ON_UPDATE)
    table->timestamp_field->set_time();
  return maria_update(file, old_data, new_data);
}


int ha_maria::delete_row(const uchar * buf)
{
  CHECK_UNTIL_WE_FULLY_IMPLEMENTED_VERSIONING("DELETE in WRITE CONCURRENT");
  return maria_delete(file, buf);
}


int ha_maria::index_read_map(uchar * buf, const uchar * key,
			     key_part_map keypart_map,
			     enum ha_rkey_function find_flag)
{
  DBUG_ASSERT(inited == INDEX);
  int error= maria_rkey(file, buf, active_index, key, keypart_map, find_flag);
  table->status= error ? STATUS_NOT_FOUND : 0;
  return error;
}


int ha_maria::index_read_idx_map(uchar * buf, uint index, const uchar * key,
				 key_part_map keypart_map,
				 enum ha_rkey_function find_flag)
{
  int error= maria_rkey(file, buf, index, key, keypart_map, find_flag);
  table->status= error ? STATUS_NOT_FOUND : 0;
  return error;
}


int ha_maria::index_read_last_map(uchar * buf, const uchar * key,
				  key_part_map keypart_map)
{
  DBUG_ENTER("ha_maria::index_read_last_map");
  DBUG_ASSERT(inited == INDEX);
  int error= maria_rkey(file, buf, active_index, key, keypart_map,
                        HA_READ_PREFIX_LAST);
  table->status= error ? STATUS_NOT_FOUND : 0;
  DBUG_RETURN(error);
}


int ha_maria::index_next(uchar * buf)
{
  DBUG_ASSERT(inited == INDEX);
  int error= maria_rnext(file, buf, active_index);
  table->status= error ? STATUS_NOT_FOUND : 0;
  return error;
}


int ha_maria::index_prev(uchar * buf)
{
  DBUG_ASSERT(inited == INDEX);
  int error= maria_rprev(file, buf, active_index);
  table->status= error ? STATUS_NOT_FOUND : 0;
  return error;
}


int ha_maria::index_first(uchar * buf)
{
  DBUG_ASSERT(inited == INDEX);
  int error= maria_rfirst(file, buf, active_index);
  table->status= error ? STATUS_NOT_FOUND : 0;
  return error;
}


int ha_maria::index_last(uchar * buf)
{
  DBUG_ASSERT(inited == INDEX);
  int error= maria_rlast(file, buf, active_index);
  table->status= error ? STATUS_NOT_FOUND : 0;
  return error;
}


int ha_maria::index_next_same(uchar * buf,
                              const uchar *key __attribute__ ((unused)),
                              uint length __attribute__ ((unused)))
{
  int error;
  DBUG_ASSERT(inited == INDEX);
  /*
    TODO: Delete this loop in Maria 1.5 as versioning will ensure this never
    happens
  */
  do
  {
    error= maria_rnext_same(file,buf);
  } while (error == HA_ERR_RECORD_DELETED);
  table->status= error ? STATUS_NOT_FOUND : 0;
  return error;
}


int ha_maria::rnd_init(bool scan)
{
  if (scan)
    return maria_scan_init(file);
  return maria_reset(file);                        // Free buffers
}


int ha_maria::rnd_end()
{
  /* Safe to call even if we don't have started a scan */
  maria_scan_end(file);
  return 0;
}


int ha_maria::rnd_next(uchar *buf)
{
  int error= maria_scan(file, buf);
  table->status= error ? STATUS_NOT_FOUND : 0;
  return error;
}


int ha_maria::remember_rnd_pos()
{
  return (*file->s->scan_remember_pos)(file, &remember_pos);
}


int ha_maria::restart_rnd_next(uchar *buf)
{
  int error;
  if ((error= (*file->s->scan_restore_pos)(file, remember_pos)))
    return error;
  return rnd_next(buf);
}


int ha_maria::rnd_pos(uchar *buf, uchar *pos)
{
  int error= maria_rrnd(file, buf, my_get_ptr(pos, ref_length));
  table->status= error ? STATUS_NOT_FOUND : 0;
  return error;
}


void ha_maria::position(const uchar *record)
{
  my_off_t row_position= maria_position(file);
  my_store_ptr(ref, ref_length, row_position);
}


int ha_maria::info(uint flag)
{
  return info(flag, table->s->tmp_table == NO_TMP_TABLE);
}

int ha_maria::info(uint flag, my_bool lock_table_share)
{
  MARIA_INFO maria_info;
  char name_buff[FN_REFLEN];

  (void) maria_status(file, &maria_info, flag);
  if (flag & HA_STATUS_VARIABLE)
  {
    stats.records=           maria_info.records;
    stats.deleted=           maria_info.deleted;
    stats.data_file_length=  maria_info.data_file_length;
    stats.index_file_length= maria_info.index_file_length;
    stats.delete_length=     maria_info.delete_length;
    stats.check_time=        maria_info.check_time;
    stats.mean_rec_length=   maria_info.mean_reclength;
  }
  if (flag & HA_STATUS_CONST)
  {
    TABLE_SHARE *share= table->s;
    stats.max_data_file_length=  maria_info.max_data_file_length;
    stats.max_index_file_length= maria_info.max_index_file_length;
    stats.create_time= maria_info.create_time;
    ref_length= maria_info.reflength;
    share->db_options_in_use= maria_info.options;
    stats.block_size= maria_block_size;

    /* Update share */
    if (lock_table_share)
      pthread_mutex_lock(&share->mutex);
    share->keys_in_use.set_prefix(share->keys);
    share->keys_in_use.intersect_extended(maria_info.key_map);
    share->keys_for_keyread.intersect(share->keys_in_use);
    share->db_record_offset= maria_info.record_offset;
    if (share->key_parts)
    {
      ulong *to= table->key_info[0].rec_per_key, *end;
      double *from= maria_info.rec_per_key;
      for (end= to+ share->key_parts ; to < end ; to++, from++)
        *to= (ulong) (*from + 0.5);
    }
    if (lock_table_share)
      pthread_mutex_unlock(&share->mutex);

    /*
       Set data_file_name and index_file_name to point at the symlink value
       if table is symlinked (Ie;  Real name is not same as generated name)
    */
    data_file_name= index_file_name= 0;
    fn_format(name_buff, file->s->open_file_name.str, "", MARIA_NAME_DEXT,
              MY_APPEND_EXT | MY_UNPACK_FILENAME);
    if (strcmp(name_buff, maria_info.data_file_name))
      data_file_name =maria_info.data_file_name;
    fn_format(name_buff, file->s->open_file_name.str, "", MARIA_NAME_IEXT,
              MY_APPEND_EXT | MY_UNPACK_FILENAME);
    if (strcmp(name_buff, maria_info.index_file_name))
      index_file_name=maria_info.index_file_name;
  }
  if (flag & HA_STATUS_ERRKEY)
  {
    errkey= maria_info.errkey;
    my_store_ptr(dup_ref, ref_length, maria_info.dup_key_pos);
  }
  if (flag & HA_STATUS_TIME)
    stats.update_time= maria_info.update_time;
  if (flag & HA_STATUS_AUTO)
    stats.auto_increment_value= maria_info.auto_increment;

  return 0;
}


int ha_maria::extra(enum ha_extra_function operation)
{
  int tmp;
  TRN *old_trn= file->trn;
  if ((specialflag & SPECIAL_SAFE_MODE) && operation == HA_EXTRA_KEYREAD)
    return 0;
#ifdef NOT_USED
  if (operation == HA_EXTRA_MMAP && !opt_maria_use_mmap)
    return 0;
#endif

  /*
    We have to set file->trn here because in some cases we call
    extern_lock(F_UNLOCK) (which resets file->trn) followed by maria_close()
    without calling commit/rollback in between.  If file->trn is not set
    we can't remove file->share from the transaction list in the extra() call.

    table->in_use is not set in the case this is a done as part of closefrm()
    as part of drop table.
  */

  if (file->s->now_transactional && !file->trn && table->in_use && 
      (operation == HA_EXTRA_PREPARE_FOR_DROP ||
       operation == HA_EXTRA_PREPARE_FOR_RENAME))
  {
    THD *thd= table->in_use;
    TRN *trn= THD_TRN;
    _ma_set_trn_for_table(file, trn);
  }
  tmp= maria_extra(file, operation, 0);
  file->trn= old_trn;                           // Reset trn if was used
  return tmp;
}

int ha_maria::reset(void)
{
  if (file->trn)
  {
    /* Next statement is a new statement. Ensure it's logged */
    trnman_set_flags(file->trn,
                     trnman_get_flags(file->trn) & ~TRN_STATE_INFO_LOGGED);
  }
  return maria_reset(file);
}

/* To be used with WRITE_CACHE and EXTRA_CACHE */

int ha_maria::extra_opt(enum ha_extra_function operation, ulong cache_size)
{
  if ((specialflag & SPECIAL_SAFE_MODE) && operation == HA_EXTRA_WRITE_CACHE)
    return 0;
  return maria_extra(file, operation, (void*) &cache_size);
}


int ha_maria::delete_all_rows()
{
#ifdef EXTRA_DEBUG
  THD *thd= table->in_use;
  TRN *trn= file->trn;
  if (trn && ! (trnman_get_flags(trn) & TRN_STATE_INFO_LOGGED))
  {
    trnman_set_flags(trn, trnman_get_flags(trn) | TRN_STATE_INFO_LOGGED |
                     TRN_STATE_TABLES_CAN_CHANGE);
    (void) translog_log_debug_info(trn, LOGREC_DEBUG_INFO_QUERY,
                                   (uchar*) thd->query(), thd->query_length());
  }
#endif
  if (file->s->now_transactional &&
      ((table->in_use->options & (OPTION_NOT_AUTOCOMMIT | OPTION_BEGIN)) ||
       table->in_use->locked_tables))
  {
    /*
      We are not in autocommit mode or user have done LOCK TABLES.
      We must do the delete row by row to be able to rollback the command
    */
    return HA_ERR_WRONG_COMMAND;
  }
  return maria_delete_all_rows(file);
}


int ha_maria::delete_table(const char *name)
{
  THD *thd= current_thd;
  (void) translog_log_debug_info(0, LOGREC_DEBUG_INFO_QUERY,
                                 (uchar*) thd->query(), thd->query_length());
  return maria_delete_table(name);
}


/* This is mainly for temporary tables, so no logging necessary */

void ha_maria::drop_table(const char *name)
{
  DBUG_ASSERT(file->s->temporary);
  (void) close();
  (void) maria_delete_table_files(name, 0);
}


int ha_maria::external_lock(THD *thd, int lock_type)
{
  DBUG_ENTER("ha_maria::external_lock");
  /*
    We don't test now_transactional because it may vary between lock/unlock
    and thus confuse our reference counting.
    It is critical to skip non-transactional tables: user-visible temporary
    tables get an external_lock() when read/written for the first time, but no
    corresponding unlock (they just stay locked and are later dropped while
    locked); if a tmp table was transactional, "SELECT FROM non_tmp, tmp"
    would never commit as its "locked_tables" count would stay 1.
    When Maria has has_transactions()==TRUE, open_temporary_table()
    (sql_base.cc) will use TRANSACTIONAL_TMP_TABLE and thus the
    external_lock(F_UNLCK) will happen and we can then allow the user to
    create transactional temporary tables.
  */
  if (file->s->base.born_transactional)
  {
    /* Transactional table */
    if (lock_type != F_UNLCK)
    {
      file->external_ptr= thd;                  // For maria_register_trn()

      if (!file->s->lock_key_trees)             // If we don't use versioning
      {
        /*
          We come here in the following cases:
           - The table is a temporary table
           - It's a table which is crash safe but not yet versioned, for
             example a table with fulltext or rtree keys

          Set the current state to point to save_state so that the
          block_format code don't count the same record twice.
          Copy also the current state. This may have been wrong if the
          same file was used several times in the last statement
        */
        file->state=  file->state_start;
        *file->state= file->s->state.state;
      }

      if (file->trn)
      {
        /* This can only happen with tables created with clone() */
        DBUG_ASSERT(cloned);
        trnman_increment_locked_tables(file->trn);
      }

      if (!thd->transaction.on)
      {
        /*
          No need to log REDOs/UNDOs. If this is an internal temporary table
          which will be renamed to a permanent table (like in ALTER TABLE),
          the rename happens after unlocking so will be durable (and the table
          will get its create_rename_lsn).
          Note: if we wanted to enable users to have an old backup and apply
          tons of archived logs to roll-forward, we could then not disable
          REDOs/UNDOs in this case.
        */
        DBUG_PRINT("info", ("Disabling logging for table"));
        _ma_tmp_disable_logging_for_table(file, TRUE);
      }
    }
    else
    {
      TRN *trn= THD_TRN;
      /* End of transaction */

      /*
        We always re-enable, don't rely on thd->transaction.on as it is
        sometimes reset to true after unlocking (see mysql_truncate() for a
        partitioned table based on Maria).
        Note that we can come here without having an exclusive lock on the
        table, for example in this case:
        external_lock(F_(WR|RD)LCK); thr_lock() which fails due to lock
        abortion; external_lock(F_UNLCK). Fortunately, the re-enabling happens
        only if we were the thread which disabled logging.
      */
      if (_ma_reenable_logging_for_table(file, TRUE))
        DBUG_RETURN(1);
      /** @todo zero file->trn also in commit and rollback */
      _ma_set_trn_for_table(file, NULL);        // Safety
      /*
        Ensure that file->state points to the current number of rows. This
        is needed if someone calls maria_info() without first doing an
        external lock of the table
      */
      file->state= &file->s->state.state;
      if (trn)
      {
        DBUG_PRINT("info",
                   ("locked_tables: %u", trnman_has_locked_tables(trn)));
        DBUG_ASSERT(trnman_has_locked_tables(trn) > 0);
        if (trnman_has_locked_tables(trn) &&
            !trnman_decrement_locked_tables(trn))
        {
          /*
            OK should not have been sent to client yet (ACID).
            This is a bit excessive, ACID requires this only if there are some
            changes to commit (rollback shouldn't be tested).
          */
          DBUG_ASSERT(!thd->main_da.is_sent ||
                      thd->killed == THD::KILL_CONNECTION);
          /* autocommit ? rollback a transaction */
#ifdef MARIA_CANNOT_ROLLBACK
          if (ma_commit(trn))
            DBUG_RETURN(1);
          THD_TRN= 0;
#else
          if (!(thd->options & (OPTION_NOT_AUTOCOMMIT | OPTION_BEGIN)))
          {
            trnman_rollback_trn(trn);
            DBUG_PRINT("info", ("THD_TRN set to 0x0"));
            THD_TRN= 0;
          }
#endif
        }
        trnman_set_flags(trn, trnman_get_flags(trn) & ~ TRN_STATE_INFO_LOGGED);
      }
    }
  } /* if transactional table */
  DBUG_RETURN(maria_lock_database(file, !table->s->tmp_table ?
                                  lock_type : ((lock_type == F_UNLCK) ?
                                               F_UNLCK : F_EXTRA_LCK)));
}

int ha_maria::start_stmt(THD *thd, thr_lock_type lock_type)
{
  TRN *trn;
  if (file->s->base.born_transactional)
  {
    trn= THD_TRN;
    DBUG_ASSERT(trn); // this may be called only after external_lock()
    DBUG_ASSERT(trnman_has_locked_tables(trn));
    DBUG_ASSERT(lock_type != TL_UNLOCK);
    DBUG_ASSERT(file->trn == trn);

    /*
      If there was an implicit commit under this LOCK TABLES by a previous
      statement (like a DDL), at least if that previous statement was about a
      different ha_maria than 'this' then this->file->trn is a stale
      pointer. We fix it:
    */
    _ma_set_trn_for_table(file, trn);
    /*
      As external_lock() was already called, don't increment locked_tables.
      Note that we call the function below possibly several times when
      statement starts (once per table). This is ok as long as that function
      does cheap operations. Otherwise, we will need to do it only on first
      call to start_stmt().
    */
    trnman_new_statement(trn);

#ifdef EXTRA_DEBUG
    if (!(trnman_get_flags(trn) & TRN_STATE_INFO_LOGGED) &&
        trnman_get_flags(trn) & TRN_STATE_TABLES_CAN_CHANGE)
    {
      trnman_set_flags(trn, trnman_get_flags(trn) | TRN_STATE_INFO_LOGGED);
      (void) translog_log_debug_info(trn, LOGREC_DEBUG_INFO_QUERY,
                                     (uchar*) thd->query(),
                                     thd->query_length());
    }
#endif
  }
  return 0;
}


/**
  Performs an implicit commit of the Maria transaction and creates a new
  one.

  This can be considered a hack. When Maria loses HA_NO_TRANSACTIONS it will
  be participant in the connection's transaction and so the implicit commits
  (ha_commit()) (like in end_active_trans()) will do the implicit commit
  without need to call this function which can then be removed.

  @param  thd              THD object
  @param  new_trn          if a new transaction should be created; a new
                           transaction is not needed when we know that the
                           tables will be unlocked very soon.
*/

int ha_maria::implicit_commit(THD *thd, bool new_trn)
{
#ifndef MARIA_CANNOT_ROLLBACK
#error this method should be removed
#endif
  TRN *trn;
  int error= 0;
  TABLE *table;
  DBUG_ENTER("ha_maria::implicit_commit");
  if (!new_trn && thd->locked_tables)
  {
    /*
      "we are under LOCK TABLES" <=> "we shouldn't commit".
      As thd->locked_tables is true, we are either under LOCK TABLES, or in
      prelocking; prelocking can be under LOCK TABLES, or not (and in this
      latter case only we should commit).
      Note that we come here only at the end of the top statement
      (dispatch_command()), we are never committing inside a sub-statement./
    */
    enum prelocked_mode_type prelocked_mode= thd->prelocked_mode;
    if ((prelocked_mode == NON_PRELOCKED) ||
        (prelocked_mode == PRELOCKED_UNDER_LOCK_TABLES))
    {
      DBUG_PRINT("info", ("locked_tables, skipping"));
      DBUG_RETURN(0);
    }
  }
  if ((trn= THD_TRN) != NULL)
  {
    uint locked_tables= trnman_has_locked_tables(trn);
    if (unlikely(ma_commit(trn)))
      error= 1;
    if (!new_trn)
    {
      THD_TRN= NULL;
      goto end;
    }
    /*
      We need to create a new transaction and put it in THD_TRN. Indeed,
      tables may be under LOCK TABLES, and so they will start the next
      statement assuming they have a trn (see ha_maria::start_stmt()).
    */
    trn= trnman_new_trn(& thd->transaction.wt);
    THD_TRN= trn;
    if (unlikely(trn == NULL))
    {
      error= HA_ERR_OUT_OF_MEM;
      goto end;
    }
    /*
      Move all locked tables to the new transaction
      We must do it here as otherwise file->thd and file->state may be
      stale pointers. We can't do this in start_stmt() as we don't know
      when we should call _ma_setup_live_state() and in some cases, like
      in check table, we use the table without calling start_stmt().
     */
    for (table=thd->open_tables; table ; table=table->next)
    {
      if (table->db_stat && table->file->ht == maria_hton)
      {
        MARIA_HA *handler= ((ha_maria*) table->file)->file;
        if (handler->s->base.born_transactional)
        {
          _ma_set_trn_for_table(handler, trn);
          /* If handler uses versioning */
          if (handler->s->lock_key_trees)
          {
            if (_ma_setup_live_state(handler))
              error= HA_ERR_OUT_OF_MEM;
          }
        }
      }
    }
    /* This is just a commit, tables stay locked if they were: */
    trnman_reset_locked_tables(trn, locked_tables);
  }
end:
  DBUG_RETURN(error);
}


THR_LOCK_DATA **ha_maria::store_lock(THD *thd,
                                     THR_LOCK_DATA **to,
                                     enum thr_lock_type lock_type)
{
  /* Test if we can fix test below */
  DBUG_ASSERT(lock_type != TL_UNLOCK &&
              (lock_type == TL_IGNORE || file->lock.type == TL_UNLOCK));
  if (lock_type != TL_IGNORE && file->lock.type == TL_UNLOCK)
  {
    const enum enum_sql_command sql_command= thd->lex->sql_command;
    /*
      We have to disable concurrent inserts for INSERT ... SELECT or
      INSERT/UPDATE/DELETE with sub queries if we are using statement based
      logging.  We take the safe route here and disable this for all commands
      that only does reading that are not SELECT.
    */
    if (lock_type <= TL_READ_HIGH_PRIORITY &&
        !thd->current_stmt_binlog_row_based &&
        (sql_command != SQLCOM_SELECT &&
         sql_command != SQLCOM_LOCK_TABLES) &&
        (thd->options & OPTION_BIN_LOG) &&
        mysql_bin_log.is_open())
      lock_type= TL_READ_NO_INSERT;
    else if (lock_type == TL_WRITE_CONCURRENT_INSERT)
    {
      const enum enum_duplicates duplicates= thd->lex->duplicates;
      /*
        Explanation for the 3 conditions below, in order:

        - Bulk insert may use repair, which will cause problems if other
        threads try to read/insert to the table: disable versioning.
        Note that our read of file->state->records is incorrect, as such
        variable may have changed when we come to start_bulk_insert() (worse
        case: we see != 0 so allow versioning, start_bulk_insert() sees 0 and
        uses repair). This is prevented because start_bulk_insert() will not
        try repair if we enabled versioning.
        - INSERT SELECT ON DUPLICATE KEY UPDATE comes here with
        TL_WRITE_CONCURRENT_INSERT but shouldn't because it can do
        update/delete of a row and versioning doesn't support that
        - same for LOAD DATA CONCURRENT REPLACE.
      */
      if ((file->state->records == 0) ||
          (sql_command == SQLCOM_INSERT_SELECT && duplicates == DUP_UPDATE) ||
          (sql_command == SQLCOM_LOAD && duplicates == DUP_REPLACE))
        lock_type= TL_WRITE;
    }
    file->lock.type= lock_type;
  }
  *to++= &file->lock;
  return to;
}


void ha_maria::update_create_info(HA_CREATE_INFO *create_info)
{
  ha_maria::info(HA_STATUS_AUTO | HA_STATUS_CONST);
  if (!(create_info->used_fields & HA_CREATE_USED_AUTO))
  {
    create_info->auto_increment_value= stats.auto_increment_value;
  }
  create_info->data_file_name= data_file_name;
  create_info->index_file_name= index_file_name;
  /* We need to restore the row type as Maria can change it */
  if (create_info->row_type != ROW_TYPE_DEFAULT &&
      !(create_info->used_fields & HA_CREATE_USED_ROW_FORMAT))
    create_info->row_type= get_row_type();
  /*
    Show always page checksums, as this can be forced with
    maria_page_checksums variable
  */
  if (create_info->page_checksum == HA_CHOICE_UNDEF)
    create_info->page_checksum=
      (file->s->options & HA_OPTION_PAGE_CHECKSUM) ? HA_CHOICE_YES :
      HA_CHOICE_NO;
}


enum row_type ha_maria::get_row_type() const
{
  switch (file->s->data_file_type) {
  case STATIC_RECORD:     return ROW_TYPE_FIXED;
  case DYNAMIC_RECORD:    return ROW_TYPE_DYNAMIC;
  case BLOCK_RECORD:      return ROW_TYPE_PAGE;
  case COMPRESSED_RECORD: return ROW_TYPE_COMPRESSED;
  default:                return ROW_TYPE_NOT_USED;
  }
}


static enum data_file_type maria_row_type(HA_CREATE_INFO *info)
{
  if (info->transactional == HA_CHOICE_YES)
    return BLOCK_RECORD;
  switch (info->row_type) {
  case ROW_TYPE_FIXED:   return STATIC_RECORD;
  case ROW_TYPE_DYNAMIC: return DYNAMIC_RECORD;
  default:               return BLOCK_RECORD;
  }
}


int ha_maria::create(const char *name, register TABLE *table_arg,
                     HA_CREATE_INFO *ha_create_info)
{
  int error;
  uint create_flags= 0, record_count, i;
  char buff[FN_REFLEN];
  MARIA_KEYDEF *keydef;
  MARIA_COLUMNDEF *recinfo;
  MARIA_CREATE_INFO create_info;
  TABLE_SHARE *share= table_arg->s;
  uint options= share->db_options_in_use;
  enum data_file_type row_type;
  THD *thd= current_thd;
  DBUG_ENTER("ha_maria::create");

  for (i= 0; i < share->keys; i++)
  {
    if (table_arg->key_info[i].flags & HA_USES_PARSER)
    {
      create_flags|= HA_CREATE_RELIES_ON_SQL_LAYER;
      break;
    }
  }
  /* Note: BLOCK_RECORD is used if table is transactional */
  row_type= maria_row_type(ha_create_info);
  if (ha_create_info->transactional == HA_CHOICE_YES &&
      ha_create_info->row_type != ROW_TYPE_PAGE &&
      ha_create_info->row_type != ROW_TYPE_NOT_USED &&
      ha_create_info->row_type != ROW_TYPE_DEFAULT)
    push_warning(thd, MYSQL_ERROR::WARN_LEVEL_NOTE,
                 ER_ILLEGAL_HA_CREATE_OPTION,
                 "Row format set to PAGE because of TRANSACTIONAL=1 option");

  bzero((char*) &create_info, sizeof(create_info));
  if ((error= table2maria(table_arg, row_type, &keydef, &recinfo,
                          &record_count, &create_info)))
    DBUG_RETURN(error); /* purecov: inspected */
  create_info.max_rows= share->max_rows;
  create_info.reloc_rows= share->min_rows;
  create_info.with_auto_increment= share->next_number_key_offset == 0;
  create_info.auto_increment= (ha_create_info->auto_increment_value ?
                               ha_create_info->auto_increment_value -1 :
                               (ulonglong) 0);
  create_info.data_file_length= ((ulonglong) share->max_rows *
                                 share->avg_row_length);
  create_info.data_file_name= ha_create_info->data_file_name;
  create_info.index_file_name= ha_create_info->index_file_name;
  create_info.language= share->table_charset->number;

  /*
    Table is transactional:
    - If the user specify that table is transactional (in this case
      row type is forced to BLOCK_RECORD)
    - If they specify BLOCK_RECORD without specifying transactional behaviour

    Shouldn't this test be pushed down to maria_create()? Because currently,
    ma_test1 -T crashes: it creates a table with DYNAMIC_RECORD but has
    born_transactional==1, which confuses some recovery-related code.
  */
  create_info.transactional= (row_type == BLOCK_RECORD &&
                              ha_create_info->transactional != HA_CHOICE_NO);

  if (ha_create_info->options & HA_LEX_CREATE_TMP_TABLE)
    create_flags|= HA_CREATE_TMP_TABLE;
  if (ha_create_info->options & HA_CREATE_KEEP_FILES)
    create_flags|= HA_CREATE_KEEP_FILES;
  if (options & HA_OPTION_PACK_RECORD)
    create_flags|= HA_PACK_RECORD;
  if (options & HA_OPTION_CHECKSUM)
    create_flags|= HA_CREATE_CHECKSUM;
  if (options & HA_OPTION_DELAY_KEY_WRITE)
    create_flags|= HA_CREATE_DELAY_KEY_WRITE;
  if ((ha_create_info->page_checksum == HA_CHOICE_UNDEF &&
       maria_page_checksums) ||
       ha_create_info->page_checksum ==  HA_CHOICE_YES)
    create_flags|= HA_CREATE_PAGE_CHECKSUM;

  (void) translog_log_debug_info(0, LOGREC_DEBUG_INFO_QUERY,
                                 (uchar*) thd->query(), thd->query_length());

  /* TODO: Check that the following fn_format is really needed */
  error=
    maria_create(fn_format(buff, name, "", "",
                           MY_UNPACK_FILENAME | MY_APPEND_EXT),
                 row_type, share->keys, keydef,
                 record_count,  recinfo,
                 0, (MARIA_UNIQUEDEF *) 0,
                 &create_info, create_flags);

  my_free((uchar*) recinfo, MYF(0));
  DBUG_RETURN(error);
}


int ha_maria::rename_table(const char *from, const char *to)
{
  THD *thd= current_thd;
  (void) translog_log_debug_info(0, LOGREC_DEBUG_INFO_QUERY,
                                 (uchar*) thd->query(), thd->query_length());
  return maria_rename(from, to);
}


void ha_maria::get_auto_increment(ulonglong offset, ulonglong increment,
                                  ulonglong nb_desired_values,
                                  ulonglong *first_value,
                                  ulonglong *nb_reserved_values)
{
  ulonglong nr;
  int error;
  uchar key[MARIA_MAX_KEY_BUFF];

  if (!table->s->next_number_key_offset)
  {                                             // Autoincrement at key-start
    ha_maria::info(HA_STATUS_AUTO);
    *first_value= stats.auto_increment_value;
    /* Maria has only table-level lock for now, so reserves to +inf */
    *nb_reserved_values= ULONGLONG_MAX;
    return;
  }

  /* it's safe to call the following if bulk_insert isn't on */
  maria_flush_bulk_insert(file, table->s->next_number_index);

  (void) extra(HA_EXTRA_KEYREAD);
  key_copy(key, table->record[0],
           table->key_info + table->s->next_number_index,
           table->s->next_number_key_offset);
  error= maria_rkey(file, table->record[1], (int) table->s->next_number_index,
                    key, make_prev_keypart_map(table->s->next_number_keypart),
                    HA_READ_PREFIX_LAST);
  if (error)
    nr= 1;
  else
  {
    /* Get data from record[1] */
    nr= ((ulonglong) table->next_number_field->
         val_int_offset(table->s->rec_buff_length) + 1);
  }
  extra(HA_EXTRA_NO_KEYREAD);
  *first_value= nr;
  /*
    MySQL needs to call us for next row: assume we are inserting ("a",null)
    here, we return 3, and next this statement will want to insert ("b",null):
    there is no reason why ("b",3+1) would be the good row to insert: maybe it
    already exists, maybe 3+1 is too large...
  */
  *nb_reserved_values= 1;
}


/*
  Find out how many rows there is in the given range

  SYNOPSIS
    records_in_range()
    inx                 Index to use
    min_key             Start of range.  Null pointer if from first key
    max_key             End of range. Null pointer if to last key

  NOTES
    min_key.flag can have one of the following values:
      HA_READ_KEY_EXACT         Include the key in the range
      HA_READ_AFTER_KEY         Don't include key in range

    max_key.flag can have one of the following values:
      HA_READ_BEFORE_KEY        Don't include key in range
      HA_READ_AFTER_KEY         Include all 'end_key' values in the range

  RETURN
   HA_POS_ERROR         Something is wrong with the index tree.
   0                    There is no matching keys in the given range
   number > 0           There is approximately 'number' matching rows in
                        the range.
*/

ha_rows ha_maria::records_in_range(uint inx, key_range *min_key,
                                   key_range *max_key)
{
  return (ha_rows) maria_records_in_range(file, (int) inx, min_key, max_key);
}


int ha_maria::ft_read(uchar * buf)
{
  int error;

  if (!ft_handler)
    return -1;

  thread_safe_increment(table->in_use->status_var.ha_read_next_count,
                        &LOCK_status);  // why ?

  error= ft_handler->please->read_next(ft_handler, (char*) buf);

  table->status= error ? STATUS_NOT_FOUND : 0;
  return error;
}


uint ha_maria::checksum() const
{
  return (uint) file->state->checksum;
}


bool ha_maria::check_if_incompatible_data(HA_CREATE_INFO *create_info,
                                          uint table_changes)
{
  DBUG_ENTER("check_if_incompatible_data");
  uint options= table->s->db_options_in_use;

  if (create_info->auto_increment_value != stats.auto_increment_value ||
      create_info->data_file_name != data_file_name ||
      create_info->index_file_name != index_file_name ||
      (maria_row_type(create_info) != data_file_type &&
       create_info->row_type != ROW_TYPE_DEFAULT) ||
      table_changes == IS_EQUAL_NO ||
      (table_changes & IS_EQUAL_PACK_LENGTH)) // Not implemented yet
    DBUG_RETURN(COMPATIBLE_DATA_NO);

  if ((options & (HA_OPTION_CHECKSUM |
                  HA_OPTION_DELAY_KEY_WRITE)) !=
      (create_info->table_options & (HA_OPTION_CHECKSUM |
                              HA_OPTION_DELAY_KEY_WRITE)))
    DBUG_RETURN(COMPATIBLE_DATA_NO);
  DBUG_RETURN(COMPATIBLE_DATA_YES);
}


static int maria_hton_panic(handlerton *hton, ha_panic_function flag)
{
  /* If no background checkpoints, we need to do one now */
  return ((checkpoint_interval == 0) ?
          ma_checkpoint_execute(CHECKPOINT_FULL, FALSE) : 0) | maria_panic(flag);
}


static int maria_commit(handlerton *hton __attribute__ ((unused)),
                        THD *thd, bool all)
{
  TRN *trn= THD_TRN;
  DBUG_ENTER("maria_commit");
  trnman_reset_locked_tables(trn, 0);
  trnman_set_flags(trn, trnman_get_flags(trn) & ~TRN_STATE_INFO_LOGGED);

  /* statement or transaction ? */
  if ((thd->options & (OPTION_NOT_AUTOCOMMIT | OPTION_BEGIN)) && !all)
    DBUG_RETURN(0); // end of statement
  DBUG_PRINT("info", ("THD_TRN set to 0x0"));
  THD_TRN= 0;
  DBUG_RETURN(ma_commit(trn)); // end of transaction
}


static int maria_rollback(handlerton *hton __attribute__ ((unused)),
                          THD *thd, bool all)
{
  TRN *trn= THD_TRN;
  DBUG_ENTER("maria_rollback");
  trnman_reset_locked_tables(trn, 0);
  /* statement or transaction ? */
  if ((thd->options & (OPTION_NOT_AUTOCOMMIT | OPTION_BEGIN)) && !all)
  {
    trnman_rollback_statement(trn);
    DBUG_RETURN(0); // end of statement
  }
  DBUG_PRINT("info", ("THD_TRN set to 0x0"));
  THD_TRN= 0;
  DBUG_RETURN(trnman_rollback_trn(trn) ?
              HA_ERR_OUT_OF_MEM : 0); // end of transaction
}



/**
  @brief flush log handler

  @param hton            maria handlerton (unused)

  @retval FALSE OK
  @retval TRUE  Error
*/

bool maria_flush_logs(handlerton *hton)
{
  return test(translog_purge_at_flush());
}


#define SHOW_MSG_LEN (FN_REFLEN + 20)
/**
  @brief show status handler

  @param hton            maria handlerton
  @param thd             thread handler
  @param print           print function
  @param stat            type of status
*/

bool maria_show_status(handlerton *hton,
                       THD *thd,
                       stat_print_fn *print,
                       enum ha_stat_type stat)
{
  const LEX_STRING *engine_name= hton_name(hton);
  switch (stat) {
  case HA_ENGINE_LOGS:
  {
    TRANSLOG_ADDRESS horizon= translog_get_horizon();
    uint32 last_file= LSN_FILE_NO(horizon);
    uint32 first_needed= translog_get_first_needed_file();
    uint32 first_file= translog_get_first_file(horizon);
    uint32 i;
    const char unknown[]= "unknown";
    const char needed[]= "in use";
    const char unneeded[]= "free";
    char path[FN_REFLEN];

    if (first_file == 0)
    {
      const char error[]= "error";
      print(thd, engine_name->str, engine_name->length,
            STRING_WITH_LEN(""), error, sizeof(error) - 1);
      break;
    }

    for (i= first_file; i <= last_file; i++)
    {
      char *file;
      const char *status;
      uint length, status_len;
      MY_STAT stat_buff, *stat;
      const char error[]= "can't stat";
      char object[SHOW_MSG_LEN];
      file= translog_filename_by_fileno(i, path);
      if (!(stat= my_stat(file, &stat_buff, MYF(0))))
      {
        status= error;
        status_len= sizeof(error) - 1;
        length= my_snprintf(object, SHOW_MSG_LEN, "Size unknown ; %s", file);
      }
      else
      {
        if (first_needed == 0)
        {
          status= unknown;
          status_len= sizeof(unknown) - 1;
        }
        else if (i < first_needed)
        {
          status= unneeded;
          status_len= sizeof(unneeded) - 1;
        }
        else
        {
          status= needed;
          status_len= sizeof(needed) - 1;
        }
        length= my_snprintf(object, SHOW_MSG_LEN, "Size %12lu ; %s",
                            (ulong) stat->st_size, file);
      }

      print(thd, engine_name->str, engine_name->length,
            object, length, status, status_len);
    }
    break;
  }
  case HA_ENGINE_STATUS:
  case HA_ENGINE_MUTEX:
  default:
    break;
  }
  return 0;
}


/**
  Callback to delete all logs in directory. This is lower-level than other
  functions in ma_loghandler.c which delete logs, as it does not rely on
  translog_init() having been called first.

  @param  directory        directory where file is
  @param  filename         base name of the file to delete
*/

static my_bool translog_callback_delete_all(const char *directory,
                                            const char *filename)
{
  char complete_name[FN_REFLEN];
  fn_format(complete_name, filename, directory, "", MYF(MY_UNPACK_FILENAME));
  return my_delete(complete_name, MYF(MY_WME));
}


/**
  Helper function for option aria-force-start-after-recovery-failures.
  Deletes logs if too many failures. Otherwise, increments the counter of
  failures in the control file.
  Notice how this has to be called _before_ translog_init() (if log is
  corrupted, translog_init() might crash the server, so we need to remove logs
  before).

  @param  log_dir          directory where logs to be deleted are
*/

static int mark_recovery_start(const char* log_dir)
{
  int res;
  DBUG_ENTER("mark_recovery_start");
  if (!(maria_recover_options & HA_RECOVER_ANY))
    ma_message_no_user(ME_JUST_WARNING, "Please consider using option"
                       " --aria-recover[=...] to automatically check and"
                       " repair tables when logs are removed by option"
                       " --aria-force-start-after-recovery-failures=#");
  if (recovery_failures >= force_start_after_recovery_failures)
  {
    /*
      Remove logs which cause the problem; keep control file which has
      critical info like uuid, max_trid (removing control file may make
      correct tables look corrupted!).
    */
    char msg[100];
    res= translog_walk_filenames(log_dir, &translog_callback_delete_all);
    my_snprintf(msg, sizeof(msg),
                "%s logs after %u consecutive failures of"
                " recovery from logs",
                (res ? "failed to remove some" : "removed all"),
                recovery_failures);
    ma_message_no_user((res ? 0 : ME_JUST_WARNING), msg);
  }
  else
    res= ma_control_file_write_and_force(last_checkpoint_lsn, last_logno,
                                         max_trid_in_control_file,
                                         recovery_failures + 1);
  DBUG_RETURN(res);
}


/**
  Helper function for option aria-force-start-after-recovery-failures.
  Records in the control file that recovery was a success, so that it's not
  counted for aria-force-start-after-recovery-failures.
*/

static int mark_recovery_success(void)
{
  /* success of recovery, reset recovery_failures: */
  int res;
  DBUG_ENTER("mark_recovery_success");
  res= ma_control_file_write_and_force(last_checkpoint_lsn, last_logno,
                                       max_trid_in_control_file, 0);
  DBUG_RETURN(res);
}


/*
  Return 1 if table has changed during the current transaction
*/

bool ha_maria::is_changed() const
{
  return file->state->changed;
}


static int ha_maria_init(void *p)
{
  int res;
  copy_variable_aliases();
  const char *log_dir= maria_data_root;
  maria_hton= (handlerton *)p;
  maria_hton->state= SHOW_OPTION_YES;
  maria_hton->db_type= DB_TYPE_UNKNOWN;
  maria_hton->create= maria_create_handler;
  maria_hton->panic= maria_hton_panic;
  maria_hton->commit= maria_commit;
  maria_hton->rollback= maria_rollback;
#ifdef MARIA_CANNOT_ROLLBACK
  maria_hton->commit= 0;
#endif
  maria_hton->flush_logs= maria_flush_logs;
  maria_hton->show_status= maria_show_status;
  /* TODO: decide if we support Maria being used for log tables */
  maria_hton->flags= HTON_CAN_RECREATE | HTON_SUPPORT_LOG_TABLES;
  bzero(maria_log_pagecache, sizeof(*maria_log_pagecache));
  maria_tmpdir= &mysql_tmpdir_list;             /* For REDO */
  res= maria_upgrade() || maria_init() || ma_control_file_open(TRUE, TRUE) ||
    ((force_start_after_recovery_failures != 0) &&
     mark_recovery_start(log_dir)) ||
    !init_pagecache(maria_pagecache,
                    (size_t) pagecache_buffer_size, pagecache_division_limit,
                    pagecache_age_threshold, maria_block_size, 0) ||
    !init_pagecache(maria_log_pagecache,
                    TRANSLOG_PAGECACHE_SIZE, 0, 0,
                    TRANSLOG_PAGE_SIZE, 0) ||
    translog_init(maria_data_root, log_file_size,
                  MYSQL_VERSION_ID, server_id, maria_log_pagecache,
                  TRANSLOG_DEFAULT_FLAGS, 0) ||
    maria_recovery_from_log() ||
    ((force_start_after_recovery_failures != 0 ||
      maria_recovery_changed_data) && mark_recovery_success()) ||
    ma_checkpoint_init(checkpoint_interval);
  maria_multi_threaded= maria_in_ha_maria= TRUE;
  maria_create_trn_hook= maria_create_trn_for_mysql;
  maria_pagecache->extra_debug= 1;
  maria_assert_if_crashed_table= debug_assert_if_crashed_table;

#if defined(HAVE_REALPATH) && !defined(HAVE_valgrind) && !defined(HAVE_BROKEN_REALPATH)
  /*  We can only test for sub paths if my_symlink.c is using realpath */
  maria_test_invalid_symlink= test_if_data_home_dir;
#endif
  if (res)
    maria_hton= 0;
  return res ? HA_ERR_INITIALIZATION : 0;
}


#ifdef HAVE_QUERY_CACHE
/**
  @brief Register a named table with a call back function to the query cache.

  @param thd The thread handle
  @param table_key A pointer to the table name in the table cache
  @param key_length The length of the table name
  @param[out] engine_callback The pointer to the storage engine call back
    function, currently 0
  @param[out] engine_data Engine data will be set to 0.

  @note Despite the name of this function, it is used to check each statement
    before it is cached and not to register a table or callback function.

  @see handler::register_query_cache_table

  @return The error code. The engine_data and engine_callback will be set to 0.
    @retval TRUE Success
    @retval FALSE An error occurred
*/

my_bool ha_maria::register_query_cache_table(THD *thd, char *table_name,
					     uint table_name_len,
					     qc_engine_callback
					     *engine_callback,
					     ulonglong *engine_data)
{
  ulonglong actual_data_file_length;
  ulonglong current_data_file_length;
  DBUG_ENTER("ha_maria::register_query_cache_table");

  /*
    No call back function is needed to determine if a cached statement
    is valid or not.
  */
  *engine_callback= 0;

  /*
    No engine data is needed.
  */
  *engine_data= 0;

  if (file->s->now_transactional && file->s->have_versioning)
    DBUG_RETURN(file->trn->trid >= file->s->state.last_change_trn);

  /*
    If a concurrent INSERT has happened just before the currently processed
    SELECT statement, the total size of the table is unknown.

    To determine if the table size is known, the current thread's snap shot of
    the table size with the actual table size are compared.

    If the table size is unknown the SELECT statement can't be cached.
  */

  /*
    POSIX visibility rules specify that "2. Whatever memory values a
    thread can see when it unlocks a mutex <...> can also be seen by any
    thread that later locks the same mutex". In this particular case,
    concurrent insert thread had modified the data_file_length in
    MYISAM_SHARE before it has unlocked (or even locked)
    structure_guard_mutex. So, here we're guaranteed to see at least that
    value after we've locked the same mutex. We can see a later value
    (modified by some other thread) though, but it's ok, as we only want
    to know if the variable was changed, the actual new value doesn't matter
  */
  actual_data_file_length= file->s->state.state.data_file_length;
  current_data_file_length= file->state->data_file_length;

  /* Return whether is ok to try to cache current statement. */
  DBUG_RETURN(!(file->s->non_transactional_concurrent_insert &&
                current_data_file_length != actual_data_file_length));
}
#endif

struct st_mysql_sys_var* system_variables[]= {
  MYSQL_SYSVAR(block_size),
  MYSQL_SYSVAR(checkpoint_interval),
  MYSQL_SYSVAR(checkpoint_log_activity),
  MYSQL_SYSVAR(force_start_after_recovery_failures),
  MYSQL_SYSVAR(group_commit),
  MYSQL_SYSVAR(group_commit_interval),
  MYSQL_SYSVAR(log_dir_path),
  MYSQL_SYSVAR(log_file_size),
  MYSQL_SYSVAR(log_purge_type),
  MYSQL_SYSVAR(max_sort_file_size),
  MYSQL_SYSVAR(page_checksum),
  MYSQL_SYSVAR(pagecache_age_threshold),
  MYSQL_SYSVAR(pagecache_buffer_size),
  MYSQL_SYSVAR(pagecache_division_limit),
  MYSQL_SYSVAR(recover),
  MYSQL_SYSVAR(repair_threads),
  MYSQL_SYSVAR(sort_buffer_size),
  MYSQL_SYSVAR(stats_method),
  MYSQL_SYSVAR(sync_log_dir),
  MYSQL_SYSVAR(used_for_temp_tables),
  NULL
};


/**
   @brief Updates the checkpoint interval and restarts the background thread.
*/

static void update_checkpoint_interval(MYSQL_THD thd,
                                        struct st_mysql_sys_var *var,
                                        void *var_ptr, const void *save)
{
  ma_checkpoint_end();
  ma_checkpoint_init(*(ulong *)var_ptr= (ulong)(*(long *)save));
}


/**
   @brief Updates group commit mode
*/

static void update_maria_group_commit(MYSQL_THD thd,
                                      struct st_mysql_sys_var *var,
                                      void *var_ptr, const void *save)
{
  ulong value= (ulong)*((long *)var_ptr);
  DBUG_ENTER("update_maria_group_commit");
  DBUG_PRINT("enter", ("old value: %lu  new value %lu  rate %lu",
                       value, (ulong)(*(long *)save),
                       maria_group_commit_interval));
  /* old value */
  switch (value) {
  case TRANSLOG_GCOMMIT_NONE:
    break;
  case TRANSLOG_GCOMMIT_HARD:
    translog_hard_group_commit(FALSE);
    break;
  case TRANSLOG_GCOMMIT_SOFT:
    translog_soft_sync(FALSE);
    if (maria_group_commit_interval)
      translog_soft_sync_end();
    break;
  default:
    DBUG_ASSERT(0); /* impossible */
  }
  value= *(ulong *)var_ptr= (ulong)(*(long *)save);
  translog_sync();
  /* new value */
  switch (value) {
  case TRANSLOG_GCOMMIT_NONE:
    break;
  case TRANSLOG_GCOMMIT_HARD:
    translog_hard_group_commit(TRUE);
    break;
  case TRANSLOG_GCOMMIT_SOFT:
    translog_soft_sync(TRUE);
    /* variable change made under global lock so we can just read it */
    if (maria_group_commit_interval)
      translog_soft_sync_start();
    break;
  default:
    DBUG_ASSERT(0); /* impossible */
  }
  DBUG_VOID_RETURN;
}

/**
   @brief Updates group commit interval
*/

static void update_maria_group_commit_interval(MYSQL_THD thd,
                                               struct st_mysql_sys_var *var,
                                               void *var_ptr, const void *save)
{
  ulong new_value= (ulong)*((long *)save);
  ulong *value_ptr= (ulong*) var_ptr;
  DBUG_ENTER("update_maria_group_commit_interval");
  DBUG_PRINT("enter", ("old value: %lu  new value %lu  group commit %lu",
                        *value_ptr, new_value, maria_group_commit));

  /* variable change made under global lock so we can just read it */
  switch (maria_group_commit) {
    case TRANSLOG_GCOMMIT_NONE:
      *value_ptr= new_value;
      translog_set_group_commit_interval(new_value);
      break;
    case TRANSLOG_GCOMMIT_HARD:
      *value_ptr= new_value;
      translog_set_group_commit_interval(new_value);
      break;
    case TRANSLOG_GCOMMIT_SOFT:
      if (*value_ptr)
        translog_soft_sync_end();
      translog_set_group_commit_interval(new_value);
      if ((*value_ptr= new_value))
        translog_soft_sync_start();
      break;
    default:
      DBUG_ASSERT(0); /* impossible */
  }
  DBUG_VOID_RETURN;
}

/**
   @brief Updates the transaction log file limit.
*/

static void update_log_file_size(MYSQL_THD thd,
                                 struct st_mysql_sys_var *var,
                                 void *var_ptr, const void *save)
{
  uint32 size= (uint32)((ulong)(*(long *)save));
  translog_set_file_size(size);
  *(ulong *)var_ptr= size;
}


SHOW_VAR status_variables[]= {
  {"pagecache_blocks_not_flushed", (char*) &maria_pagecache_var.global_blocks_changed, SHOW_LONG_NOFLUSH},
  {"pagecache_blocks_unused",      (char*) &maria_pagecache_var.blocks_unused, SHOW_LONG_NOFLUSH},
  {"pagecache_blocks_used",        (char*) &maria_pagecache_var.blocks_used, SHOW_LONG_NOFLUSH},
  {"pagecache_read_requests",      (char*) &maria_pagecache_var.global_cache_r_requests, SHOW_LONGLONG},
  {"pagecache_reads",              (char*) &maria_pagecache_var.global_cache_read, SHOW_LONGLONG},
  {"pagecache_write_requests",     (char*) &maria_pagecache_var.global_cache_w_requests, SHOW_LONGLONG},
  {"pagecache_writes",             (char*) &maria_pagecache_var.global_cache_write, SHOW_LONGLONG},
  {"transaction_log_syncs",        (char*) &translog_syncs, SHOW_LONGLONG},
  {NullS, NullS, SHOW_LONG}
};

static struct st_mysql_show_var aria_status_variables[]= {
  {"Aria", (char*) &status_variables, SHOW_ARRAY},
  {NullS, NullS, SHOW_LONG}
};

struct st_mysql_storage_engine maria_storage_engine=
{ MYSQL_HANDLERTON_INTERFACE_VERSION };

maria_declare_plugin(aria)
compat_aliases,
{
  MYSQL_STORAGE_ENGINE_PLUGIN,
  &maria_storage_engine,
  "Aria",
  "Monty Program Ab",
  "Crash-safe tables with MyISAM heritage",
  PLUGIN_LICENSE_GPL,
  ha_maria_init,                /* Plugin Init      */
  NULL,                         /* Plugin Deinit    */
  0x0105,                       /* 1.5              */
  aria_status_variables,        /* status variables */
  system_variables,             /* system variables */
  "1.5",                        /* string version   */
  MariaDB_PLUGIN_MATURITY_GAMMA /* maturity         */
}
maria_declare_plugin_end;<|MERGE_RESOLUTION|>--- conflicted
+++ resolved
@@ -1521,13 +1521,8 @@
     _ma_copy_nontrans_state_information(file);
 
   param->db_name= table->s->db.str;
-<<<<<<< HEAD
   param->table_name= table->alias.c_ptr();
-  param->tmpfile_createflag= O_RDWR | O_TRUNC;
-=======
-  param->table_name= table->alias;
   param->tmpfile_createflag= O_RDWR | O_TRUNC | O_EXCL;
->>>>>>> c0065d15
   param->using_global_keycache= 1;
   param->thd= thd;
   param->tmpdir= &mysql_tmpdir_list;
