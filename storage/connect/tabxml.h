
/*************** Tabxml H Declares Source Code File (.H) ***************/
/*  Name: TABXML.H    Version 1.6                                      */
/*                                                                     */
/*  (C) Copyright to the author Olivier BERTRAND          2007-2013    */
/*                                                                     */
/*  This file contains the XML table classes declares.                 */
/***********************************************************************/
typedef class XMLDEF *PXMLDEF;
typedef class TDBXML *PTDBXML;
typedef class XMLCOL *PXMLCOL;

/* --------------------------- XML classes --------------------------- */

/***********************************************************************/
/*  XML table.                                                         */
/***********************************************************************/
class DllExport XMLDEF : public TABDEF {  /* Logical table description */
  friend class TDBXML;
 public:
  // Constructor
   XMLDEF(void);

  // Implementation
  virtual const char *GetType(void) {return "XML";}

  // Methods
  virtual bool DefineAM(PGLOBAL g, LPCSTR am, int poff);
  virtual PTDB GetTable(PGLOBAL g, MODE m);
<<<<<<< HEAD
//virtual bool DeleteTableFile(PGLOBAL g);
=======
>>>>>>> e5729127

 protected:
  // Members
  char   *Fn;                     /* Path/Name of corresponding file   */
  char   *Encoding;               /* New XML table file encoding       */
  char   *Tabname;                /* Name of Table node                */
  char   *Rowname;                /* Name of first level nodes         */
  char   *Colname;                /* Name of second level nodes        */
  char   *Mulnode;                /* Name of multiple node             */
  char   *XmlDB;                  /* Name of XML DB node               */
  char   *Nslist;                 /* List of namespaces to register    */
  char   *DefNs;                  /* Dummy name of default namespace   */
  char   *Attrib;                 /* Table node attributes             */
  char   *Hdattr;                 /* Header node attributes            */
  int     Coltype;                /* Default column type               */
  int     Limit;                  /* Limit of multiple values          */
  int     Header;                 /* n first rows are header rows      */
  bool    Xpand;                  /* Put multiple tags in several rows */
  bool    Usedom;                 /* True: DOM, False: libxml2         */
  }; // end of XMLDEF

#if defined(INCLUDE_TDBXML)
/***********************************************************************/
/*  This is the class declaration for the simple XML tables.           */
/***********************************************************************/
class DllExport TDBXML : public TDBASE {
  friend class XMLCOL;
  friend class XMULCOL;
  friend class XPOSCOL;
 public:
  // Constructor
  TDBXML(PXMLDEF tdp);
  TDBXML(PTDBXML tdbp);

  // Implementation
  virtual AMT   GetAmType(void) {return TYPE_AM_XML;}
  virtual PTDB  Duplicate(PGLOBAL g) {return (PTDB)new(g) TDBXML(this);}

  // Methods
  virtual PTDB  CopyOne(PTABS t);
  virtual int   GetRecpos(void);
  virtual int   GetProgCur(void) {return N;}
  virtual PSZ   GetFile(PGLOBAL g) {return Xfile;}
  virtual void  SetFile(PGLOBAL g, PSZ fn) {Xfile = fn;}
  virtual void  ResetDB(void) {N = 0;}
  virtual void  ResetSize(void) {MaxSize = -1;}
  virtual int   RowNumber(PGLOBAL g, bool b = false);
          int   LoadTableFile(PGLOBAL g, char *filename);
          bool  Initialize(PGLOBAL g);
          bool  SetTabNode(PGLOBAL g);
          void  SetNodeAttr(PGLOBAL g, char *attr, PXNODE node);
          bool  CheckRow(PGLOBAL g, bool b);

  // Database routines
  virtual PCOL  MakeCol(PGLOBAL g, PCOLDEF cdp, PCOL cprec, int n);
  virtual PCOL  InsertSpecialColumn(PGLOBAL g, PCOL colp);
//virtual int   GetMaxSame(PGLOBAL g) {return (Xpand) ? Limit : 1;}
  virtual int   Cardinality(PGLOBAL g);
  virtual int   GetMaxSize(PGLOBAL g);
//virtual bool  NeedIndexing(PGLOBAL g);
  virtual bool  OpenDB(PGLOBAL g);
  virtual int   ReadDB(PGLOBAL g);
  virtual int   WriteDB(PGLOBAL g);
  virtual int   DeleteDB(PGLOBAL g, int irc);
  virtual void  CloseDB(PGLOBAL g);
  virtual int   CheckWrite(PGLOBAL g) {Checked = true; return 0;}
  virtual const CHARSET_INFO *data_charset()
                  {return &my_charset_utf8_general_ci;}

 protected:
  // Members
  PXDOC   Docp;
  PXNODE  Root;
  PXNODE  Curp;
  PXNODE  DBnode;
  PXNODE  TabNode;
  PXNODE  RowNode;
  PXNODE  ColNode;
  PXLIST  Nlist;
  PXLIST  Clist;
  PFBLOCK To_Xb;                    // Pointer to XML file block
  PCOL    Colp;                     // The multiple column
  bool    Changed;                  // After Update, Insert or Delete
  bool    Checked;                  // After Update check pass
  bool    NextSame;                 // Same next row
  bool    Xpand;                    // Put multiple tags in several rows
  bool    NewRow;                   // True when inserting a new row
  bool    Hasnod;                   // True if rows have subnodes
  bool    Write;                    // True for Insert and Update
  bool    Usedom;                   // True for DOM, False for libxml2
  bool    Bufdone;                  // True when column buffers allocated
  bool    Nodedone;                 // True when column nodes allocated
  bool    Void;                     // True if the file does not exist
  char   *Xfile;                    // The XML file
  char   *Enc;                      // New XML table file encoding
  char   *Tabname;                  // Name of Table node
  char   *Rowname;                  // Name of first level nodes
  char   *Colname;                  // Name of second level nodes
  char   *Mulnode;                  // Name of multiple node
  char   *XmlDB;                    // Name of XML DB node
  char   *Nslist;                   // List of namespaces to register
  char   *DefNs;                    // Dummy name of default namespace
  char   *Attrib;                   // Table node attribut(s)
  char   *Hdattr;                   // Header node attribut(s)
  int     Coltype;                  // Default column type
  int     Limit;                    // Limit of multiple values
  int     Header;                   // n first rows are header rows
  int     Multiple;                 // If multiple files
  int     Nrow;                     // The table cardinality
  int     Irow;                     // The current row index
  int     Nsub;                     // The current subrow index
  int     N;                        // The current Rowid
  }; // end of class TDBXML

/***********************************************************************/
/*  Class XMLCOL: XDB table access method column descriptor.           */
/***********************************************************************/
class XMLCOL : public COLBLK {
 public:
  // Constructors
  XMLCOL(PCOLDEF cdp, PTDB tdbp, PCOL cprec, int i, PSZ am = "XML");
  XMLCOL(XMLCOL *colp, PTDB tdbp);   // Constructor used in copy process

  // Implementation
  virtual int  GetAmType(void) {return TYPE_AM_XML;}
  virtual void SetTo_Val(PVAL valp) {To_Val = valp;}
          bool ParseXpath(PGLOBAL g, bool mode);

  // Methods
  virtual bool SetBuffer(PGLOBAL g, PVAL value, bool ok, bool check);
  virtual void ReadColumn(PGLOBAL g);
  virtual void WriteColumn(PGLOBAL g);
          bool AllocBuf(PGLOBAL g, bool mode);
          void AllocNodes(PGLOBAL g, PXDOC dp);

 protected:
//xmlNodePtr SelectSingleNode(xmlNodePtr node, char *name);

  // Default constructor not to be used
  XMLCOL(void) : COLBLK(1) {}

  // Members
  PXLIST  Nl;              
  PXLIST  Nlx;            
  PXNODE  ColNode;        
  PXNODE  ValNode;        
  PXNODE  Cxnp;            
  PXNODE  Vxnp;            
  PXATTR  Vxap;            
  PXATTR  AttNode;            
  PTDBXML Tdbp;                          
  char   *Valbuf;                 // To the node value buffer
  char   *Xname;                  // The node or attribute name
  char*  *Nodes;                  // The intermediate nodes
  int     Type;                   // 0: Attribute, 1: Tag, 2: position
  int     Nod;                    // The number of intermediate nodes
  int     Inod;                   // Index of multiple node
  int     Rank;                   // Position
  bool    Mul;                    // true for multiple column
  bool    Checked;                // Was checked while Updating
  int     Long;                   // Buffer length
  int     Nx;                     // The last read row
  int     Sx;                     // The last read sub-row
  PVAL    To_Val;                 // To value used for Update/Insert
  }; // end of class XMLCOL

/***********************************************************************/
/*  Derived class XMLCOLX: used to replace a multiple XMLCOL by the    */
/*  derived class XMULCOL that has specialize read and write functions.*/
/*  Note: this works only if the members of the derived class are the  */
/*  same than the ones of the original class (NO added members).       */
/***********************************************************************/
class XMLCOLX : public XMLCOL {
 public:
  // Fake operator new used to change a filter into a derived filter
  void * operator new(size_t size, PXMLCOL colp) {return colp;}
#if !defined(__BORLANDC__)
  // Avoid warning C4291 by defining a matching dummy delete operator
  void operator delete(void *, size_t size) {}
  void operator delete(void *, PXMLCOL) {}
#endif
  }; // end of class XMLCOLX

/***********************************************************************/
/*  Class XMULCOL: XML table access method multiple column descriptor. */
/***********************************************************************/
class XMULCOL : public XMLCOLX {
 public:
  // The constructor must restore Value because XOBJECT has a void
  // constructor called by default that set Value to NULL
  XMULCOL(PVAL valp) {Value = valp; Mul = true;}

  // Methods
  virtual void ReadColumn(PGLOBAL g);
  virtual void WriteColumn(PGLOBAL g);
  }; // end of class XMULCOL

/***********************************************************************/
/*  Class XPOSCOL: XML table column accessed by position.              */
/***********************************************************************/
class XPOSCOL : public XMLCOLX {
 public:
  // The constructor must restore Value because XOBJECT has a void
  // constructor called by default that set Value to NULL
  XPOSCOL(PVAL valp) {Value = valp;}

  // Methods
  virtual void ReadColumn(PGLOBAL g);
  virtual void WriteColumn(PGLOBAL g);
  }; // end of class XPOSCOL
#endif // INCLUDE_TDBXML<|MERGE_RESOLUTION|>--- conflicted
+++ resolved
@@ -1,244 +1,240 @@
-
-/*************** Tabxml H Declares Source Code File (.H) ***************/
-/*  Name: TABXML.H    Version 1.6                                      */
-/*                                                                     */
-/*  (C) Copyright to the author Olivier BERTRAND          2007-2013    */
-/*                                                                     */
-/*  This file contains the XML table classes declares.                 */
-/***********************************************************************/
-typedef class XMLDEF *PXMLDEF;
-typedef class TDBXML *PTDBXML;
-typedef class XMLCOL *PXMLCOL;
-
-/* --------------------------- XML classes --------------------------- */
-
-/***********************************************************************/
-/*  XML table.                                                         */
-/***********************************************************************/
-class DllExport XMLDEF : public TABDEF {  /* Logical table description */
-  friend class TDBXML;
- public:
-  // Constructor
-   XMLDEF(void);
-
-  // Implementation
-  virtual const char *GetType(void) {return "XML";}
-
-  // Methods
-  virtual bool DefineAM(PGLOBAL g, LPCSTR am, int poff);
-  virtual PTDB GetTable(PGLOBAL g, MODE m);
-<<<<<<< HEAD
-//virtual bool DeleteTableFile(PGLOBAL g);
-=======
->>>>>>> e5729127
-
- protected:
-  // Members
-  char   *Fn;                     /* Path/Name of corresponding file   */
-  char   *Encoding;               /* New XML table file encoding       */
-  char   *Tabname;                /* Name of Table node                */
-  char   *Rowname;                /* Name of first level nodes         */
-  char   *Colname;                /* Name of second level nodes        */
-  char   *Mulnode;                /* Name of multiple node             */
-  char   *XmlDB;                  /* Name of XML DB node               */
-  char   *Nslist;                 /* List of namespaces to register    */
-  char   *DefNs;                  /* Dummy name of default namespace   */
-  char   *Attrib;                 /* Table node attributes             */
-  char   *Hdattr;                 /* Header node attributes            */
-  int     Coltype;                /* Default column type               */
-  int     Limit;                  /* Limit of multiple values          */
-  int     Header;                 /* n first rows are header rows      */
-  bool    Xpand;                  /* Put multiple tags in several rows */
-  bool    Usedom;                 /* True: DOM, False: libxml2         */
-  }; // end of XMLDEF
-
-#if defined(INCLUDE_TDBXML)
-/***********************************************************************/
-/*  This is the class declaration for the simple XML tables.           */
-/***********************************************************************/
-class DllExport TDBXML : public TDBASE {
-  friend class XMLCOL;
-  friend class XMULCOL;
-  friend class XPOSCOL;
- public:
-  // Constructor
-  TDBXML(PXMLDEF tdp);
-  TDBXML(PTDBXML tdbp);
-
-  // Implementation
-  virtual AMT   GetAmType(void) {return TYPE_AM_XML;}
-  virtual PTDB  Duplicate(PGLOBAL g) {return (PTDB)new(g) TDBXML(this);}
-
-  // Methods
-  virtual PTDB  CopyOne(PTABS t);
-  virtual int   GetRecpos(void);
-  virtual int   GetProgCur(void) {return N;}
-  virtual PSZ   GetFile(PGLOBAL g) {return Xfile;}
-  virtual void  SetFile(PGLOBAL g, PSZ fn) {Xfile = fn;}
-  virtual void  ResetDB(void) {N = 0;}
-  virtual void  ResetSize(void) {MaxSize = -1;}
-  virtual int   RowNumber(PGLOBAL g, bool b = false);
-          int   LoadTableFile(PGLOBAL g, char *filename);
-          bool  Initialize(PGLOBAL g);
-          bool  SetTabNode(PGLOBAL g);
-          void  SetNodeAttr(PGLOBAL g, char *attr, PXNODE node);
-          bool  CheckRow(PGLOBAL g, bool b);
-
-  // Database routines
-  virtual PCOL  MakeCol(PGLOBAL g, PCOLDEF cdp, PCOL cprec, int n);
-  virtual PCOL  InsertSpecialColumn(PGLOBAL g, PCOL colp);
-//virtual int   GetMaxSame(PGLOBAL g) {return (Xpand) ? Limit : 1;}
-  virtual int   Cardinality(PGLOBAL g);
-  virtual int   GetMaxSize(PGLOBAL g);
-//virtual bool  NeedIndexing(PGLOBAL g);
-  virtual bool  OpenDB(PGLOBAL g);
-  virtual int   ReadDB(PGLOBAL g);
-  virtual int   WriteDB(PGLOBAL g);
-  virtual int   DeleteDB(PGLOBAL g, int irc);
-  virtual void  CloseDB(PGLOBAL g);
-  virtual int   CheckWrite(PGLOBAL g) {Checked = true; return 0;}
-  virtual const CHARSET_INFO *data_charset()
-                  {return &my_charset_utf8_general_ci;}
-
- protected:
-  // Members
-  PXDOC   Docp;
-  PXNODE  Root;
-  PXNODE  Curp;
-  PXNODE  DBnode;
-  PXNODE  TabNode;
-  PXNODE  RowNode;
-  PXNODE  ColNode;
-  PXLIST  Nlist;
-  PXLIST  Clist;
-  PFBLOCK To_Xb;                    // Pointer to XML file block
-  PCOL    Colp;                     // The multiple column
-  bool    Changed;                  // After Update, Insert or Delete
-  bool    Checked;                  // After Update check pass
-  bool    NextSame;                 // Same next row
-  bool    Xpand;                    // Put multiple tags in several rows
-  bool    NewRow;                   // True when inserting a new row
-  bool    Hasnod;                   // True if rows have subnodes
-  bool    Write;                    // True for Insert and Update
-  bool    Usedom;                   // True for DOM, False for libxml2
-  bool    Bufdone;                  // True when column buffers allocated
-  bool    Nodedone;                 // True when column nodes allocated
-  bool    Void;                     // True if the file does not exist
-  char   *Xfile;                    // The XML file
-  char   *Enc;                      // New XML table file encoding
-  char   *Tabname;                  // Name of Table node
-  char   *Rowname;                  // Name of first level nodes
-  char   *Colname;                  // Name of second level nodes
-  char   *Mulnode;                  // Name of multiple node
-  char   *XmlDB;                    // Name of XML DB node
-  char   *Nslist;                   // List of namespaces to register
-  char   *DefNs;                    // Dummy name of default namespace
-  char   *Attrib;                   // Table node attribut(s)
-  char   *Hdattr;                   // Header node attribut(s)
-  int     Coltype;                  // Default column type
-  int     Limit;                    // Limit of multiple values
-  int     Header;                   // n first rows are header rows
-  int     Multiple;                 // If multiple files
-  int     Nrow;                     // The table cardinality
-  int     Irow;                     // The current row index
-  int     Nsub;                     // The current subrow index
-  int     N;                        // The current Rowid
-  }; // end of class TDBXML
-
-/***********************************************************************/
-/*  Class XMLCOL: XDB table access method column descriptor.           */
-/***********************************************************************/
-class XMLCOL : public COLBLK {
- public:
-  // Constructors
-  XMLCOL(PCOLDEF cdp, PTDB tdbp, PCOL cprec, int i, PSZ am = "XML");
-  XMLCOL(XMLCOL *colp, PTDB tdbp);   // Constructor used in copy process
-
-  // Implementation
-  virtual int  GetAmType(void) {return TYPE_AM_XML;}
-  virtual void SetTo_Val(PVAL valp) {To_Val = valp;}
-          bool ParseXpath(PGLOBAL g, bool mode);
-
-  // Methods
-  virtual bool SetBuffer(PGLOBAL g, PVAL value, bool ok, bool check);
-  virtual void ReadColumn(PGLOBAL g);
-  virtual void WriteColumn(PGLOBAL g);
-          bool AllocBuf(PGLOBAL g, bool mode);
-          void AllocNodes(PGLOBAL g, PXDOC dp);
-
- protected:
-//xmlNodePtr SelectSingleNode(xmlNodePtr node, char *name);
-
-  // Default constructor not to be used
-  XMLCOL(void) : COLBLK(1) {}
-
-  // Members
-  PXLIST  Nl;              
-  PXLIST  Nlx;            
-  PXNODE  ColNode;        
-  PXNODE  ValNode;        
-  PXNODE  Cxnp;            
-  PXNODE  Vxnp;            
-  PXATTR  Vxap;            
-  PXATTR  AttNode;            
-  PTDBXML Tdbp;                          
-  char   *Valbuf;                 // To the node value buffer
-  char   *Xname;                  // The node or attribute name
-  char*  *Nodes;                  // The intermediate nodes
-  int     Type;                   // 0: Attribute, 1: Tag, 2: position
-  int     Nod;                    // The number of intermediate nodes
-  int     Inod;                   // Index of multiple node
-  int     Rank;                   // Position
-  bool    Mul;                    // true for multiple column
-  bool    Checked;                // Was checked while Updating
-  int     Long;                   // Buffer length
-  int     Nx;                     // The last read row
-  int     Sx;                     // The last read sub-row
-  PVAL    To_Val;                 // To value used for Update/Insert
-  }; // end of class XMLCOL
-
-/***********************************************************************/
-/*  Derived class XMLCOLX: used to replace a multiple XMLCOL by the    */
-/*  derived class XMULCOL that has specialize read and write functions.*/
-/*  Note: this works only if the members of the derived class are the  */
-/*  same than the ones of the original class (NO added members).       */
-/***********************************************************************/
-class XMLCOLX : public XMLCOL {
- public:
-  // Fake operator new used to change a filter into a derived filter
-  void * operator new(size_t size, PXMLCOL colp) {return colp;}
-#if !defined(__BORLANDC__)
-  // Avoid warning C4291 by defining a matching dummy delete operator
-  void operator delete(void *, size_t size) {}
-  void operator delete(void *, PXMLCOL) {}
-#endif
-  }; // end of class XMLCOLX
-
-/***********************************************************************/
-/*  Class XMULCOL: XML table access method multiple column descriptor. */
-/***********************************************************************/
-class XMULCOL : public XMLCOLX {
- public:
-  // The constructor must restore Value because XOBJECT has a void
-  // constructor called by default that set Value to NULL
-  XMULCOL(PVAL valp) {Value = valp; Mul = true;}
-
-  // Methods
-  virtual void ReadColumn(PGLOBAL g);
-  virtual void WriteColumn(PGLOBAL g);
-  }; // end of class XMULCOL
-
-/***********************************************************************/
-/*  Class XPOSCOL: XML table column accessed by position.              */
-/***********************************************************************/
-class XPOSCOL : public XMLCOLX {
- public:
-  // The constructor must restore Value because XOBJECT has a void
-  // constructor called by default that set Value to NULL
-  XPOSCOL(PVAL valp) {Value = valp;}
-
-  // Methods
-  virtual void ReadColumn(PGLOBAL g);
-  virtual void WriteColumn(PGLOBAL g);
-  }; // end of class XPOSCOL
-#endif // INCLUDE_TDBXML+
+/*************** Tabxml H Declares Source Code File (.H) ***************/
+/*  Name: TABXML.H    Version 1.6                                      */
+/*                                                                     */
+/*  (C) Copyright to the author Olivier BERTRAND          2007-2013    */
+/*                                                                     */
+/*  This file contains the XML table classes declares.                 */
+/***********************************************************************/
+typedef class XMLDEF *PXMLDEF;
+typedef class TDBXML *PTDBXML;
+typedef class XMLCOL *PXMLCOL;
+
+/* --------------------------- XML classes --------------------------- */
+
+/***********************************************************************/
+/*  XML table.                                                         */
+/***********************************************************************/
+class DllExport XMLDEF : public TABDEF {  /* Logical table description */
+  friend class TDBXML;
+ public:
+  // Constructor
+   XMLDEF(void);
+
+  // Implementation
+  virtual const char *GetType(void) {return "XML";}
+
+  // Methods
+  virtual bool DefineAM(PGLOBAL g, LPCSTR am, int poff);
+  virtual PTDB GetTable(PGLOBAL g, MODE m);
+
+ protected:
+  // Members
+  char   *Fn;                     /* Path/Name of corresponding file   */
+  char   *Encoding;               /* New XML table file encoding       */
+  char   *Tabname;                /* Name of Table node                */
+  char   *Rowname;                /* Name of first level nodes         */
+  char   *Colname;                /* Name of second level nodes        */
+  char   *Mulnode;                /* Name of multiple node             */
+  char   *XmlDB;                  /* Name of XML DB node               */
+  char   *Nslist;                 /* List of namespaces to register    */
+  char   *DefNs;                  /* Dummy name of default namespace   */
+  char   *Attrib;                 /* Table node attributes             */
+  char   *Hdattr;                 /* Header node attributes            */
+  int     Coltype;                /* Default column type               */
+  int     Limit;                  /* Limit of multiple values          */
+  int     Header;                 /* n first rows are header rows      */
+  bool    Xpand;                  /* Put multiple tags in several rows */
+  bool    Usedom;                 /* True: DOM, False: libxml2         */
+  }; // end of XMLDEF
+
+#if defined(INCLUDE_TDBXML)
+/***********************************************************************/
+/*  This is the class declaration for the simple XML tables.           */
+/***********************************************************************/
+class DllExport TDBXML : public TDBASE {
+  friend class XMLCOL;
+  friend class XMULCOL;
+  friend class XPOSCOL;
+ public:
+  // Constructor
+  TDBXML(PXMLDEF tdp);
+  TDBXML(PTDBXML tdbp);
+
+  // Implementation
+  virtual AMT   GetAmType(void) {return TYPE_AM_XML;}
+  virtual PTDB  Duplicate(PGLOBAL g) {return (PTDB)new(g) TDBXML(this);}
+
+  // Methods
+  virtual PTDB  CopyOne(PTABS t);
+  virtual int   GetRecpos(void);
+  virtual int   GetProgCur(void) {return N;}
+  virtual PSZ   GetFile(PGLOBAL g) {return Xfile;}
+  virtual void  SetFile(PGLOBAL g, PSZ fn) {Xfile = fn;}
+  virtual void  ResetDB(void) {N = 0;}
+  virtual void  ResetSize(void) {MaxSize = -1;}
+  virtual int   RowNumber(PGLOBAL g, bool b = false);
+          int   LoadTableFile(PGLOBAL g, char *filename);
+          bool  Initialize(PGLOBAL g);
+          bool  SetTabNode(PGLOBAL g);
+          void  SetNodeAttr(PGLOBAL g, char *attr, PXNODE node);
+          bool  CheckRow(PGLOBAL g, bool b);
+
+  // Database routines
+  virtual PCOL  MakeCol(PGLOBAL g, PCOLDEF cdp, PCOL cprec, int n);
+  virtual PCOL  InsertSpecialColumn(PGLOBAL g, PCOL colp);
+//virtual int   GetMaxSame(PGLOBAL g) {return (Xpand) ? Limit : 1;}
+  virtual int   Cardinality(PGLOBAL g);
+  virtual int   GetMaxSize(PGLOBAL g);
+//virtual bool  NeedIndexing(PGLOBAL g);
+  virtual bool  OpenDB(PGLOBAL g);
+  virtual int   ReadDB(PGLOBAL g);
+  virtual int   WriteDB(PGLOBAL g);
+  virtual int   DeleteDB(PGLOBAL g, int irc);
+  virtual void  CloseDB(PGLOBAL g);
+  virtual int   CheckWrite(PGLOBAL g) {Checked = true; return 0;}
+  virtual const CHARSET_INFO *data_charset()
+                  {return &my_charset_utf8_general_ci;}
+
+ protected:
+  // Members
+  PXDOC   Docp;
+  PXNODE  Root;
+  PXNODE  Curp;
+  PXNODE  DBnode;
+  PXNODE  TabNode;
+  PXNODE  RowNode;
+  PXNODE  ColNode;
+  PXLIST  Nlist;
+  PXLIST  Clist;
+  PFBLOCK To_Xb;                    // Pointer to XML file block
+  PCOL    Colp;                     // The multiple column
+  bool    Changed;                  // After Update, Insert or Delete
+  bool    Checked;                  // After Update check pass
+  bool    NextSame;                 // Same next row
+  bool    Xpand;                    // Put multiple tags in several rows
+  bool    NewRow;                   // True when inserting a new row
+  bool    Hasnod;                   // True if rows have subnodes
+  bool    Write;                    // True for Insert and Update
+  bool    Usedom;                   // True for DOM, False for libxml2
+  bool    Bufdone;                  // True when column buffers allocated
+  bool    Nodedone;                 // True when column nodes allocated
+  bool    Void;                     // True if the file does not exist
+  char   *Xfile;                    // The XML file
+  char   *Enc;                      // New XML table file encoding
+  char   *Tabname;                  // Name of Table node
+  char   *Rowname;                  // Name of first level nodes
+  char   *Colname;                  // Name of second level nodes
+  char   *Mulnode;                  // Name of multiple node
+  char   *XmlDB;                    // Name of XML DB node
+  char   *Nslist;                   // List of namespaces to register
+  char   *DefNs;                    // Dummy name of default namespace
+  char   *Attrib;                   // Table node attribut(s)
+  char   *Hdattr;                   // Header node attribut(s)
+  int     Coltype;                  // Default column type
+  int     Limit;                    // Limit of multiple values
+  int     Header;                   // n first rows are header rows
+  int     Multiple;                 // If multiple files
+  int     Nrow;                     // The table cardinality
+  int     Irow;                     // The current row index
+  int     Nsub;                     // The current subrow index
+  int     N;                        // The current Rowid
+  }; // end of class TDBXML
+
+/***********************************************************************/
+/*  Class XMLCOL: XDB table access method column descriptor.           */
+/***********************************************************************/
+class XMLCOL : public COLBLK {
+ public:
+  // Constructors
+  XMLCOL(PCOLDEF cdp, PTDB tdbp, PCOL cprec, int i, PSZ am = "XML");
+  XMLCOL(XMLCOL *colp, PTDB tdbp);   // Constructor used in copy process
+
+  // Implementation
+  virtual int  GetAmType(void) {return TYPE_AM_XML;}
+  virtual void SetTo_Val(PVAL valp) {To_Val = valp;}
+          bool ParseXpath(PGLOBAL g, bool mode);
+
+  // Methods
+  virtual bool SetBuffer(PGLOBAL g, PVAL value, bool ok, bool check);
+  virtual void ReadColumn(PGLOBAL g);
+  virtual void WriteColumn(PGLOBAL g);
+          bool AllocBuf(PGLOBAL g, bool mode);
+          void AllocNodes(PGLOBAL g, PXDOC dp);
+
+ protected:
+//xmlNodePtr SelectSingleNode(xmlNodePtr node, char *name);
+
+  // Default constructor not to be used
+  XMLCOL(void) : COLBLK(1) {}
+
+  // Members
+  PXLIST  Nl;
+  PXLIST  Nlx;
+  PXNODE  ColNode;
+  PXNODE  ValNode;
+  PXNODE  Cxnp;
+  PXNODE  Vxnp;
+  PXATTR  Vxap;
+  PXATTR  AttNode;
+  PTDBXML Tdbp;
+  char   *Valbuf;                 // To the node value buffer
+  char   *Xname;                  // The node or attribute name
+  char*  *Nodes;                  // The intermediate nodes
+  int     Type;                   // 0: Attribute, 1: Tag, 2: position
+  int     Nod;                    // The number of intermediate nodes
+  int     Inod;                   // Index of multiple node
+  int     Rank;                   // Position
+  bool    Mul;                    // true for multiple column
+  bool    Checked;                // Was checked while Updating
+  int     Long;                   // Buffer length
+  int     Nx;                     // The last read row
+  int     Sx;                     // The last read sub-row
+  PVAL    To_Val;                 // To value used for Update/Insert
+  }; // end of class XMLCOL
+
+/***********************************************************************/
+/*  Derived class XMLCOLX: used to replace a multiple XMLCOL by the    */
+/*  derived class XMULCOL that has specialize read and write functions.*/
+/*  Note: this works only if the members of the derived class are the  */
+/*  same than the ones of the original class (NO added members).       */
+/***********************************************************************/
+class XMLCOLX : public XMLCOL {
+ public:
+  // Fake operator new used to change a filter into a derived filter
+  void * operator new(size_t size, PXMLCOL colp) {return colp;}
+#if !defined(__BORLANDC__)
+  // Avoid warning C4291 by defining a matching dummy delete operator
+  void operator delete(void *, size_t size) {}
+  void operator delete(void *, PXMLCOL) {}
+#endif
+  }; // end of class XMLCOLX
+
+/***********************************************************************/
+/*  Class XMULCOL: XML table access method multiple column descriptor. */
+/***********************************************************************/
+class XMULCOL : public XMLCOLX {
+ public:
+  // The constructor must restore Value because XOBJECT has a void
+  // constructor called by default that set Value to NULL
+  XMULCOL(PVAL valp) {Value = valp; Mul = true;}
+
+  // Methods
+  virtual void ReadColumn(PGLOBAL g);
+  virtual void WriteColumn(PGLOBAL g);
+  }; // end of class XMULCOL
+
+/***********************************************************************/
+/*  Class XPOSCOL: XML table column accessed by position.              */
+/***********************************************************************/
+class XPOSCOL : public XMLCOLX {
+ public:
+  // The constructor must restore Value because XOBJECT has a void
+  // constructor called by default that set Value to NULL
+  XPOSCOL(PVAL valp) {Value = valp;}
+
+  // Methods
+  virtual void ReadColumn(PGLOBAL g);
+  virtual void WriteColumn(PGLOBAL g);
+  }; // end of class XPOSCOL
+#endif // INCLUDE_TDBXML