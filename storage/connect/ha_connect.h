--- conflicted
+++ resolved
@@ -137,7 +137,6 @@
   Their values can be specified in the CREATE TABLE per index:
   CREATE TABLE ( field ..., .., INDEX .... *here*, ... )
 */
-<<<<<<< HEAD
 struct ha_index_option_struct
 {
   bool kindx;
@@ -257,7 +256,8 @@
   */
   ulong index_flags(uint inx, uint part, bool all_parts) const
   {
-    return HA_READ_NEXT | HA_READ_RANGE | HA_READ_ORDER | HA_KEYREAD_ONLY;
+    return HA_READ_NEXT | HA_READ_RANGE   | HA_READ_ORDER
+                        | HA_KEYREAD_ONLY | HA_KEY_SCAN_NOT_ROR;
   } // end of index_flags
 
   /** @brief
@@ -433,7 +433,7 @@
     We implement this in ha_connect.cc. It's not an obligatory method;
     skip it and and MySQL will treat it as not implemented.
   */
-//int index_last(uchar *buf);
+  int index_last(uchar *buf);
 
   /* Index condition pushdown implementation */
 //Item *idx_cond_push(uint keyno, Item* idx_cond);
@@ -535,422 +535,4 @@
   char   *index_file_name;
   uint    int_table_flags;            // Inherited from MyISAM
   bool    enable_activate_all_index;  // Inherited from MyISAM
-};  // end of ha_connect class definition
-=======
-struct ha_table_option_struct {
-  const char *type;
-  const char *filename;
-  const char *optname;
-  const char *tabname;
-  const char *tablist;
-  const char *dbname;
-  const char *separator;
-//const char *connect;
-  const char *qchar;
-  const char *module;
-  const char *subtype;
-  const char *catfunc;
-  const char *srcdef;
-  const char *colist;
-  const char *oplist;
-  const char *data_charset;
-  ulonglong lrecl;
-  ulonglong elements;
-//ulonglong estimate;
-  ulonglong multiple;
-  ulonglong header;
-  ulonglong quoted;
-  ulonglong ending;
-  ulonglong compressed;
-  bool mapped;
-  bool huge;
-  bool split;
-  bool readonly;
-  bool sepindex;
-  };
-
-/**
-  structure for CREATE TABLE options (field options)
-
-  These can be specified in the CREATE TABLE per field:
-  CREATE TABLE ( field ... {...here...}, ... )
-*/
-struct ha_field_option_struct
-{
-  ulonglong offset;
-  ulonglong fldlen;
-  const char *dateformat;
-  const char *fieldformat;
-  char *special;
-};
-
-/** @brief
-  CONNECT_SHARE is a structure that will be shared among all open handlers.
-  This example implements the minimum of what you will probably need.
-*/
-class CONNECT_SHARE : public Handler_share {
-public:
-  mysql_mutex_t mutex;
-  THR_LOCK lock;
-  CONNECT_SHARE()
-  {
-    thr_lock_init(&lock);
-  }
-  ~CONNECT_SHARE()
-  {
-    thr_lock_delete(&lock);
-    mysql_mutex_destroy(&mutex);
-  }
-};
-
-typedef class ha_connect *PHC;
-
-/** @brief
-  Class definition for the storage engine
-*/
-class ha_connect: public handler
-{
-  THR_LOCK_DATA lock;      ///< MySQL lock
-  CONNECT_SHARE *share;        ///< Shared lock info
-  CONNECT_SHARE *get_share();
-
-public:
-  ha_connect(handlerton *hton, TABLE_SHARE *table_arg);
-  ~ha_connect();
-
-  // CONNECT Implementation
-  static   bool connect_init(void);
-  static   bool connect_end(void);
-  TABTYPE  GetRealType(PTOS pos);
-  char    *GetStringOption(char *opname, char *sdef= NULL);
-  PTOS     GetTableOptionStruct(TABLE *table_arg);
-  bool     GetBooleanOption(char *opname, bool bdef);
-  bool     SetBooleanOption(char *opname, bool b);
-  int      GetIntegerOption(char *opname);
-  bool     CheckString(const char *str1, const char *str2);
-  bool     SameString(TABLE *tab, char *opn);
-  bool     SetIntegerOption(char *opname, int n);
-  bool     SameInt(TABLE *tab, char *opn);
-  bool     SameBool(TABLE *tab, char *opn);
-  bool     FileExists(const char *fn);
-  bool     NoFieldOptionChange(TABLE *tab);
-  PFOS     GetFieldOptionStruct(Field *fp);
-  void    *GetColumnOption(PGLOBAL g, void *field, PCOLINFO pcf);
-  PIXDEF   GetIndexInfo(TABLE_SHARE *s= NULL);
-  const char *GetDBName(const char *name);
-  const char *GetTableName(void);
-//int      GetColNameLen(Field *fp);
-//char    *GetColName(Field *fp);
-//void     AddColName(char *cp, Field *fp);
-  TABLE   *GetTable(void) {return table;}
-  bool     IsSameIndex(PIXDEF xp1, PIXDEF xp2);
-
-  PTDB     GetTDB(PGLOBAL g);
-  int      OpenTable(PGLOBAL g, bool del= false);
-  bool     IsOpened(void); 
-  int      CloseTable(PGLOBAL g);
-  int      MakeRecord(char *buf);
-  int      ScanRecord(PGLOBAL g, uchar *buf);
-  int      CheckRecord(PGLOBAL g, const uchar *oldbuf, uchar *newbuf);
-  int      ReadIndexed(uchar *buf, OPVAL op, const uchar* key= NULL,
-                                             uint key_len= 0);
-
-  /** @brief
-    The name that will be used for display purposes.
-   */
-  const char *table_type() const {return "CONNECT";}
-
-  /** @brief
-    The name of the index type that will be used for display.
-    Don't implement this method unless you really have indexes.
-   */
-  const char *index_type(uint inx) { return "XPLUG"; }
-
-  /** @brief
-    The file extensions.
-   */
-  const char **bas_ext() const;
-
- /**
-    Check if a storage engine supports a particular alter table in-place
-    @note Called without holding thr_lock.c lock.
- */
- virtual enum_alter_inplace_result
- check_if_supported_inplace_alter(TABLE *altered_table,
-                                  Alter_inplace_info *ha_alter_info);
-
-  /** @brief
-    This is a list of flags that indicate what functionality the storage engine
-    implements. The current table flags are documented in handler.h
-  */
-  ulonglong table_flags() const;
-
-  /** @brief
-    This is a bitmap of flags that indicates how the storage engine
-    implements indexes. The current index flags are documented in
-    handler.h. If you do not implement indexes, just return zero here.
-
-      @details
-    part is the key part to check. First key part is 0.
-    If all_parts is set, MySQL wants to know the flags for the combined
-    index, up to and including 'part'.
-  */
-  ulong index_flags(uint inx, uint part, bool all_parts) const
-  {
-    return HA_READ_NEXT | HA_READ_RANGE   | HA_READ_ORDER
-                        | HA_KEYREAD_ONLY | HA_KEY_SCAN_NOT_ROR;
-  } // end of index_flags
-
-  /** @brief
-    unireg.cc will call max_supported_record_length(), max_supported_keys(),
-    max_supported_key_parts(), uint max_supported_key_length()
-    to make sure that the storage engine can handle the data it is about to
-    send. Return *real* limits of your storage engine here; MySQL will do
-    min(your_limits, MySQL_limits) automatically.
-   */
-  uint max_supported_record_length() const { return HA_MAX_REC_LENGTH; }
-
-  /** @brief
-    unireg.cc will call this to make sure that the storage engine can handle
-    the data it is about to send. Return *real* limits of your storage engine
-    here; MySQL will do min(your_limits, MySQL_limits) automatically.
-
-      @details
-    There is no need to implement ..._key_... methods if your engine doesn't
-    support indexes.
-   */
-  uint max_supported_keys()          const { return 10; }
-
-  /** @brief
-    unireg.cc will call this to make sure that the storage engine can handle
-    the data it is about to send. Return *real* limits of your storage engine
-    here; MySQL will do min(your_limits, MySQL_limits) automatically.
-
-      @details
-    There is no need to implement ..._key_... methods if your engine doesn't
-    support indexes.
-   */
-  uint max_supported_key_parts()     const { return 10; }
-
-  /** @brief
-    unireg.cc will call this to make sure that the storage engine can handle
-    the data it is about to send. Return *real* limits of your storage engine
-    here; MySQL will do min(your_limits, MySQL_limits) automatically.
-
-      @details
-    There is no need to implement ..._key_... methods if your engine doesn't
-    support indexes.
-   */
-  uint max_supported_key_length()    const { return 255; }
-
-  /** @brief
-    Called in test_quick_select to determine if indexes should be used.
-  */
-  virtual double scan_time() { return (double) (stats.records+stats.deleted) / 20.0+10; }
-
-  /** @brief
-    This method will never be called if you do not implement indexes.
-  */
-  virtual double read_time(uint, uint, ha_rows rows)
-    { return (double) rows /  20.0+1; }
-
-  /*
-    Everything below are methods that we implement in ha_connect.cc.
-
-    Most of these methods are not obligatory, skip them and
-    MySQL will treat them as not implemented
-  */
-  virtual bool get_error_message(int error, String *buf);
-
- /**
-   Push condition down to the table handler.
-
-   @param  cond   Condition to be pushed. The condition tree must not be
-                  modified by the by the caller.
-
-   @return
-     The 'remainder' condition that caller must use to filter out records.
-     NULL means the handler will not return rows that do not match the
-     passed condition.
-
-   @note
-   The pushed conditions form a stack (from which one can remove the
-   last pushed condition using cond_pop).
-   The table handler filters out rows using (pushed_cond1 AND pushed_cond2 
-   AND ... AND pushed_condN)
-   or less restrictive condition, depending on handler's capabilities.
-
-   handler->ha_reset() call empties the condition stack.
-   Calls to rnd_init/rnd_end, index_init/index_end etc do not affect the
-   condition stack.
- */ 
-virtual const COND *cond_push(const COND *cond);
-PCFIL CheckCond(PGLOBAL g, PCFIL filp, AMT tty, Item *cond);
-const char *GetValStr(OPVAL vop, bool neg);
-
- /**
-   Number of rows in table. It will only be called if
-   (table_flags() & (HA_HAS_RECORDS | HA_STATS_RECORDS_IS_EXACT)) != 0
- */
- virtual ha_rows records();
-
- /** 
-   Type of table for caching query
-   CONNECT should not use caching because its tables are external
-   data prone to me modified out of MariaDB
- */
- virtual uint8 table_cache_type(void)
- {
-#if defined(MEMORY_TRACE)
-   // Temporary until bug MDEV-4771 is fixed
-   return HA_CACHE_TBL_NONTRANSACT;
-#else
-   return HA_CACHE_TBL_NOCACHE;
-#endif
- }
-
- /** @brief
-    We implement this in ha_connect.cc; it's a required method.
-  */
-  int open(const char *name, int mode, uint test_if_locked);    // required
-
-  /** @brief
-    We implement this in ha_connect.cc; it's a required method.
-  */
-  int close(void);                                              // required
-
-  /** @brief
-    We implement this in ha_connect.cc. It's not an obligatory method;
-    skip it and and MySQL will treat it as not implemented.
-  */
-  int write_row(uchar *buf);
-
-  /** @brief
-    We implement this in ha_connect.cc. It's not an obligatory method;
-    skip it and and MySQL will treat it as not implemented.
-  */
-  int update_row(const uchar *old_data, uchar *new_data);
-
-  /** @brief
-    We implement this in ha_connect.cc. It's not an obligatory method;
-    skip it and and MySQL will treat it as not implemented.
-  */
-  int delete_row(const uchar *buf);
-
-  // Added to the connect handler
-  int index_init(uint idx, bool sorted);
-  int index_end();
-  int index_read(uchar * buf, const uchar * key, uint key_len,
-                              enum ha_rkey_function find_flag);
-  int index_next_same(uchar *buf, const uchar *key, uint keylen);
-
-  /** @brief
-    We implement this in ha_connect.cc. It's not an obligatory method;
-    skip it and and MySQL will treat it as not implemented.
-  */
-//int index_read_map(uchar *buf, const uchar *key,
-//                   key_part_map keypart_map, enum ha_rkey_function find_flag);
-
-  /** @brief
-    We implement this in ha_connect.cc. It's not an obligatory method;
-    skip it and and MySQL will treat it as not implemented.
-  */
-  int index_next(uchar *buf);
-
-  /** @brief
-    We implement this in ha_connect.cc. It's not an obligatory method;
-    skip it and and MySQL will treat it as not implemented.
-  */
-//int index_prev(uchar *buf);
-
-  /** @brief
-    We implement this in ha_connect.cc. It's not an obligatory method;
-    skip it and and MySQL will treat it as not implemented.
-  */
-  int index_first(uchar *buf);
-
-  /** @brief
-    We implement this in ha_connect.cc. It's not an obligatory method;
-    skip it and and MySQL will treat it as not implemented.
-  */
-  int index_last(uchar *buf);
-
-  /* Index condition pushdown implementation */
-//Item *idx_cond_push(uint keyno, Item* idx_cond);
-
-  /** @brief
-    Unlike index_init(), rnd_init() can be called two consecutive times
-    without rnd_end() in between (it only makes sense if scan=1). In this
-    case, the second call should prepare for the new table scan (e.g if
-    rnd_init() allocates the cursor, the second call should position the
-    cursor to the start of the table; no need to deallocate and allocate
-    it again. This is a required method.
-  */
-  int rnd_init(bool scan);                                      //required
-  int rnd_end();
-  int rnd_next(uchar *buf);                                     ///< required
-  int rnd_pos(uchar *buf, uchar *pos);                          ///< required
-  void position(const uchar *record);                           ///< required
-  int info(uint);                                               ///< required
-  int extra(enum ha_extra_function operation);
-  int start_stmt(THD *thd, thr_lock_type lock_type);
-  int external_lock(THD *thd, int lock_type);                   ///< required
-  int delete_all_rows(void);
-  ha_rows records_in_range(uint inx, key_range *min_key,
-                           key_range *max_key);
-  /**
-    These methods can be overridden, but their default implementation
-    provide useful functionality.
-  */
-  int rename_table(const char *from, const char *to);
-  /**
-    Delete a table in the engine. Called for base as well as temporary
-    tables.
-  */
-  int delete_table(const char *name);
-  /**
-    Called by delete_table and rename_table
-  */
-  int delete_or_rename_table(const char *from, const char *to);
-  int create(const char *name, TABLE *form,
-             HA_CREATE_INFO *create_info);                      ///< required
-  bool check_if_incompatible_data(HA_CREATE_INFO *info,
-                                  uint table_changes);
-
-  THR_LOCK_DATA **store_lock(THD *thd, THR_LOCK_DATA **to,
-                             enum thr_lock_type lock_type);     ///< required
-  int optimize(THD* thd, HA_CHECK_OPT* check_opt);
-
-protected:
-  bool check_privileges(THD *thd, PTOS options, char *dbn);
-  MODE CheckMode(PGLOBAL g, THD *thd, MODE newmode, bool *chk, bool *cras);
-  char *GetDBfromName(const char *name);
-
-  // Members
-  static ulong  num;                  // Tracable handler number
-  PCONNECT      xp;                   // To user_connect associated class
-  ulong         hnum;                 // The number of this handler
-  query_id_t    valid_query_id;       // The one when tdbp was allocated
-  query_id_t    creat_query_id;       // The one when handler was allocated
-  PTDB          tdbp;                 // To table class object
-  PVAL          sdvalin;              // Used to convert date values
-  PVAL          sdvalout;             // Used to convert date values
-  bool          istable;              // True for table handler
-//char          tname[64];            // The table name
-  MODE          xmod;                 // Table mode
-  XINFO         xinfo;                // The table info structure
-  bool          valid_info;           // True if xinfo is valid
-  bool          stop;                 // Used when creating index
-  bool          alter;                // True when converting to other engine
-  int           indexing;             // Type of indexing for CONNECT
-  int           locked;               // Table lock
-  THR_LOCK_DATA lock_data;
-
-public:
-  TABLE_SHARE  *tshp;                 // Used by called tables 
-  char   *data_file_name;
-  char   *index_file_name;
-  uint    int_table_flags;            // Inherited from MyISAM
-  bool    enable_activate_all_index;  // Inherited from MyISAM
-};  // end of ha_connect class definition
->>>>>>> b43e82dc
+};  // end of ha_connect class definition