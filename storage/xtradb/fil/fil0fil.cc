/*****************************************************************************

Copyright (c) 1995, 2016, Oracle and/or its affiliates. All Rights Reserved.
Copyright (c) 2013, 2017, MariaDB Corporation.

This program is free software; you can redistribute it and/or modify it under
the terms of the GNU General Public License as published by the Free Software
Foundation; version 2 of the License.

This program is distributed in the hope that it will be useful, but WITHOUT
ANY WARRANTY; without even the implied warranty of MERCHANTABILITY or FITNESS
FOR A PARTICULAR PURPOSE. See the GNU General Public License for more details.

You should have received a copy of the GNU General Public License along with
this program; if not, write to the Free Software Foundation, Inc.,
51 Franklin Street, Suite 500, Boston, MA 02110-1335 USA

*****************************************************************************/

/**************************************************//**
@file fil/fil0fil.cc
The tablespace memory cache

Created 10/25/1995 Heikki Tuuri
*******************************************************/

#include "fil0fil.h"
#include "fil0pagecompress.h"
#include "fsp0pagecompress.h"
#include "fil0crypt.h"

#include <debug_sync.h>
#include <my_dbug.h>

#include "mem0mem.h"
#include "hash0hash.h"
#include "os0file.h"
#include "mach0data.h"
#include "buf0buf.h"
#include "buf0flu.h"
#include "log0recv.h"
#include "fsp0fsp.h"
#include "srv0srv.h"
#include "srv0start.h"
#include "mtr0mtr.h"
#include "mtr0log.h"
#include "dict0dict.h"
#include "page0page.h"
#include "page0zip.h"
#include "trx0sys.h"
#include "row0mysql.h"
#include "os0file.h"
#ifndef UNIV_HOTBACKUP
# include "buf0lru.h"
# include "ibuf0ibuf.h"
# include "sync0sync.h"
# include "os0sync.h"
#else /* !UNIV_HOTBACKUP */
# include "srv0srv.h"
static ulint srv_data_read, srv_data_written;
#endif /* !UNIV_HOTBACKUP */

#include "zlib.h"
#ifdef __linux__
#include <linux/fs.h>
#include <sys/ioctl.h>
#include <fcntl.h>
#endif
#include "row0mysql.h"

MYSQL_PLUGIN_IMPORT extern my_bool lower_case_file_system;

/*
		IMPLEMENTATION OF THE TABLESPACE MEMORY CACHE
		=============================================

The tablespace cache is responsible for providing fast read/write access to
tablespaces and logs of the database. File creation and deletion is done
in other modules which know more of the logic of the operation, however.

A tablespace consists of a chain of files. The size of the files does not
have to be divisible by the database block size, because we may just leave
the last incomplete block unused. When a new file is appended to the
tablespace, the maximum size of the file is also specified. At the moment,
we think that it is best to extend the file to its maximum size already at
the creation of the file, because then we can avoid dynamically extending
the file when more space is needed for the tablespace.

A block's position in the tablespace is specified with a 32-bit unsigned
integer. The files in the chain are thought to be catenated, and the block
corresponding to an address n is the nth block in the catenated file (where
the first block is named the 0th block, and the incomplete block fragments
at the end of files are not taken into account). A tablespace can be extended
by appending a new file at the end of the chain.

Our tablespace concept is similar to the one of Oracle.

To acquire more speed in disk transfers, a technique called disk striping is
sometimes used. This means that logical block addresses are divided in a
round-robin fashion across several disks. Windows NT supports disk striping,
so there we do not need to support it in the database. Disk striping is
implemented in hardware in RAID disks. We conclude that it is not necessary
to implement it in the database. Oracle 7 does not support disk striping,
either.

Another trick used at some database sites is replacing tablespace files by
raw disks, that is, the whole physical disk drive, or a partition of it, is
opened as a single file, and it is accessed through byte offsets calculated
from the start of the disk or the partition. This is recommended in some
books on database tuning to achieve more speed in i/o. Using raw disk
certainly prevents the OS from fragmenting disk space, but it is not clear
if it really adds speed. We measured on the Pentium 100 MHz + NT + NTFS file
system + EIDE Conner disk only a negligible difference in speed when reading
from a file, versus reading from a raw disk.

To have fast access to a tablespace or a log file, we put the data structures
to a hash table. Each tablespace and log file is given an unique 32-bit
identifier.

Some operating systems do not support many open files at the same time,
though NT seems to tolerate at least 900 open files. Therefore, we put the
open files in an LRU-list. If we need to open another file, we may close the
file at the end of the LRU-list. When an i/o-operation is pending on a file,
the file cannot be closed. We take the file nodes with pending i/o-operations
out of the LRU-list and keep a count of pending operations. When an operation
completes, we decrement the count and return the file node to the LRU-list if
the count drops to zero. */

/** When mysqld is run, the default directory "." is the mysqld datadir,
but in the MySQL Embedded Server Library and mysqlbackup it is not the default
directory, and we must set the base file path explicitly */
UNIV_INTERN const char*	fil_path_to_mysql_datadir	= ".";

/** The number of fsyncs done to the log */
UNIV_INTERN ulint	fil_n_log_flushes			= 0;

/** Number of pending redo log flushes */
UNIV_INTERN ulint	fil_n_pending_log_flushes		= 0;
/** Number of pending tablespace flushes */
UNIV_INTERN ulint	fil_n_pending_tablespace_flushes	= 0;

/** Number of files currently open */
UNIV_INTERN ulint	fil_n_file_opened			= 0;

/** The null file address */
UNIV_INTERN fil_addr_t	fil_addr_null = {FIL_NULL, 0};

#ifdef UNIV_PFS_MUTEX
/* Key to register fil_system_mutex with performance schema */
UNIV_INTERN mysql_pfs_key_t	fil_system_mutex_key;
#endif /* UNIV_PFS_MUTEX */

#ifdef UNIV_PFS_RWLOCK
/* Key to register file space latch with performance schema */
UNIV_INTERN mysql_pfs_key_t	fil_space_latch_key;
#endif /* UNIV_PFS_RWLOCK */

/** The tablespace memory cache. This variable is NULL before the module is
initialized. */
fil_system_t*	fil_system	= NULL;

/** Determine if (i) is a user tablespace id or not. */
# define fil_is_user_tablespace_id(i) ((i) > srv_undo_tablespaces_open)

/** Determine if user has explicitly disabled fsync(). */
#ifndef __WIN__
# define fil_buffering_disabled(s)					\
	(((s)->purpose == FIL_TABLESPACE				\
	    && srv_unix_file_flush_method == SRV_UNIX_O_DIRECT_NO_FSYNC)\
	  || ((s)->purpose == FIL_LOG					\
	    && srv_unix_file_flush_method == SRV_UNIX_ALL_O_DIRECT))
    
#else /* __WIN__ */
# define fil_buffering_disabled(s)	(0)
#endif /* __WIN__ */

#ifdef UNIV_DEBUG
/** Try fil_validate() every this many times */
# define FIL_VALIDATE_SKIP	17

/******************************************************************//**
Checks the consistency of the tablespace cache some of the time.
@return	TRUE if ok or the check was skipped */
static
ibool
fil_validate_skip(void)
/*===================*/
{
	/** The fil_validate() call skip counter. Use a signed type
	because of the race condition below. */
	static int fil_validate_count = FIL_VALIDATE_SKIP;

	/* There is a race condition below, but it does not matter,
	because this call is only for heuristic purposes. We want to
	reduce the call frequency of the costly fil_validate() check
	in debug builds. */
	if (--fil_validate_count > 0) {
		return(TRUE);
	}

	fil_validate_count = FIL_VALIDATE_SKIP;
	return(fil_validate());
}
#endif /* UNIV_DEBUG */

/********************************************************************//**
Determines if a file node belongs to the least-recently-used list.
@return TRUE if the file belongs to fil_system->LRU mutex. */
UNIV_INLINE
ibool
fil_space_belongs_in_lru(
/*=====================*/
	const fil_space_t*	space)	/*!< in: file space */
{
	return(space->purpose == FIL_TABLESPACE
	       && fil_is_user_tablespace_id(space->id));
}

/********************************************************************//**
NOTE: you must call fil_mutex_enter_and_prepare_for_io() first!

Prepares a file node for i/o. Opens the file if it is closed. Updates the
pending i/o's field in the node and the system appropriately. Takes the node
off the LRU list if it is in the LRU list. The caller must hold the fil_sys
mutex.
@return false if the file can't be opened, otherwise true */
static
bool
fil_node_prepare_for_io(
/*====================*/
	fil_node_t*	node,	/*!< in: file node */
	fil_system_t*	system,	/*!< in: tablespace memory cache */
	fil_space_t*	space);	/*!< in: space */
/********************************************************************//**
Updates the data structures when an i/o operation finishes. Updates the
pending i/o's field in the node appropriately. */
static
void
fil_node_complete_io(
/*=================*/
	fil_node_t*	node,	/*!< in: file node */
	fil_system_t*	system,	/*!< in: tablespace memory cache */
	ulint		type);	/*!< in: OS_FILE_WRITE or OS_FILE_READ; marks
				the node as modified if
				type == OS_FILE_WRITE */
/*******************************************************************//**
Frees a space object from the tablespace memory cache. Closes the files in
the chain but does not delete them. There must not be any pending i/o's or
flushes on the files.
@return TRUE on success */
static
ibool
fil_space_free(
/*===========*/
	ulint		id,		/* in: space id */
	ibool		x_latched);	/* in: TRUE if caller has space->latch
					in X mode */
/********************************************************************//**
Reads data from a space to a buffer. Remember that the possible incomplete
blocks at the end of file are ignored: they are not taken into account when
calculating the byte offset within a space.
@return DB_SUCCESS, or DB_TABLESPACE_DELETED if we are trying to do
i/o on a tablespace which does not exist */
UNIV_INLINE
dberr_t
fil_read(
/*=====*/
	bool	sync,		/*!< in: true if synchronous aio is desired */
	ulint	space_id,	/*!< in: space id */
	ulint	zip_size,	/*!< in: compressed page size in bytes;
				0 for uncompressed pages */
	ulint	block_offset,	/*!< in: offset in number of blocks */
	ulint	byte_offset,	/*!< in: remainder of offset in bytes; in aio
				this must be divisible by the OS block size */
	ulint	len,		/*!< in: how many bytes to read; this must not
				cross a file boundary; in aio this must be a
				block size multiple */
	void*	buf,		/*!< in/out: buffer where to store data read;
				in aio this must be appropriately aligned */
	void*	message,	/*!< in: message for aio handler if non-sync
				aio used, else ignored */
	ulint*	write_size)	/*!< in/out: Actual write size initialized
				after fist successfull trim
				operation for this page and if
				initialized we do not trim again if
				actual page size does not decrease. */
{
	return(fil_io(OS_FILE_READ, sync, space_id, zip_size, block_offset,
		      byte_offset, len, buf, message, write_size));
}

/********************************************************************//**
Writes data to a space from a buffer. Remember that the possible incomplete
blocks at the end of file are ignored: they are not taken into account when
calculating the byte offset within a space.
@return DB_SUCCESS, or DB_TABLESPACE_DELETED if we are trying to do
i/o on a tablespace which does not exist */
UNIV_INLINE
dberr_t
fil_write(
/*======*/
	bool	sync,		/*!< in: true if synchronous aio is desired */
	ulint	space_id,	/*!< in: space id */
	ulint	zip_size,	/*!< in: compressed page size in bytes;
				0 for uncompressed pages */
	ulint	block_offset,	/*!< in: offset in number of blocks */
	ulint	byte_offset,	/*!< in: remainder of offset in bytes; in aio
				this must be divisible by the OS block size */
	ulint	len,		/*!< in: how many bytes to write; this must
				not cross a file boundary; in aio this must
				be a block size multiple */
	void*	buf,		/*!< in: buffer from which to write; in aio
				this must be appropriately aligned */
	void*	message,	/*!< in: message for aio handler if non-sync
				aio used, else ignored */
	ulint*	write_size)	/*!< in/out: Actual write size initialized
				after fist successfull trim
				operation for this page and if
				initialized we do not trim again if
				actual page size does not decrease. */
{
	ut_ad(!srv_read_only_mode);

	return(fil_io(OS_FILE_WRITE, sync, space_id, zip_size, block_offset,
			byte_offset, len, buf, message, write_size));
}

/*******************************************************************//**
Returns the table space by a given id, NULL if not found. */
fil_space_t*
fil_space_get_by_id(
/*================*/
	ulint	id)	/*!< in: space id */
{
	fil_space_t*	space;

	ut_ad(mutex_own(&fil_system->mutex));

	HASH_SEARCH(hash, fil_system->spaces, id,
		    fil_space_t*, space,
		    ut_ad(space->magic_n == FIL_SPACE_MAGIC_N),
		    space->id == id);

	/* The system tablespace must always be found */
	ut_ad(space || id != 0 || srv_is_being_started);
	return(space);
}

/*******************************************************************//**
Returns the table space by a given id, NULL if not found. */
fil_space_t*
fil_space_found_by_id(
/*==================*/
	ulint	id)	/*!< in: space id */
{
	fil_space_t* space = NULL;
	mutex_enter(&fil_system->mutex);
	space = fil_space_get_by_id(id);

	/* Not found if space is being deleted */
	if (space && space->stop_new_ops) {
		space = NULL;
	}

	mutex_exit(&fil_system->mutex);
	return space;
}

/****************************************************************//**
Get space id from fil node */
ulint
fil_node_get_space_id(
/*==================*/
        fil_node_t*     node)           /*!< in: Compressed node*/
{
	ut_ad(node);
	ut_ad(node->space);

	return (node->space->id);
}

/*******************************************************************//**
Returns the table space by a given name, NULL if not found. */
UNIV_INLINE
fil_space_t*
fil_space_get_by_name(
/*==================*/
	const char*	name)	/*!< in: space name */
{
	fil_space_t*	space;
	ulint		fold;

	ut_ad(mutex_own(&fil_system->mutex));

	fold = ut_fold_string(name);

	HASH_SEARCH(name_hash, fil_system->name_hash, fold,
		    fil_space_t*, space,
		    ut_ad(space->magic_n == FIL_SPACE_MAGIC_N),
		    !strcmp(name, space->name));

	return(space);
}

#ifndef UNIV_HOTBACKUP
/*******************************************************************//**
Returns the version number of a tablespace, -1 if not found.
@return version number, -1 if the tablespace does not exist in the
memory cache */
UNIV_INTERN
ib_int64_t
fil_space_get_version(
/*==================*/
	ulint	id)	/*!< in: space id */
{
	fil_space_t*	space;
	ib_int64_t	version		= -1;

	ut_ad(fil_system);

	mutex_enter(&fil_system->mutex);

	space = fil_space_get_by_id(id);

	if (space) {
		version = space->tablespace_version;
	}

	mutex_exit(&fil_system->mutex);

	return(version);
}

/*******************************************************************//**
Returns the latch of a file space.
@return	latch protecting storage allocation */
UNIV_INTERN
prio_rw_lock_t*
fil_space_get_latch(
/*================*/
	ulint	id,	/*!< in: space id */
	ulint*	flags)	/*!< out: tablespace flags */
{
	fil_space_t*	space;

	ut_ad(fil_system);

	mutex_enter(&fil_system->mutex);

	space = fil_space_get_by_id(id);

	ut_a(space);

	if (flags) {
		*flags = space->flags;
	}

	mutex_exit(&fil_system->mutex);

	return(&(space->latch));
}

/*******************************************************************//**
Returns the type of a file space.
@return	ULINT_UNDEFINED, or FIL_TABLESPACE or FIL_LOG */
UNIV_INTERN
ulint
fil_space_get_type(
/*===============*/
	ulint	id)	/*!< in: space id */
{
	fil_space_t*	space;
	ulint type = ULINT_UNDEFINED;

	ut_ad(fil_system);

	mutex_enter(&fil_system->mutex);

	space = fil_space_get_by_id(id);

	mutex_exit(&fil_system->mutex);

	if (space) {
		type = space->purpose;
	}

	return(type);
}
#endif /* !UNIV_HOTBACKUP */

/**********************************************************************//**
Checks if all the file nodes in a space are flushed. The caller must hold
the fil_system mutex.
@return	true if all are flushed */
static
bool
fil_space_is_flushed(
/*=================*/
	fil_space_t*	space)	/*!< in: space */
{
	fil_node_t*	node;

	ut_ad(mutex_own(&fil_system->mutex));

	node = UT_LIST_GET_FIRST(space->chain);

	while (node) {
		if (node->modification_counter > node->flush_counter) {

			ut_ad(!fil_buffering_disabled(space));
			return(false);
		}

		node = UT_LIST_GET_NEXT(chain, node);
	}

	return(true);
}

/*******************************************************************//**
Appends a new file to the chain of files of a space. File must be closed.
@return pointer to the file name, or NULL on error */
UNIV_INTERN
char*
fil_node_create(
/*============*/
	const char*	name,	/*!< in: file name (file must be closed) */
	ulint		size,	/*!< in: file size in database blocks, rounded
				downwards to an integer */
	ulint		id,	/*!< in: space id where to append */
	ibool		is_raw)	/*!< in: TRUE if a raw device or
				a raw disk partition */
{
	fil_node_t*	node;
	fil_space_t*	space;

	ut_a(fil_system);
	ut_a(name);

	mutex_enter(&fil_system->mutex);

	node = static_cast<fil_node_t*>(mem_zalloc(sizeof(fil_node_t)));

	node->name = mem_strdup(name);

	ut_a(!is_raw || srv_start_raw_disk_in_use);

	node->sync_event = os_event_create();
	node->is_raw_disk = is_raw;
	node->size = size;
	node->magic_n = FIL_NODE_MAGIC_N;

	space = fil_space_get_by_id(id);

	if (!space) {
		ut_print_timestamp(stderr);
		fprintf(stderr,
			"  InnoDB: Error: Could not find tablespace %lu for\n"
			"InnoDB: file ", (ulong) id);
		ut_print_filename(stderr, name);
		fputs(" in the tablespace memory cache.\n", stderr);
		mem_free(node->name);

		mem_free(node);

		mutex_exit(&fil_system->mutex);

		return(NULL);
	}

	space->size += size;

	node->space = space;

	UT_LIST_ADD_LAST(chain, space->chain, node);

	if (id < SRV_LOG_SPACE_FIRST_ID && fil_system->max_assigned_id < id) {

		fil_system->max_assigned_id = id;
	}

	mutex_exit(&fil_system->mutex);

	return(node->name);
}

/********************************************************************//**
Opens a file of a node of a tablespace. The caller must own the fil_system
mutex.
@return false if the file can't be opened, otherwise true */
static
bool
fil_node_open_file(
/*===============*/
	fil_node_t*	node,	/*!< in: file node */
	fil_system_t*	system,	/*!< in: tablespace memory cache */
	fil_space_t*	space)	/*!< in: space */
{
	os_offset_t	size_bytes;
	ibool		ret;
	ibool		success;
	byte*		buf2;
	byte*		page;
	ulint		page_size;

	ut_ad(mutex_own(&(system->mutex)));
	ut_a(node->n_pending == 0);
	ut_a(node->open == FALSE);

	if (node->size == 0) {
		/* It must be a single-table tablespace and we do not know the
		size of the file yet. First we open the file in the normal
		mode, no async I/O here, for simplicity. Then do some checks,
		and close the file again.
		NOTE that we could not use the simple file read function
		os_file_read() in Windows to read from a file opened for
		async I/O! */

		node->handle = os_file_create_simple_no_error_handling(
			innodb_file_data_key, node->name, OS_FILE_OPEN,
			OS_FILE_READ_ONLY, &success, 0);
		if (!success) {
			/* The following call prints an error message */
			os_file_get_last_error(true);

			ib_logf(IB_LOG_LEVEL_WARN, "InnoDB: Error: cannot "
				"open %s\n. InnoDB: Have you deleted .ibd "
				"files under a running mysqld server?\n",
				node->name);

			return(false);
		}

		size_bytes = os_file_get_size(node->handle);
		ut_a(size_bytes != (os_offset_t) -1);

		node->file_block_size = os_file_get_block_size(node->handle, node->name);
		space->file_block_size = node->file_block_size;

#ifdef UNIV_HOTBACKUP
		if (space->id == 0) {
			node->size = (ulint) (size_bytes / UNIV_PAGE_SIZE);
			os_file_close(node->handle);
			goto add_size;
		}
#endif /* UNIV_HOTBACKUP */
		ut_a(space->purpose != FIL_LOG);
		ut_a(fil_is_user_tablespace_id(space->id));

		if (size_bytes < FIL_IBD_FILE_INITIAL_SIZE * UNIV_PAGE_SIZE) {
			ib_logf(IB_LOG_LEVEL_ERROR,
				"The size of the file %s is only " UINT64PF
				" bytes, should be at least " ULINTPF,
				node->name, size_bytes,
				FIL_IBD_FILE_INITIAL_SIZE * UNIV_PAGE_SIZE);
			os_file_close(node->handle);
			return(false);
		}

		/* Read the first page of the tablespace */

		buf2 = static_cast<byte*>(ut_malloc(2 * UNIV_PAGE_SIZE));
		/* Align the memory for file i/o if we might have O_DIRECT
		set */
		page = static_cast<byte*>(ut_align(buf2, UNIV_PAGE_SIZE));

		success = os_file_read(node->handle, page, 0, UNIV_PAGE_SIZE);
		srv_stats.page0_read.add(1);

		const ulint space_id = fsp_header_get_space_id(page);
		ulint flags = fsp_header_get_flags(page);

		ut_free(buf2);
		os_file_close(node->handle);

		if (!fsp_flags_is_valid(flags)) {
			ulint cflags = fsp_flags_convert_from_101(flags);
			if (cflags == ULINT_UNDEFINED) {
				ib_logf(IB_LOG_LEVEL_ERROR,
					"Expected tablespace flags 0x%x"
					" but found 0x%x in the file %s",
					int(space->flags), int(flags),
					node->name);
				return(false);
			}

			flags = cflags;
		}

		page_size = fsp_flags_get_page_size(flags);

		if (UNIV_UNLIKELY(space_id != space->id)) {
			ib_logf(IB_LOG_LEVEL_ERROR,
				"tablespace id is " ULINTPF " in the data dictionary"
				" but in file %s it is " ULINTPF "!\n",
				space->id, node->name, space_id);
			return(false);
		}

		if (size_bytes >= (1024*1024)) {
			/* Truncate the size to whole extent size. */
			size_bytes = ut_2pow_round(size_bytes, (1024*1024));
		}

		if (!fsp_flags_is_compressed(flags)) {
			node->size = (ulint) (size_bytes / UNIV_PAGE_SIZE);
		} else {
			node->size = (ulint)
				(size_bytes
				 / fsp_flags_get_zip_size(flags));
		}

#ifdef UNIV_HOTBACKUP
add_size:
#endif /* UNIV_HOTBACKUP */
		space->size += node->size;
	}

	ulint atomic_writes = fsp_flags_get_atomic_writes(space->flags);

	/* printf("Opening file %s\n", node->name); */

	/* Open the file for reading and writing, in Windows normally in the
	unbuffered async I/O mode, though global variables may make
	os_file_create() to fall back to the normal file I/O mode. */

	if (space->purpose == FIL_LOG) {
		node->handle = os_file_create(innodb_file_log_key,
					      node->name, OS_FILE_OPEN,
					      OS_FILE_AIO, OS_LOG_FILE,
					      &ret, atomic_writes);
	} else if (node->is_raw_disk) {
		node->handle = os_file_create(innodb_file_data_key,
					      node->name,
					      OS_FILE_OPEN_RAW,
					      OS_FILE_AIO, OS_DATA_FILE,
					      &ret, atomic_writes);
	} else {
		node->handle = os_file_create(innodb_file_data_key,
					      node->name, OS_FILE_OPEN,
					      OS_FILE_AIO, OS_DATA_FILE,
					      &ret, atomic_writes);
	}

	if (node->file_block_size == 0) {
		node->file_block_size = os_file_get_block_size(node->handle, node->name);
		space->file_block_size = node->file_block_size;
	}

	ut_a(ret);

	node->open = TRUE;

	system->n_open++;
	fil_n_file_opened++;

	if (fil_space_belongs_in_lru(space)) {

		/* Put the node to the LRU list */
		UT_LIST_ADD_FIRST(LRU, system->LRU, node);
	}

	return(true);
}

/**********************************************************************//**
Closes a file. */
static
void
fil_node_close_file(
/*================*/
	fil_node_t*	node,	/*!< in: file node */
	fil_system_t*	system)	/*!< in: tablespace memory cache */
{
	ibool	ret;

	ut_ad(node && system);
	ut_ad(mutex_own(&(system->mutex)));
	ut_a(node->open);
	ut_a(node->n_pending == 0);
	ut_a(node->n_pending_flushes == 0);
	ut_a(!node->being_extended);
#ifndef UNIV_HOTBACKUP
	ut_a(node->modification_counter == node->flush_counter
	     || srv_fast_shutdown == 2);
#endif /* !UNIV_HOTBACKUP */

	ret = os_file_close(node->handle);
	ut_a(ret);

	/* printf("Closing file %s\n", node->name); */

	node->open = FALSE;
	ut_a(system->n_open > 0);
	system->n_open--;
	fil_n_file_opened--;

	if (fil_space_belongs_in_lru(node->space)) {

		ut_a(UT_LIST_GET_LEN(system->LRU) > 0);

		/* The node is in the LRU list, remove it */
		UT_LIST_REMOVE(LRU, system->LRU, node);
	}
}

/********************************************************************//**
Tries to close a file in the LRU list. The caller must hold the fil_sys
mutex.
@return TRUE if success, FALSE if should retry later; since i/o's
generally complete in < 100 ms, and as InnoDB writes at most 128 pages
from the buffer pool in a batch, and then immediately flushes the
files, there is a good chance that the next time we find a suitable
node from the LRU list */
static
ibool
fil_try_to_close_file_in_LRU(
/*=========================*/
	ibool	print_info)	/*!< in: if TRUE, prints information why it
				cannot close a file */
{
	fil_node_t*	node;

	ut_ad(mutex_own(&fil_system->mutex));

	if (print_info) {
		fprintf(stderr,
			"InnoDB: fil_sys open file LRU len %lu\n",
			(ulong) UT_LIST_GET_LEN(fil_system->LRU));
	}

	for (node = UT_LIST_GET_LAST(fil_system->LRU);
	     node != NULL;
	     node = UT_LIST_GET_PREV(LRU, node)) {

		if (node->modification_counter == node->flush_counter
		    && node->n_pending_flushes == 0
		    && !node->being_extended) {

			fil_node_close_file(node, fil_system);

			return(TRUE);
		}

		if (!print_info) {
			continue;
		}

		if (node->n_pending_flushes > 0) {
			fputs("InnoDB: cannot close file ", stderr);
			ut_print_filename(stderr, node->name);
			fprintf(stderr, ", because n_pending_flushes %lu\n",
				(ulong) node->n_pending_flushes);
		}

		if (node->modification_counter != node->flush_counter) {
			fputs("InnoDB: cannot close file ", stderr);
			ut_print_filename(stderr, node->name);
			fprintf(stderr,
				", because mod_count %ld != fl_count %ld\n",
				(long) node->modification_counter,
				(long) node->flush_counter);

		}

		if (node->being_extended) {
			fputs("InnoDB: cannot close file ", stderr);
			ut_print_filename(stderr, node->name);
			fprintf(stderr, ", because it is being extended\n");
		}
	}

	return(FALSE);
}

/** Flush any writes cached by the file system.
@param[in,out]	space	tablespace */
static
void
fil_flush_low(fil_space_t* space)
{
	ut_ad(mutex_own(&fil_system->mutex));
	ut_ad(space);
	ut_ad(!space->stop_new_ops);

	if (fil_buffering_disabled(space)) {

		/* No need to flush. User has explicitly disabled
		buffering. */
		ut_ad(!space->is_in_unflushed_spaces);
		ut_ad(fil_space_is_flushed(space));
		ut_ad(space->n_pending_flushes == 0);

#ifdef UNIV_DEBUG
		for (fil_node_t* node = UT_LIST_GET_FIRST(space->chain);
		     node != NULL;
		     node = UT_LIST_GET_NEXT(chain, node)) {
			ut_ad(node->modification_counter
			      == node->flush_counter);
			ut_ad(node->n_pending_flushes == 0);
		}
#endif /* UNIV_DEBUG */

		return;
	}

	/* Prevent dropping of the space while we are flushing */
	space->n_pending_flushes++;

	for (fil_node_t* node = UT_LIST_GET_FIRST(space->chain);
	     node != NULL;
	     node = UT_LIST_GET_NEXT(chain, node)) {

		ib_int64_t old_mod_counter = node->modification_counter;

		if (old_mod_counter <= node->flush_counter) {
			continue;
		}

		ut_a(node->open);

		if (space->purpose == FIL_TABLESPACE) {
			fil_n_pending_tablespace_flushes++;
		} else {
			fil_n_pending_log_flushes++;
			fil_n_log_flushes++;
		}
#ifdef __WIN__
		if (node->is_raw_disk) {

			goto skip_flush;
		}
#endif /* __WIN__ */
retry:
		if (node->n_pending_flushes > 0) {
			/* We want to avoid calling os_file_flush() on
			the file twice at the same time, because we do
			not know what bugs OS's may contain in file
			i/o */

			ib_int64_t sig_count =
				os_event_reset(node->sync_event);

			mutex_exit(&fil_system->mutex);

			os_event_wait_low(node->sync_event, sig_count);

			mutex_enter(&fil_system->mutex);

			if (node->flush_counter >= old_mod_counter) {

				goto skip_flush;
			}

			goto retry;
		}

		ut_a(node->open);
		node->n_pending_flushes++;

		mutex_exit(&fil_system->mutex);

		os_file_flush(node->handle);

		mutex_enter(&fil_system->mutex);

		os_event_set(node->sync_event);

		node->n_pending_flushes--;
skip_flush:
		if (node->flush_counter < old_mod_counter) {
			node->flush_counter = old_mod_counter;

			if (space->is_in_unflushed_spaces
			    && fil_space_is_flushed(space)) {

				space->is_in_unflushed_spaces = false;

				UT_LIST_REMOVE(
					unflushed_spaces,
					fil_system->unflushed_spaces,
					space);
			}
		}

		if (space->purpose == FIL_TABLESPACE) {
			fil_n_pending_tablespace_flushes--;
		} else {
			fil_n_pending_log_flushes--;
		}
	}

	space->n_pending_flushes--;
}

/** Try to extend a tablespace.
@param[in,out]	space	tablespace to be extended
@param[in,out]	node	last file of the tablespace
@param[in]	size	desired size in number of pages
@param[out]	success	whether the operation succeeded
@return	whether the operation should be retried */
static UNIV_COLD __attribute__((warn_unused_result, nonnull))
bool
fil_space_extend_must_retry(
	fil_space_t*	space,
	fil_node_t*	node,
	ulint		size,
	ibool*		success)
{
	ut_ad(mutex_own(&fil_system->mutex));
	ut_ad(UT_LIST_GET_LAST(space->chain) == node);
	ut_ad(size >= FIL_IBD_FILE_INITIAL_SIZE);

	*success = space->size >= size;

	if (*success) {
		/* Space already big enough */
		return(false);
	}

	if (node->being_extended) {
		/* Another thread is currently extending the file. Wait
		for it to finish.
		It'd have been better to use event driven mechanism but
		the entire module is peppered with polling stuff. */
		mutex_exit(&fil_system->mutex);
		os_thread_sleep(100000);
		return(true);
	}

	node->being_extended = true;

	if (!fil_node_prepare_for_io(node, fil_system, space)) {
		/* The tablespace data file, such as .ibd file, is missing */
		node->being_extended = false;
		return(false);
	}

	/* At this point it is safe to release fil_system mutex. No
	other thread can rename, delete or close the file because
	we have set the node->being_extended flag. */
	mutex_exit(&fil_system->mutex);

	ulint	start_page_no		= space->size;
	ulint	file_start_page_no	= start_page_no - node->size;

	/* Determine correct file block size */
	if (node->file_block_size == 0) {
		node->file_block_size = os_file_get_block_size(
			node->handle, node->name);
		space->file_block_size = node->file_block_size;
	}

	ulint	page_size	= fsp_flags_get_zip_size(space->flags);
	ulint	pages_added	= 0;

	if (!page_size) {
		page_size = UNIV_PAGE_SIZE;
	}

#ifdef HAVE_POSIX_FALLOCATE
	/* We must complete the I/O request after invoking
	posix_fallocate() to avoid an assertion failure at shutdown.
	Because no actual writes were dispatched, a read operation
	will suffice. */
	const ulint	io_completion_type = srv_use_posix_fallocate
		? OS_FILE_READ : OS_FILE_WRITE;

	if (srv_use_posix_fallocate) {
		const os_offset_t start_offset	= static_cast<os_offset_t>(
			start_page_no) * page_size;
		const os_offset_t len		= static_cast<os_offset_t>(
			pages_added) * page_size;

		*success = !posix_fallocate(node->handle, start_offset, len);
		if (!*success) {
			ib_logf(IB_LOG_LEVEL_ERROR, "preallocating file "
				"space for file \'%s\' failed.  Current size "
				INT64PF ", desired size " INT64PF,
				node->name, start_offset, len+start_offset);
			os_file_handle_error_no_exit(
				node->name, "posix_fallocate",
				FALSE, __FILE__, __LINE__);
		}

		DBUG_EXECUTE_IF("ib_os_aio_func_io_failure_28",
				*success = FALSE; errno = 28;
				os_has_said_disk_full = TRUE;);

		if (*success) {
			os_has_said_disk_full = FALSE;
		} else {
			pages_added = 0;
		}
	} else
#else
	const ulint io_completion_type = OS_FILE_WRITE;
#endif
	{
		byte*	buf2;
		byte*	buf;
		ulint	buf_size;

		/* Extend at most 64 pages at a time */
		buf_size = ut_min(64, size - start_page_no)
			* page_size;
		buf2 = static_cast<byte*>(mem_alloc(buf_size + page_size));
		buf = static_cast<byte*>(ut_align(buf2, page_size));

		memset(buf, 0, buf_size);

		while (start_page_no < size) {
			ulint		n_pages
				= ut_min(buf_size / page_size,
					 size - start_page_no);

			os_offset_t	offset = static_cast<os_offset_t>(
				start_page_no - file_start_page_no)
				* page_size;

			const char* name = node->name == NULL
				? space->name : node->name;

			*success = os_aio(OS_FILE_WRITE, 0, OS_AIO_SYNC,
					  name, node->handle, buf,
					  offset, page_size * n_pages,
					  page_size, node, NULL,
					  space->id, NULL, 0);

			DBUG_EXECUTE_IF("ib_os_aio_func_io_failure_28",
					*success = FALSE; errno = 28;
					os_has_said_disk_full = TRUE;);

			if (*success) {
				os_has_said_disk_full = FALSE;
			} else {
				/* Let us measure the size of the file
				to determine how much we were able to
				extend it */
				os_offset_t	size;

				size = os_file_get_size(node->handle);
				ut_a(size != (os_offset_t) -1);

				n_pages = ((ulint) (size / page_size))
					- node->size - pages_added;

				pages_added += n_pages;
				break;
			}

			start_page_no += n_pages;
			pages_added += n_pages;
		}

		mem_free(buf2);
	}

	mutex_enter(&fil_system->mutex);

	ut_a(node->being_extended);

	space->size += pages_added;
	node->size += pages_added;

	fil_node_complete_io(node, fil_system, io_completion_type);

	node->being_extended = FALSE;

	if (space->id == 0) {
		ulint pages_per_mb = (1024 * 1024) / page_size;

		/* Keep the last data file size info up to date, rounded to
		full megabytes */

		srv_data_file_sizes[srv_n_data_files - 1]
			= (node->size / pages_per_mb) * pages_per_mb;
	}

	fil_flush_low(space);
	return(false);
}

/*******************************************************************//**
Reserves the fil_system mutex and tries to make sure we can open at least one
file while holding it. This should be called before calling
fil_node_prepare_for_io(), because that function may need to open a file. */
static
void
fil_mutex_enter_and_prepare_for_io(
/*===============================*/
	ulint	space_id)	/*!< in: space id */
{
	fil_space_t*	space;
	ulint		count		= 0;
	ulint		count2		= 0;

retry:
	mutex_enter(&fil_system->mutex);

	if (space_id >= SRV_LOG_SPACE_FIRST_ID) {
		/* We keep log files always open. */
		return;
	}

	space = fil_space_get_by_id(space_id);

	if (space == NULL) {
		return;
	}

	if (space->stop_ios) {
		ut_ad(space->id != 0);
		/* We are going to do a rename file and want to stop new i/o's
		for a while */

		if (count2 > 20000) {
			fputs("InnoDB: Warning: tablespace ", stderr);
			ut_print_filename(stderr, space->name);
			fprintf(stderr,
				" has i/o ops stopped for a long time %lu\n",
				(ulong) count2);
		}

		mutex_exit(&fil_system->mutex);

#ifndef UNIV_HOTBACKUP

		/* Wake the i/o-handler threads to make sure pending
		i/o's are performed */
		os_aio_simulated_wake_handler_threads();

		/* The sleep here is just to give IO helper threads a
		bit of time to do some work. It is not required that
		all IO related to the tablespace being renamed must
		be flushed here as we do fil_flush() in
		fil_rename_tablespace() as well. */
		os_thread_sleep(20000);

#endif /* UNIV_HOTBACKUP */

		/* Flush tablespaces so that we can close modified
		files in the LRU list */
		fil_flush_file_spaces(FIL_TABLESPACE);

		os_thread_sleep(20000);

		count2++;

		goto retry;
	}

	fil_node_t*	node = UT_LIST_GET_LAST(space->chain);
<<<<<<< HEAD

	ut_ad(space->id == 0 || node == UT_LIST_GET_FIRST(space->chain));

=======

	ut_ad(space->id == 0 || node == UT_LIST_GET_FIRST(space->chain));

>>>>>>> d333e3ad
	if (space->id == 0) {
		/* We keep the system tablespace files always open;
		this is important in preventing deadlocks in this module, as
		a page read completion often performs another read from the
		insert buffer. The insert buffer is in tablespace 0, and we
		cannot end up waiting in this function. */
	} else if (!node || node->open) {
		/* If the file is already open, no need to do
		anything; if the space does not exist, we handle the
		situation in the function which called this
		function */
	} else {
		/* Too many files are open, try to close some */
		while (fil_system->n_open >= fil_system->max_n_open) {
			if (fil_try_to_close_file_in_LRU(count > 1)) {
				/* No problem */
			} else if (count >= 2) {
				ib_logf(IB_LOG_LEVEL_WARN,
					"innodb_open_files=%lu is exceeded"
					" (%lu files stay open)",
					fil_system->max_n_open,
					fil_system->n_open);
				break;
			} else {
				mutex_exit(&fil_system->mutex);

				/* Wake the i/o-handler threads to
				make sure pending i/o's are
				performed */
				os_aio_simulated_wake_handler_threads();
				os_thread_sleep(20000);

				/* Flush tablespaces so that we can
				close modified files in the LRU list */
				fil_flush_file_spaces(FIL_TABLESPACE);

				count++;
				goto retry;
			}
		}
	}

	if (ulint size = UNIV_UNLIKELY(space->recv_size)) {
		ut_ad(node);
		ibool	success;
		if (fil_space_extend_must_retry(space, node, size, &success)) {
			goto retry;
		}
<<<<<<< HEAD

		ut_ad(mutex_own(&fil_system->mutex));
		/* Crash recovery requires the file extension to succeed. */
		ut_a(success);
		/* InnoDB data files cannot shrink. */
		ut_a(space->size >= size);

		/* There could be multiple concurrent I/O requests for
		this tablespace (multiple threads trying to extend
		this tablespace).

		Also, fil_space_set_recv_size() may have been invoked
		again during the file extension while fil_system->mutex
		was not being held by us.

		Only if space->recv_size matches what we read originally,
		reset the field. In this way, a subsequent I/O request
		will handle any pending fil_space_set_recv_size(). */

=======

		ut_ad(mutex_own(&fil_system->mutex));
		/* Crash recovery requires the file extension to succeed. */
		ut_a(success);
		/* InnoDB data files cannot shrink. */
		ut_a(space->size >= size);

		/* There could be multiple concurrent I/O requests for
		this tablespace (multiple threads trying to extend
		this tablespace).

		Also, fil_space_set_recv_size() may have been invoked
		again during the file extension while fil_system->mutex
		was not being held by us.

		Only if space->recv_size matches what we read originally,
		reset the field. In this way, a subsequent I/O request
		will handle any pending fil_space_set_recv_size(). */

>>>>>>> d333e3ad
		if (size == space->recv_size) {
			space->recv_size = 0;
		}
	}
}

/*******************************************************************//**
Frees a file node object from a tablespace memory cache. */
static
void
fil_node_free(
/*==========*/
	fil_node_t*	node,	/*!< in, own: file node */
	fil_system_t*	system,	/*!< in: tablespace memory cache */
	fil_space_t*	space)	/*!< in: space where the file node is chained */
{
	ut_ad(node && system && space);
	ut_ad(mutex_own(&(system->mutex)));
	ut_a(node->magic_n == FIL_NODE_MAGIC_N);
	ut_a(node->n_pending == 0);
	ut_a(!node->being_extended);

	if (node->open) {
		/* We fool the assertion in fil_node_close_file() to think
		there are no unflushed modifications in the file */

		node->modification_counter = node->flush_counter;
		os_event_set(node->sync_event);

		if (fil_buffering_disabled(space)) {

			ut_ad(!space->is_in_unflushed_spaces);
			ut_ad(fil_space_is_flushed(space));

		} else if (space->is_in_unflushed_spaces
			   && fil_space_is_flushed(space)) {

			space->is_in_unflushed_spaces = false;

			UT_LIST_REMOVE(unflushed_spaces,
				       system->unflushed_spaces,
				       space);
		}

		fil_node_close_file(node, system);
	}

	space->size -= node->size;

	UT_LIST_REMOVE(chain, space->chain, node);

	os_event_free(node->sync_event);
	mem_free(node->name);
	mem_free(node);
}

#ifdef UNIV_LOG_ARCHIVE
/****************************************************************//**
Drops files from the start of a file space, so that its size is cut by
the amount given. */
UNIV_INTERN
void
fil_space_truncate_start(
/*=====================*/
	ulint	id,		/*!< in: space id */
	ulint	trunc_len)	/*!< in: truncate by this much; it is an error
				if this does not equal to the combined size of
				some initial files in the space */
{
	fil_node_t*	node;
	fil_space_t*	space;

	mutex_enter(&fil_system->mutex);

	space = fil_space_get_by_id(id);

	ut_a(space);

	while (trunc_len > 0) {
		node = UT_LIST_GET_FIRST(space->chain);

		ut_a(node->size * UNIV_PAGE_SIZE <= trunc_len);

		trunc_len -= node->size * UNIV_PAGE_SIZE;

		fil_node_free(node, fil_system, space);
	}

	mutex_exit(&fil_system->mutex);
}

/****************************************************************//**
Check is there node in file space with given name. */
UNIV_INTERN
ibool
fil_space_contains_node(
/*====================*/
	ulint	id,		/*!< in: space id */
	char*	node_name)	/*!< in: node name */
{
	fil_node_t*	node;
	fil_space_t*	space;

	mutex_enter(&fil_system->mutex);

	space = fil_space_get_by_id(id);

	ut_a(space);

	for (node = UT_LIST_GET_FIRST(space->chain); node != NULL;
	     node = UT_LIST_GET_NEXT(chain, node)) {

		if (ut_strcmp(node->name, node_name) == 0) {
			mutex_exit(&fil_system->mutex);
			return(TRUE);
		}

	}

	mutex_exit(&fil_system->mutex);
	return(FALSE);
}

#endif /* UNIV_LOG_ARCHIVE */

/*******************************************************************//**
Creates a space memory object and puts it to the 'fil system' hash table.
If there is an error, prints an error message to the .err log.
@return	TRUE if success */
UNIV_INTERN
ibool
fil_space_create(
/*=============*/
	const char*	name,	/*!< in: space name */
	ulint		id,	/*!< in: space id */
	ulint		flags,	/*!< in: tablespace flags */
	ulint		purpose,/*!< in: FIL_TABLESPACE, or FIL_LOG if log */
	fil_space_crypt_t* crypt_data, /*!< in: crypt data */
	bool		create_table) /*!< in: true if create table */
{
	fil_space_t*	space;

	DBUG_EXECUTE_IF("fil_space_create_failure", return(false););

	ut_a(fil_system);

	/* Look for a matching tablespace and if found free it. */
	do {
		mutex_enter(&fil_system->mutex);

		space = fil_space_get_by_name(name);

		if (space != 0) {
			ib_logf(IB_LOG_LEVEL_WARN,
				"Tablespace '%s' exists in the cache "
				"with id %lu != %lu",
				name, (ulong) space->id, (ulong) id);

			if (id == 0 || purpose != FIL_TABLESPACE) {

				mutex_exit(&fil_system->mutex);

				return(FALSE);
			}

			ib_logf(IB_LOG_LEVEL_WARN,
				"Freeing existing tablespace '%s' entry "
				"from the cache with id %lu",
				name, (ulong) id);

			ibool	success = fil_space_free(space->id, FALSE);
			ut_a(success);

			mutex_exit(&fil_system->mutex);
		}

	} while (space != 0);

	space = fil_space_get_by_id(id);

	if (space != 0) {
		ib_logf(IB_LOG_LEVEL_ERROR,
			"Trying to add tablespace '%s' with id %lu "
			"to the tablespace memory cache, but tablespace '%s' "
			"with id %lu already exists in the cache!",
			name, (ulong) id, space->name, (ulong) space->id);

		mutex_exit(&fil_system->mutex);

		return(FALSE);
	}

	space = static_cast<fil_space_t*>(mem_zalloc(sizeof(*space)));

	space->name = mem_strdup(name);
	space->id = id;

	fil_system->tablespace_version++;
	space->tablespace_version = fil_system->tablespace_version;

	if (purpose == FIL_TABLESPACE && !recv_recovery_on
	    && id > fil_system->max_assigned_id) {

		if (!fil_system->space_id_reuse_warned) {
			fil_system->space_id_reuse_warned = TRUE;

			ib_logf(IB_LOG_LEVEL_WARN,
				"Allocated tablespace %lu, old maximum "
				"was %lu",
				(ulong) id,
				(ulong) fil_system->max_assigned_id);
		}

		fil_system->max_assigned_id = id;
	}

	space->purpose = purpose;
	space->flags = flags;

	space->magic_n = FIL_SPACE_MAGIC_N;
	space->printed_compression_failure = false;

	rw_lock_create(fil_space_latch_key, &space->latch, SYNC_FSP);

	HASH_INSERT(fil_space_t, hash, fil_system->spaces, id, space);

	HASH_INSERT(fil_space_t, name_hash, fil_system->name_hash,
		    ut_fold_string(name), space);
	space->is_in_unflushed_spaces = false;

	space->is_corrupt = FALSE;
	space->crypt_data = crypt_data;

	/* In create table we write page 0 so we have already
	"read" it and for system tablespaces we have read
	crypt data at startup. */
	if (create_table || crypt_data != NULL) {
		space->page_0_crypt_read = true;
	}

#ifdef UNIV_DEBUG
	ib_logf(IB_LOG_LEVEL_INFO,
		"Created tablespace for space %lu name %s key_id %u encryption %d.",
		space->id,
		space->name,
		space->crypt_data ? space->crypt_data->key_id : 0,
		space->crypt_data ? space->crypt_data->encryption : 0);
#endif

	UT_LIST_ADD_LAST(space_list, fil_system->space_list, space);

	mutex_exit(&fil_system->mutex);

	return(TRUE);
}

/*******************************************************************//**
Assigns a new space id for a new single-table tablespace. This works simply by
incrementing the global counter. If 4 billion id's is not enough, we may need
to recycle id's.
@return	TRUE if assigned, FALSE if not */
UNIV_INTERN
ibool
fil_assign_new_space_id(
/*====================*/
	ulint*	space_id)	/*!< in/out: space id */
{
	ulint	id;
	ibool	success;

	mutex_enter(&fil_system->mutex);

	id = *space_id;

	if (id < fil_system->max_assigned_id) {
		id = fil_system->max_assigned_id;
	}

	id++;

	if (id > (SRV_LOG_SPACE_FIRST_ID / 2) && (id % 1000000UL == 0)) {
		ut_print_timestamp(stderr);
		fprintf(stderr,
			"InnoDB: Warning: you are running out of new"
			" single-table tablespace id's.\n"
			"InnoDB: Current counter is %lu and it"
			" must not exceed %lu!\n"
			"InnoDB: To reset the counter to zero"
			" you have to dump all your tables and\n"
			"InnoDB: recreate the whole InnoDB installation.\n",
			(ulong) id,
			(ulong) SRV_LOG_SPACE_FIRST_ID);
	}

	success = (id < SRV_LOG_SPACE_FIRST_ID);

	if (success) {
		*space_id = fil_system->max_assigned_id = id;
	} else {
		ut_print_timestamp(stderr);
		fprintf(stderr,
			"InnoDB: You have run out of single-table"
			" tablespace id's!\n"
			"InnoDB: Current counter is %lu.\n"
			"InnoDB: To reset the counter to zero you"
			" have to dump all your tables and\n"
			"InnoDB: recreate the whole InnoDB installation.\n",
			(ulong) id);
		*space_id = ULINT_UNDEFINED;
	}

	mutex_exit(&fil_system->mutex);

	return(success);
}

/*******************************************************************//**
Frees a space object from the tablespace memory cache. Closes the files in
the chain but does not delete them. There must not be any pending i/o's or
flushes on the files.
@return	TRUE if success */
static
ibool
fil_space_free(
/*===========*/
					/* out: TRUE if success */
	ulint		id,		/* in: space id */
	ibool		x_latched)	/* in: TRUE if caller has space->latch
					in X mode */
{
	fil_space_t*	space;
	fil_space_t*	fnamespace;

	ut_ad(mutex_own(&fil_system->mutex));

	space = fil_space_get_by_id(id);

	if (!space) {
		ut_print_timestamp(stderr);
		fprintf(stderr,
			"  InnoDB: Error: trying to remove tablespace %lu"
			" from the cache but\n"
			"InnoDB: it is not there.\n", (ulong) id);

		return(FALSE);
	}

	HASH_DELETE(fil_space_t, hash, fil_system->spaces, id, space);

	fnamespace = fil_space_get_by_name(space->name);
	ut_a(fnamespace);
	ut_a(space == fnamespace);

	HASH_DELETE(fil_space_t, name_hash, fil_system->name_hash,
		    ut_fold_string(space->name), space);

	if (space->is_in_unflushed_spaces) {

		ut_ad(!fil_buffering_disabled(space));
		space->is_in_unflushed_spaces = false;

		UT_LIST_REMOVE(unflushed_spaces, fil_system->unflushed_spaces,
			       space);
	}

	UT_LIST_REMOVE(space_list, fil_system->space_list, space);

	ut_a(space->magic_n == FIL_SPACE_MAGIC_N);
	ut_a(0 == space->n_pending_flushes);

	for (fil_node_t* fil_node = UT_LIST_GET_FIRST(space->chain);
	     fil_node != NULL;
	     fil_node = UT_LIST_GET_FIRST(space->chain)) {

		fil_node_free(fil_node, fil_system, space);
	}

	ut_a(0 == UT_LIST_GET_LEN(space->chain));

	if (x_latched) {
		rw_lock_x_unlock(&space->latch);
	}

	rw_lock_free(&(space->latch));

	fil_space_destroy_crypt_data(&(space->crypt_data));

	mem_free(space->name);
	mem_free(space);

	return(TRUE);
}

/*******************************************************************//**
Returns a pointer to the file_space_t that is in the memory cache
associated with a space id.
@return	file_space_t pointer, NULL if space not found */
fil_space_t*
fil_space_get(
/*==========*/
	ulint	id)	/*!< in: space id */
{
	fil_space_t*	space;

	ut_ad(fil_system);

	mutex_enter(&fil_system->mutex);

	space = fil_space_get_by_id(id);

	mutex_exit(&fil_system->mutex);

	return (space);
}

/*******************************************************************//**
Returns a pointer to the file_space_t that is in the memory cache
associated with a space id. The caller must lock fil_system->mutex.
@return	file_space_t pointer, NULL if space not found */
UNIV_INLINE
fil_space_t*
fil_space_get_space(
/*================*/
	ulint	id)	/*!< in: space id */
{
	fil_space_t*	space;
	fil_node_t*	node;

	ut_ad(fil_system);

	space = fil_space_get_by_id(id);
	if (space == NULL) {
		return(NULL);
	}

	if (space->size == 0 && space->purpose == FIL_TABLESPACE) {
		ut_a(id != 0);

		mutex_exit(&fil_system->mutex);

		/* It is possible that the space gets evicted at this point
		before the fil_mutex_enter_and_prepare_for_io() acquires
		the fil_system->mutex. Check for this after completing the
		call to fil_mutex_enter_and_prepare_for_io(). */
		fil_mutex_enter_and_prepare_for_io(id);

		/* We are still holding the fil_system->mutex. Check if
		the space is still in memory cache. */
		space = fil_space_get_by_id(id);
		if (space == NULL) {
			return(NULL);
		}

		/* The following code must change when InnoDB supports
		multiple datafiles per tablespace. Note that there is small
		change that space is found from tablespace list but
		we have not yet created node for it and as we hold
		fil_system mutex here fil_node_create can't continue. */
		ut_a(UT_LIST_GET_LEN(space->chain) == 1 || UT_LIST_GET_LEN(space->chain) == 0);

		node = UT_LIST_GET_FIRST(space->chain);

		if (node) {
			/* It must be a single-table tablespace and we have not opened
			the file yet; the following calls will open it and update the
			size fields */

			if (!fil_node_prepare_for_io(node, fil_system, space)) {
				/* The single-table tablespace can't be opened,
				because the ibd file is missing. */
				return(NULL);
			}
			fil_node_complete_io(node, fil_system, OS_FILE_READ);
		}
	}

	return(space);
}

/*******************************************************************//**
Returns the path from the first fil_node_t found for the space ID sent.
The caller is responsible for freeing the memory allocated here for the
value returned.
@return	own: A copy of fil_node_t::path, NULL if space ID is zero
or not found. */
UNIV_INTERN
char*
fil_space_get_first_path(
/*=====================*/
	ulint		id)	/*!< in: space id */
{
	fil_space_t*	space;
	fil_node_t*	node;
	char*		path;

	ut_ad(fil_system);
	ut_a(id);

	fil_mutex_enter_and_prepare_for_io(id);

	space = fil_space_get_space(id);

	if (space == NULL) {
		mutex_exit(&fil_system->mutex);

		return(NULL);
	}

	ut_ad(mutex_own(&fil_system->mutex));

	node = UT_LIST_GET_FIRST(space->chain);

	path = mem_strdup(node->name);

	mutex_exit(&fil_system->mutex);

	return(path);
}

/** Set the recovered size of a tablespace in pages.
@param id	tablespace ID
@param size	recovered size in pages */
UNIV_INTERN
void
fil_space_set_recv_size(ulint id, ulint size)
{
	mutex_enter(&fil_system->mutex);
	ut_ad(size);
	ut_ad(id < SRV_LOG_SPACE_FIRST_ID);

	if (fil_space_t* space = fil_space_get_space(id)) {
		space->recv_size = size;
	}

	mutex_exit(&fil_system->mutex);
}

/*******************************************************************//**
Returns the size of the space in pages. The tablespace must be cached in the
memory cache.
@return	space size, 0 if space not found */
UNIV_INTERN
ulint
fil_space_get_size(
/*===============*/
	ulint	id)	/*!< in: space id */
{
	fil_space_t*	space;
	ulint		size;

	ut_ad(fil_system);
	mutex_enter(&fil_system->mutex);

	space = fil_space_get_space(id);

	size = space ? space->size : 0;

	mutex_exit(&fil_system->mutex);

	return(size);
}

/*******************************************************************//**
Returns the flags of the space. The tablespace must be cached
in the memory cache.
@return	flags, ULINT_UNDEFINED if space not found */
UNIV_INTERN
ulint
fil_space_get_flags(
/*================*/
	ulint	id)	/*!< in: space id */
{
	fil_space_t*	space;
	ulint		flags;

	ut_ad(fil_system);

	if (!id) {
		return(0);
	}

	mutex_enter(&fil_system->mutex);

	space = fil_space_get_space(id);

	if (space == NULL) {
		mutex_exit(&fil_system->mutex);

		return(ULINT_UNDEFINED);
	}

	flags = space->flags;

	mutex_exit(&fil_system->mutex);

	return(flags);
}

/*******************************************************************//**
Returns the compressed page size of the space, or 0 if the space
is not compressed. The tablespace must be cached in the memory cache.
@return	compressed page size, ULINT_UNDEFINED if space not found */
UNIV_INTERN
ulint
fil_space_get_zip_size(
/*===================*/
	ulint	id)	/*!< in: space id */
{
	ulint	flags;

	flags = fil_space_get_flags(id);

	if (flags && flags != ULINT_UNDEFINED) {

		return(fsp_flags_get_zip_size(flags));
	}

	return(flags);
}

/*******************************************************************//**
Checks if the pair space, page_no refers to an existing page in a tablespace
file space. The tablespace must be cached in the memory cache.
@return	TRUE if the address is meaningful */
UNIV_INTERN
ibool
fil_check_adress_in_tablespace(
/*===========================*/
	ulint	id,	/*!< in: space id */
	ulint	page_no)/*!< in: page number */
{
	if (fil_space_get_size(id) > page_no) {

		return(TRUE);
	}

	return(FALSE);
}

/****************************************************************//**
Initializes the tablespace memory cache. */
UNIV_INTERN
void
fil_init(
/*=====*/
	ulint	hash_size,	/*!< in: hash table size */
	ulint	max_n_open)	/*!< in: max number of open files */
{
	ut_a(fil_system == NULL);

	ut_a(hash_size > 0);
	ut_a(max_n_open > 0);

	fil_system = static_cast<fil_system_t*>(
		mem_zalloc(sizeof(fil_system_t)));

	mutex_create(fil_system_mutex_key,
		     &fil_system->mutex, SYNC_ANY_LATCH);

	fil_system->spaces = hash_create(hash_size);
	fil_system->name_hash = hash_create(hash_size);

	UT_LIST_INIT(fil_system->LRU);

	fil_system->max_n_open = max_n_open;

	fil_space_crypt_init();
}

/*******************************************************************//**
Opens all log files and system tablespace data files. They stay open until the
database server shutdown. This should be called at a server startup after the
space objects for the log and the system tablespace have been created. The
purpose of this operation is to make sure we never run out of file descriptors
if we need to read from the insert buffer or to write to the log. */
UNIV_INTERN
void
fil_open_log_and_system_tablespace_files(void)
/*==========================================*/
{
	fil_space_t*	space;

	mutex_enter(&fil_system->mutex);

	for (space = UT_LIST_GET_FIRST(fil_system->space_list);
	     space != NULL;
	     space = UT_LIST_GET_NEXT(space_list, space)) {

		fil_node_t*	node;

		if (fil_space_belongs_in_lru(space)) {

			continue;
		}

		for (node = UT_LIST_GET_FIRST(space->chain);
		     node != NULL;
		     node = UT_LIST_GET_NEXT(chain, node)) {

			if (!node->open) {
				if (!fil_node_open_file(node, fil_system,
							space)) {
					/* This func is called during server's
					startup. If some file of log or system
					tablespace is missing, the server
					can't start successfully. So we should
					assert for it. */
					ut_a(0);
				}
			}

			if (fil_system->max_n_open < 10 + fil_system->n_open) {

				fprintf(stderr,
					"InnoDB: Warning: you must"
					" raise the value of"
					" innodb_open_files in\n"
					"InnoDB: my.cnf! Remember that"
					" InnoDB keeps all log files"
					" and all system\n"
					"InnoDB: tablespace files open"
					" for the whole time mysqld is"
					" running, and\n"
					"InnoDB: needs to open also"
					" some .ibd files if the"
					" file-per-table storage\n"
					"InnoDB: model is used."
					" Current open files %lu,"
					" max allowed"
					" open files %lu.\n",
					(ulong) fil_system->n_open,
					(ulong) fil_system->max_n_open);
			}
		}
	}

	mutex_exit(&fil_system->mutex);
}

/*******************************************************************//**
Closes all open files. There must not be any pending i/o's or not flushed
modifications in the files. */
UNIV_INTERN
void
fil_close_all_files(void)
/*=====================*/
{
	fil_space_t*	space;

	// Must check both flags as it's possible for this to be called during
	// server startup with srv_track_changed_pages == true but
	// srv_redo_log_thread_started == false
	if (srv_track_changed_pages && srv_redo_log_thread_started)
		os_event_wait(srv_redo_log_tracked_event);

	mutex_enter(&fil_system->mutex);

	space = UT_LIST_GET_FIRST(fil_system->space_list);

	while (space != NULL) {
		fil_node_t*	node;
		fil_space_t*	prev_space = space;

		for (node = UT_LIST_GET_FIRST(space->chain);
		     node != NULL;
		     node = UT_LIST_GET_NEXT(chain, node)) {

			if (node->open) {
				fil_node_close_file(node, fil_system);
			}
		}

		space = UT_LIST_GET_NEXT(space_list, space);

		fil_space_free(prev_space->id, FALSE);
	}

	mutex_exit(&fil_system->mutex);
}

/*******************************************************************//**
Closes the redo log files. There must not be any pending i/o's or not
flushed modifications in the files. */
UNIV_INTERN
void
fil_close_log_files(
/*================*/
	bool	free)	/*!< in: whether to free the memory object */
{
	fil_space_t*	space;

	// Must check both flags as it's possible for this to be called during
	// server startup with srv_track_changed_pages == true but
	// srv_redo_log_thread_started == false
	if (srv_track_changed_pages && srv_redo_log_thread_started)
		os_event_wait(srv_redo_log_tracked_event);

	mutex_enter(&fil_system->mutex);

	space = UT_LIST_GET_FIRST(fil_system->space_list);

	while (space != NULL) {
		fil_node_t*	node;
		fil_space_t*	prev_space = space;

		if (space->purpose != FIL_LOG) {
			space = UT_LIST_GET_NEXT(space_list, space);
			continue;
		}

		for (node = UT_LIST_GET_FIRST(space->chain);
		     node != NULL;
		     node = UT_LIST_GET_NEXT(chain, node)) {

			if (node->open) {
				fil_node_close_file(node, fil_system);
			}
		}

		space = UT_LIST_GET_NEXT(space_list, space);

		if (free) {
			fil_space_free(prev_space->id, FALSE);
		}
	}

	mutex_exit(&fil_system->mutex);
}

/*******************************************************************//**
Sets the max tablespace id counter if the given number is bigger than the
previous value. */
UNIV_INTERN
void
fil_set_max_space_id_if_bigger(
/*===========================*/
	ulint	max_id)	/*!< in: maximum known id */
{
	if (max_id >= SRV_LOG_SPACE_FIRST_ID) {
		fprintf(stderr,
			"InnoDB: Fatal error: max tablespace id"
			" is too high, %lu\n", (ulong) max_id);
		ut_error;
	}

	mutex_enter(&fil_system->mutex);

	if (fil_system->max_assigned_id < max_id) {

		fil_system->max_assigned_id = max_id;
	}

	mutex_exit(&fil_system->mutex);
}

/****************************************************************//**
Writes the flushed lsn and the latest archived log number to the page header
of the first page of a data file of the system tablespace (space 0),
which is uncompressed. */
static MY_ATTRIBUTE((warn_unused_result))
dberr_t
fil_write_lsn_and_arch_no_to_file(
/*==============================*/
	ulint	space,		/*!< in: space to write to */
	ulint	sum_of_sizes,	/*!< in: combined size of previous files
				in space, in database pages */
	lsn_t	lsn,		/*!< in: lsn to write */
	ulint	arch_log_no MY_ATTRIBUTE((unused)))
				/*!< in: archived log number to write */
{
	byte*	buf1;
	byte*	buf;
	dberr_t	err;

	buf1 = static_cast<byte*>(mem_alloc(2 * UNIV_PAGE_SIZE));
	buf = static_cast<byte*>(ut_align(buf1, UNIV_PAGE_SIZE));

	err = fil_read(TRUE, space, 0, sum_of_sizes, 0,
		       UNIV_PAGE_SIZE, buf, NULL, 0);
	if (err == DB_SUCCESS) {
		mach_write_to_8(buf + FIL_PAGE_FILE_FLUSH_LSN_OR_KEY_VERSION,
				lsn);

		err = fil_write(TRUE, space, 0, sum_of_sizes, 0,
			UNIV_PAGE_SIZE, buf, NULL, 0);
	}

	mem_free(buf1);

	return(err);
}

/****************************************************************//**
Writes the flushed lsn and the latest archived log number to the page
header of the first page of each data file in the system tablespace.
@return	DB_SUCCESS or error number */
UNIV_INTERN
dberr_t
fil_write_flushed_lsn_to_data_files(
/*================================*/
	lsn_t	lsn,		/*!< in: lsn to write */
	ulint	arch_log_no)	/*!< in: latest archived log file number */
{
	fil_space_t*	space;
	fil_node_t*	node;
	dberr_t		err;

	mutex_enter(&fil_system->mutex);

	for (space = UT_LIST_GET_FIRST(fil_system->space_list);
	     space != NULL;
	     space = UT_LIST_GET_NEXT(space_list, space)) {

		/* We only write the lsn to all existing data files which have
		been open during the lifetime of the mysqld process; they are
		represented by the space objects in the tablespace memory
		cache. Note that all data files in the system tablespace 0
		and the UNDO log tablespaces (if separate) are always open. */

		if (space->purpose == FIL_TABLESPACE
		    && !fil_is_user_tablespace_id(space->id)) {
			ulint	sum_of_sizes = 0;

			for (node = UT_LIST_GET_FIRST(space->chain);
			     node != NULL;
			     node = UT_LIST_GET_NEXT(chain, node)) {

				mutex_exit(&fil_system->mutex);

				err = fil_write_lsn_and_arch_no_to_file(
					space->id, sum_of_sizes, lsn,
					arch_log_no);

				if (err != DB_SUCCESS) {

					return(err);
				}

				mutex_enter(&fil_system->mutex);

				sum_of_sizes += node->size;
			}
		}
	}

	mutex_exit(&fil_system->mutex);

	return(DB_SUCCESS);
}

/** Check the consistency of the first data page of a tablespace
at database startup.
@param[in]	page		page frame
@param[in]	space_id	tablespace identifier
@param[in]	flags		tablespace flags
@retval NULL on success, or if innodb_force_recovery is set
@return pointer to an error message string */
static MY_ATTRIBUTE((warn_unused_result))
const char*
fil_check_first_page(const page_t* page, ulint space_id, ulint flags)
{
	if (srv_force_recovery >= SRV_FORCE_IGNORE_CORRUPT) {
		return(NULL);
	}

	if (UNIV_PAGE_SIZE != fsp_flags_get_page_size(flags)) {
		fprintf(stderr,
			"InnoDB: Error: Current page size %lu != "
			" page size on page %lu\n",
			UNIV_PAGE_SIZE, fsp_flags_get_page_size(flags));

		return("innodb-page-size mismatch");
	}

	if (!space_id && !flags) {
		ulint		nonzero_bytes	= UNIV_PAGE_SIZE;
		const byte*	b		= page;

		while (!*b && --nonzero_bytes) {
			b++;
		}

		if (!nonzero_bytes) {
			return("space header page consists of zero bytes");
		}
	}

	if (buf_page_is_corrupted(
		    false, page, fsp_flags_get_zip_size(flags))) {
		return("checksum mismatch");
	}

	if (page_get_space_id(page) == space_id
	    && page_get_page_no(page) == 0) {
		return(NULL);
	}

	return("inconsistent data in space header");
}

/*******************************************************************//**
Reads the flushed lsn, arch no, space_id and tablespace flag fields from
the first page of a data file at database startup.
@retval NULL on success, or if innodb_force_recovery is set
@return pointer to an error message string */
UNIV_INTERN
const char*
fil_read_first_page(
/*================*/
	os_file_t	data_file,		/*!< in: open data file */
	ibool		one_read_already,	/*!< in: TRUE if min and max
						parameters below already
						contain sensible data */
	ulint*		flags,			/*!< out: FSP_SPACE_FLAGS */
	ulint*		space_id,		/*!< out: tablespace ID */
	lsn_t*		min_flushed_lsn,	/*!< out: min of flushed
						lsn values in data files */
	lsn_t*		max_flushed_lsn,	/*!< out: max of flushed
						lsn values in data files */
	fil_space_crypt_t**   crypt_data)       /*<  out: crypt data */
{
	byte*		buf;
	byte*		page;
	lsn_t		flushed_lsn;
	const char*	check_msg = NULL;
	fil_space_crypt_t* cdata;


	buf = static_cast<byte*>(ut_malloc(2 * UNIV_PAGE_SIZE));

	/* Align the memory for a possible read from a raw device */

	page = static_cast<byte*>(ut_align(buf, UNIV_PAGE_SIZE));

	os_file_read(data_file, page, 0, UNIV_PAGE_SIZE);

	srv_stats.page0_read.add(1);

	/* The FSP_HEADER on page 0 is only valid for the first file
	in a tablespace.  So if this is not the first datafile, leave
	*flags and *space_id as they were read from the first file and
	do not validate the first page. */
	if (!one_read_already) {
		*space_id = fsp_header_get_space_id(page);
		*flags = fsp_header_get_flags(page);

		if (!fsp_flags_is_valid(*flags)) {
			ulint cflags = fsp_flags_convert_from_101(*flags);
			if (cflags == ULINT_UNDEFINED) {
				ib_logf(IB_LOG_LEVEL_ERROR,
					"Invalid flags 0x%x in tablespace %u",
					unsigned(*flags), unsigned(*space_id));
				return "invalid tablespace flags";
			} else {
				*flags = cflags;
			}
		}

		check_msg = fil_check_first_page(page, *space_id, *flags);
	}

	flushed_lsn = mach_read_from_8(page +
				       FIL_PAGE_FILE_FLUSH_LSN_OR_KEY_VERSION);


	ulint space = fsp_header_get_space_id(page);
	ulint offset = fsp_header_get_crypt_offset(
		fsp_flags_get_zip_size(*flags), NULL);

	cdata = fil_space_read_crypt_data(space, page, offset);

	if (crypt_data) {
		*crypt_data = cdata;
	}

	/* If file space is encrypted we need to have at least some
	encryption service available where to get keys */
	if (cdata && cdata->should_encrypt()) {

		if (!encryption_key_id_exists(cdata->key_id)) {
			ib_logf(IB_LOG_LEVEL_ERROR,
				"Tablespace id %ld is encrypted but encryption service"
				" or used key_id %u is not available. Can't continue opening tablespace.",
				space, cdata->key_id);

			return ("table encrypted but encryption service not available.");

		}
	}

	ut_free(buf);

	if (check_msg) {
		return(check_msg);
	}

	if (!one_read_already) {
		*min_flushed_lsn = flushed_lsn;
		*max_flushed_lsn = flushed_lsn;

		return(NULL);
	}

	if (*min_flushed_lsn > flushed_lsn) {
		*min_flushed_lsn = flushed_lsn;
	}
	if (*max_flushed_lsn < flushed_lsn) {
		*max_flushed_lsn = flushed_lsn;
	}

	return(NULL);
}

/*================ SINGLE-TABLE TABLESPACES ==========================*/

#ifndef UNIV_HOTBACKUP
/*******************************************************************//**
Increments the count of pending operation, if space is not being deleted.
@return	TRUE if being deleted, and operation should be skipped */
UNIV_INTERN
ibool
fil_inc_pending_ops(
/*================*/
	ulint	id,		/*!< in: space id */
	ibool	print_err)	/*!< in: need to print error or not */
{
	fil_space_t*	space;

	mutex_enter(&fil_system->mutex);

	space = fil_space_get_by_id(id);

	if (space == NULL) {
		if (print_err) {
			fprintf(stderr,
				"InnoDB: Error: trying to do an operation on a"
				" dropped tablespace %lu\n",
				(ulong) id);
		}
	}

	if (space == NULL || space->stop_new_ops) {
		mutex_exit(&fil_system->mutex);

		return(TRUE);
	}

	space->n_pending_ops++;

	mutex_exit(&fil_system->mutex);

	return(FALSE);
}

/*******************************************************************//**
Decrements the count of pending operations. */
UNIV_INTERN
void
fil_decr_pending_ops(
/*=================*/
	ulint	id)	/*!< in: space id */
{
	fil_space_t*	space;

	mutex_enter(&fil_system->mutex);

	space = fil_space_get_by_id(id);

	if (space == NULL) {
		fprintf(stderr,
			"InnoDB: Error: decrementing pending operation"
			" of a dropped tablespace %lu\n",
			(ulong) id);
	}

	if (space != NULL) {
		space->n_pending_ops--;
	}

	mutex_exit(&fil_system->mutex);
}
#endif /* !UNIV_HOTBACKUP */

/********************************************************//**
Creates the database directory for a table if it does not exist yet. */
static
void
fil_create_directory_for_tablename(
/*===============================*/
	const char*	name)	/*!< in: name in the standard
				'databasename/tablename' format */
{
	const char*	namend;
	char*		path;
	ulint		len;

	len = strlen(fil_path_to_mysql_datadir);
	namend = strchr(name, '/');
	ut_a(namend);
	path = static_cast<char*>(mem_alloc(len + (namend - name) + 2));

	memcpy(path, fil_path_to_mysql_datadir, len);
	path[len] = '/';
	memcpy(path + len + 1, name, namend - name);
	path[len + (namend - name) + 1] = 0;

	srv_normalize_path_for_win(path);

	ut_a(os_file_create_directory(path, FALSE));
	mem_free(path);
}

#ifndef UNIV_HOTBACKUP
/********************************************************//**
Writes a log record about an .ibd file create/rename/delete. */
static
void
fil_op_write_log(
/*=============*/
	ulint		type,		/*!< in: MLOG_FILE_CREATE,
					MLOG_FILE_CREATE2,
					MLOG_FILE_DELETE, or
					MLOG_FILE_RENAME */
	ulint		space_id,	/*!< in: space id */
	ulint		log_flags,	/*!< in: redo log flags (stored
					in the page number field) */
	ulint		flags,		/*!< in: compressed page size
					and file format
					if type==MLOG_FILE_CREATE2, or 0 */
	const char*	name,		/*!< in: table name in the familiar
					'databasename/tablename' format, or
					the file path in the case of
					MLOG_FILE_DELETE */
	const char*	new_name,	/*!< in: if type is MLOG_FILE_RENAME,
					the new table name in the
					'databasename/tablename' format */
	mtr_t*		mtr)		/*!< in: mini-transaction handle */
{
	byte*	log_ptr;
	ulint	len;

	log_ptr = mlog_open(mtr, 11 + 2 + 1);
	ut_ad(fsp_flags_is_valid(flags));

	if (!log_ptr) {
		/* Logging in mtr is switched off during crash recovery:
		in that case mlog_open returns NULL */
		return;
	}

	log_ptr = mlog_write_initial_log_record_for_file_op(
		type, space_id, log_flags, log_ptr, mtr);
	if (type == MLOG_FILE_CREATE2) {
		mach_write_to_4(log_ptr, flags);
		log_ptr += 4;
	}
	/* Let us store the strings as null-terminated for easier readability
	and handling */

	len = strlen(name) + 1;

	mach_write_to_2(log_ptr, len);
	log_ptr += 2;
	mlog_close(mtr, log_ptr);

	mlog_catenate_string(mtr, (byte*) name, len);

	if (type == MLOG_FILE_RENAME) {
		len = strlen(new_name) + 1;
		log_ptr = mlog_open(mtr, 2 + len);
		ut_a(log_ptr);
		mach_write_to_2(log_ptr, len);
		log_ptr += 2;
		mlog_close(mtr, log_ptr);

		mlog_catenate_string(mtr, (byte*) new_name, len);
	}
}
#endif

/*******************************************************************//**
Parses the body of a log record written about an .ibd file operation. That is,
the log record part after the standard (type, space id, page no) header of the
log record.

If desired, also replays the delete or rename operation if the .ibd file
exists and the space id in it matches. Replays the create operation if a file
at that path does not exist yet. If the database directory for the file to be
created does not exist, then we create the directory, too.

Note that mysqlbackup --apply-log sets fil_path_to_mysql_datadir to point to
the datadir that we should use in replaying the file operations.

InnoDB recovery does not replay these fully since it always sets the space id
to zero. But mysqlbackup does replay them.  TODO: If remote tablespaces are
used, mysqlbackup will only create tables in the default directory since
MLOG_FILE_CREATE and MLOG_FILE_CREATE2 only know the tablename, not the path.

@return end of log record, or NULL if the record was not completely
contained between ptr and end_ptr */
UNIV_INTERN
byte*
fil_op_log_parse_or_replay(
/*=======================*/
	byte*	ptr,		/*!< in: buffer containing the log record body,
				or an initial segment of it, if the record does
				not fir completely between ptr and end_ptr */
	byte*	end_ptr,	/*!< in: buffer end */
	ulint	type,		/*!< in: the type of this log record */
	ulint	space_id,	/*!< in: the space id of the tablespace in
				question, or 0 if the log record should
				only be parsed but not replayed */
	ulint	log_flags)	/*!< in: redo log flags
				(stored in the page number parameter) */
{
	ulint		name_len;
	ulint		new_name_len;
	const char*	name;
	const char*	new_name	= NULL;
	ulint		flags		= 0;

	if (type == MLOG_FILE_CREATE2) {
		if (end_ptr < ptr + 4) {

			return(NULL);
		}

		flags = mach_read_from_4(ptr);
		ptr += 4;
	}

	if (end_ptr < ptr + 2) {

		return(NULL);
	}

	name_len = mach_read_from_2(ptr);

	ptr += 2;

	if (end_ptr < ptr + name_len) {

		return(NULL);
	}

	name = (const char*) ptr;

	ptr += name_len;

	if (type == MLOG_FILE_RENAME) {
		if (end_ptr < ptr + 2) {

			return(NULL);
		}

		new_name_len = mach_read_from_2(ptr);

		ptr += 2;

		if (end_ptr < ptr + new_name_len) {

			return(NULL);
		}

		new_name = (const char*) ptr;

		ptr += new_name_len;
	}

	/* We managed to parse a full log record body */
	/*
	printf("Parsed log rec of type %lu space %lu\n"
	"name %s\n", type, space_id, name);

	if (type == MLOG_FILE_RENAME) {
	printf("new name %s\n", new_name);
	}
	*/
	if (!space_id) {
		return(ptr);
	} else {
		/* Only replay file ops during recovery.  This is a
		release-build assert to minimize any data loss risk by a
		misapplied file operation.  */
		ut_a(recv_recovery_is_on());
	}

	/* Let us try to perform the file operation, if sensible. Note that
	mysqlbackup has at this stage already read in all space id info to the
	fil0fil.cc data structures.

	NOTE that our algorithm is not guaranteed to work correctly if there
	were renames of tables during the backup. See mysqlbackup code for more
	on the problem. */

	switch (type) {
	case MLOG_FILE_DELETE:
		if (fil_tablespace_exists_in_mem(space_id)) {
			dberr_t	err = fil_delete_tablespace(
				space_id, BUF_REMOVE_FLUSH_NO_WRITE);
			ut_a(err == DB_SUCCESS);
		}

		break;

	case MLOG_FILE_RENAME:
		/* In order to replay the rename, the following must hold:
		* The new name is not already used.
		* A tablespace is open in memory with the old name.
		* The space ID for that tablepace matches this log entry.
		This will prevent unintended renames during recovery. */

		if (fil_get_space_id_for_table(new_name) == ULINT_UNDEFINED
		    && space_id == fil_get_space_id_for_table(name)) {
			/* Create the database directory for the new name, if
			it does not exist yet */
			fil_create_directory_for_tablename(new_name);

			if (!fil_rename_tablespace(name, space_id,
						   new_name, NULL)) {
				ut_error;
			}
		}

		break;

	case MLOG_FILE_CREATE:
	case MLOG_FILE_CREATE2:
		if (fil_tablespace_exists_in_mem(space_id)) {
			/* Do nothing */
		} else if (fil_get_space_id_for_table(name)
			   != ULINT_UNDEFINED) {
			/* Do nothing */
		} else if (log_flags & MLOG_FILE_FLAG_TEMP) {
			/* Temporary table, do nothing */
		} else {
			const char*	path = NULL;

			/* Create the database directory for name, if it does
			not exist yet */
			fil_create_directory_for_tablename(name);

			if (fil_create_new_single_table_tablespace(
				    space_id, name, path, flags,
				    DICT_TF2_USE_TABLESPACE,
				    FIL_IBD_FILE_INITIAL_SIZE,
				    FIL_SPACE_ENCRYPTION_DEFAULT,
				    FIL_DEFAULT_ENCRYPTION_KEY) != DB_SUCCESS) {
				ut_error;
			}
		}

		break;

	default:
		ut_error;
	}

	return(ptr);
}

/*******************************************************************//**
Allocates a file name for the EXPORT/IMPORT config file name.  The
string must be freed by caller with mem_free().
@return own: file name */
static
char*
fil_make_cfg_name(
/*==============*/
	const char*	filepath)	/*!< in: .ibd file name */
{
	char*	cfg_name;

	/* Create a temporary file path by replacing the .ibd suffix
	with .cfg. */

	ut_ad(strlen(filepath) > 4);

	cfg_name = mem_strdup(filepath);
	ut_snprintf(cfg_name + strlen(cfg_name) - 3, 4, "cfg");
	return(cfg_name);
}

/*******************************************************************//**
Check for change buffer merges.
@return 0 if no merges else count + 1. */
static
ulint
fil_ibuf_check_pending_ops(
/*=======================*/
	fil_space_t*	space,	/*!< in/out: Tablespace to check */
	ulint		count)	/*!< in: number of attempts so far */
{
	ut_ad(mutex_own(&fil_system->mutex));

	if (space != 0 && space->n_pending_ops != 0) {

		if (count > 5000) {
			ib_logf(IB_LOG_LEVEL_WARN,
				"Trying to close/delete tablespace "
				"'%s' but there are %lu pending change "
				"buffer merges on it.",
				space->name,
				(ulong) space->n_pending_ops);
		}

		return(count + 1);
	}

	return(0);
}

/*******************************************************************//**
Check for pending IO.
@return 0 if no pending else count + 1. */
static
ulint
fil_check_pending_io(
/*=================*/
	fil_space_t*	space,	/*!< in/out: Tablespace to check */
	fil_node_t**	node,	/*!< out: Node in space list */
	ulint		count)	/*!< in: number of attempts so far */
{
	ut_ad(mutex_own(&fil_system->mutex));
	ut_a(space->n_pending_ops == 0);

	/* The following code must change when InnoDB supports
	multiple datafiles per tablespace. */
	ut_a(UT_LIST_GET_LEN(space->chain) == 1);

	*node = UT_LIST_GET_FIRST(space->chain);

	if (space->n_pending_flushes > 0 || (*node)->n_pending > 0) {

		ut_a(!(*node)->being_extended);

		if (count > 1000) {
			ib_logf(IB_LOG_LEVEL_WARN,
				"Trying to close/delete tablespace '%s' "
				"but there are %lu flushes "
				" and %lu pending i/o's on it.",
				space->name,
				(ulong) space->n_pending_flushes,
				(ulong) (*node)->n_pending);
		}

		return(count + 1);
	}

	return(0);
}

/*******************************************************************//**
Check pending operations on a tablespace.
@return DB_SUCCESS or error failure. */
static
dberr_t
fil_check_pending_operations(
/*=========================*/
	ulint		id,	/*!< in: space id */
	fil_space_t**	space,	/*!< out: tablespace instance in memory */
	char**		path)	/*!< out/own: tablespace path */
{
	ulint		count = 0;

	ut_a(id != TRX_SYS_SPACE);
	ut_ad(space);

	*space = 0;

	/* Wait for crypt threads to stop accessing space */
	fil_space_crypt_close_tablespace(id);

	mutex_enter(&fil_system->mutex);
	fil_space_t* sp = fil_space_get_by_id(id);
	if (sp) {
		sp->stop_new_ops = TRUE;
	}
	mutex_exit(&fil_system->mutex);

	/* Check for pending change buffer merges. */

	do {
		mutex_enter(&fil_system->mutex);

		sp = fil_space_get_by_id(id);

		count = fil_ibuf_check_pending_ops(sp, count);

		mutex_exit(&fil_system->mutex);

		if (count > 0) {
			os_thread_sleep(20000);
		}

	} while (count > 0);

	/* Check for pending IO. */

	*path = 0;

	do {
		mutex_enter(&fil_system->mutex);

		sp = fil_space_get_by_id(id);

		if (sp == NULL) {
			mutex_exit(&fil_system->mutex);
			return(DB_TABLESPACE_NOT_FOUND);
		}

		fil_node_t*	node;

		count = fil_check_pending_io(sp, &node, count);

		if (count == 0) {
			*path = mem_strdup(node->name);
		}

		mutex_exit(&fil_system->mutex);

		if (count > 0) {
			os_thread_sleep(20000);
		}

	} while (count > 0);

	ut_ad(sp);

	*space = sp;
	return(DB_SUCCESS);
}

/*******************************************************************//**
Closes a single-table tablespace. The tablespace must be cached in the
memory cache. Free all pages used by the tablespace.
@return	DB_SUCCESS or error */
UNIV_INTERN
dberr_t
fil_close_tablespace(
/*=================*/
	trx_t*		trx,	/*!< in/out: Transaction covering the close */
	ulint		id)	/*!< in: space id */
{
	char*		path = 0;
	fil_space_t*	space = 0;

	ut_a(id != TRX_SYS_SPACE);

	dberr_t		err = fil_check_pending_operations(id, &space, &path);

	if (err != DB_SUCCESS) {
		return(err);
	}

	ut_a(space);
	ut_a(path != 0);

	rw_lock_x_lock(&space->latch);

#ifndef UNIV_HOTBACKUP
	/* Invalidate in the buffer pool all pages belonging to the
	tablespace. Since we have set space->stop_new_ops = TRUE, readahead
	or ibuf merge can no longer read more pages of this tablespace to the
	buffer pool. Thus we can clean the tablespace out of the buffer pool
	completely and permanently. The flag stop_new_ops also prevents
	fil_flush() from being applied to this tablespace. */

	buf_LRU_flush_or_remove_pages(id, BUF_REMOVE_FLUSH_WRITE, trx);
#endif
	mutex_enter(&fil_system->mutex);

	/* If the free is successful, the X lock will be released before
	the space memory data structure is freed. */

	if (!fil_space_free(id, TRUE)) {
		rw_lock_x_unlock(&space->latch);
		err = DB_TABLESPACE_NOT_FOUND;
	} else {
		err = DB_SUCCESS;
	}

	mutex_exit(&fil_system->mutex);

	/* If it is a delete then also delete any generated files, otherwise
	when we drop the database the remove directory will fail. */

	char*	cfg_name = fil_make_cfg_name(path);

	os_file_delete_if_exists(innodb_file_data_key, cfg_name);

	mem_free(path);
	mem_free(cfg_name);

	return(err);
}

/*******************************************************************//**
Deletes a single-table tablespace. The tablespace must be cached in the
memory cache.
@return	DB_SUCCESS or error */
UNIV_INTERN
dberr_t
fil_delete_tablespace(
/*==================*/
	ulint		id,		/*!< in: space id */
	buf_remove_t	buf_remove)	/*!< in: specify the action to take
					on the tables pages in the buffer
					pool */
{
	char*		path = 0;
	fil_space_t*	space = 0;

	ut_a(id != TRX_SYS_SPACE);

	dberr_t		err = fil_check_pending_operations(id, &space, &path);

	if (err != DB_SUCCESS) {

		ib_logf(IB_LOG_LEVEL_ERROR,
			"Cannot delete tablespace %lu because it is not "
			"found in the tablespace memory cache.",
			(ulong) id);

		return(err);
	}

	ut_a(space);
	ut_a(path != 0);

	/* Important: We rely on the data dictionary mutex to ensure
	that a race is not possible here. It should serialize the tablespace
	drop/free. We acquire an X latch only to avoid a race condition
	when accessing the tablespace instance via:

	  fsp_get_available_space_in_free_extents().

	There our main motivation is to reduce the contention on the
	dictionary mutex. */

	rw_lock_x_lock(&space->latch);

#ifndef UNIV_HOTBACKUP
	/* IMPORTANT: Because we have set space::stop_new_ops there
	can't be any new ibuf merges, reads or flushes. We are here
	because node::n_pending was zero above. However, it is still
	possible to have pending read and write requests:

	A read request can happen because the reader thread has
	gone through the ::stop_new_ops check in buf_page_init_for_read()
	before the flag was set and has not yet incremented ::n_pending
	when we checked it above.

	A write request can be issued any time because we don't check
	the ::stop_new_ops flag when queueing a block for write.

	We deal with pending write requests in the following function
	where we'd minimally evict all dirty pages belonging to this
	space from the flush_list. Not that if a block is IO-fixed
	we'll wait for IO to complete.

	To deal with potential read requests by checking the
	::stop_new_ops flag in fil_io() */

	buf_LRU_flush_or_remove_pages(id, buf_remove, 0);

#endif /* !UNIV_HOTBACKUP */

	/* If it is a delete then also delete any generated files, otherwise
	when we drop the database the remove directory will fail. */
	{
		char*	cfg_name = fil_make_cfg_name(path);
		os_file_delete_if_exists(innodb_file_data_key, cfg_name);
		mem_free(cfg_name);
	}

	/* Delete the link file pointing to the ibd file we are deleting. */
	if (FSP_FLAGS_HAS_DATA_DIR(space->flags)) {
		fil_delete_link_file(space->name);
	}

	mutex_enter(&fil_system->mutex);

	/* Double check the sanity of pending ops after reacquiring
	the fil_system::mutex. */
	if (fil_space_get_by_id(id)) {
		ut_a(space->n_pending_ops == 0);
		ut_a(UT_LIST_GET_LEN(space->chain) == 1);
		fil_node_t* node = UT_LIST_GET_FIRST(space->chain);
		ut_a(node->n_pending == 0);
	}

	if (!fil_space_free(id, TRUE)) {
		err = DB_TABLESPACE_NOT_FOUND;
	}

	mutex_exit(&fil_system->mutex);

	if (err != DB_SUCCESS) {
		rw_lock_x_unlock(&space->latch);
	} else if (!os_file_delete(innodb_file_data_key, path)
		   && !os_file_delete_if_exists(innodb_file_data_key, path)) {

		/* Note: This is because we have removed the
		tablespace instance from the cache. */

		err = DB_IO_ERROR;
	}

	if (err == DB_SUCCESS) {
#ifndef UNIV_HOTBACKUP
		/* Write a log record about the deletion of the .ibd
		file, so that mysqlbackup can replay it in the
		--apply-log phase. We use a dummy mtr and the familiar
		log write mechanism. */
		mtr_t		mtr;

		/* When replaying the operation in mysqlbackup, do not try
		to write any log record */
		mtr_start(&mtr);

		fil_op_write_log(MLOG_FILE_DELETE, id, 0, 0, path, NULL, &mtr);
		mtr_commit(&mtr);
#endif
		err = DB_SUCCESS;
	}

	mem_free(path);

	return(err);
}

/*******************************************************************//**
Returns TRUE if a single-table tablespace is being deleted.
@return TRUE if being deleted */
UNIV_INTERN
ibool
fil_tablespace_is_being_deleted(
/*============================*/
	ulint		id)	/*!< in: space id */
{
	fil_space_t*	space;
	ibool		is_being_deleted;

	mutex_enter(&fil_system->mutex);

	space = fil_space_get_by_id(id);

	ut_a(space != NULL);

	is_being_deleted = space->stop_new_ops;

	mutex_exit(&fil_system->mutex);

	return(is_being_deleted);
}

#ifndef UNIV_HOTBACKUP
/*******************************************************************//**
Discards a single-table tablespace. The tablespace must be cached in the
memory cache. Discarding is like deleting a tablespace, but

 1. We do not drop the table from the data dictionary;

 2. We remove all insert buffer entries for the tablespace immediately;
    in DROP TABLE they are only removed gradually in the background;

 3. Free all the pages in use by the tablespace.
@return	DB_SUCCESS or error */
UNIV_INTERN
dberr_t
fil_discard_tablespace(
/*===================*/
	ulint	id)	/*!< in: space id */
{
	dberr_t	err;

	switch (err = fil_delete_tablespace(id, BUF_REMOVE_ALL_NO_WRITE)) {
	case DB_SUCCESS:
		break;

	case DB_IO_ERROR:
		ib_logf(IB_LOG_LEVEL_WARN,
			"While deleting tablespace %lu in DISCARD TABLESPACE."
			" File rename/delete failed: %s",
			(ulong) id, ut_strerr(err));
		break;

	case DB_TABLESPACE_NOT_FOUND:
		ib_logf(IB_LOG_LEVEL_WARN,
			"Cannot delete tablespace %lu in DISCARD "
			"TABLESPACE. %s",
			(ulong) id, ut_strerr(err));
		break;

	default:
		ut_error;
	}

	/* Remove all insert buffer entries for the tablespace */

	ibuf_delete_for_discarded_space(id);

	return(err);
}
#endif /* !UNIV_HOTBACKUP */

/*******************************************************************//**
Renames the memory cache structures of a single-table tablespace.
@return	TRUE if success */
static
ibool
fil_rename_tablespace_in_mem(
/*=========================*/
	fil_space_t*	space,	/*!< in: tablespace memory object */
	fil_node_t*	node,	/*!< in: file node of that tablespace */
	const char*	new_name,	/*!< in: new name */
	const char*	new_path)	/*!< in: new file path */
{
	fil_space_t*	space2;
	const char*	old_name	= space->name;

	ut_ad(mutex_own(&fil_system->mutex));

	space2 = fil_space_get_by_name(old_name);
	if (space != space2) {
		fputs("InnoDB: Error: cannot find ", stderr);
		ut_print_filename(stderr, old_name);
		fputs(" in tablespace memory cache\n", stderr);

		return(FALSE);
	}

	space2 = fil_space_get_by_name(new_name);
	if (space2 != NULL) {
		fputs("InnoDB: Error: ", stderr);
		ut_print_filename(stderr, new_name);
		fputs(" is already in tablespace memory cache\n", stderr);

		return(FALSE);
	}

	HASH_DELETE(fil_space_t, name_hash, fil_system->name_hash,
		    ut_fold_string(space->name), space);
	mem_free(space->name);
	mem_free(node->name);

	space->name = mem_strdup(new_name);
	node->name = mem_strdup(new_path);

	HASH_INSERT(fil_space_t, name_hash, fil_system->name_hash,
		    ut_fold_string(new_name), space);
	return(TRUE);
}

/*******************************************************************//**
Allocates a file name for a single-table tablespace. The string must be freed
by caller with mem_free().
@return	own: file name */
UNIV_INTERN
char*
fil_make_ibd_name(
/*==============*/
	const char*	name,		/*!< in: table name or a dir path */
	bool		is_full_path)	/*!< in: TRUE if it is a dir path */
{
	char*	filename;
	ulint	namelen		= strlen(name);
	ulint	dirlen		= strlen(fil_path_to_mysql_datadir);
	ulint	pathlen		= dirlen + namelen + sizeof "/.ibd";

	filename = static_cast<char*>(mem_alloc(pathlen));

	if (is_full_path) {
		memcpy(filename, name, namelen);
		memcpy(filename + namelen, ".ibd", sizeof ".ibd");
	} else {
		ut_snprintf(filename, pathlen, "%s/%s.ibd",
			fil_path_to_mysql_datadir, name);

	}

	srv_normalize_path_for_win(filename);

	return(filename);
}

/*******************************************************************//**
Allocates a file name for a tablespace ISL file (InnoDB Symbolic Link).
The string must be freed by caller with mem_free().
@return	own: file name */
UNIV_INTERN
char*
fil_make_isl_name(
/*==============*/
	const char*	name)	/*!< in: table name */
{
	char*	filename;
	ulint	namelen		= strlen(name);
	ulint	dirlen		= strlen(fil_path_to_mysql_datadir);
	ulint	pathlen		= dirlen + namelen + sizeof "/.isl";

	filename = static_cast<char*>(mem_alloc(pathlen));

	ut_snprintf(filename, pathlen, "%s/%s.isl",
		fil_path_to_mysql_datadir, name);

	srv_normalize_path_for_win(filename);

	return(filename);
}

/** Test if a tablespace file can be renamed to a new filepath by checking
if that the old filepath exists and the new filepath does not exist.
@param[in]	space_id	tablespace id
@param[in]	old_path	old filepath
@param[in]	new_path	new filepath
@param[in]	is_discarded	whether the tablespace is discarded
@return innodb error code */
dberr_t
fil_rename_tablespace_check(
	ulint		space_id,
	const char*	old_path,
	const char*	new_path,
	bool		is_discarded)
{
	ulint	exists = false;
	os_file_type_t	ftype;

	if (!is_discarded
	    && os_file_status(old_path, &exists, &ftype)
	    && !exists) {
		ib_logf(IB_LOG_LEVEL_ERROR,
			"Cannot rename '%s' to '%s' for space ID %lu"
			" because the source file does not exist.",
			old_path, new_path, space_id);

		return(DB_TABLESPACE_NOT_FOUND);
	}

	exists = false;
	if (!os_file_status(new_path, &exists, &ftype) || exists) {
		ib_logf(IB_LOG_LEVEL_ERROR,
			"Cannot rename '%s' to '%s' for space ID %lu"
			" because the target file exists."
			" Remove the target file and try again.",
			old_path, new_path, space_id);

		return(DB_TABLESPACE_EXISTS);
	}

	return(DB_SUCCESS);
}

/*******************************************************************//**
Renames a single-table tablespace. The tablespace must be cached in the
tablespace memory cache.
@return	TRUE if success */
UNIV_INTERN
ibool
fil_rename_tablespace(
/*==================*/
	const char*	old_name_in,	/*!< in: old table name in the
					standard databasename/tablename
					format of InnoDB, or NULL if we
					do the rename based on the space
					id only */
	ulint		id,		/*!< in: space id */
	const char*	new_name,	/*!< in: new table name in the
					standard databasename/tablename
					format of InnoDB */
	const char*	new_path_in)	/*!< in: new full datafile path
					if the tablespace is remotely
					located, or NULL if it is located
					in the normal data directory. */
{
	ibool		success;
	fil_space_t*	space;
	fil_node_t*	node;
	ulint		count		= 0;
	char*		new_path;
	char*		old_name;
	char*		old_path;
	const char*	not_given	= "(name not specified)";

	ut_a(id != 0);

retry:
	count++;

	if (!(count % 1000)) {
		ut_print_timestamp(stderr);
		fputs("  InnoDB: Warning: problems renaming ", stderr);
		ut_print_filename(stderr,
				  old_name_in ? old_name_in : not_given);
		fputs(" to ", stderr);
		ut_print_filename(stderr, new_name);
		fprintf(stderr, ", %lu iterations\n", (ulong) count);
	}

	mutex_enter(&fil_system->mutex);

	space = fil_space_get_by_id(id);

	DBUG_EXECUTE_IF("fil_rename_tablespace_failure_1", space = NULL; );

	if (space == NULL) {
		ib_logf(IB_LOG_LEVEL_ERROR,
			"Cannot find space id %lu in the tablespace "
			"memory cache, though the table '%s' in a "
			"rename operation should have that id.",
			(ulong) id, old_name_in ? old_name_in : not_given);
		mutex_exit(&fil_system->mutex);

		return(FALSE);
	}

	if (count > 25000) {
		space->stop_ios = FALSE;
		mutex_exit(&fil_system->mutex);

		return(FALSE);
	}

	/* We temporarily close the .ibd file because we do not trust that
	operating systems can rename an open file. For the closing we have to
	wait until there are no pending i/o's or flushes on the file. */

	space->stop_ios = TRUE;

	/* The following code must change when InnoDB supports
	multiple datafiles per tablespace. */
	ut_a(UT_LIST_GET_LEN(space->chain) == 1);
	node = UT_LIST_GET_FIRST(space->chain);

	if (node->n_pending > 0
	    || node->n_pending_flushes > 0
	    || node->being_extended) {
		/* There are pending i/o's or flushes or the file is
		currently being extended, sleep for a while and
		retry */

		mutex_exit(&fil_system->mutex);

		os_thread_sleep(20000);

		goto retry;

	} else if (node->modification_counter > node->flush_counter) {
		/* Flush the space */

		mutex_exit(&fil_system->mutex);

		os_thread_sleep(20000);

		fil_flush(id);

		goto retry;

	} else if (node->open) {
		/* Close the file */

		fil_node_close_file(node, fil_system);
	}

	/* Check that the old name in the space is right */

	if (old_name_in) {
		old_name = mem_strdup(old_name_in);
		ut_a(strcmp(space->name, old_name) == 0);
	} else {
		old_name = mem_strdup(space->name);
	}
	old_path = mem_strdup(node->name);

	/* Rename the tablespace and the node in the memory cache */
	new_path = new_path_in ? mem_strdup(new_path_in)
		: fil_make_ibd_name(new_name, false);

	success = fil_rename_tablespace_in_mem(
		space, node, new_name, new_path);

	if (success) {

		DBUG_EXECUTE_IF("fil_rename_tablespace_failure_2",
			goto skip_second_rename; );

		success = os_file_rename(
			innodb_file_data_key, old_path, new_path);

		DBUG_EXECUTE_IF("fil_rename_tablespace_failure_2",
skip_second_rename:
			success = FALSE; );

		if (!success) {
			/* We have to revert the changes we made
			to the tablespace memory cache */

			ut_a(fil_rename_tablespace_in_mem(
					space, node, old_name, old_path));
		}
	}

	space->stop_ios = FALSE;

	mutex_exit(&fil_system->mutex);

#ifndef UNIV_HOTBACKUP
	if (success && !recv_recovery_on) {
		mtr_t		mtr;

		mtr_start(&mtr);

		fil_op_write_log(MLOG_FILE_RENAME, id, 0, 0, old_name, new_name,
				 &mtr);
		mtr_commit(&mtr);
	}
#endif /* !UNIV_HOTBACKUP */

	mem_free(new_path);
	mem_free(old_path);
	mem_free(old_name);

	return(success);
}

/*******************************************************************//**
Creates a new InnoDB Symbolic Link (ISL) file.  It is always created
under the 'datadir' of MySQL. The datadir is the directory of a
running mysqld program. We can refer to it by simply using the path '.'.
@return	DB_SUCCESS or error code */
UNIV_INTERN
dberr_t
fil_create_link_file(
/*=================*/
	const char*	tablename,	/*!< in: tablename */
	const char*	filepath)	/*!< in: pathname of tablespace */
{
	dberr_t		err = DB_SUCCESS;
	char*		link_filepath;
	char*		prev_filepath = fil_read_link_file(tablename);

	ut_ad(!srv_read_only_mode);

	if (prev_filepath) {
		/* Truncate will call this with an existing
		link file which contains the same filepath. */
		if (0 == strcmp(prev_filepath, filepath)) {
			mem_free(prev_filepath);
			return(DB_SUCCESS);
		}
		mem_free(prev_filepath);
	}

	link_filepath = fil_make_isl_name(tablename);

	/** Check if the file already exists. */
	FILE*                   file = NULL;
	ibool                   exists;
	os_file_type_t          ftype;

	bool success = os_file_status(link_filepath, &exists, &ftype);

	ulint error = 0;
	if (success && !exists) {
		file = fopen(link_filepath, "w");
		if (file == NULL) {
			/* This call will print its own error message */
			error = os_file_get_last_error(true);
		}
	} else {
		error = OS_FILE_ALREADY_EXISTS;
	}
	if (error != 0) {

		ut_print_timestamp(stderr);
		fputs("  InnoDB: Cannot create file ", stderr);
		ut_print_filename(stderr, link_filepath);
		fputs(".\n", stderr);

		if (error == OS_FILE_ALREADY_EXISTS) {
			fputs("InnoDB: The link file: ", stderr);
			ut_print_filename(stderr, filepath);
			fputs(" already exists.\n", stderr);
			err = DB_TABLESPACE_EXISTS;
		} else if (error == OS_FILE_DISK_FULL) {
			err = DB_OUT_OF_FILE_SPACE;
		} else if (error == OS_FILE_OPERATION_NOT_SUPPORTED) {
			err = DB_UNSUPPORTED;
		} else {
			err = DB_ERROR;
		}

		/* file is not open, no need to close it. */
		mem_free(link_filepath);
		return(err);
	}

	ulint rbytes = fwrite(filepath, 1, strlen(filepath), file);
	if (rbytes != strlen(filepath)) {
		os_file_get_last_error(true);
		ib_logf(IB_LOG_LEVEL_ERROR,
			"cannot write link file "
			 "%s",filepath);
		err = DB_ERROR;
	}

	/* Close the file, we only need it at startup */
	fclose(file);

	mem_free(link_filepath);

	return(err);
}

/*******************************************************************//**
Deletes an InnoDB Symbolic Link (ISL) file. */
UNIV_INTERN
void
fil_delete_link_file(
/*=================*/
	const char*	tablename)	/*!< in: name of table */
{
	char* link_filepath = fil_make_isl_name(tablename);

	os_file_delete_if_exists(innodb_file_data_key, link_filepath);

	mem_free(link_filepath);
}

/*******************************************************************//**
Reads an InnoDB Symbolic Link (ISL) file.
It is always created under the 'datadir' of MySQL.  The name is of the
form {databasename}/{tablename}. and the isl file is expected to be in a
'{databasename}' directory called '{tablename}.isl'. The caller must free
the memory of the null-terminated path returned if it is not null.
@return	own: filepath found in link file, NULL if not found. */
UNIV_INTERN
char*
fil_read_link_file(
/*===============*/
	const char*	name)		/*!< in: tablespace name */
{
	char*		filepath = NULL;
	char*		link_filepath;
	FILE*		file = NULL;

	/* The .isl file is in the 'normal' tablespace location. */
	link_filepath = fil_make_isl_name(name);

	file = fopen(link_filepath, "r+b");

	mem_free(link_filepath);

	if (file) {
		filepath = static_cast<char*>(mem_alloc(OS_FILE_MAX_PATH));

		os_file_read_string(file, filepath, OS_FILE_MAX_PATH);
		fclose(file);

		if (strlen(filepath)) {
			/* Trim whitespace from end of filepath */
			ulint lastch = strlen(filepath) - 1;
			while (lastch > 4 && filepath[lastch] <= 0x20) {
				filepath[lastch--] = 0x00;
			}
			srv_normalize_path_for_win(filepath);
		}
	}

	return(filepath);
}

/*******************************************************************//**
Opens a handle to the file linked to in an InnoDB Symbolic Link file.
@return	TRUE if remote linked tablespace file is found and opened. */
UNIV_INTERN
ibool
fil_open_linked_file(
/*===============*/
	const char*	tablename,	/*!< in: database/tablename */
	char**		remote_filepath,/*!< out: remote filepath */
	os_file_t*	remote_file,	/*!< out: remote file handle */
	ulint           atomic_writes)  /*!< in: atomic writes table option
					value */
{
	ibool		success;

	*remote_filepath = fil_read_link_file(tablename);
	if (*remote_filepath == NULL) {
		return(FALSE);
	}

	/* The filepath provided is different from what was
	found in the link file. */
	*remote_file = os_file_create_simple_no_error_handling(
		innodb_file_data_key, *remote_filepath,
		OS_FILE_OPEN, OS_FILE_READ_ONLY,
		&success, atomic_writes);

	if (!success) {
		char*	link_filepath = fil_make_isl_name(tablename);

		/* The following call prints an error message */
		os_file_get_last_error(true);

		ib_logf(IB_LOG_LEVEL_ERROR,
			"A link file was found named '%s' "
			"but the linked tablespace '%s' "
			"could not be opened.",
			link_filepath, *remote_filepath);

		mem_free(link_filepath);
		mem_free(*remote_filepath);
		*remote_filepath = NULL;
	}

	return(success);
}

/*******************************************************************//**
Creates a new single-table tablespace to a database directory of MySQL.
Database directories are under the 'datadir' of MySQL. The datadir is the
directory of a running mysqld program. We can refer to it by simply the
path '.'. Tables created with CREATE TEMPORARY TABLE we place in the temp
dir of the mysqld server.

@return	DB_SUCCESS or error code */
UNIV_INTERN
dberr_t
fil_create_new_single_table_tablespace(
/*===================================*/
	ulint		space_id,	/*!< in: space id */
	const char*	tablename,	/*!< in: the table name in the usual
					databasename/tablename format
					of InnoDB */
	const char*	dir_path,	/*!< in: NULL or a dir path */
	ulint		flags,		/*!< in: tablespace flags */
	ulint		flags2,		/*!< in: table flags2 */
	ulint		size,		/*!< in: the initial size of the
					tablespace file in pages,
					must be >= FIL_IBD_FILE_INITIAL_SIZE */
	fil_encryption_t mode,	/*!< in: encryption mode */
	ulint		key_id)	/*!< in: encryption key_id */
{
	os_file_t	file;
	ibool		ret;
	dberr_t		err;
	byte*		buf2;
	byte*		page;
	char*		path;
	ibool		success;
	/* TRUE if a table is created with CREATE TEMPORARY TABLE */
	bool		is_temp = !!(flags2 & DICT_TF2_TEMPORARY);
	bool		has_data_dir = FSP_FLAGS_HAS_DATA_DIR(flags) != 0;
	ulint		atomic_writes = FSP_FLAGS_GET_ATOMIC_WRITES(flags);
	fil_space_crypt_t *crypt_data = NULL;

	ut_a(space_id > 0);
	ut_ad(!srv_read_only_mode);
	ut_a(space_id < SRV_LOG_SPACE_FIRST_ID);
	ut_a(size >= FIL_IBD_FILE_INITIAL_SIZE);
	ut_a(fsp_flags_is_valid(flags & ~FSP_FLAGS_MEM_MASK));

	if (is_temp) {
		/* Temporary table filepath */
		ut_ad(dir_path);
		path = fil_make_ibd_name(dir_path, true);
	} else if (has_data_dir) {
		ut_ad(dir_path);
		path = os_file_make_remote_pathname(dir_path, tablename, "ibd");

		/* Since this tablespace file will be created in a
		remote directory, let's create the subdirectories
		in the path, if they are not there already. */
		success = os_file_create_subdirs_if_needed(path);
		if (!success) {
			err = DB_ERROR;
			goto error_exit_3;
		}
	} else {
		path = fil_make_ibd_name(tablename, false);
	}

	file = os_file_create(
		innodb_file_data_key, path,
		OS_FILE_CREATE | OS_FILE_ON_ERROR_NO_EXIT,
		OS_FILE_NORMAL,
		OS_DATA_FILE,
		&ret,
		atomic_writes);

	if (ret == FALSE) {
		/* The following call will print an error message */
		ulint	error = os_file_get_last_error(true);

		ib_logf(IB_LOG_LEVEL_ERROR,
			"Cannot create file '%s'\n", path);

		if (error == OS_FILE_ALREADY_EXISTS) {
			ib_logf(IB_LOG_LEVEL_ERROR,
				"The file '%s' already exists though the "
				"corresponding table did not exist "
				"in the InnoDB data dictionary. "
				"Have you moved InnoDB .ibd files "
				"around without using the SQL commands "
				"DISCARD TABLESPACE and IMPORT TABLESPACE, "
				"or did mysqld crash in the middle of "
				"CREATE TABLE? "
				"You can resolve the problem by removing "
				"the file '%s' under the 'datadir' of MySQL.",
				path, path);

			err = DB_TABLESPACE_EXISTS;
			goto error_exit_3;
		}

		if (error == OS_FILE_OPERATION_NOT_SUPPORTED) {
			err = DB_UNSUPPORTED;
			goto error_exit_3;
		}

		if (error == OS_FILE_DISK_FULL) {
			err = DB_OUT_OF_FILE_SPACE;
			goto error_exit_3;
		}

		err = DB_ERROR;
		goto error_exit_3;
	}

	ret = os_file_set_size(path, file, size * UNIV_PAGE_SIZE);

	if (!ret) {
		err = DB_OUT_OF_FILE_SPACE;
		goto error_exit_2;
	}

	/* printf("Creating tablespace %s id %lu\n", path, space_id); */

	/* We have to write the space id to the file immediately and flush the
	file to disk. This is because in crash recovery we must be aware what
	tablespaces exist and what are their space id's, so that we can apply
	the log records to the right file. It may take quite a while until
	buffer pool flush algorithms write anything to the file and flush it to
	disk. If we would not write here anything, the file would be filled
	with zeros from the call of os_file_set_size(), until a buffer pool
	flush would write to it. */

	buf2 = static_cast<byte*>(ut_malloc(3 * UNIV_PAGE_SIZE));
	/* Align the memory for file i/o if we might have O_DIRECT set */
	page = static_cast<byte*>(ut_align(buf2, UNIV_PAGE_SIZE));

	memset(page, '\0', UNIV_PAGE_SIZE);

	flags |= FSP_FLAGS_PAGE_SSIZE();
	fsp_header_init_fields(page, space_id, flags);
	mach_write_to_4(page + FIL_PAGE_ARCH_LOG_NO_OR_SPACE_ID, space_id);

	if (!(fsp_flags_is_compressed(flags))) {
		buf_flush_init_for_writing(page, NULL, 0);
		ret = os_file_write(path, file, page, 0, UNIV_PAGE_SIZE);
	} else {
		page_zip_des_t	page_zip;
		ulint		zip_size;

		zip_size = fsp_flags_get_zip_size(flags);

		page_zip_set_size(&page_zip, zip_size);
		page_zip.data = page + UNIV_PAGE_SIZE;
#ifdef UNIV_DEBUG
		page_zip.m_start =
#endif /* UNIV_DEBUG */
			page_zip.m_end = page_zip.m_nonempty =
			page_zip.n_blobs = 0;
		buf_flush_init_for_writing(page, &page_zip, 0);
		ret = os_file_write(path, file, page_zip.data, 0, zip_size);
	}

	ut_free(buf2);

	if (!ret) {
		ib_logf(IB_LOG_LEVEL_ERROR,
			"Could not write the first page to tablespace "
			"'%s'", path);

		err = DB_ERROR;
		goto error_exit_2;
	}

	ret = os_file_flush(file);

	if (!ret) {
		ib_logf(IB_LOG_LEVEL_ERROR,
			"File flush of tablespace '%s' failed", path);
		err = DB_ERROR;
		goto error_exit_2;
	}

	if (has_data_dir) {
		/* Now that the IBD file is created, make the ISL file. */
		err = fil_create_link_file(tablename, path);
		if (err != DB_SUCCESS) {
			goto error_exit_2;
		}
	}

	/* Create crypt data if the tablespace is either encrypted or user has
	requested it to remain unencrypted. */
	if (mode == FIL_SPACE_ENCRYPTION_ON || mode == FIL_SPACE_ENCRYPTION_OFF ||
		srv_encrypt_tables) {
		crypt_data = fil_space_create_crypt_data(mode, key_id);
	}

	success = fil_space_create(tablename, space_id, flags, FIL_TABLESPACE,
				   crypt_data, true);

	if (!success || !fil_node_create(path, size, space_id, FALSE)) {
		err = DB_ERROR;
		goto error_exit_1;
	}

#ifndef UNIV_HOTBACKUP
	{
		mtr_t		mtr;
		ulint		mlog_file_flag = 0;

		if (is_temp) {
			mlog_file_flag |= MLOG_FILE_FLAG_TEMP;
		}

		mtr_start(&mtr);

		fil_op_write_log(flags
				 ? MLOG_FILE_CREATE2
				 : MLOG_FILE_CREATE,
				 space_id, mlog_file_flag,
				 flags & ~FSP_FLAGS_MEM_MASK,
				 tablename, NULL, &mtr);

		mtr_commit(&mtr);
	}
#endif
	err = DB_SUCCESS;

	/* Error code is set.  Cleanup the various variables used.
	These labels reflect the order in which variables are assigned or
	actions are done. */
error_exit_1:
	if (has_data_dir && err != DB_SUCCESS) {
		fil_delete_link_file(tablename);
	}
error_exit_2:
	os_file_close(file);
	if (err != DB_SUCCESS) {
		os_file_delete(innodb_file_data_key, path);
	}
error_exit_3:
	mem_free(path);

	return(err);
}

#ifndef UNIV_HOTBACKUP
/********************************************************************//**
Report information about a bad tablespace. */
static
void
fil_report_bad_tablespace(
/*======================*/
	const char*	filepath,	/*!< in: filepath */
	const char*	check_msg,	/*!< in: fil_check_first_page() */
	ulint		found_id,	/*!< in: found space ID */
	ulint		found_flags,	/*!< in: found flags */
	ulint		expected_id,	/*!< in: expected space id */
	ulint		expected_flags)	/*!< in: expected flags */
{
	if (check_msg) {
		ib_logf(IB_LOG_LEVEL_ERROR,
			"Error %s in file '%s',"
			"tablespace id=%lu, flags=%lu. "
			"Please refer to "
			REFMAN "innodb-troubleshooting-datadict.html "
			"for how to resolve the issue.",
			check_msg, filepath,
			(ulong) expected_id, (ulong) expected_flags);
		return;
	}

	ib_logf(IB_LOG_LEVEL_ERROR,
		"In file '%s', tablespace id and flags are %lu and %lu, "
		"but in the InnoDB data dictionary they are %lu and %lu. "
		"Have you moved InnoDB .ibd files around without using the "
		"commands DISCARD TABLESPACE and IMPORT TABLESPACE? "
		"Please refer to "
		REFMAN "innodb-troubleshooting-datadict.html "
		"for how to resolve the issue.",
		filepath, (ulong) found_id, (ulong) found_flags,
		(ulong) expected_id, (ulong) expected_flags);
}

/** Try to adjust FSP_SPACE_FLAGS if they differ from the expectations.
(Typically when upgrading from MariaDB 10.1.0..10.1.20.)
@param[in]	space_id	tablespace ID
@param[in]	flags		desired tablespace flags */
UNIV_INTERN
void
fsp_flags_try_adjust(ulint space_id, ulint flags)
{
	ut_ad(!srv_read_only_mode);
	ut_ad(fsp_flags_is_valid(flags));

	mtr_t	mtr;
	mtr_start(&mtr);
	if (buf_block_t* b = buf_page_get(
		    space_id, fsp_flags_get_zip_size(flags), 0, RW_X_LATCH,
		    &mtr)) {
		ulint f = fsp_header_get_flags(b->frame);
		/* Suppress the message if only the DATA_DIR flag to differs. */
		if ((f ^ flags) & ~(1U << FSP_FLAGS_POS_RESERVED)) {
			ib_logf(IB_LOG_LEVEL_WARN,
				"adjusting FSP_SPACE_FLAGS of tablespace "
				ULINTPF " from 0x%x to 0x%x",
				space_id, int(f), int(flags));
		}
		if (f != flags) {
			mlog_write_ulint(FSP_HEADER_OFFSET
					 + FSP_SPACE_FLAGS + b->frame,
					 flags, MLOG_4BYTES, &mtr);
		}
	}
	mtr_commit(&mtr);
}

/********************************************************************//**
Tries to open a single-table tablespace and optionally checks that the
space id in it is correct. If this does not succeed, print an error message
to the .err log. This function is used to open a tablespace when we start
mysqld after the dictionary has been booted, and also in IMPORT TABLESPACE.

NOTE that we assume this operation is used either at the database startup
or under the protection of the dictionary mutex, so that two users cannot
race here. This operation does not leave the file associated with the
tablespace open, but closes it after we have looked at the space id in it.

If the validate boolean is set, we read the first page of the file and
check that the space id in the file is what we expect. We assume that
this function runs much faster if no check is made, since accessing the
file inode probably is much faster (the OS caches them) than accessing
the first page of the file.  This boolean may be initially FALSE, but if
a remote tablespace is found it will be changed to true.

If the fix_dict boolean is set, then it is safe to use an internal SQL
statement to update the dictionary tables if they are incorrect.

@return	DB_SUCCESS or error code */
UNIV_INTERN
dberr_t
fil_open_single_table_tablespace(
/*=============================*/
	bool		validate,	/*!< in: Do we validate tablespace? */
	bool		fix_dict,	/*!< in: Can we fix the dictionary? */
	ulint		id,		/*!< in: space id */
	ulint		flags,		/*!< in: expected FSP_SPACE_FLAGS */
	const char*	tablename,	/*!< in: table name in the
					databasename/tablename format */
	const char*	path_in,	/*!< in: tablespace filepath */
	dict_table_t*	table)		/*!< in: table */
{
	dberr_t		err = DB_SUCCESS;
	bool		dict_filepath_same_as_default = false;
	bool		link_file_found = false;
	bool		link_file_is_bad = false;
	fsp_open_info	def;
	fsp_open_info	dict;
	fsp_open_info	remote;
	ulint		tablespaces_found = 0;
	ulint		valid_tablespaces_found = 0;
	ulint           atomic_writes = 0;
	fil_space_crypt_t* crypt_data = NULL;

#ifdef UNIV_SYNC_DEBUG
	ut_ad(!fix_dict || rw_lock_own(&dict_operation_lock, RW_LOCK_EX));
#endif /* UNIV_SYNC_DEBUG */
	ut_ad(!fix_dict || mutex_own(&(dict_sys->mutex)));

	/* Table flags can be ULINT_UNDEFINED if
	dict_tf_to_fsp_flags_failure is set. */
	if (flags == ULINT_UNDEFINED) {
		return(DB_CORRUPTION);
	}

	ut_ad(fsp_flags_is_valid(flags & ~FSP_FLAGS_MEM_MASK));
	atomic_writes = fsp_flags_get_atomic_writes(flags);

	memset(&def, 0, sizeof(def));
	memset(&dict, 0, sizeof(dict));
	memset(&remote, 0, sizeof(remote));

	/* Discover the correct filepath.  We will always look for an ibd
	in the default location. If it is remote, it should not be here. */
	def.filepath = fil_make_ibd_name(tablename, false);

	/* The path_in was read from SYS_DATAFILES. */
	if (path_in) {
		if (strcmp(def.filepath, path_in)) {
			dict.filepath = mem_strdup(path_in);
			/* possibility of multiple files. */
			validate = true;
		} else {
			dict_filepath_same_as_default = true;
		}
	}

	link_file_found = fil_open_linked_file(
		tablename, &remote.filepath, &remote.file, atomic_writes);
	remote.success = link_file_found;
	if (remote.success) {
		/* possibility of multiple files. */
		validate = true;
		tablespaces_found++;

		/* A link file was found. MySQL does not allow a DATA
		DIRECTORY to be be the same as the default filepath. */
		ut_a(strcmp(def.filepath, remote.filepath));

		/* If there was a filepath found in SYS_DATAFILES,
		we hope it was the same as this remote.filepath found
		in the ISL file. */
		if (dict.filepath
		    && (0 == strcmp(dict.filepath, remote.filepath))) {
			remote.success = FALSE;
			os_file_close(remote.file);
			mem_free(remote.filepath);
			remote.filepath = NULL;
			tablespaces_found--;
		}
	}

	/* Attempt to open the tablespace at other possible filepaths. */
	if (dict.filepath) {
		dict.file = os_file_create_simple_no_error_handling(
			innodb_file_data_key, dict.filepath, OS_FILE_OPEN,
			OS_FILE_READ_ONLY, &dict.success, atomic_writes);
		if (dict.success) {
			/* possibility of multiple files. */
			validate = true;
			tablespaces_found++;
		}
	}

	/* Always look for a file at the default location. */
	ut_a(def.filepath);
	def.file = os_file_create_simple_no_error_handling(
		innodb_file_data_key, def.filepath, OS_FILE_OPEN,
		OS_FILE_READ_ONLY, &def.success, atomic_writes);
	if (def.success) {
		tablespaces_found++;
	}

	/*  We have now checked all possible tablespace locations and
	have a count of how many we found.  If things are normal, we
	only found 1. */
	if (!validate && tablespaces_found == 1) {
		goto skip_validate;
	}

	/* Read the first page of the datadir tablespace, if found. */
	if (def.success) {
		def.check_msg = fil_read_first_page(
			def.file, FALSE, &def.flags, &def.id,
			&def.lsn, &def.lsn, &def.crypt_data);

		if (table) {
			table->crypt_data = def.crypt_data;
			table->page_0_read = true;
		}

		def.valid = !def.check_msg && def.id == id
			&& fsp_flags_match(flags, def.flags);
		if (def.valid) {
			valid_tablespaces_found++;
		} else {
			/* Do not use this tablespace. */
			fil_report_bad_tablespace(
				def.filepath, def.check_msg, def.id,
				def.flags, id, flags);
		}
	}

	/* Read the first page of the remote tablespace */
	if (remote.success) {
		remote.check_msg = fil_read_first_page(
			remote.file, FALSE, &remote.flags, &remote.id,
			&remote.lsn, &remote.lsn, &remote.crypt_data);

		if (table) {
			table->crypt_data = remote.crypt_data;
			table->page_0_read = true;
		}

		/* Validate this single-table-tablespace with SYS_TABLES. */
		remote.valid = !remote.check_msg && remote.id == id
			&& fsp_flags_match(flags, remote.flags);
		if (remote.valid) {
			valid_tablespaces_found++;
		} else {
			/* Do not use this linked tablespace. */
			fil_report_bad_tablespace(
				remote.filepath, remote.check_msg, remote.id,
				remote.flags, id, flags);
			link_file_is_bad = true;
		}
	}

	/* Read the first page of the datadir tablespace, if found. */
	if (dict.success) {
		dict.check_msg = fil_read_first_page(
			dict.file, FALSE, &dict.flags, &dict.id,
			&dict.lsn, &dict.lsn, &dict.crypt_data);

		if (table) {
			table->crypt_data = dict.crypt_data;
			table->page_0_read = true;
		}

		/* Validate this single-table-tablespace with SYS_TABLES. */
		dict.valid = !dict.check_msg && dict.id == id
			&& fsp_flags_match(flags, dict.flags);

		if (dict.valid) {
			valid_tablespaces_found++;
		} else {
			/* Do not use this tablespace. */
			fil_report_bad_tablespace(
				dict.filepath, dict.check_msg, dict.id,
				dict.flags, id, flags);
		}
	}

	/* Make sense of these three possible locations.
	First, bail out if no tablespace files were found. */
	if (valid_tablespaces_found == 0) {
		/* The following call prints an error message */
		os_file_get_last_error(true);

		ib_logf(IB_LOG_LEVEL_ERROR,
			"Could not find a valid tablespace file for '%s'. "
			"See " REFMAN "innodb-troubleshooting-datadict.html "
			"for how to resolve the issue.",
			tablename);

		err = DB_CORRUPTION;

		goto cleanup_and_exit;
	}

	/* Do not open any tablespaces if more than one tablespace with
	the correct space ID and flags were found. */
	if (tablespaces_found > 1) {
		ib_logf(IB_LOG_LEVEL_ERROR,
			"A tablespace for %s has been found in "
			"multiple places;", tablename);
		if (def.success) {
			ib_logf(IB_LOG_LEVEL_ERROR,
				"Default location; %s, LSN=" LSN_PF
				", Space ID=%lu, Flags=%lu",
				def.filepath, def.lsn,
				(ulong) def.id, (ulong) def.flags);
		}
		if (remote.success) {
			ib_logf(IB_LOG_LEVEL_ERROR,
				"Remote location; %s, LSN=" LSN_PF
				", Space ID=%lu, Flags=%lu",
				remote.filepath, remote.lsn,
				(ulong) remote.id, (ulong) remote.flags);
		}
		if (dict.success) {
			ib_logf(IB_LOG_LEVEL_ERROR,
				"Dictionary location; %s, LSN=" LSN_PF
				", Space ID=%lu, Flags=%lu",
				dict.filepath, dict.lsn,
				(ulong) dict.id, (ulong) dict.flags);
		}

		/* Force-recovery will allow some tablespaces to be
		skipped by REDO if there was more than one file found.
		Unlike during the REDO phase of recovery, we now know
		if the tablespace is valid according to the dictionary,
		which was not available then. So if we did not force
		recovery and there is only one good tablespace, ignore
		any bad tablespaces. */
		if (valid_tablespaces_found > 1 || srv_force_recovery > 0) {
			ib_logf(IB_LOG_LEVEL_ERROR,
				"Will not open the tablespace for '%s'",
				tablename);

			if (def.success != def.valid
			    || dict.success != dict.valid
			    || remote.success != remote.valid) {
				err = DB_CORRUPTION;
			} else {
				err = DB_ERROR;
			}
			goto cleanup_and_exit;
		}

		/* There is only one valid tablespace found and we did
		not use srv_force_recovery during REDO.  Use this one
		tablespace and clean up invalid tablespace pointers */
		if (def.success && !def.valid) {
			def.success = false;
			os_file_close(def.file);
			tablespaces_found--;
		}
		if (dict.success && !dict.valid) {
			dict.success = false;
			os_file_close(dict.file);
			/* Leave dict.filepath so that SYS_DATAFILES
			can be corrected below. */
			tablespaces_found--;
		}
		if (remote.success && !remote.valid) {
			remote.success = false;
			os_file_close(remote.file);
			mem_free(remote.filepath);
			remote.filepath = NULL;
			tablespaces_found--;
		}
	}

	/* At this point, there should be only one filepath. */
	ut_a(tablespaces_found == 1);
	ut_a(valid_tablespaces_found == 1);

	/* Only fix the dictionary at startup when there is only one thread.
	Calls to dict_load_table() can be done while holding other latches. */
	if (!fix_dict) {
		goto skip_validate;
	}

	/* We may need to change what is stored in SYS_DATAFILES or
	SYS_TABLESPACES or adjust the link file.
	Since a failure to update SYS_TABLESPACES or SYS_DATAFILES does
	not prevent opening and using the single_table_tablespace either
	this time or the next, we do not check the return code or fail
	to open the tablespace. But dict_update_filepath() will issue a
	warning to the log. */
	if (dict.filepath) {
		if (remote.success) {
			dict_update_filepath(id, remote.filepath);
		} else if (def.success) {
			dict_update_filepath(id, def.filepath);
			if (link_file_is_bad) {
				fil_delete_link_file(tablename);
			}
		} else if (!link_file_found || link_file_is_bad) {
			ut_ad(dict.success);
			/* Fix the link file if we got our filepath
			from the dictionary but a link file did not
			exist or it did not point to a valid file. */
			fil_delete_link_file(tablename);
			fil_create_link_file(tablename, dict.filepath);
		}

	} else if (remote.success && dict_filepath_same_as_default) {
		dict_update_filepath(id, remote.filepath);

	} else if (remote.success && path_in == NULL) {
		/* SYS_DATAFILES record for this space ID was not found. */
		dict_insert_tablespace_and_filepath(
			id, tablename, remote.filepath, flags);
	}

skip_validate:
	if (remote.success)
		crypt_data = remote.crypt_data;
	else if (dict.success)
		crypt_data = dict.crypt_data;
	else if (def.success)
		crypt_data = def.crypt_data;

	if (err != DB_SUCCESS) {
		; // Don't load the tablespace into the cache
	} else if (!fil_space_create(tablename, id, flags, FIL_TABLESPACE,
				     crypt_data, false)) {
		err = DB_ERROR;
	} else {
		/* We do not measure the size of the file, that is why
		we pass the 0 below */

		if (!fil_node_create(remote.success ? remote.filepath :
				     dict.success ? dict.filepath :
				     def.filepath, 0, id, FALSE)) {
			err = DB_ERROR;
		}
	}

cleanup_and_exit:
	if (remote.success) {
		os_file_close(remote.file);
	}
	if (remote.filepath) {
		mem_free(remote.filepath);
	}
	if (remote.crypt_data && remote.crypt_data != crypt_data) {
		if (err == DB_SUCCESS) {
			fil_space_destroy_crypt_data(&remote.crypt_data);
		}
	}
	if (dict.success) {
		os_file_close(dict.file);
	}
	if (dict.filepath) {
		mem_free(dict.filepath);
	}
	if (dict.crypt_data && dict.crypt_data != crypt_data) {
		fil_space_destroy_crypt_data(&dict.crypt_data);
	}
	if (def.success) {
		os_file_close(def.file);
	}
	if (def.crypt_data && def.crypt_data != crypt_data) {
		if (err == DB_SUCCESS) {
			fil_space_destroy_crypt_data(&def.crypt_data);
		}
	}

	mem_free(def.filepath);

	if (err == DB_SUCCESS && !srv_read_only_mode) {
		fsp_flags_try_adjust(id, flags & ~FSP_FLAGS_MEM_MASK);
	}

	return(err);
}
#endif /* !UNIV_HOTBACKUP */

#ifdef UNIV_HOTBACKUP
/*******************************************************************//**
Allocates a file name for an old version of a single-table tablespace.
The string must be freed by caller with mem_free()!
@return	own: file name */
static
char*
fil_make_ibbackup_old_name(
/*=======================*/
	const char*	name)		/*!< in: original file name */
{
	static const char suffix[] = "_ibbackup_old_vers_";
	char*	path;
	ulint	len	= strlen(name);

	path = static_cast<char*>(mem_alloc(len + (15 + sizeof suffix)));

	memcpy(path, name, len);
	memcpy(path + len, suffix, (sizeof suffix) - 1);
	ut_sprintf_timestamp_without_extra_chars(
		path + len + ((sizeof suffix) - 1));
	return(path);
}
#endif /* UNIV_HOTBACKUP */


/*******************************************************************//**
Determine the space id of the given file descriptor by reading a few
pages from the beginning of the .ibd file.
@return true if space id was successfully identified, or false. */
static
bool
fil_user_tablespace_find_space_id(
/*==============================*/
	fsp_open_info*	fsp)	/* in/out: contains file descriptor, which is
				used as input.  contains space_id, which is
				the output */
{
	bool		st;
	os_offset_t	file_size;

	file_size = os_file_get_size(fsp->file);

	if (file_size == (os_offset_t) -1) {
		ib_logf(IB_LOG_LEVEL_ERROR, "Could not get file size: %s",
			fsp->filepath);
		return(false);
	}

	/* Assuming a page size, read the space_id from each page and store it
	in a map.  Find out which space_id is agreed on by majority of the
	pages.  Choose that space_id. */
	for (ulint page_size = UNIV_ZIP_SIZE_MIN;
	     page_size <= UNIV_PAGE_SIZE_MAX; page_size <<= 1) {

		/* map[space_id] = count of pages */
		std::map<ulint, ulint> verify;

		ulint page_count = 64;
		ulint valid_pages = 0;

		/* Adjust the number of pages to analyze based on file size */
		while ((page_count * page_size) > file_size) {
			--page_count;
		}

		ib_logf(IB_LOG_LEVEL_INFO, "Page size:%lu Pages to analyze:"
			"%lu", page_size, page_count);

		byte* buf = static_cast<byte*>(ut_malloc(2*page_size));
		byte* page = static_cast<byte*>(ut_align(buf, page_size));

		for (ulint j = 0; j < page_count; ++j) {

			st = os_file_read(fsp->file, page, (j* page_size), page_size);

			if (!st) {
				ib_logf(IB_LOG_LEVEL_INFO,
					"READ FAIL: page_no:%lu", j);
				continue;
			}

			bool uncompressed_ok = false;

			/* For uncompressed pages, the page size must be equal
			to UNIV_PAGE_SIZE. */
			if (page_size == UNIV_PAGE_SIZE) {
				uncompressed_ok = !buf_page_is_corrupted(
					false, page, 0);
			}

			bool compressed_ok = false;
			if (page_size <= UNIV_PAGE_SIZE_DEF) {
				compressed_ok = !buf_page_is_corrupted(
					false, page, page_size);
			}

			if (uncompressed_ok || compressed_ok) {

				ulint space_id = mach_read_from_4(page
					+ FIL_PAGE_SPACE_ID);

				if (space_id > 0) {
					ib_logf(IB_LOG_LEVEL_INFO,
						"VALID: space:%lu "
						"page_no:%lu page_size:%lu",
						space_id, j, page_size);
					verify[space_id]++;
					++valid_pages;
				}
			}
		}

		ut_free(buf);

		ib_logf(IB_LOG_LEVEL_INFO, "Page size: %lu, Possible space_id "
			"count:%lu", page_size, (ulint) verify.size());

		const ulint pages_corrupted = 3;
		for (ulint missed = 0; missed <= pages_corrupted; ++missed) {

			for (std::map<ulint, ulint>::iterator
			     m = verify.begin(); m != verify.end(); ++m ) {

				ib_logf(IB_LOG_LEVEL_INFO, "space_id:%lu, "
					"Number of pages matched: %lu/%lu "
					"(%lu)", m->first, m->second,
					valid_pages, page_size);

				if (m->second == (valid_pages - missed)) {

					ib_logf(IB_LOG_LEVEL_INFO,
						"Chosen space:%lu\n", m->first);

					fsp->id = m->first;
					return(true);
				}
			}

		}
	}

	return(false);
}

/*******************************************************************//**
Finds the given page_no of the given space id from the double write buffer,
and copies it to the corresponding .ibd file.
@return true if copy was successful, or false. */
bool
fil_user_tablespace_restore_page(
/*==============================*/
	fsp_open_info*	fsp,		/* in: contains space id and .ibd
					file information */
	ulint		page_no)	/* in: page_no to obtain from double
					write buffer */
{
	bool	err;
	ulint	flags;
	ulint	zip_size;
	ulint	page_size;
	ulint	buflen;
	byte*	page;

	ib_logf(IB_LOG_LEVEL_INFO, "Restoring page %lu of tablespace %lu",
		page_no, fsp->id);

	// find if double write buffer has page_no of given space id
	page = recv_sys->dblwr.find_page(fsp->id, page_no);

	if (!page) {
                ib_logf(IB_LOG_LEVEL_WARN, "Doublewrite does not have "
			"page_no=%lu of space: %lu", page_no, fsp->id);
		err = false;
		goto out;
	}

	flags = mach_read_from_4(FSP_HEADER_OFFSET + FSP_SPACE_FLAGS + page);

	if (!fsp_flags_is_valid(flags)) {
		ulint cflags = fsp_flags_convert_from_101(flags);
		if (cflags == ULINT_UNDEFINED) {
			ib_logf(IB_LOG_LEVEL_WARN,
				"Ignoring a doublewrite copy of page "
				ULINTPF ":" ULINTPF
				" due to invalid flags 0x%x",
				fsp->id, page_no, int(flags));
			err = false;
			goto out;
		}
		flags = cflags;
		/* The flags on the page should be converted later. */
	}

	zip_size = fsp_flags_get_zip_size(flags);
	page_size = fsp_flags_get_page_size(flags);

	ut_ad(page_no == page_get_page_no(page));

	buflen = zip_size ? zip_size: page_size;

	ib_logf(IB_LOG_LEVEL_INFO, "Writing %lu bytes into file: %s",
		buflen, fsp->filepath);

	err = os_file_write(fsp->filepath, fsp->file, page,
			    (zip_size ? zip_size : page_size) * page_no,
		            buflen);

	os_file_flush(fsp->file);
out:
	return(err);
}

/********************************************************************//**
Opens an .ibd file and adds the associated single-table tablespace to the
InnoDB fil0fil.cc data structures.
Set fsp->success to TRUE if tablespace is valid, FALSE if not. */
static
void
fil_validate_single_table_tablespace(
/*=================================*/
	const char*	tablename,	/*!< in: database/tablename */
	fsp_open_info*	fsp)		/*!< in/out: tablespace info */
{
	bool restore_attempted = false;

check_first_page:
	fsp->success = TRUE;
	if (const char* check_msg = fil_read_first_page(
		    fsp->file, FALSE, &fsp->flags, &fsp->id,
		    &fsp->lsn, &fsp->lsn, &fsp->crypt_data)) {
		ib_logf(IB_LOG_LEVEL_ERROR,
			"%s in tablespace %s (table %s)",
			check_msg, fsp->filepath, tablename);
		fsp->success = FALSE;
	}

	if (!fsp->success) {
		if (!restore_attempted) {
			if (!fil_user_tablespace_find_space_id(fsp)) {
				return;
			}
			restore_attempted = true;

			if (fsp->id > 0
			    && !fil_user_tablespace_restore_page(fsp, 0)) {
				return;
			}
			goto check_first_page;
		}
		return;
	}

	if (fsp->id == ULINT_UNDEFINED || fsp->id == 0) {
		ib_logf(IB_LOG_LEVEL_ERROR,
			"Tablespace is not sensible;"
			" Table: %s  Space ID: %lu  Filepath: %s\n",
		tablename, (ulong) fsp->id, fsp->filepath);
		fsp->success = FALSE;
		return;
	}

	mutex_enter(&fil_system->mutex);
	fil_space_t* space = fil_space_get_by_id(fsp->id);
	mutex_exit(&fil_system->mutex);
	if (space != NULL) {
		char* prev_filepath = fil_space_get_first_path(fsp->id);

		ib_logf(IB_LOG_LEVEL_ERROR,
			"Attempted to open a previously opened tablespace. "
			"Previous tablespace %s uses space ID: %lu at "
			"filepath: %s. Cannot open tablespace %s which uses "
			"space ID: %lu at filepath: %s",
			space->name, (ulong) space->id, prev_filepath,
			tablename, (ulong) fsp->id, fsp->filepath);

		mem_free(prev_filepath);
		fsp->success = FALSE;
		return;
	}

	fsp->success = TRUE;
}


/********************************************************************//**
Opens an .ibd file and adds the associated single-table tablespace to the
InnoDB fil0fil.cc data structures. */
static
void
fil_load_single_table_tablespace(
/*=============================*/
	const char*	dbname,		/*!< in: database name */
	const char*	filename)	/*!< in: file name (not a path),
					including the .ibd or .isl extension */
{
	char*		tablename;
	ulint		tablename_len;
	ulint		dbname_len = strlen(dbname);
	ulint		filename_len = strlen(filename);
	fsp_open_info	def;
	fsp_open_info	remote;
	os_offset_t	size;
	fil_space_t*	space;

	memset(&def, 0, sizeof(def));
	memset(&remote, 0, sizeof(remote));

	/* The caller assured that the extension is ".ibd" or ".isl". */
	ut_ad(0 == memcmp(filename + filename_len - 4, ".ibd", 4)
	      || 0 == memcmp(filename + filename_len - 4, ".isl", 4));

	/* Build up the tablename in the standard form database/table. */
	tablename = static_cast<char*>(
		mem_alloc(dbname_len + filename_len + 2));

	/* When lower_case_table_names = 2 it is possible that the
	dbname is in upper case ,but while storing it in fil_space_t
	we must convert it into lower case */
	sprintf(tablename, "%s" , dbname);
	tablename[dbname_len] = '\0';

        if (lower_case_file_system) {
                dict_casedn_str(tablename);
        }

	sprintf(tablename+dbname_len,"/%s",filename);
	tablename_len = strlen(tablename) - strlen(".ibd");
	tablename[tablename_len] = '\0';

	/* There may be both .ibd and .isl file in the directory.
	And it is possible that the .isl file refers to a different
	.ibd file.  If so, we open and compare them the first time
	one of them is sent to this function.  So if this table has
	already been loaded, there is nothing to do.*/
	mutex_enter(&fil_system->mutex);
	space = fil_space_get_by_name(tablename);
	if (space) {
		mem_free(tablename);
		mutex_exit(&fil_system->mutex);
		return;
	}
	mutex_exit(&fil_system->mutex);

	/* Build up the filepath of the .ibd tablespace in the datadir.
	This must be freed independent of def.success. */
	def.filepath = fil_make_ibd_name(tablename, false);

#ifdef __WIN__
# ifndef UNIV_HOTBACKUP
	/* If lower_case_table_names is 0 or 2, then MySQL allows database
	directory names with upper case letters. On Windows, all table and
	database names in InnoDB are internally always in lower case. Put the
	file path to lower case, so that we are consistent with InnoDB's
	internal data dictionary. */

	dict_casedn_str(def.filepath);
# endif /* !UNIV_HOTBACKUP */
#endif

	/* Check for a link file which locates a remote tablespace. */
	remote.success = fil_open_linked_file(
		tablename, &remote.filepath, &remote.file, FALSE);

	/* Read the first page of the remote tablespace */
	if (remote.success) {
		fil_validate_single_table_tablespace(tablename, &remote);
		if (!remote.success) {
			os_file_close(remote.file);
			mem_free(remote.filepath);
		}
	}


	/* Try to open the tablespace in the datadir. */
	def.file = os_file_create_simple_no_error_handling(
		innodb_file_data_key, def.filepath, OS_FILE_OPEN,
		OS_FILE_READ_WRITE, &def.success, FALSE);

	/* Read the first page of the remote tablespace */
	if (def.success) {
		fil_validate_single_table_tablespace(tablename, &def);
		if (!def.success) {
			os_file_close(def.file);
		}
	}

	if (!def.success && !remote.success) {

		/* The following call prints an error message */
		os_file_get_last_error(true);
		fprintf(stderr,
			"InnoDB: Error: could not open single-table"
			" tablespace file %s\n", def.filepath);

		if (!strncmp(filename,
			     tmp_file_prefix, tmp_file_prefix_length)) {
			/* Ignore errors for #sql tablespaces. */
			mem_free(tablename);
			if (remote.filepath) {
				mem_free(remote.filepath);
			}
			if (def.filepath) {
				mem_free(def.filepath);
			}
			return;
		}
no_good_file:
		fprintf(stderr,
			"InnoDB: We do not continue the crash recovery,"
			" because the table may become\n"
			"InnoDB: corrupt if we cannot apply the log"
			" records in the InnoDB log to it.\n"
			"InnoDB: To fix the problem and start mysqld:\n"
			"InnoDB: 1) If there is a permission problem"
			" in the file and mysqld cannot\n"
			"InnoDB: open the file, you should"
			" modify the permissions.\n"
			"InnoDB: 2) If the table is not needed, or you"
			" can restore it from a backup,\n"
			"InnoDB: then you can remove the .ibd file,"
			" and InnoDB will do a normal\n"
			"InnoDB: crash recovery and ignore that table.\n"
			"InnoDB: 3) If the file system or the"
			" disk is broken, and you cannot remove\n"
			"InnoDB: the .ibd file, you can set"
			" innodb_force_recovery > 0 in my.cnf\n"
			"InnoDB: and force InnoDB to continue crash"
			" recovery here.\n");
will_not_choose:
		mem_free(tablename);
		if (remote.filepath) {
			mem_free(remote.filepath);
		}
		if (def.filepath) {
			mem_free(def.filepath);
		}

		if (srv_force_recovery > 0) {
			ib_logf(IB_LOG_LEVEL_INFO,
				"innodb_force_recovery was set to %lu. "
				"Continuing crash recovery even though we "
				"cannot access the .ibd file of this table.",
				srv_force_recovery);
			return;
		}

		abort();
	}

	if (def.success && remote.success) {
		ib_logf(IB_LOG_LEVEL_ERROR,
			"Tablespaces for %s have been found in two places;\n"
			"Location 1: SpaceID: %lu  LSN: %lu  File: %s\n"
			"Location 2: SpaceID: %lu  LSN: %lu  File: %s\n"
			"You must delete one of them.",
			tablename, (ulong) def.id, (ulong) def.lsn,
			def.filepath, (ulong) remote.id, (ulong) remote.lsn,
			remote.filepath);

		def.success = FALSE;
		os_file_close(def.file);
		os_file_close(remote.file);
		goto will_not_choose;
	}

	/* At this point, only one tablespace is open */
	ut_a(def.success == !remote.success);

	fsp_open_info*	fsp = def.success ? &def : &remote;

	/* Get and test the file size. */
	size = os_file_get_size(fsp->file);

	if (size == (os_offset_t) -1) {
		/* The following call prints an error message */
		os_file_get_last_error(true);

		ib_logf(IB_LOG_LEVEL_ERROR,
			"could not measure the size of single-table "
			"tablespace file %s", fsp->filepath);

		os_file_close(fsp->file);
		goto no_good_file;
	}

	/* Every .ibd file is created >= 4 pages in size. Smaller files
	cannot be ok. */
	ulong minimum_size = FIL_IBD_FILE_INITIAL_SIZE * UNIV_PAGE_SIZE;
	if (size < minimum_size) {
#ifndef UNIV_HOTBACKUP
		ib_logf(IB_LOG_LEVEL_ERROR,
			"The size of single-table tablespace file %s "
			"is only " UINT64PF ", should be at least %lu!",
			fsp->filepath, size, minimum_size);
		os_file_close(fsp->file);
		goto no_good_file;
#else
		fsp->id = ULINT_UNDEFINED;
		fsp->flags = 0;
#endif /* !UNIV_HOTBACKUP */
	}

#ifdef UNIV_HOTBACKUP
	if (fsp->id == ULINT_UNDEFINED || fsp->id == 0) {
		char*	new_path;

		fprintf(stderr,
			"InnoDB: Renaming tablespace %s of id %lu,\n"
			"InnoDB: to %s_ibbackup_old_vers_<timestamp>\n"
			"InnoDB: because its size %" PRId64 " is too small"
			" (< 4 pages 16 kB each),\n"
			"InnoDB: or the space id in the file header"
			" is not sensible.\n"
			"InnoDB: This can happen in an mysqlbackup run,"
			" and is not dangerous.\n",
			fsp->filepath, fsp->id, fsp->filepath, size);
		os_file_close(fsp->file);

		new_path = fil_make_ibbackup_old_name(fsp->filepath);

		bool	success = os_file_rename(
			innodb_file_data_key, fsp->filepath, new_path);

		ut_a(success);

		mem_free(new_path);

		goto func_exit_after_close;
	}

	/* A backup may contain the same space several times, if the space got
	renamed at a sensitive time. Since it is enough to have one version of
	the space, we rename the file if a space with the same space id
	already exists in the tablespace memory cache. We rather rename the
	file than delete it, because if there is a bug, we do not want to
	destroy valuable data. */

	mutex_enter(&fil_system->mutex);

	space = fil_space_get_by_id(fsp->id);

	if (space) {
		char*	new_path;

		fprintf(stderr,
			"InnoDB: Renaming tablespace %s of id %lu,\n"
			"InnoDB: to %s_ibbackup_old_vers_<timestamp>\n"
			"InnoDB: because space %s with the same id\n"
			"InnoDB: was scanned earlier. This can happen"
			" if you have renamed tables\n"
			"InnoDB: during an mysqlbackup run.\n",
			fsp->filepath, fsp->id, fsp->filepath,
			space->name);
		os_file_close(fsp->file);

		new_path = fil_make_ibbackup_old_name(fsp->filepath);

		mutex_exit(&fil_system->mutex);

		bool	success = os_file_rename(
			innodb_file_data_key, fsp->filepath, new_path);

		ut_a(success);

		mem_free(new_path);

		goto func_exit_after_close;
	}
	mutex_exit(&fil_system->mutex);
#endif /* UNIV_HOTBACKUP */
	/* Adjust the memory-based flags that would normally be set by
	dict_tf_to_fsp_flags(). In recovery, we have no data dictionary. */
	if (FSP_FLAGS_HAS_PAGE_COMPRESSION(fsp->flags)) {
		fsp->flags |= page_zip_level
			<< FSP_FLAGS_MEM_COMPRESSION_LEVEL;
	}
	remote.flags |= 1U << FSP_FLAGS_MEM_DATA_DIR;
	/* We will leave atomic_writes at ATOMIC_WRITES_DEFAULT.
	That will be adjusted in fil_space_for_table_exists_in_mem(). */

	ibool file_space_create_success = fil_space_create(
		tablename, fsp->id, fsp->flags, FIL_TABLESPACE,
		fsp->crypt_data, false);

	if (!file_space_create_success) {
		if (srv_force_recovery > 0) {
			fprintf(stderr,
				"InnoDB: innodb_force_recovery was set"
				" to %lu. Continuing crash recovery\n"
				"InnoDB: even though the tablespace"
				" creation of this table failed.\n",
				srv_force_recovery);
			goto func_exit;
		}

		/* Exit here with a core dump, stack, etc. */
		ut_a(file_space_create_success);
	}

	/* We do not use the size information we have about the file, because
	the rounding formula for extents and pages is somewhat complex; we
	let fil_node_open() do that task. */

	if (!fil_node_create(fsp->filepath, 0, fsp->id, FALSE)) {
		ut_error;
	}

func_exit:
	os_file_close(fsp->file);

#ifdef UNIV_HOTBACKUP
func_exit_after_close:
#else
	ut_ad(!mutex_own(&fil_system->mutex));
#endif
	mem_free(tablename);
	if (remote.success) {
		mem_free(remote.filepath);
	}
	mem_free(def.filepath);
}

/***********************************************************************//**
A fault-tolerant function that tries to read the next file name in the
directory. We retry 100 times if os_file_readdir_next_file() returns -1. The
idea is to read as much good data as we can and jump over bad data.
@return 0 if ok, -1 if error even after the retries, 1 if at the end
of the directory */
static
int
fil_file_readdir_next_file(
/*=======================*/
	dberr_t*	err,	/*!< out: this is set to DB_ERROR if an error
				was encountered, otherwise not changed */
	const char*	dirname,/*!< in: directory name or path */
	os_file_dir_t	dir,	/*!< in: directory stream */
	os_file_stat_t*	info)	/*!< in/out: buffer where the
				info is returned */
{
	for (ulint i = 0; i < 100; i++) {
		int	ret = os_file_readdir_next_file(dirname, dir, info);

		if (ret != -1) {

			return(ret);
		}

		ib_logf(IB_LOG_LEVEL_ERROR,
			"os_file_readdir_next_file() returned -1 in "
			"directory %s, crash recovery may have failed "
			"for some .ibd files!", dirname);

		*err = DB_ERROR;
	}

	return(-1);
}

#define CHECK_TIME_EVERY_N_FILES   10
/********************************************************************//**
At the server startup, if we need crash recovery, scans the database
directories under the MySQL datadir, looking for .ibd files. Those files are
single-table tablespaces. We need to know the space id in each of them so that
we know into which file we should look to check the contents of a page stored
in the doublewrite buffer, also to know where to apply log records where the
space id is != 0.
@return	DB_SUCCESS or error number */
UNIV_INTERN
dberr_t
fil_load_single_table_tablespaces(void)
/*===================================*/
{
	int		ret;
	char*		dbpath		= NULL;
	ulint		dbpath_len	= 100;
        ulint 		files_read	= 0;
        ulint 		files_read_at_last_check	= 0;
        ib_time_t 	prev_report_time = ut_time();
	os_file_dir_t	dir;
	os_file_dir_t	dbdir;
	os_file_stat_t	dbinfo;
	os_file_stat_t	fileinfo;
	dberr_t		err		= DB_SUCCESS;

	/* The datadir of MySQL is always the default directory of mysqld */

	dir = os_file_opendir(fil_path_to_mysql_datadir, TRUE);

	if (dir == NULL) {

		return(DB_ERROR);
	}

	dbpath = static_cast<char*>(mem_alloc(dbpath_len));

	/* Scan all directories under the datadir. They are the database
	directories of MySQL. */

	ret = fil_file_readdir_next_file(&err, fil_path_to_mysql_datadir, dir,
					 &dbinfo);
	while (ret == 0) {
		ulint len;
		/* printf("Looking at %s in datadir\n", dbinfo.name); */

		if (dbinfo.type == OS_FILE_TYPE_FILE
		    || dbinfo.type == OS_FILE_TYPE_UNKNOWN) {

			goto next_datadir_item;
		}

		/* We found a symlink or a directory; try opening it to see
		if a symlink is a directory */

		len = strlen(fil_path_to_mysql_datadir)
			+ strlen (dbinfo.name) + 2;
		if (len > dbpath_len) {
			dbpath_len = len;

			if (dbpath) {
				mem_free(dbpath);
			}

			dbpath = static_cast<char*>(mem_alloc(dbpath_len));
		}
		ut_snprintf(dbpath, dbpath_len,
			    "%s/%s", fil_path_to_mysql_datadir, dbinfo.name);
		srv_normalize_path_for_win(dbpath);

		dbdir = os_file_opendir(dbpath, FALSE);

		if (dbdir != NULL) {

			/* We found a database directory; loop through it,
			looking for possible .ibd files in it */

			ret = fil_file_readdir_next_file(&err, dbpath, dbdir,
							 &fileinfo);
			while (ret == 0) {

				if (fileinfo.type == OS_FILE_TYPE_DIR) {

					goto next_file_item;
				}

				/* We found a symlink or a file */
				if (strlen(fileinfo.name) > 4
				    && (0 == strcmp(fileinfo.name
						   + strlen(fileinfo.name) - 4,
						   ".ibd")
					|| 0 == strcmp(fileinfo.name
						   + strlen(fileinfo.name) - 4,
						   ".isl"))) {
					/* The name ends in .ibd or .isl;
					try opening the file */
					fil_load_single_table_tablespace(
						dbinfo.name, fileinfo.name);
					files_read++;
					if (files_read - files_read_at_last_check >
					    CHECK_TIME_EVERY_N_FILES) {
						ib_time_t cur_time= ut_time();
						files_read_at_last_check= files_read;
						double time_elapsed= ut_difftime(cur_time, 
						                                 prev_report_time);
						if (time_elapsed > 15) {
							ib_logf(IB_LOG_LEVEL_INFO, 
								"Processed %ld .ibd/.isl files",
								files_read);
							prev_report_time= cur_time;
						}
                                        }
				}
next_file_item:
				ret = fil_file_readdir_next_file(&err,
								 dbpath, dbdir,
								 &fileinfo);
			}

			if (0 != os_file_closedir(dbdir)) {
				fputs("InnoDB: Warning: could not"
				      " close database directory ", stderr);
				ut_print_filename(stderr, dbpath);
				putc('\n', stderr);

				err = DB_ERROR;
			}
		}

next_datadir_item:
		ret = fil_file_readdir_next_file(&err,
						 fil_path_to_mysql_datadir,
						 dir, &dbinfo);
	}

	mem_free(dbpath);

	if (0 != os_file_closedir(dir)) {
		fprintf(stderr,
			"InnoDB: Error: could not close MySQL datadir\n");

		return(DB_ERROR);
	}

	return(err);
}

/*******************************************************************//**
Returns TRUE if a single-table tablespace does not exist in the memory cache,
or is being deleted there.
@return	TRUE if does not exist or is being deleted */
UNIV_INTERN
ibool
fil_tablespace_deleted_or_being_deleted_in_mem(
/*===========================================*/
	ulint		id,	/*!< in: space id */
	ib_int64_t	version)/*!< in: tablespace_version should be this; if
				you pass -1 as the value of this, then this
				parameter is ignored */
{
	fil_space_t*	space;

	ut_ad(fil_system);

	mutex_enter(&fil_system->mutex);

	space = fil_space_get_by_id(id);

	if (space == NULL || space->stop_new_ops) {
		mutex_exit(&fil_system->mutex);

		return(TRUE);
	}

	if (version != ((ib_int64_t)-1)
	    && space->tablespace_version != version) {
		mutex_exit(&fil_system->mutex);

		return(TRUE);
	}

	mutex_exit(&fil_system->mutex);

	return(FALSE);
}

/*******************************************************************//**
Returns TRUE if a single-table tablespace exists in the memory cache.
@return	TRUE if exists */
UNIV_INTERN
ibool
fil_tablespace_exists_in_mem(
/*=========================*/
	ulint	id)	/*!< in: space id */
{
	fil_space_t*	space;

	ut_ad(fil_system);

	mutex_enter(&fil_system->mutex);

	space = fil_space_get_by_id(id);

	mutex_exit(&fil_system->mutex);

	return(space != NULL);
}

/*******************************************************************//**
Report that a tablespace for a table was not found. */
static
void
fil_report_missing_tablespace(
/*===========================*/
	const char*	name,			/*!< in: table name */
	ulint		space_id)		/*!< in: table's space id */
{
	char index_name[MAX_FULL_NAME_LEN + 1];

	innobase_format_name(index_name, sizeof(index_name), name, TRUE);

	ib_logf(IB_LOG_LEVEL_ERROR,
		"Table %s in the InnoDB data dictionary has tablespace id %lu, "
		"but tablespace with that id or name does not exist. Have "
		"you deleted or moved .ibd files? This may also be a table "
		"created with CREATE TEMPORARY TABLE whose .ibd and .frm "
		"files MySQL automatically removed, but the table still "
		"exists in the InnoDB internal data dictionary.",
		name, space_id);
}

/** Check if a matching tablespace exists in the InnoDB tablespace memory
cache. Note that if we have not done a crash recovery at the database startup,
there may be many tablespaces which are not yet in the memory cache.
@return whether a matching tablespace exists in the memory cache */
UNIV_INTERN
bool
fil_space_for_table_exists_in_mem(
/*==============================*/
	ulint		id,		/*!< in: space id */
	const char*	name,		/*!< in: table name used in
					fil_space_create().  Either the
					standard 'dbname/tablename' format
					or table->dir_path_of_temp_table */
	bool		print_error_if_does_not_exist,
					/*!< in: print detailed error
					information to the .err log if a
					matching tablespace is not found from
					memory */
	bool		adjust_space,	/*!< in: whether to adjust space id
					when find table space mismatch */
	mem_heap_t*	heap,		/*!< in: heap memory */
	table_id_t	table_id,	/*!< in: table id */
	ulint		table_flags)	/*!< in: table flags */
{
	fil_space_t*	fnamespace;
	fil_space_t*	space;

	const ulint	expected_flags = dict_tf_to_fsp_flags(table_flags);

	mutex_enter(&fil_system->mutex);

	/* Look if there is a space with the same id */

	space = fil_space_get_by_id(id);

	/* Look if there is a space with the same name; the name is the
	directory path from the datadir to the file */

	fnamespace = fil_space_get_by_name(name);
	bool valid = space && !((space->flags ^ expected_flags)
				& ~FSP_FLAGS_MEM_MASK);

	if (!space) {
	} else if (!valid || space == fnamespace) {
		/* Found with the same file name, or got a flag mismatch. */
		goto func_exit;
	} else if (adjust_space
		   && row_is_mysql_tmp_table_name(space->name)
		   && !row_is_mysql_tmp_table_name(name)) {
		/* Info from fnamespace comes from the ibd file
		itself, it can be different from data obtained from
		System tables since renaming files is not
		transactional. We shall adjust the ibd file name
		according to system table info. */
		mutex_exit(&fil_system->mutex);

		DBUG_EXECUTE_IF("ib_crash_before_adjust_fil_space",
				DBUG_SUICIDE(););

		char*	tmp_name = dict_mem_create_temporary_tablename(
			heap, name, table_id);

		fil_rename_tablespace(fnamespace->name, fnamespace->id,
				      tmp_name, NULL);

		DBUG_EXECUTE_IF("ib_crash_after_adjust_one_fil_space",
				DBUG_SUICIDE(););

		fil_rename_tablespace(space->name, id, name, NULL);

		DBUG_EXECUTE_IF("ib_crash_after_adjust_fil_space",
				DBUG_SUICIDE(););

		mutex_enter(&fil_system->mutex);
		fnamespace = fil_space_get_by_name(name);
		ut_ad(space == fnamespace);
		goto func_exit;
	}

	if (!print_error_if_does_not_exist) {
		valid = false;
		goto func_exit;
	}

	if (space == NULL) {
		if (fnamespace == NULL) {
			if (print_error_if_does_not_exist) {
				fil_report_missing_tablespace(name, id);
			}
		} else {
			ut_print_timestamp(stderr);
			fputs("  InnoDB: Error: table ", stderr);
			ut_print_filename(stderr, name);
			fprintf(stderr, "\n"
				"InnoDB: in InnoDB data dictionary has"
				" tablespace id %lu,\n"
				"InnoDB: but a tablespace with that id"
				" does not exist. There is\n"
				"InnoDB: a tablespace of name %s and id %lu,"
				" though. Have\n"
				"InnoDB: you deleted or moved .ibd files?\n",
				(ulong) id, fnamespace->name,
				(ulong) fnamespace->id);
		}
error_exit:
		fputs("InnoDB: Please refer to\n"
		      "InnoDB: " REFMAN "innodb-troubleshooting-datadict.html\n"
		      "InnoDB: for how to resolve the issue.\n", stderr);
		valid = false;
		goto func_exit;
	}

	if (0 != strcmp(space->name, name)) {
		ut_print_timestamp(stderr);
		fputs("  InnoDB: Error: table ", stderr);
		ut_print_filename(stderr, name);
		fprintf(stderr, "\n"
			"InnoDB: in InnoDB data dictionary has"
			" tablespace id %lu,\n"
			"InnoDB: but the tablespace with that id"
			" has name %s.\n"
			"InnoDB: Have you deleted or moved .ibd files?\n",
			(ulong) id, space->name);

		if (fnamespace != NULL) {
			fputs("InnoDB: There is a tablespace"
			      " with the right name\n"
			      "InnoDB: ", stderr);
			ut_print_filename(stderr, fnamespace->name);
			fprintf(stderr, ", but its id is %lu.\n",
				(ulong) fnamespace->id);
		}

		goto error_exit;
	}

func_exit:
	if (valid) {
		/* Adjust the flags that are in FSP_FLAGS_MEM_MASK.
		FSP_SPACE_FLAGS will not be written back here. */
		space->flags = expected_flags;
	}
	mutex_exit(&fil_system->mutex);

	if (valid && !srv_read_only_mode) {
		fsp_flags_try_adjust(id, expected_flags & ~FSP_FLAGS_MEM_MASK);
	}

	return(valid);
}

/*******************************************************************//**
Checks if a single-table tablespace for a given table name exists in the
tablespace memory cache.
@return	space id, ULINT_UNDEFINED if not found */
UNIV_INTERN
ulint
fil_get_space_id_for_table(
/*=======================*/
	const char*	tablename)	/*!< in: table name in the standard
				'databasename/tablename' format */
{
	fil_space_t*	fnamespace;
	ulint		id		= ULINT_UNDEFINED;

	ut_ad(fil_system);

	mutex_enter(&fil_system->mutex);

	/* Look if there is a space with the same name. */

	fnamespace = fil_space_get_by_name(tablename);

	if (fnamespace) {
		id = fnamespace->id;
	}

	mutex_exit(&fil_system->mutex);

	return(id);
}

/**********************************************************************//**
Tries to extend a data file so that it would accommodate the number of pages
given. The tablespace must be cached in the memory cache. If the space is big
enough already, does nothing.
@return	TRUE if success */
UNIV_INTERN
ibool
fil_extend_space_to_desired_size(
/*=============================*/
	ulint*	actual_size,	/*!< out: size of the space after extension;
				if we ran out of disk space this may be lower
				than the desired size */
	ulint	space_id,	/*!< in: space id */
	ulint	size_after_extend)/*!< in: desired size in pages after the
				extension; if the current space size is bigger
				than this already, the function does nothing */
{
	ut_ad(!srv_read_only_mode);

	for (;;) {
		fil_mutex_enter_and_prepare_for_io(space_id);

		fil_space_t* space = fil_space_get_by_id(space_id);
		ut_a(space);
		ibool	success;

		if (!fil_space_extend_must_retry(
			    space, UT_LIST_GET_LAST(space->chain),
			    size_after_extend, &success)) {
			*actual_size = space->size;
			mutex_exit(&fil_system->mutex);
			return(success);
		}
	}
}

#ifdef UNIV_HOTBACKUP
/********************************************************************//**
Extends all tablespaces to the size stored in the space header. During the
mysqlbackup --apply-log phase we extended the spaces on-demand so that log
records could be applied, but that may have left spaces still too small
compared to the size stored in the space header. */
UNIV_INTERN
void
fil_extend_tablespaces_to_stored_len(void)
/*======================================*/
{
	fil_space_t*	space;
	byte*		buf;
	ulint		actual_size;
	ulint		size_in_header;
	dberr_t		error;
	ibool		success;

	buf = mem_alloc(UNIV_PAGE_SIZE);

	mutex_enter(&fil_system->mutex);

	space = UT_LIST_GET_FIRST(fil_system->space_list);

	while (space) {
		ut_a(space->purpose == FIL_TABLESPACE);

		mutex_exit(&fil_system->mutex); /* no need to protect with a
					      mutex, because this is a
					      single-threaded operation */
		error = fil_read(TRUE, space->id,
				 fsp_flags_get_zip_size(space->flags),
			         0, 0, UNIV_PAGE_SIZE, buf, NULL, 0);
		ut_a(error == DB_SUCCESS);

		size_in_header = fsp_get_size_low(buf);

		success = fil_extend_space_to_desired_size(
			&actual_size, space->id, size_in_header);
		if (!success) {
			fprintf(stderr,
				"InnoDB: Error: could not extend the"
				" tablespace of %s\n"
				"InnoDB: to the size stored in header,"
				" %lu pages;\n"
				"InnoDB: size after extension %lu pages\n"
				"InnoDB: Check that you have free disk space"
				" and retry!\n",
				space->name, size_in_header, actual_size);
			ut_a(success);
		}

		mutex_enter(&fil_system->mutex);

		space = UT_LIST_GET_NEXT(space_list, space);
	}

	mutex_exit(&fil_system->mutex);

	mem_free(buf);
}
#endif

/*========== RESERVE FREE EXTENTS (for a B-tree split, for example) ===*/

/*******************************************************************//**
Tries to reserve free extents in a file space.
@return	TRUE if succeed */
UNIV_INTERN
ibool
fil_space_reserve_free_extents(
/*===========================*/
	ulint	id,		/*!< in: space id */
	ulint	n_free_now,	/*!< in: number of free extents now */
	ulint	n_to_reserve)	/*!< in: how many one wants to reserve */
{
	fil_space_t*	space;
	ibool		success;

	ut_ad(fil_system);

	mutex_enter(&fil_system->mutex);

	space = fil_space_get_by_id(id);

	ut_a(space);

	if (space->n_reserved_extents + n_to_reserve > n_free_now) {
		success = FALSE;
	} else {
		space->n_reserved_extents += n_to_reserve;
		success = TRUE;
	}

	mutex_exit(&fil_system->mutex);

	return(success);
}

/*******************************************************************//**
Releases free extents in a file space. */
UNIV_INTERN
void
fil_space_release_free_extents(
/*===========================*/
	ulint	id,		/*!< in: space id */
	ulint	n_reserved)	/*!< in: how many one reserved */
{
	fil_space_t*	space;

	ut_ad(fil_system);

	mutex_enter(&fil_system->mutex);

	space = fil_space_get_by_id(id);

	ut_a(space);
	ut_a(space->n_reserved_extents >= n_reserved);

	space->n_reserved_extents -= n_reserved;

	mutex_exit(&fil_system->mutex);
}

/*******************************************************************//**
Gets the number of reserved extents. If the database is silent, this number
should be zero. */
UNIV_INTERN
ulint
fil_space_get_n_reserved_extents(
/*=============================*/
	ulint	id)		/*!< in: space id */
{
	fil_space_t*	space;
	ulint		n;

	ut_ad(fil_system);

	mutex_enter(&fil_system->mutex);

	space = fil_space_get_by_id(id);

	ut_a(space);

	n = space->n_reserved_extents;

	mutex_exit(&fil_system->mutex);

	return(n);
}

/*============================ FILE I/O ================================*/

/********************************************************************//**
NOTE: you must call fil_mutex_enter_and_prepare_for_io() first!

Prepares a file node for i/o. Opens the file if it is closed. Updates the
pending i/o's field in the node and the system appropriately. Takes the node
off the LRU list if it is in the LRU list. The caller must hold the fil_sys
mutex.
@return false if the file can't be opened, otherwise true */
static
bool
fil_node_prepare_for_io(
/*====================*/
	fil_node_t*	node,	/*!< in: file node */
	fil_system_t*	system,	/*!< in: tablespace memory cache */
	fil_space_t*	space)	/*!< in: space */
{
	ut_ad(node && system && space);
	ut_ad(mutex_own(&(system->mutex)));

	if (system->n_open > system->max_n_open + 5) {
		ut_print_timestamp(stderr);
		fprintf(stderr,
			"  InnoDB: Warning: open files %lu"
			" exceeds the limit %lu\n",
			(ulong) system->n_open,
			(ulong) system->max_n_open);
	}

	if (node->open == FALSE) {
		/* File is closed: open it */
		ut_a(node->n_pending == 0);

		if (!fil_node_open_file(node, system, space)) {
			return(false);
		}
	}

	if (node->n_pending == 0 && fil_space_belongs_in_lru(space)) {
		/* The node is in the LRU list, remove it */

		ut_a(UT_LIST_GET_LEN(system->LRU) > 0);

		UT_LIST_REMOVE(LRU, system->LRU, node);
	}

	node->n_pending++;

	return(true);
}

/********************************************************************//**
Updates the data structures when an i/o operation finishes. Updates the
pending i/o's field in the node appropriately. */
static
void
fil_node_complete_io(
/*=================*/
	fil_node_t*	node,	/*!< in: file node */
	fil_system_t*	system,	/*!< in: tablespace memory cache */
	ulint		type)	/*!< in: OS_FILE_WRITE or OS_FILE_READ; marks
				the node as modified if
				type == OS_FILE_WRITE */
{
	ut_ad(node);
	ut_ad(system);
	ut_ad(mutex_own(&(system->mutex)));

	ut_a(node->n_pending > 0);

	node->n_pending--;

	if (type == OS_FILE_WRITE) {
		ut_ad(!srv_read_only_mode);
		system->modification_counter++;
		node->modification_counter = system->modification_counter;

		if (fil_buffering_disabled(node->space)) {

			/* We don't need to keep track of unflushed
			changes as user has explicitly disabled
			buffering. */
			ut_ad(!node->space->is_in_unflushed_spaces);
			node->flush_counter = node->modification_counter;

		} else if (!node->space->is_in_unflushed_spaces) {

			node->space->is_in_unflushed_spaces = true;
			UT_LIST_ADD_FIRST(unflushed_spaces,
					  system->unflushed_spaces,
					  node->space);
		}
	}

	if (node->n_pending == 0 && fil_space_belongs_in_lru(node->space)) {

		/* The node must be put back to the LRU list */
		UT_LIST_ADD_FIRST(LRU, system->LRU, node);
	}
}

/********************************************************************//**
Report information about an invalid page access. */
static
void
fil_report_invalid_page_access(
/*===========================*/
	ulint		block_offset,	/*!< in: block offset */
	ulint		space_id,	/*!< in: space id */
	const char*	space_name,	/*!< in: space name */
	ulint		byte_offset,	/*!< in: byte offset */
	ulint		len,		/*!< in: I/O length */
	ulint		type)		/*!< in: I/O type */
{
	fprintf(stderr,
		"InnoDB: Error: trying to access page number %lu"
		" in space %lu,\n"
		"InnoDB: space name %s,\n"
		"InnoDB: which is outside the tablespace bounds.\n"
		"InnoDB: Byte offset %lu, len %lu, i/o type %lu.\n"
		"InnoDB: If you get this error at mysqld startup,"
		" please check that\n"
		"InnoDB: your my.cnf matches the ibdata files"
		" that you have in the\n"
		"InnoDB: MySQL server.\n",
		(ulong) block_offset, (ulong) space_id, space_name,
		(ulong) byte_offset, (ulong) len, (ulong) type);
}

/********************************************************************//**
Find correct node from file space
@return node */
static
fil_node_t*
fil_space_get_node(
	fil_space_t*	space,		/*!< in: file spage */
	ulint 		space_id,	/*!< in: space id   */
	ulint* 		block_offset,	/*!< in/out: offset in number of blocks */
	ulint 		byte_offset,	/*!< in: remainder of offset in bytes; in
					aio this must be divisible by the OS block
					size */
	ulint 		len)		/*!< in: how many bytes to read or write; this
					must not cross a file boundary; in aio this
					must be a block size multiple */
{
	fil_node_t*	node;
	ut_ad(mutex_own(&fil_system->mutex));

	node = UT_LIST_GET_FIRST(space->chain);

	for (;;) {
		if (node == NULL) {
			return(NULL);
		} else if (fil_is_user_tablespace_id(space->id)
			   && node->size == 0) {

			/* We do not know the size of a single-table tablespace
			before we open the file */
			break;
		} else if (node->size > *block_offset) {
			/* Found! */
			break;
		} else {
			(*block_offset) -= node->size;
			node = UT_LIST_GET_NEXT(chain, node);
		}
	}

	return (node);
}
/********************************************************************//**
Return block size of node in file space
@return file block size */
UNIV_INTERN
ulint
fil_space_get_block_size(
/*=====================*/
	ulint	space_id,
	ulint	block_offset,
	ulint	len)
{
	ulint block_size = 512;
	ut_ad(!mutex_own(&fil_system->mutex));

	mutex_enter(&fil_system->mutex);
	fil_space_t* space = fil_space_get_space(space_id);

	if (space) {
		fil_node_t* node = fil_space_get_node(space, space_id, &block_offset, 0, len);

		if (node) {
			block_size = node->file_block_size;
		}
	}
	mutex_exit(&fil_system->mutex);

	return block_size;
}

/********************************************************************//**
Reads or writes data. This operation is asynchronous (aio).
@return DB_SUCCESS, or DB_TABLESPACE_DELETED if we are trying to do
i/o on a tablespace which does not exist */
UNIV_INTERN
dberr_t
_fil_io(
/*===*/
	ulint	type,		/*!< in: OS_FILE_READ or OS_FILE_WRITE,
				ORed to OS_FILE_LOG, if a log i/o
				and ORed to OS_AIO_SIMULATED_WAKE_LATER
				if simulated aio and we want to post a
				batch of i/os; NOTE that a simulated batch
				may introduce hidden chances of deadlocks,
				because i/os are not actually handled until
				all have been posted: use with great
				caution! */
	bool	sync,		/*!< in: true if synchronous aio is desired */
	ulint	space_id,	/*!< in: space id */
	ulint	zip_size,	/*!< in: compressed page size in bytes;
				0 for uncompressed pages */
	ulint	block_offset,	/*!< in: offset in number of blocks */
	ulint	byte_offset,	/*!< in: remainder of offset in bytes; in
				aio this must be divisible by the OS block
				size */
	ulint	len,		/*!< in: how many bytes to read or write; this
				must not cross a file boundary; in aio this
				must be a block size multiple */
	void*	buf,		/*!< in/out: buffer where to store read data
				or from where to write; in aio this must be
				appropriately aligned */
	void*	message,	/*!< in: message for aio handler if non-sync
				aio used, else ignored */
	ulint*	write_size,	/*!< in/out: Actual write size initialized
				after fist successfull trim
				operation for this page and if
				initialized we do not trim again if
				actual page size does not decrease. */
	trx_t*	trx)
{
	ulint		mode;
	fil_space_t*	space;
	fil_node_t*	node;
	ibool		ret=TRUE;
	ulint		is_log;
	ulint		wake_later;
	os_offset_t	offset;
	bool		ignore_nonexistent_pages;

	is_log = type & OS_FILE_LOG;
	type = type & ~OS_FILE_LOG;

	wake_later = type & OS_AIO_SIMULATED_WAKE_LATER;
	type = type & ~OS_AIO_SIMULATED_WAKE_LATER;

	ignore_nonexistent_pages = type & BUF_READ_IGNORE_NONEXISTENT_PAGES;
	type &= ~BUF_READ_IGNORE_NONEXISTENT_PAGES;

	ut_ad(byte_offset < UNIV_PAGE_SIZE);
	ut_ad(!zip_size || !byte_offset);
	ut_ad(ut_is_2pow(zip_size));
	ut_ad(buf);
	ut_ad(len > 0);
	ut_ad(UNIV_PAGE_SIZE == (ulong)(1 << UNIV_PAGE_SIZE_SHIFT));
#if (1 << UNIV_PAGE_SIZE_SHIFT_MAX) != UNIV_PAGE_SIZE_MAX
# error "(1 << UNIV_PAGE_SIZE_SHIFT_MAX) != UNIV_PAGE_SIZE_MAX"
#endif
#if (1 << UNIV_PAGE_SIZE_SHIFT_MIN) != UNIV_PAGE_SIZE_MIN
# error "(1 << UNIV_PAGE_SIZE_SHIFT_MIN) != UNIV_PAGE_SIZE_MIN"
#endif
	ut_ad(fil_validate_skip());
#ifndef UNIV_HOTBACKUP
# ifndef UNIV_LOG_DEBUG
	/* ibuf bitmap pages must be read in the sync aio mode: */
	ut_ad(recv_no_ibuf_operations
	      || type == OS_FILE_WRITE
	      || !ibuf_bitmap_page(zip_size, block_offset)
	      || sync
	      || is_log);
# endif /* UNIV_LOG_DEBUG */
	if (sync) {
		mode = OS_AIO_SYNC;
	} else if (is_log) {
		mode = OS_AIO_LOG;
	} else if (type == OS_FILE_READ
		   && !recv_no_ibuf_operations
		   && ibuf_page(space_id, zip_size, block_offset, NULL)) {
		mode = OS_AIO_IBUF;
	} else {
		mode = OS_AIO_NORMAL;
	}
#else /* !UNIV_HOTBACKUP */
	ut_a(sync);
	mode = OS_AIO_SYNC;
#endif /* !UNIV_HOTBACKUP */

	if (type == OS_FILE_READ) {
		srv_stats.data_read.add(len);
	} else if (type == OS_FILE_WRITE) {
		ut_ad(!srv_read_only_mode);
		srv_stats.data_written.add(len);
		if (fil_page_is_index_page((byte *)buf)) {
			srv_stats.index_pages_written.inc();
		} else {
			srv_stats.non_index_pages_written.inc();
		}
	}

	/* Reserve the fil_system mutex and make sure that we can open at
	least one file while holding it, if the file is not already open */

	fil_mutex_enter_and_prepare_for_io(space_id);

	space = fil_space_get_by_id(space_id);

	/* If we are deleting a tablespace we don't allow async read operations
	on that. However, we do allow write and sync read operations */
	if (space == 0
	    || (type == OS_FILE_READ && !sync && space->stop_new_ops)) {
		mutex_exit(&fil_system->mutex);

		ib_logf(IB_LOG_LEVEL_ERROR,
			"Trying to do i/o to a tablespace which does "
			"not exist. i/o type %lu, space id %lu, "
			"page no. %lu, i/o length %lu bytes",
			(ulong) type, (ulong) space_id, (ulong) block_offset,
			(ulong) len);

		return(DB_TABLESPACE_DELETED);
	}

	ut_ad(mode != OS_AIO_IBUF || space->purpose == FIL_TABLESPACE);

	node = fil_space_get_node(space, space_id, &block_offset, byte_offset, len);

	if (!node) {
		if (ignore_nonexistent_pages) {
			mutex_exit(&fil_system->mutex);
			return(DB_ERROR);
		}
		fil_report_invalid_page_access(
				block_offset, space_id, space->name,
				byte_offset, len, type);

		ut_error;
	}

	/* Open file if closed */
	if (!fil_node_prepare_for_io(node, fil_system, space)) {
		if (space->purpose == FIL_TABLESPACE
		    && fil_is_user_tablespace_id(space->id)) {
			mutex_exit(&fil_system->mutex);

			ib_logf(IB_LOG_LEVEL_ERROR,
				"Trying to do i/o to a tablespace which "
				"exists without .ibd data file. "
				"i/o type %lu, space id %lu, page no %lu, "
				"i/o length %lu bytes",
				(ulong) type, (ulong) space_id,
				(ulong) block_offset, (ulong) len);

			return(DB_TABLESPACE_DELETED);
		}

		/* The tablespace is for log. Currently, we just assert here
		to prevent handling errors along the way fil_io returns.
		Also, if the log files are missing, it would be hard to
		promise the server can continue running. */
		ut_a(0);
	}

	/* Check that at least the start offset is within the bounds of a
	single-table tablespace, including rollback tablespaces. */
	if (UNIV_UNLIKELY(node->size <= block_offset)
	    && space->id != 0 && space->purpose == FIL_TABLESPACE) {

		fil_report_invalid_page_access(
			block_offset, space_id, space->name, byte_offset,
			len, type);

		ut_error;
	}

	/* Now we have made the changes in the data structures of fil_system */
	mutex_exit(&fil_system->mutex);

	/* Calculate the low 32 bits and the high 32 bits of the file offset */

	if (!zip_size) {
		offset = ((os_offset_t) block_offset << UNIV_PAGE_SIZE_SHIFT)
			+ byte_offset;

		ut_a(node->size - block_offset
		     >= ((byte_offset + len + (UNIV_PAGE_SIZE - 1))
			 / UNIV_PAGE_SIZE));
	} else {
		ulint	zip_size_shift;
		switch (zip_size) {
		case 1024: zip_size_shift = 10; break;
		case 2048: zip_size_shift = 11; break;
		case 4096: zip_size_shift = 12; break;
		case 8192: zip_size_shift = 13; break;
		case 16384: zip_size_shift = 14; break;
		case 32768: zip_size_shift = 15; break;
		case 65536: zip_size_shift = 16; break;
		default: ut_error;
		}
		offset = ((os_offset_t) block_offset << zip_size_shift)
			+ byte_offset;
		ut_a(node->size - block_offset
		     >= (len + (zip_size - 1)) / zip_size);
	}

	/* Do aio */

	ut_a(byte_offset % OS_MIN_LOG_BLOCK_SIZE == 0);
	ut_a((len % OS_MIN_LOG_BLOCK_SIZE) == 0);

#ifndef UNIV_HOTBACKUP
	if (UNIV_UNLIKELY(space->is_corrupt && srv_pass_corrupt_table)) {

		/* should ignore i/o for the crashed space */
		if (srv_pass_corrupt_table == 1 ||
		    type == OS_FILE_WRITE) {

			mutex_enter(&fil_system->mutex);
			fil_node_complete_io(node, fil_system, type);
			mutex_exit(&fil_system->mutex);
			if (mode == OS_AIO_NORMAL) {
				ut_a(space->purpose == FIL_TABLESPACE);
				buf_page_io_complete(static_cast<buf_page_t *>
						     (message));
			}
		}

		if (srv_pass_corrupt_table == 1 && type == OS_FILE_READ) {

			return(DB_TABLESPACE_DELETED);

		} else if (type == OS_FILE_WRITE) {

			return(DB_SUCCESS);
		}
	}

	const char* name = node->name == NULL ? space->name : node->name;

	/* Queue the aio request */
	ret = os_aio(type, is_log, mode | wake_later, name, node->handle, buf,
		offset, len, zip_size ? zip_size : UNIV_PAGE_SIZE, node,
		message, space_id, trx, write_size);

#else
	/* In mysqlbackup do normal i/o, not aio */
	if (type == OS_FILE_READ) {
		ret = os_file_read(node->handle, buf, offset, len);
	} else {
		ut_ad(!srv_read_only_mode);
		ret = os_file_write(name, node->handle, buf,
				    offset, len);
	}
#endif /* !UNIV_HOTBACKUP */

	if (mode == OS_AIO_SYNC) {
		/* The i/o operation is already completed when we return from
		os_aio: */

		mutex_enter(&fil_system->mutex);

		fil_node_complete_io(node, fil_system, type);

		mutex_exit(&fil_system->mutex);

		ut_ad(fil_validate_skip());
	}

	if (!ret) {
		return(DB_OUT_OF_FILE_SPACE);
	}

	return(DB_SUCCESS);
}

#ifndef UNIV_HOTBACKUP
/**********************************************************************//**
Waits for an aio operation to complete. This function is used to write the
handler for completed requests. The aio array of pending requests is divided
into segments (see os0file.cc for more info). The thread specifies which
segment it wants to wait for. */
UNIV_INTERN
void
fil_aio_wait(
/*=========*/
	ulint	segment)	/*!< in: the number of the segment in the aio
				array to wait for */
{
	ibool		ret;
	fil_node_t*	fil_node;
	void*		message;
	ulint		type;
	ulint		space_id = 0;

	ut_ad(fil_validate_skip());

	if (srv_use_native_aio) {
		srv_set_io_thread_op_info(segment, "native aio handle");
#ifdef WIN_ASYNC_IO
		ret = os_aio_windows_handle(
			segment, 0, &fil_node, &message, &type, &space_id);
#elif defined(LINUX_NATIVE_AIO)
		ret = os_aio_linux_handle(
			segment, &fil_node, &message, &type, &space_id);
#else
		ut_error;
		ret = 0; /* Eliminate compiler warning */
#endif /* WIN_ASYNC_IO */
	} else {
		srv_set_io_thread_op_info(segment, "simulated aio handle");

		ret = os_aio_simulated_handle(
			segment, &fil_node, &message, &type, &space_id);
	}

	ut_a(ret);
	if (fil_node == NULL) {
		ut_ad(srv_shutdown_state == SRV_SHUTDOWN_EXIT_THREADS);
		return;
	}

	srv_set_io_thread_op_info(segment, "complete io for fil node");

	mutex_enter(&fil_system->mutex);

	fil_node_complete_io(fil_node, fil_system, type);

	mutex_exit(&fil_system->mutex);

	ut_ad(fil_validate_skip());

	/* Do the i/o handling */
	/* IMPORTANT: since i/o handling for reads will read also the insert
	buffer in tablespace 0, you have to be very careful not to introduce
	deadlocks in the i/o system. We keep tablespace 0 data files always
	open, and use a special i/o thread to serve insert buffer requests. */

	if (fil_node->space->purpose == FIL_TABLESPACE) {
		srv_set_io_thread_op_info(segment, "complete io for buf page");
		buf_page_io_complete(static_cast<buf_page_t*>(message));
	} else {
		srv_set_io_thread_op_info(segment, "complete io for log");
		log_io_complete(static_cast<log_group_t*>(message));
	}
}
#endif /* UNIV_HOTBACKUP */

/**********************************************************************//**
Flushes to disk possible writes cached by the OS. If the space does not exist
or is being dropped, does not do anything. */
UNIV_INTERN
void
fil_flush(
/*======*/
	ulint	space_id)	/*!< in: file space id (this can be a group of
				log files or a tablespace of the database) */
{
	mutex_enter(&fil_system->mutex);

	fil_space_t*	space = fil_space_get_by_id(space_id);

	if (!space || space->stop_new_ops) {
		mutex_exit(&fil_system->mutex);

		return;
	}

	fil_flush_low(space);

	mutex_exit(&fil_system->mutex);
}

/**********************************************************************//**
Flushes to disk the writes in file spaces of the given type possibly cached by
the OS. */
UNIV_INTERN
void
fil_flush_file_spaces(
/*==================*/
	ulint	purpose)	/*!< in: FIL_TABLESPACE, FIL_LOG */
{
	fil_space_t*	space;
	ulint*		space_ids;
	ulint		n_space_ids;
	ulint		i;

	mutex_enter(&fil_system->mutex);

	n_space_ids = UT_LIST_GET_LEN(fil_system->unflushed_spaces);
	if (n_space_ids == 0) {

		mutex_exit(&fil_system->mutex);
		return;
	}

	/* Assemble a list of space ids to flush.  Previously, we
	traversed fil_system->unflushed_spaces and called UT_LIST_GET_NEXT()
	on a space that was just removed from the list by fil_flush().
	Thus, the space could be dropped and the memory overwritten. */
	space_ids = static_cast<ulint*>(
		mem_alloc(n_space_ids * sizeof *space_ids));

	n_space_ids = 0;

	for (space = UT_LIST_GET_FIRST(fil_system->unflushed_spaces);
	     space;
	     space = UT_LIST_GET_NEXT(unflushed_spaces, space)) {

		if (space->purpose == purpose && !space->stop_new_ops) {

			space_ids[n_space_ids++] = space->id;
		}
	}

	mutex_exit(&fil_system->mutex);

	/* Flush the spaces.  It will not hurt to call fil_flush() on
	a non-existing space id. */
	for (i = 0; i < n_space_ids; i++) {

		fil_flush(space_ids[i]);
	}

	mem_free(space_ids);
}

/** Functor to validate the space list. */
struct	Check {
	void	operator()(const fil_node_t* elem)
	{
		ut_a(elem->open || !elem->n_pending);
	}
};

/******************************************************************//**
Checks the consistency of the tablespace cache.
@return	TRUE if ok */
UNIV_INTERN
ibool
fil_validate(void)
/*==============*/
{
	fil_space_t*	space;
	fil_node_t*	fil_node;
	ulint		n_open		= 0;
	ulint		i;

	mutex_enter(&fil_system->mutex);

	/* Look for spaces in the hash table */

	for (i = 0; i < hash_get_n_cells(fil_system->spaces); i++) {

		for (space = static_cast<fil_space_t*>(
				HASH_GET_FIRST(fil_system->spaces, i));
		     space != 0;
		     space = static_cast<fil_space_t*>(
			     	HASH_GET_NEXT(hash, space))) {

			UT_LIST_VALIDATE(
				chain, fil_node_t, space->chain, Check());

			for (fil_node = UT_LIST_GET_FIRST(space->chain);
			     fil_node != 0;
			     fil_node = UT_LIST_GET_NEXT(chain, fil_node)) {

				if (fil_node->n_pending > 0) {
					ut_a(fil_node->open);
				}

				if (fil_node->open) {
					n_open++;
				}
			}
		}
	}

	ut_a(fil_system->n_open == n_open);

	UT_LIST_CHECK(LRU, fil_node_t, fil_system->LRU);

	for (fil_node = UT_LIST_GET_FIRST(fil_system->LRU);
	     fil_node != 0;
	     fil_node = UT_LIST_GET_NEXT(LRU, fil_node)) {

		ut_a(fil_node->n_pending == 0);
		ut_a(!fil_node->being_extended);
		ut_a(fil_node->open);
		ut_a(fil_space_belongs_in_lru(fil_node->space));
	}

	mutex_exit(&fil_system->mutex);

	return(TRUE);
}

/********************************************************************//**
Returns TRUE if file address is undefined.
@return	TRUE if undefined */
UNIV_INTERN
ibool
fil_addr_is_null(
/*=============*/
	fil_addr_t	addr)	/*!< in: address */
{
	return(addr.page == FIL_NULL);
}

/********************************************************************//**
Get the predecessor of a file page.
@return	FIL_PAGE_PREV */
UNIV_INTERN
ulint
fil_page_get_prev(
/*==============*/
	const byte*	page)	/*!< in: file page */
{
	return(mach_read_from_4(page + FIL_PAGE_PREV));
}

/********************************************************************//**
Get the successor of a file page.
@return	FIL_PAGE_NEXT */
UNIV_INTERN
ulint
fil_page_get_next(
/*==============*/
	const byte*	page)	/*!< in: file page */
{
	return(mach_read_from_4(page + FIL_PAGE_NEXT));
}

/*********************************************************************//**
Sets the file page type. */
UNIV_INTERN
void
fil_page_set_type(
/*==============*/
	byte*	page,	/*!< in/out: file page */
	ulint	type)	/*!< in: type */
{
	ut_ad(page);

	mach_write_to_2(page + FIL_PAGE_TYPE, type);
}

/*********************************************************************//**
Gets the file page type.
@return type; NOTE that if the type has not been written to page, the
return value not defined */
UNIV_INTERN
ulint
fil_page_get_type(
/*==============*/
	const byte*	page)	/*!< in: file page */
{
	ut_ad(page);

	return(mach_read_from_2(page + FIL_PAGE_TYPE));
}

/****************************************************************//**
Closes the tablespace memory cache. */
UNIV_INTERN
void
fil_close(void)
/*===========*/
{
	fil_space_crypt_cleanup();

	mutex_free(&fil_system->mutex);

	hash_table_free(fil_system->spaces);

	hash_table_free(fil_system->name_hash);

	ut_a(UT_LIST_GET_LEN(fil_system->LRU) == 0);
	ut_a(UT_LIST_GET_LEN(fil_system->unflushed_spaces) == 0);
	ut_a(UT_LIST_GET_LEN(fil_system->space_list) == 0);

	mem_free(fil_system);

	fil_system = NULL;
}

/********************************************************************//**
Initializes a buffer control block when the buf_pool is created. */
static
void
fil_buf_block_init(
/*===============*/
	buf_block_t*	block,		/*!< in: pointer to control block */
	byte*		frame)		/*!< in: pointer to buffer frame */
{
	UNIV_MEM_DESC(frame, UNIV_PAGE_SIZE);

	block->frame = frame;

	block->page.io_fix = BUF_IO_NONE;
	/* There are assertions that check for this. */
	block->page.buf_fix_count = 1;
	block->page.state = BUF_BLOCK_READY_FOR_USE;

	page_zip_des_init(&block->page.zip);
}

struct fil_iterator_t {
	os_file_t	file;			/*!< File handle */
	const char*	filepath;		/*!< File path name */
	os_offset_t	start;			/*!< From where to start */
	os_offset_t	end;			/*!< Where to stop */
	os_offset_t	file_size;		/*!< File size in bytes */
	ulint		page_size;		/*!< Page size */
	ulint		n_io_buffers;		/*!< Number of pages to use
						for IO */
	byte*		io_buffer;		/*!< Buffer to use for IO */
	fil_space_crypt_t *crypt_data;		/*!< Crypt data (if encrypted) */
	byte*           crypt_io_buffer;        /*!< IO buffer when encrypted */
};

/********************************************************************//**
TODO: This can be made parallel trivially by chunking up the file and creating
a callback per thread. . Main benefit will be to use multiple CPUs for
checksums and compressed tables. We have to do compressed tables block by
block right now. Secondly we need to decompress/compress and copy too much
of data. These are CPU intensive.

Iterate over all the pages in the tablespace.
@param iter - Tablespace iterator
@param block - block to use for IO
@param callback - Callback to inspect and update page contents
@retval DB_SUCCESS or error code */
static
dberr_t
fil_iterate(
/*========*/
	const fil_iterator_t&	iter,
	buf_block_t*		block,
	PageCallback&		callback)
{
	os_offset_t		offset;
	ulint			page_no = 0;
	ulint			space_id = callback.get_space_id();
	ulint			n_bytes = iter.n_io_buffers * iter.page_size;

	ut_ad(!srv_read_only_mode);

	/* TODO: For compressed tables we do a lot of useless
	copying for non-index pages. Unfortunately, it is
	required by buf_zip_decompress() */

	for (offset = iter.start; offset < iter.end; offset += n_bytes) {

		byte*		io_buffer = iter.io_buffer;
		bool		row_compressed = false;

		block->frame = io_buffer;

		if (callback.get_zip_size() > 0) {
			page_zip_des_init(&block->page.zip);
			page_zip_set_size(&block->page.zip, iter.page_size);
			block->page.zip.data = block->frame + UNIV_PAGE_SIZE;
			ut_d(block->page.zip.m_external = true);
			ut_ad(iter.page_size == callback.get_zip_size());

			/* Zip IO is done in the compressed page buffer. */
			io_buffer = block->page.zip.data;
			row_compressed = true;
		} else {
			io_buffer = iter.io_buffer;
		}

		/* We have to read the exact number of bytes. Otherwise the
		InnoDB IO functions croak on failed reads. */

		n_bytes = static_cast<ulint>(
			ut_min(static_cast<os_offset_t>(n_bytes),
			       iter.end - offset));

		ut_ad(n_bytes > 0);
		ut_ad(!(n_bytes % iter.page_size));

		byte* readptr = io_buffer;
		byte* writeptr = io_buffer;
		bool encrypted = false;

		/* Use additional crypt io buffer if tablespace is encrypted */
		if (iter.crypt_data != NULL && iter.crypt_data->should_encrypt()) {
			encrypted = true;
			readptr = iter.crypt_io_buffer;
			writeptr = iter.crypt_io_buffer;
		}

		if (!os_file_read(iter.file, readptr, offset, (ulint) n_bytes)) {

			ib_logf(IB_LOG_LEVEL_ERROR, "os_file_read() failed");

			return(DB_IO_ERROR);
		}

		bool		updated = false;
		os_offset_t	page_off = offset;
		ulint		n_pages_read = (ulint) n_bytes / iter.page_size;
		bool		decrypted = false;

		for (ulint i = 0; i < n_pages_read; ++i) {
			ulint 	size = iter.page_size;
			dberr_t	err = DB_SUCCESS;
			byte*	src = readptr + (i * size);
			byte*	dst = io_buffer + (i * size);
			bool frame_changed = false;

			ulint page_type = mach_read_from_2(src+FIL_PAGE_TYPE);

			bool page_compressed = (page_type == FIL_PAGE_PAGE_COMPRESSED_ENCRYPTED ||
				page_type == FIL_PAGE_PAGE_COMPRESSED);

			/* If tablespace is encrypted, we need to decrypt
			the page. */
			if (encrypted) {
				decrypted = fil_space_decrypt(
							iter.crypt_data,
							dst, //dst
							iter.page_size,
							src, // src
							&err); // src

				if (err != DB_SUCCESS) {
					return(err);
				}

				if (decrypted) {
					updated = true;
				} else {
					if (!page_compressed && !row_compressed) {
						block->frame = src;
						frame_changed = true;
					} else {
						memcpy(dst, src, size);
					}
				}
			}

			/* If the original page is page_compressed, we need
			to decompress page before we can update it. */
			if (page_compressed) {
				fil_decompress_page(NULL, dst, size, NULL);
				updated = true;
			}

			buf_block_set_file_page(block, space_id, page_no++);

			if ((err = callback(page_off, block)) != DB_SUCCESS) {

				return(err);

			} else if (!updated) {
				updated = buf_block_get_state(block)
					== BUF_BLOCK_FILE_PAGE;
			}

			buf_block_set_state(block, BUF_BLOCK_NOT_USED);
			buf_block_set_state(block, BUF_BLOCK_READY_FOR_USE);

			/* If tablespace is encrypted we use additional
			temporary scratch area where pages are read
			for decrypting readptr == crypt_io_buffer != io_buffer.

			Destination for decryption is a buffer pool block
			block->frame == dst == io_buffer that is updated.
			Pages that did not require decryption even when
			tablespace is marked as encrypted are not copied
			instead block->frame is set to src == readptr.

			For encryption we again use temporary scratch area
			writeptr != io_buffer == dst
			that is then written to the tablespace

			(1) For normal tables io_buffer == dst == writeptr
			(2) For only page compressed tables
			io_buffer == dst == writeptr
			(3) For encrypted (and page compressed)
			readptr != io_buffer == dst != writeptr
			*/

			ut_ad(!encrypted && !page_compressed ?
			      src == dst && dst == writeptr + (i * size):1);
			ut_ad(page_compressed && !encrypted ?
			      src == dst && dst == writeptr + (i * size):1);
			ut_ad(encrypted ?
			      src != dst && dst != writeptr + (i * size):1);

			if (encrypted) {
				memcpy(writeptr + (i * size),
					row_compressed ? block->page.zip.data :
					block->frame, size);
			}

			if (frame_changed) {
				block->frame = dst;
			}

			src =  io_buffer + (i * size);

			if (page_compressed) {
				ulint len = 0;
				fil_compress_page(space_id,
					src,
					NULL,
					size,
					fil_space_get_page_compression_level(space_id),
					fil_space_get_block_size(space_id, offset, size),
					encrypted,
					&len,
					NULL);

				updated = true;
			}

			/* If tablespace is encrypted, encrypt page before we
			write it back. Note that we should not encrypt the
			buffer that is in buffer pool. */
			if (decrypted && encrypted) {
				byte *dest = writeptr + (i * size);
				ulint space = mach_read_from_4(
					src + FIL_PAGE_ARCH_LOG_NO_OR_SPACE_ID);
				ulint offset = mach_read_from_4(src + FIL_PAGE_OFFSET);
				ib_uint64_t lsn = mach_read_from_8(src + FIL_PAGE_LSN);

				byte* tmp = fil_encrypt_buf(
							iter.crypt_data,
							space,
							offset,
							lsn,
							src,
							iter.page_size == UNIV_PAGE_SIZE ? 0 : iter.page_size,
							dest);

				if (tmp == src) {
					/* TODO: remove unnecessary memcpy's */
					memcpy(dest, src, size);
				}

				updated = true;
			}

			page_off += iter.page_size;
			block->frame += iter.page_size;
		}

		/* A page was updated in the set, write back to disk. */
		if (updated
		    && !os_file_write(
				iter.filepath, iter.file, writeptr,
				offset, (ulint) n_bytes)) {

			ib_logf(IB_LOG_LEVEL_ERROR, "os_file_write() failed");

			return(DB_IO_ERROR);
		}
	}

	return(DB_SUCCESS);
}

/********************************************************************//**
Iterate over all the pages in the tablespace.
@param table - the table definiton in the server
@param n_io_buffers - number of blocks to read and write together
@param callback - functor that will do the page updates
@return	DB_SUCCESS or error code */
UNIV_INTERN
dberr_t
fil_tablespace_iterate(
/*===================*/
	dict_table_t*	table,
	ulint		n_io_buffers,
	PageCallback&	callback)
{
	dberr_t		err;
	os_file_t	file;
	char*		filepath;

	ut_a(n_io_buffers > 0);
	ut_ad(!srv_read_only_mode);

	DBUG_EXECUTE_IF("ib_import_trigger_corruption_1",
			return(DB_CORRUPTION););

	if (DICT_TF_HAS_DATA_DIR(table->flags)) {
		dict_get_and_save_data_dir_path(table, false);
		ut_a(table->data_dir_path);

		filepath = os_file_make_remote_pathname(
			table->data_dir_path, table->name, "ibd");
	} else {
		filepath = fil_make_ibd_name(table->name, false);
	}

	{
		ibool	success;

		file = os_file_create_simple_no_error_handling(
			innodb_file_data_key, filepath,
			OS_FILE_OPEN, OS_FILE_READ_WRITE, &success, FALSE);

		DBUG_EXECUTE_IF("fil_tablespace_iterate_failure",
		{
			static bool once;

			if (!once || ut_rnd_interval(0, 10) == 5) {
				once = true;
				success = FALSE;
				os_file_close(file);
			}
		});

		if (!success) {
			/* The following call prints an error message */
			os_file_get_last_error(true);

			ib_logf(IB_LOG_LEVEL_ERROR,
				"Trying to import a tablespace, but could not "
				"open the tablespace file %s", filepath);

			mem_free(filepath);

			return(DB_TABLESPACE_NOT_FOUND);

		} else {
			err = DB_SUCCESS;
		}
	}

	callback.set_file(filepath, file);

	os_offset_t	file_size = os_file_get_size(file);
	ut_a(file_size != (os_offset_t) -1);

	/* The block we will use for every physical page */
	buf_block_t	block;

	memset(&block, 0x0, sizeof(block));

	/* Allocate a page to read in the tablespace header, so that we
	can determine the page size and zip_size (if it is compressed).
	We allocate an extra page in case it is a compressed table. One
	page is to ensure alignement. */

	void*	page_ptr = mem_alloc(3 * UNIV_PAGE_SIZE);
	byte*	page = static_cast<byte*>(ut_align(page_ptr, UNIV_PAGE_SIZE));

	fil_buf_block_init(&block, page);

	/* Read the first page and determine the page and zip size. */

	if (!os_file_read(file, page, 0, UNIV_PAGE_SIZE)) {

		err = DB_IO_ERROR;

	} else if ((err = callback.init(file_size, &block)) == DB_SUCCESS) {
		fil_iterator_t	iter;

		iter.file = file;
		iter.start = 0;
		iter.end = file_size;
		iter.filepath = filepath;
		iter.file_size = file_size;
		iter.n_io_buffers = n_io_buffers;
		iter.page_size = callback.get_page_size();

		ulint crypt_data_offset = fsp_header_get_crypt_offset(
			callback.get_zip_size(), 0);

		/* read (optional) crypt data */
		iter.crypt_data = fil_space_read_crypt_data(
			0, page, crypt_data_offset);

		/* Compressed pages can't be optimised for block IO for now.
		We do the IMPORT page by page. */

		if (callback.get_zip_size() > 0) {
			iter.n_io_buffers = 1;
			ut_a(iter.page_size == callback.get_zip_size());
		}

		/** If tablespace is encrypted, it needs extra buffers */
		if (iter.crypt_data != NULL) {
			/* decrease io buffers so that memory
			* consumption doesnt double
			* note: the +1 is to avoid n_io_buffers getting down to 0 */
			iter.n_io_buffers = (iter.n_io_buffers + 1) / 2;
		}

		/** Add an extra page for compressed page scratch area. */

		void*	io_buffer = mem_alloc(
			(2 + iter.n_io_buffers) * UNIV_PAGE_SIZE);

		iter.io_buffer = static_cast<byte*>(
			ut_align(io_buffer, UNIV_PAGE_SIZE));

		void* crypt_io_buffer = NULL;
		if (iter.crypt_data != NULL) {
			crypt_io_buffer = mem_alloc(
				(2 + iter.n_io_buffers) * UNIV_PAGE_SIZE);
			iter.crypt_io_buffer = static_cast<byte*>(
				ut_align(crypt_io_buffer, UNIV_PAGE_SIZE));
		}

		err = fil_iterate(iter, &block, callback);

		mem_free(io_buffer);

		if (iter.crypt_data != NULL) {
			mem_free(crypt_io_buffer);
			iter.crypt_io_buffer = NULL;
			fil_space_destroy_crypt_data(&iter.crypt_data);
		}
	}

	if (err == DB_SUCCESS) {

		ib_logf(IB_LOG_LEVEL_INFO, "Sync to disk");

		if (!os_file_flush(file)) {
			ib_logf(IB_LOG_LEVEL_INFO, "os_file_flush() failed!");
			err = DB_IO_ERROR;
		} else {
			ib_logf(IB_LOG_LEVEL_INFO, "Sync to disk - done!");
		}
	}

	os_file_close(file);

	mem_free(page_ptr);
	mem_free(filepath);

	return(err);
}

/**
Set the tablespace compressed table size.
@return DB_SUCCESS if it is valie or DB_CORRUPTION if not */
dberr_t
PageCallback::set_zip_size(const buf_frame_t* page) UNIV_NOTHROW
{
	m_zip_size = fsp_header_get_zip_size(page);

	if (!ut_is_2pow(m_zip_size) || m_zip_size > UNIV_ZIP_SIZE_MAX) {
		return(DB_CORRUPTION);
	}

	return(DB_SUCCESS);
}

/********************************************************************//**
Delete the tablespace file and any related files like .cfg.
This should not be called for temporary tables. */
UNIV_INTERN
void
fil_delete_file(
/*============*/
	const char*	ibd_name)	/*!< in: filepath of the ibd
					tablespace */
{
	/* Force a delete of any stale .ibd files that are lying around. */

	ib_logf(IB_LOG_LEVEL_INFO, "Deleting %s", ibd_name);

	os_file_delete_if_exists(innodb_file_data_key, ibd_name);

	char*	cfg_name = fil_make_cfg_name(ibd_name);

	os_file_delete_if_exists(innodb_file_data_key, cfg_name);

	mem_free(cfg_name);
}

/*************************************************************************
Return local hash table informations. */

ulint
fil_system_hash_cells(void)
/*=======================*/
{
       if (fil_system) {
               return (fil_system->spaces->n_cells
                       + fil_system->name_hash->n_cells);
       } else {
               return 0;
       }
}

ulint
fil_system_hash_nodes(void)
/*=======================*/
{
       if (fil_system) {
               return (UT_LIST_GET_LEN(fil_system->space_list)
                       * (sizeof(fil_space_t) + MEM_BLOCK_HEADER_SIZE));
       } else {
               return 0;
       }
}

/**
Iterate over all the spaces in the space list and fetch the
tablespace names. It will return a copy of the name that must be
freed by the caller using: delete[].
@return DB_SUCCESS if all OK. */
UNIV_INTERN
dberr_t
fil_get_space_names(
/*================*/
	space_name_list_t&	space_name_list)
				/*!< in/out: List to append to */
{
	fil_space_t*	space;
	dberr_t		err = DB_SUCCESS;

	mutex_enter(&fil_system->mutex);

	for (space = UT_LIST_GET_FIRST(fil_system->space_list);
	     space != NULL;
	     space = UT_LIST_GET_NEXT(space_list, space)) {

		if (space->purpose == FIL_TABLESPACE) {
			ulint	len;
			char*	name;

			len = strlen(space->name);
			name = new(std::nothrow) char[len + 1];

			if (name == 0) {
				/* Caller to free elements allocated so far. */
				err = DB_OUT_OF_MEMORY;
				break;
			}

			memcpy(name, space->name, len);
			name[len] = 0;

			space_name_list.push_back(name);
		}
	}

	mutex_exit(&fil_system->mutex);

	return(err);
}

/** Generate redo log for swapping two .ibd files
@param[in]	old_table	old table
@param[in]	new_table	new table
@param[in]	tmp_name	temporary table name
@param[in,out]	mtr		mini-transaction
@return innodb error code */
UNIV_INTERN
dberr_t
fil_mtr_rename_log(
	const dict_table_t*	old_table,
	const dict_table_t*	new_table,
	const char*		tmp_name,
	mtr_t*			mtr)
{
	dberr_t	err = DB_SUCCESS;
	char*	old_path;

	/* If neither table is file-per-table,
	there will be no renaming of files. */
	if (old_table->space == TRX_SYS_SPACE
	    && new_table->space == TRX_SYS_SPACE) {
		return(DB_SUCCESS);
	}

	if (DICT_TF_HAS_DATA_DIR(old_table->flags)) {
		old_path = os_file_make_remote_pathname(
			old_table->data_dir_path, old_table->name, "ibd");
	} else {
		old_path = fil_make_ibd_name(old_table->name, false);
	}
	if (old_path == NULL) {
		return(DB_OUT_OF_MEMORY);
	}

	if (old_table->space != TRX_SYS_SPACE) {
		char*	tmp_path;

		if (DICT_TF_HAS_DATA_DIR(old_table->flags)) {
			tmp_path = os_file_make_remote_pathname(
				old_table->data_dir_path, tmp_name, "ibd");
		}
		else {
			tmp_path = fil_make_ibd_name(tmp_name, false);
		}

		if (tmp_path == NULL) {
			mem_free(old_path);
			return(DB_OUT_OF_MEMORY);
		}

		/* Temp filepath must not exist. */
		err = fil_rename_tablespace_check(
			old_table->space, old_path, tmp_path,
			dict_table_is_discarded(old_table));
		mem_free(tmp_path);
		if (err != DB_SUCCESS) {
			mem_free(old_path);
			return(err);
		}

		fil_op_write_log(MLOG_FILE_RENAME, old_table->space,
				 0, 0, old_table->name, tmp_name, mtr);
	}

	if (new_table->space != TRX_SYS_SPACE) {

		/* Destination filepath must not exist unless this ALTER
		TABLE starts and ends with a file_per-table tablespace. */
		if (old_table->space == TRX_SYS_SPACE) {
			char*	new_path = NULL;

			if (DICT_TF_HAS_DATA_DIR(new_table->flags)) {
				new_path = os_file_make_remote_pathname(
					new_table->data_dir_path,
					new_table->name, "ibd");
			}
			else {
				new_path = fil_make_ibd_name(
					new_table->name, false);
			}

			if (new_path == NULL) {
				mem_free(old_path);
				return(DB_OUT_OF_MEMORY);
			}

			err = fil_rename_tablespace_check(
				new_table->space, new_path, old_path,
				dict_table_is_discarded(new_table));
			mem_free(new_path);
			if (err != DB_SUCCESS) {
				mem_free(old_path);
				return(err);
			}
		}

		fil_op_write_log(MLOG_FILE_RENAME, new_table->space,
				 0, 0, new_table->name, old_table->name, mtr);

	}

	mem_free(old_path);

	return(err);
}

/*************************************************************************
functions to access is_corrupt flag of fil_space_t*/

void
fil_space_set_corrupt(
/*==================*/
	ulint	space_id)
{
	fil_space_t*	space;

	mutex_enter(&fil_system->mutex);

	space = fil_space_get_by_id(space_id);

	if (space) {
		space->is_corrupt = TRUE;
	}

	mutex_exit(&fil_system->mutex);
}

/****************************************************************//**
Acquire fil_system mutex */
void
fil_system_enter(void)
/*==================*/
{
	ut_ad(!mutex_own(&fil_system->mutex));
	mutex_enter(&fil_system->mutex);
}

/****************************************************************//**
Release fil_system mutex */
void
fil_system_exit(void)
/*=================*/
{
	ut_ad(mutex_own(&fil_system->mutex));
	mutex_exit(&fil_system->mutex);
}


/******************************************************************
Get id of first tablespace or ULINT_UNDEFINED if none */
UNIV_INTERN
ulint
fil_get_first_space()
/*=================*/
{
	ulint out_id = ULINT_UNDEFINED;
	fil_space_t* space;

	mutex_enter(&fil_system->mutex);

	space = UT_LIST_GET_FIRST(fil_system->space_list);
	if (space != NULL) {
		do
		{
			if (!space->stop_new_ops) {
				out_id = space->id;
				break;
			}
			space = UT_LIST_GET_NEXT(space_list, space);
		} while (space != NULL);
	}

	mutex_exit(&fil_system->mutex);

	return out_id;
}

/******************************************************************
Get id of first tablespace that has node or ULINT_UNDEFINED if none */
UNIV_INTERN
ulint
fil_get_first_space_safe()
/*======================*/
{
	ulint out_id = ULINT_UNDEFINED;
	fil_space_t* space;

	mutex_enter(&fil_system->mutex);

	space = UT_LIST_GET_FIRST(fil_system->space_list);
	if (space != NULL) {
		do
		{
			if (!space->stop_new_ops && UT_LIST_GET_LEN(space->chain) > 0) {
				out_id = space->id;
				break;
			}

			space = UT_LIST_GET_NEXT(space_list, space);
		} while (space != NULL);
	}

	mutex_exit(&fil_system->mutex);

	return out_id;
}

/******************************************************************
Get id of next tablespace or ULINT_UNDEFINED if none */
UNIV_INTERN
ulint
fil_get_next_space(
/*===============*/
	ulint	id)	/*!< in: previous space id */
{
	bool found;
	fil_space_t* space;
	ulint out_id = ULINT_UNDEFINED;

	mutex_enter(&fil_system->mutex);

	space = fil_space_get_by_id(id);
	if (space == NULL) {
		/* we didn't find it...search for space with space->id > id */
		found = false;
		space = UT_LIST_GET_FIRST(fil_system->space_list);
	} else {
		/* we found it, take next available space */
		found = true;
	}

	while ((space = UT_LIST_GET_NEXT(space_list, space)) != NULL) {

		if (!found && space->id <= id)
			continue;

		if (!space->stop_new_ops && UT_LIST_GET_LEN(space->chain) > 0) {
			/* inc reference to prevent drop */
			out_id = space->id;
			break;
		}
	}

	mutex_exit(&fil_system->mutex);

	return out_id;
}

/******************************************************************
Get id of next tablespace that has node or ULINT_UNDEFINED if none */
UNIV_INTERN
ulint
fil_get_next_space_safe(
/*====================*/
	ulint	id)	/*!< in: previous space id */
{
	bool found;
	fil_space_t* space;
	ulint out_id = ULINT_UNDEFINED;

	mutex_enter(&fil_system->mutex);

	space = fil_space_get_by_id(id);
	if (space == NULL) {
		/* we didn't find it...search for space with space->id > id */
		found = false;
		space = UT_LIST_GET_FIRST(fil_system->space_list);
	} else {
		/* we found it, take next available space */
		found = true;
	}

	while ((space = UT_LIST_GET_NEXT(space_list, space)) != NULL) {

		if (!found && space->id <= id)
			continue;

		if (!space->stop_new_ops) {
			/* inc reference to prevent drop */
			out_id = space->id;
			break;
		}
	}

	mutex_exit(&fil_system->mutex);

	return out_id;
}

/******************************************************************
Get crypt data for a tablespace */
UNIV_INTERN
fil_space_crypt_t*
fil_space_get_crypt_data(
/*=====================*/
	ulint id)	/*!< in: space id */
{
	fil_space_t*	space;
	fil_space_crypt_t* crypt_data = NULL;

	ut_ad(fil_system);

	mutex_enter(&fil_system->mutex);

	space = fil_space_get_by_id(id);

	mutex_exit(&fil_system->mutex);

	if (space != NULL) {
		/* If we have not yet read the page0
		of this tablespace we will do it now. */
		if (!space->crypt_data && !space->page_0_crypt_read) {
			ulint space_id = space->id;
			fil_node_t*	node;

			ut_a(space->crypt_data == NULL);
			node = UT_LIST_GET_FIRST(space->chain);

			byte *buf = static_cast<byte*>(ut_malloc(2 * UNIV_PAGE_SIZE));
			byte *page = static_cast<byte*>(ut_align(buf, UNIV_PAGE_SIZE));
			fil_read(true, space_id, 0, 0, 0, UNIV_PAGE_SIZE, page,
				NULL, NULL);
			ulint offset = fsp_header_get_crypt_offset(
				fsp_header_get_zip_size(page), NULL);
			space->crypt_data = fil_space_read_crypt_data(space_id, page, offset);
			ut_free(buf);

#ifdef UNIV_DEBUG
			ib_logf(IB_LOG_LEVEL_INFO,
				"Read page 0 from tablespace for space %lu name %s key_id %u encryption %d handle %d.",
				space_id,
				space->name,
				space->crypt_data ? space->crypt_data->key_id : 0,
				space->crypt_data ? space->crypt_data->encryption : 0,
				node->handle);
#endif

			ut_a(space->id == space_id);

			space->page_0_crypt_read = true;
		}

		crypt_data = space->crypt_data;

		if (!space->page_0_crypt_read) {
			ib_logf(IB_LOG_LEVEL_WARN,
				"Space %lu name %s contains encryption %d information for key_id %u but page0 is not read.",
				space->id,
				space->name,
				space->crypt_data ? space->crypt_data->encryption : 0,
				space->crypt_data ? space->crypt_data->key_id : 0);
		}
	}

	return(crypt_data);
}

/******************************************************************
Get crypt data for a tablespace */
UNIV_INTERN
fil_space_crypt_t*
fil_space_set_crypt_data(
/*=====================*/
	ulint id, 	               /*!< in: space id */
	fil_space_crypt_t* crypt_data) /*!< in: crypt data */
{
	fil_space_t*	space;
	fil_space_crypt_t* free_crypt_data = NULL;
	fil_space_crypt_t* ret_crypt_data = NULL;

	ut_ad(fil_system);

	mutex_enter(&fil_system->mutex);

	space = fil_space_get_by_id(id);

	if (space != NULL) {
		if (space->crypt_data != NULL) {
			/* Here we need to release fil_system mutex to
			avoid mutex deadlock assertion. Here we would
			take mutexes in order fil_system, crypt_data and
			in fil_crypt_start_encrypting_space we would
			take them in order crypt_data, fil_system
			at fil_space_get_flags -> fil_space_get_space */
			mutex_exit(&fil_system->mutex);
			fil_space_merge_crypt_data(space->crypt_data,
						   crypt_data);
			ret_crypt_data = space->crypt_data;
			free_crypt_data = crypt_data;
		} else {
			space->crypt_data = crypt_data;
			ret_crypt_data = space->crypt_data;
			mutex_exit(&fil_system->mutex);
		}
	} else {
		/* there is a small risk that tablespace has been deleted */
		free_crypt_data = crypt_data;
		mutex_exit(&fil_system->mutex);
	}

	if (free_crypt_data != NULL) {
		/* there was already crypt data present and the new crypt
		* data provided as argument to this function has been merged
		* into that => free new crypt data
		*/
		fil_space_destroy_crypt_data(&free_crypt_data);
	}

	return ret_crypt_data;
}<|MERGE_RESOLUTION|>--- conflicted
+++ resolved
@@ -1251,15 +1251,9 @@
 	}
 
 	fil_node_t*	node = UT_LIST_GET_LAST(space->chain);
-<<<<<<< HEAD
 
 	ut_ad(space->id == 0 || node == UT_LIST_GET_FIRST(space->chain));
 
-=======
-
-	ut_ad(space->id == 0 || node == UT_LIST_GET_FIRST(space->chain));
-
->>>>>>> d333e3ad
 	if (space->id == 0) {
 		/* We keep the system tablespace files always open;
 		this is important in preventing deadlocks in this module, as
@@ -1308,7 +1302,6 @@
 		if (fil_space_extend_must_retry(space, node, size, &success)) {
 			goto retry;
 		}
-<<<<<<< HEAD
 
 		ut_ad(mutex_own(&fil_system->mutex));
 		/* Crash recovery requires the file extension to succeed. */
@@ -1328,27 +1321,6 @@
 		reset the field. In this way, a subsequent I/O request
 		will handle any pending fil_space_set_recv_size(). */
 
-=======
-
-		ut_ad(mutex_own(&fil_system->mutex));
-		/* Crash recovery requires the file extension to succeed. */
-		ut_a(success);
-		/* InnoDB data files cannot shrink. */
-		ut_a(space->size >= size);
-
-		/* There could be multiple concurrent I/O requests for
-		this tablespace (multiple threads trying to extend
-		this tablespace).
-
-		Also, fil_space_set_recv_size() may have been invoked
-		again during the file extension while fil_system->mutex
-		was not being held by us.
-
-		Only if space->recv_size matches what we read originally,
-		reset the field. In this way, a subsequent I/O request
-		will handle any pending fil_space_set_recv_size(). */
-
->>>>>>> d333e3ad
 		if (size == space->recv_size) {
 			space->recv_size = 0;
 		}
