/*****************************************************************************

Copyright (c) 2010, 2014, Oracle and/or its affiliates. All Rights Reserved.
Copyright (c) 2012, Facebook Inc.
<<<<<<< HEAD
Copyright (c) 2013, 2014, MariaDB Corporation
=======
Copyright (c) 2014, 2015, MariaDB Corporation.
>>>>>>> 2553f143

This program is free software; you can redistribute it and/or modify it under
the terms of the GNU General Public License as published by the Free Software
Foundation; version 2 of the License.

This program is distributed in the hope that it will be useful, but WITHOUT
ANY WARRANTY; without even the implied warranty of MERCHANTABILITY or FITNESS
FOR A PARTICULAR PURPOSE. See the GNU General Public License for more details.

You should have received a copy of the GNU General Public License along with
this program; if not, write to the Free Software Foundation, Inc.,
51 Franklin Street, Suite 500, Boston, MA 02110-1335 USA

*****************************************************************************/

/**************************************************//**
@file srv/srv0mon.cc
Database monitor counter interfaces

Created 12/9/2009 Jimmy Yang
*******************************************************/

#ifndef UNIV_HOTBACKUP
#include "os0file.h"
#include "mach0data.h"
#include "srv0mon.h"
#include "srv0srv.h"
#include "buf0buf.h"
#include "trx0sys.h"
#include "trx0rseg.h"
#include "lock0lock.h"
#include "ibuf0ibuf.h"
#ifdef UNIV_NONINL
#include "srv0mon.ic"
#endif

/* Macro to standardize the counter names for counters in the
"monitor_buf_page" module as they have very structured defines */
#define	MONITOR_BUF_PAGE(name, description, code, op, op_code)	\
	{"buffer_page_" op "_" name, "buffer_page_io",		\
	 "Number of " description " Pages " op,			\
	 MONITOR_GROUP_MODULE, MONITOR_DEFAULT_START,		\
	 MONITOR_##code##_##op_code}

#define MONITOR_BUF_PAGE_READ(name, description, code)		\
	 MONITOR_BUF_PAGE(name, description, code, "read", PAGE_READ)

#define MONITOR_BUF_PAGE_WRITTEN(name, description, code)	\
	 MONITOR_BUF_PAGE(name, description, code, "written", PAGE_WRITTEN)


/** This array defines basic static information of monitor counters,
including each monitor's name, module it belongs to, a short
description and its property/type and corresponding monitor_id.
Please note: If you add a monitor here, please add its corresponding
monitor_id to "enum monitor_id_value" structure in srv0mon.h file. */

static monitor_info_t	innodb_counter_info[] =
{
	/* A dummy item to mark the module start, this is
	to accomodate the default value (0) set for the
	global variables with the control system. */
	{"module_start", "module_start", "module_start",
	MONITOR_MODULE,
	MONITOR_DEFAULT_START, MONITOR_DEFAULT_START},

	/* ========== Counters for Server Metadata ========== */
	{"module_metadata", "metadata", "Server Metadata",
	 MONITOR_MODULE,
	 MONITOR_DEFAULT_START, MONITOR_MODULE_METADATA},

	{"metadata_table_handles_opened", "metadata",
	 "Number of table handles opened",
	 MONITOR_NONE,
	 MONITOR_DEFAULT_START, MONITOR_TABLE_OPEN},

	{"metadata_table_handles_closed", "metadata",
	 "Number of table handles closed",
	 MONITOR_NONE,
	 MONITOR_DEFAULT_START, MONITOR_TABLE_CLOSE},

	{"metadata_table_reference_count", "metadata",
	 "Table reference counter",
	 MONITOR_NONE,
	 MONITOR_DEFAULT_START, MONITOR_TABLE_REFERENCE},

	{"metadata_mem_pool_size", "metadata",
	 "Size of a memory pool InnoDB uses to store data dictionary"
	 " and internal data structures in bytes",
	 static_cast<monitor_type_t>(
	 MONITOR_EXISTING | MONITOR_DEFAULT_ON | MONITOR_DISPLAY_CURRENT),
	 MONITOR_DEFAULT_START, MONITOR_OVLD_META_MEM_POOL},

	/* ========== Counters for Lock Module ========== */
	{"module_lock", "lock", "Lock Module",
	 MONITOR_MODULE,
	 MONITOR_DEFAULT_START, MONITOR_MODULE_LOCK},

	{"lock_deadlocks", "lock", "Number of deadlocks",
	 MONITOR_DEFAULT_ON,
	 MONITOR_DEFAULT_START, MONITOR_DEADLOCK},

	{"lock_timeouts", "lock", "Number of lock timeouts",
	 MONITOR_DEFAULT_ON,
	 MONITOR_DEFAULT_START, MONITOR_TIMEOUT},

	{"lock_rec_lock_waits", "lock",
	 "Number of times enqueued into record lock wait queue",
	 MONITOR_NONE,
	 MONITOR_DEFAULT_START, MONITOR_LOCKREC_WAIT},

	{"lock_table_lock_waits", "lock",
	 "Number of times enqueued into table lock wait queue",
	 MONITOR_NONE,
	 MONITOR_DEFAULT_START, MONITOR_TABLELOCK_WAIT},

	{"lock_rec_lock_requests", "lock",
	 "Number of record locks requested",
	 MONITOR_NONE,
	 MONITOR_DEFAULT_START, MONITOR_NUM_RECLOCK_REQ},

	{"lock_rec_lock_created", "lock", "Number of record locks created",
	 MONITOR_NONE,
	 MONITOR_DEFAULT_START, MONITOR_RECLOCK_CREATED},

	{"lock_rec_lock_removed", "lock",
	 "Number of record locks removed from the lock queue",
	 MONITOR_NONE,
	 MONITOR_DEFAULT_START, MONITOR_RECLOCK_REMOVED},

	{"lock_rec_locks", "lock",
	 "Current number of record locks on tables",
	 MONITOR_NONE,
	 MONITOR_DEFAULT_START, MONITOR_NUM_RECLOCK},

	{"lock_table_lock_created", "lock", "Number of table locks created",
	 MONITOR_NONE,
	 MONITOR_DEFAULT_START, MONITOR_TABLELOCK_CREATED},

	{"lock_table_lock_removed", "lock",
	 "Number of table locks removed from the lock queue",
	 MONITOR_NONE,
	 MONITOR_DEFAULT_START, MONITOR_TABLELOCK_REMOVED},

	{"lock_table_locks", "lock",
	 "Current number of table locks on tables",
	 MONITOR_NONE,
	 MONITOR_DEFAULT_START, MONITOR_NUM_TABLELOCK},

	{"lock_row_lock_current_waits", "lock",
	 "Number of row locks currently being waited for"
	 " (innodb_row_lock_current_waits)",
	 static_cast<monitor_type_t>(
	 MONITOR_EXISTING | MONITOR_DEFAULT_ON),
	 MONITOR_DEFAULT_START, MONITOR_OVLD_ROW_LOCK_CURRENT_WAIT},

	{"lock_row_lock_time", "lock",
	 "Time spent in acquiring row locks, in milliseconds"
	 " (innodb_row_lock_time)",
	 static_cast<monitor_type_t>(
	 MONITOR_EXISTING | MONITOR_DEFAULT_ON),
	 MONITOR_DEFAULT_START, MONITOR_OVLD_LOCK_WAIT_TIME},

	{"lock_row_lock_time_max", "lock",
	 "The maximum time to acquire a row lock, in milliseconds"
	 " (innodb_row_lock_time_max)",
	 static_cast<monitor_type_t>(
	 MONITOR_EXISTING | MONITOR_DISPLAY_CURRENT | MONITOR_DEFAULT_ON),
	 MONITOR_DEFAULT_START, MONITOR_OVLD_LOCK_MAX_WAIT_TIME},

	{"lock_row_lock_waits", "lock",
	 "Number of times a row lock had to be waited for"
	 " (innodb_row_lock_waits)",
	 static_cast<monitor_type_t>(
	 MONITOR_EXISTING | MONITOR_DEFAULT_ON),
	 MONITOR_DEFAULT_START, MONITOR_OVLD_ROW_LOCK_WAIT},

	{"lock_row_lock_time_avg", "lock",
	 "The average time to acquire a row lock, in milliseconds"
	 " (innodb_row_lock_time_avg)",
	 static_cast<monitor_type_t>(
	 MONITOR_EXISTING | MONITOR_DISPLAY_CURRENT | MONITOR_DEFAULT_ON),
	 MONITOR_DEFAULT_START, MONITOR_OVLD_LOCK_AVG_WAIT_TIME},

	/* ========== Counters for Buffer Manager and I/O ========== */
	{"module_buffer", "buffer", "Buffer Manager Module",
	 MONITOR_MODULE,
	 MONITOR_DEFAULT_START, MONITOR_MODULE_BUFFER},

	{"buffer_pool_size", "server",
	 "Server buffer pool size (all buffer pools) in bytes",
	 static_cast<monitor_type_t>(
	 MONITOR_EXISTING | MONITOR_DEFAULT_ON | MONITOR_DISPLAY_CURRENT),
	 MONITOR_DEFAULT_START, MONITOR_OVLD_BUFFER_POOL_SIZE},

	{"buffer_pool_reads", "buffer",
	 "Number of reads directly from disk (innodb_buffer_pool_reads)",
	 static_cast<monitor_type_t>(
	 MONITOR_EXISTING | MONITOR_DEFAULT_ON),
	 MONITOR_DEFAULT_START, MONITOR_OVLD_BUF_POOL_READS},

	{"buffer_pool_read_requests", "buffer",
	 "Number of logical read requests (innodb_buffer_pool_read_requests)",
	 static_cast<monitor_type_t>(
	 MONITOR_EXISTING | MONITOR_DEFAULT_ON),
	 MONITOR_DEFAULT_START, MONITOR_OVLD_BUF_POOL_READ_REQUESTS},

	{"buffer_pool_write_requests", "buffer",
	 "Number of write requests (innodb_buffer_pool_write_requests)",
	 static_cast<monitor_type_t>(
	 MONITOR_EXISTING | MONITOR_DEFAULT_ON),
	 MONITOR_DEFAULT_START, MONITOR_OVLD_BUF_POOL_WRITE_REQUEST},

	{"buffer_pool_wait_free", "buffer",
	 "Number of times waited for free buffer"
	 " (innodb_buffer_pool_wait_free)",
	 static_cast<monitor_type_t>(
	 MONITOR_EXISTING | MONITOR_DEFAULT_ON),
	 MONITOR_DEFAULT_START, MONITOR_OVLD_BUF_POOL_WAIT_FREE},

	{"buffer_pool_read_ahead", "buffer",
	 "Number of pages read as read ahead (innodb_buffer_pool_read_ahead)",
	 static_cast<monitor_type_t>(
	 MONITOR_EXISTING | MONITOR_DEFAULT_ON),
	 MONITOR_DEFAULT_START, MONITOR_OVLD_BUF_POOL_READ_AHEAD},

	{"buffer_pool_read_ahead_evicted", "buffer",
	 "Read-ahead pages evicted without being accessed"
	 " (innodb_buffer_pool_read_ahead_evicted)",
	 static_cast<monitor_type_t>(
	 MONITOR_EXISTING | MONITOR_DEFAULT_ON),
	 MONITOR_DEFAULT_START, MONITOR_OVLD_BUF_POOL_READ_AHEAD_EVICTED},

	{"buffer_pool_pages_total", "buffer",
	 "Total buffer pool size in pages (innodb_buffer_pool_pages_total)",
	 static_cast<monitor_type_t>(
	 MONITOR_EXISTING | MONITOR_DISPLAY_CURRENT | MONITOR_DEFAULT_ON),
	 MONITOR_DEFAULT_START, MONITOR_OVLD_BUF_POOL_PAGE_TOTAL},

	{"buffer_pool_pages_misc", "buffer",
	 "Buffer pages for misc use such as row locks or the adaptive"
	 " hash index (innodb_buffer_pool_pages_misc)",
	 static_cast<monitor_type_t>(
	 MONITOR_EXISTING | MONITOR_DISPLAY_CURRENT | MONITOR_DEFAULT_ON),
	 MONITOR_DEFAULT_START, MONITOR_OVLD_BUF_POOL_PAGE_MISC},

	{"buffer_pool_pages_data", "buffer",
	 "Buffer pages containing data (innodb_buffer_pool_pages_data)",
	 static_cast<monitor_type_t>(
	 MONITOR_EXISTING | MONITOR_DISPLAY_CURRENT | MONITOR_DEFAULT_ON),
	 MONITOR_DEFAULT_START, MONITOR_OVLD_BUF_POOL_PAGES_DATA},

	{"buffer_pool_bytes_data", "buffer",
	 "Buffer bytes containing data (innodb_buffer_pool_bytes_data)",
	 static_cast<monitor_type_t>(
	 MONITOR_EXISTING | MONITOR_DISPLAY_CURRENT | MONITOR_DEFAULT_ON),
	 MONITOR_DEFAULT_START, MONITOR_OVLD_BUF_POOL_BYTES_DATA},

	{"buffer_pool_pages_dirty", "buffer",
	 "Buffer pages currently dirty (innodb_buffer_pool_pages_dirty)",
	 static_cast<monitor_type_t>(
	 MONITOR_EXISTING | MONITOR_DISPLAY_CURRENT | MONITOR_DEFAULT_ON),
	 MONITOR_DEFAULT_START, MONITOR_OVLD_BUF_POOL_PAGES_DIRTY},

	{"buffer_pool_bytes_dirty", "buffer",
	 "Buffer bytes currently dirty (innodb_buffer_pool_bytes_dirty)",
	 static_cast<monitor_type_t>(
	 MONITOR_EXISTING | MONITOR_DISPLAY_CURRENT | MONITOR_DEFAULT_ON),
	 MONITOR_DEFAULT_START, MONITOR_OVLD_BUF_POOL_BYTES_DIRTY},

	{"buffer_pool_pages_free", "buffer",
	 "Buffer pages currently free (innodb_buffer_pool_pages_free)",
	 static_cast<monitor_type_t>(
	 MONITOR_EXISTING | MONITOR_DISPLAY_CURRENT | MONITOR_DEFAULT_ON),
	 MONITOR_DEFAULT_START, MONITOR_OVLD_BUF_POOL_PAGES_FREE},

	{"buffer_pages_created", "buffer",
	 "Number of pages created (innodb_pages_created)",
	 static_cast<monitor_type_t>(
	 MONITOR_EXISTING | MONITOR_DEFAULT_ON),
	 MONITOR_DEFAULT_START, MONITOR_OVLD_PAGE_CREATED},

	{"buffer_pages_written", "buffer",
	 "Number of pages written (innodb_pages_written)",
	 static_cast<monitor_type_t>(
	 MONITOR_EXISTING | MONITOR_DEFAULT_ON),
	 MONITOR_DEFAULT_START, MONITOR_OVLD_PAGES_WRITTEN},

	{"buffer_index_pages_written", "buffer",
	 "Number of index pages written (innodb_index_pages_written)",
	 static_cast<monitor_type_t>(
	 MONITOR_EXISTING | MONITOR_DEFAULT_ON),
	 MONITOR_DEFAULT_START, MONITOR_OVLD_INDEX_PAGES_WRITTEN},

	{"buffer_non_index_pages_written", "buffer",
	 "Number of non index pages written (innodb_non_index_pages_written)",
	 static_cast<monitor_type_t>(
	 MONITOR_EXISTING | MONITOR_DEFAULT_ON),
	 MONITOR_DEFAULT_START, MONITOR_OVLD_NON_INDEX_PAGES_WRITTEN},

	{"buffer_pages_read", "buffer",
	 "Number of pages read (innodb_pages_read)",
	 static_cast<monitor_type_t>(
	 MONITOR_EXISTING | MONITOR_DEFAULT_ON),
	 MONITOR_DEFAULT_START, MONITOR_OVLD_PAGES_READ},

	{"buffer_index_sec_rec_cluster_reads", "buffer",
	 "Number of secondary record reads triggered cluster read",
	 static_cast<monitor_type_t>(
	 MONITOR_EXISTING | MONITOR_DEFAULT_ON),
	 MONITOR_DEFAULT_START, MONITOR_OVLD_INDEX_SEC_REC_CLUSTER_READS},

	{"buffer_index_sec_rec_cluster_reads_avoided", "buffer",
	 "Number of secondary record reads avoided triggering cluster read",
	 static_cast<monitor_type_t>(
	 MONITOR_EXISTING | MONITOR_DEFAULT_ON),
	 MONITOR_DEFAULT_START, MONITOR_OVLD_INDEX_SEC_REC_CLUSTER_READS_AVOIDED},

	{"buffer_data_reads", "buffer",
	 "Amount of data read in bytes (innodb_data_reads)",
	 static_cast<monitor_type_t>(
	 MONITOR_EXISTING | MONITOR_DEFAULT_ON),
	 MONITOR_DEFAULT_START, MONITOR_OVLD_BYTE_READ},

	{"buffer_data_written", "buffer",
	 "Amount of data written in bytes (innodb_data_written)",
	 static_cast<monitor_type_t>(
	 MONITOR_EXISTING | MONITOR_DEFAULT_ON),
	 MONITOR_DEFAULT_START, MONITOR_OVLD_BYTE_WRITTEN},

	/* Cumulative counter for scanning in flush batches */
	{"buffer_flush_batch_scanned", "buffer",
	 "Total pages scanned as part of flush batch",
	 MONITOR_SET_OWNER,
	 MONITOR_FLUSH_BATCH_SCANNED_NUM_CALL,
	 MONITOR_FLUSH_BATCH_SCANNED},

	{"buffer_flush_batch_num_scan", "buffer",
	 "Number of times buffer flush list flush is called",
	 MONITOR_SET_MEMBER, MONITOR_FLUSH_BATCH_SCANNED,
	 MONITOR_FLUSH_BATCH_SCANNED_NUM_CALL},

	{"buffer_flush_batch_scanned_per_call", "buffer",
	 "Pages scanned per flush batch scan",
	 MONITOR_SET_MEMBER, MONITOR_FLUSH_BATCH_SCANNED,
	 MONITOR_FLUSH_BATCH_SCANNED_PER_CALL},

	{"buffer_flush_batch_rescan", "buffer",
	 "Number of times rescan of flush list forced",
	 MONITOR_NONE,
	 MONITOR_DEFAULT_START, MONITOR_FLUSH_HP_RESCAN},

	/* Cumulative counter for pages flushed in flush batches */
	{"buffer_flush_batch_total_pages", "buffer",
	 "Total pages flushed as part of flush batch",
	 MONITOR_SET_OWNER, MONITOR_FLUSH_BATCH_COUNT,
	 MONITOR_FLUSH_BATCH_TOTAL_PAGE},

	{"buffer_flush_batches", "buffer",
	 "Number of flush batches",
	 MONITOR_SET_MEMBER, MONITOR_FLUSH_BATCH_TOTAL_PAGE,
	 MONITOR_FLUSH_BATCH_COUNT},

	{"buffer_flush_batch_pages", "buffer",
	 "Pages queued as a flush batch",
	 MONITOR_SET_MEMBER, MONITOR_FLUSH_BATCH_TOTAL_PAGE,
	 MONITOR_FLUSH_BATCH_PAGES},

	/* Cumulative counter for flush batches because of neighbor */
	{"buffer_flush_neighbor_total_pages", "buffer",
	 "Total neighbors flushed as part of neighbor flush",
	 MONITOR_SET_OWNER, MONITOR_FLUSH_NEIGHBOR_COUNT,
	 MONITOR_FLUSH_NEIGHBOR_TOTAL_PAGE},

	{"buffer_flush_neighbor", "buffer",
	 "Number of times neighbors flushing is invoked",
	 MONITOR_SET_MEMBER, MONITOR_FLUSH_NEIGHBOR_TOTAL_PAGE,
	 MONITOR_FLUSH_NEIGHBOR_COUNT},

	{"buffer_flush_neighbor_pages", "buffer",
	 "Pages queued as a neighbor batch",
	 MONITOR_SET_MEMBER, MONITOR_FLUSH_NEIGHBOR_TOTAL_PAGE,
	 MONITOR_FLUSH_NEIGHBOR_PAGES},

	{"buffer_flush_n_to_flush_requested", "buffer",
	 "Number of pages requested for flushing.",
	 MONITOR_NONE,
	 MONITOR_DEFAULT_START, MONITOR_FLUSH_N_TO_FLUSH_REQUESTED},

	{"buffer_flush_avg_page_rate", "buffer",
	 "Average number of pages at which flushing is happening",
	 MONITOR_NONE,
	 MONITOR_DEFAULT_START, MONITOR_FLUSH_AVG_PAGE_RATE},

	{"buffer_flush_lsn_avg_rate", "buffer",
	 "Average redo generation rate",
	 MONITOR_NONE,
	 MONITOR_DEFAULT_START, MONITOR_FLUSH_LSN_AVG_RATE},

	{"buffer_flush_pct_for_dirty", "buffer",
	 "Percent of IO capacity used to avoid max dirty page limit",
	 MONITOR_NONE,
	 MONITOR_DEFAULT_START, MONITOR_FLUSH_PCT_FOR_DIRTY},

	{"buffer_flush_pct_for_lsn", "buffer",
	 "Percent of IO capacity used to avoid reusable redo space limit",
	 MONITOR_NONE,
	 MONITOR_DEFAULT_START, MONITOR_FLUSH_PCT_FOR_LSN},

	{"buffer_flush_sync_waits", "buffer",
	 "Number of times a wait happens due to sync flushing",
	 MONITOR_NONE,
	 MONITOR_DEFAULT_START, MONITOR_FLUSH_SYNC_WAITS},

	/* Cumulative counter for flush batches for adaptive flushing  */
	{"buffer_flush_adaptive_total_pages", "buffer",
	 "Total pages flushed as part of adaptive flushing",
	 MONITOR_SET_OWNER, MONITOR_FLUSH_ADAPTIVE_COUNT,
	 MONITOR_FLUSH_ADAPTIVE_TOTAL_PAGE},

	{"buffer_flush_adaptive", "buffer",
	 "Number of adaptive batches",
	 MONITOR_SET_MEMBER, MONITOR_FLUSH_ADAPTIVE_TOTAL_PAGE,
	 MONITOR_FLUSH_ADAPTIVE_COUNT},

	{"buffer_flush_adaptive_pages", "buffer",
	 "Pages queued as an adaptive batch",
	 MONITOR_SET_MEMBER, MONITOR_FLUSH_ADAPTIVE_TOTAL_PAGE,
	 MONITOR_FLUSH_ADAPTIVE_PAGES},

	/* Cumulative counter for flush batches because of sync */
	{"buffer_flush_sync_total_pages", "buffer",
	 "Total pages flushed as part of sync batches",
	 MONITOR_SET_OWNER, MONITOR_FLUSH_SYNC_COUNT,
	 MONITOR_FLUSH_SYNC_TOTAL_PAGE},

	{"buffer_flush_sync", "buffer",
	 "Number of sync batches",
	 MONITOR_SET_MEMBER, MONITOR_FLUSH_SYNC_TOTAL_PAGE,
	 MONITOR_FLUSH_SYNC_COUNT},

	{"buffer_flush_sync_pages", "buffer",
	 "Pages queued as a sync batch",
	 MONITOR_SET_MEMBER, MONITOR_FLUSH_SYNC_TOTAL_PAGE,
	 MONITOR_FLUSH_SYNC_PAGES},

	/* Cumulative counter for flush batches because of background */
	{"buffer_flush_background_total_pages", "buffer",
	 "Total pages flushed as part of background batches",
	 MONITOR_SET_OWNER, MONITOR_FLUSH_BACKGROUND_COUNT,
	 MONITOR_FLUSH_BACKGROUND_TOTAL_PAGE},

	{"buffer_flush_background", "buffer",
	 "Number of background batches",
	 MONITOR_SET_MEMBER, MONITOR_FLUSH_BACKGROUND_TOTAL_PAGE,
	 MONITOR_FLUSH_BACKGROUND_COUNT},

	{"buffer_flush_background_pages", "buffer",
	 "Pages queued as a background batch",
	 MONITOR_SET_MEMBER, MONITOR_FLUSH_BACKGROUND_TOTAL_PAGE,
	 MONITOR_FLUSH_BACKGROUND_PAGES},

	/* Cumulative counter for LRU batch scan */
	{"buffer_LRU_batch_scanned", "buffer",
	 "Total pages scanned as part of LRU batch",
	 MONITOR_SET_OWNER, MONITOR_LRU_BATCH_SCANNED_NUM_CALL,
	 MONITOR_LRU_BATCH_SCANNED},

	{"buffer_LRU_batch_num_scan", "buffer",
	 "Number of times LRU batch is called",
	 MONITOR_SET_MEMBER, MONITOR_LRU_BATCH_SCANNED,
	 MONITOR_LRU_BATCH_SCANNED_NUM_CALL},

	{"buffer_LRU_batch_scanned_per_call", "buffer",
	 "Pages scanned per LRU batch call",
	 MONITOR_SET_MEMBER, MONITOR_LRU_BATCH_SCANNED,
	 MONITOR_LRU_BATCH_SCANNED_PER_CALL},

	/* Cumulative counter for LRU batch pages flushed */
	{"buffer_LRU_batch_flush_total_pages", "buffer",
	 "Total pages flushed as part of LRU batches",
	 MONITOR_SET_OWNER, MONITOR_LRU_BATCH_FLUSH_COUNT,
	 MONITOR_LRU_BATCH_FLUSH_TOTAL_PAGE},

	{"buffer_LRU_batches_flush", "buffer",
	 "Number of LRU batches",
	 MONITOR_SET_MEMBER, MONITOR_LRU_BATCH_FLUSH_TOTAL_PAGE,
	 MONITOR_LRU_BATCH_FLUSH_COUNT},

	{"buffer_LRU_batch_flush_pages", "buffer",
	 "Pages queued as an LRU batch",
	 MONITOR_SET_MEMBER, MONITOR_LRU_BATCH_FLUSH_TOTAL_PAGE,
	 MONITOR_LRU_BATCH_FLUSH_PAGES},

	/* Cumulative counter for LRU batch pages flushed */
	{"buffer_LRU_batch_evict_total_pages", "buffer",
	 "Total pages evicted as part of LRU batches",
	 MONITOR_SET_OWNER, MONITOR_LRU_BATCH_EVICT_COUNT,
	 MONITOR_LRU_BATCH_EVICT_TOTAL_PAGE},

	{"buffer_LRU_batches_evict", "buffer",
	 "Number of LRU batches",
	 MONITOR_SET_MEMBER, MONITOR_LRU_BATCH_EVICT_TOTAL_PAGE,
	 MONITOR_LRU_BATCH_EVICT_COUNT},

	{"buffer_LRU_batch_evict_pages", "buffer",
	 "Pages queued as an LRU batch",
	 MONITOR_SET_MEMBER, MONITOR_LRU_BATCH_EVICT_TOTAL_PAGE,
	 MONITOR_LRU_BATCH_EVICT_PAGES},

	/* Cumulative counter for single page LRU scans */
	{"buffer_LRU_single_flush_scanned", "buffer",
	 "Total pages scanned as part of single page LRU flush",
	 MONITOR_SET_OWNER,
	 MONITOR_LRU_SINGLE_FLUSH_SCANNED_NUM_CALL,
	 MONITOR_LRU_SINGLE_FLUSH_SCANNED},

	{"buffer_LRU_single_flush_num_scan", "buffer",
	 "Number of times single page LRU flush is called",
	 MONITOR_SET_MEMBER, MONITOR_LRU_SINGLE_FLUSH_SCANNED,
	 MONITOR_LRU_SINGLE_FLUSH_SCANNED_NUM_CALL},

	{"buffer_LRU_single_flush_scanned_per_call", "buffer",
	 "Page scanned per single LRU flush",
	 MONITOR_SET_MEMBER, MONITOR_LRU_SINGLE_FLUSH_SCANNED,
	 MONITOR_LRU_SINGLE_FLUSH_SCANNED_PER_CALL},

	{"buffer_LRU_single_flush_failure_count", "Buffer",
	 "Number of times attempt to flush a single page from LRU failed",
	 MONITOR_NONE,
	 MONITOR_DEFAULT_START, MONITOR_LRU_SINGLE_FLUSH_FAILURE_COUNT},

	{"buffer_LRU_get_free_search", "Buffer",
	 "Number of searches performed for a clean page",
	 MONITOR_NONE,
	 MONITOR_DEFAULT_START, MONITOR_LRU_GET_FREE_SEARCH},

	/* Cumulative counter for LRU search scans */
	{"buffer_LRU_search_scanned", "buffer",
	 "Total pages scanned as part of LRU search",
	 MONITOR_SET_OWNER,
	 MONITOR_LRU_SEARCH_SCANNED_NUM_CALL,
	 MONITOR_LRU_SEARCH_SCANNED},

	{"buffer_LRU_search_num_scan", "buffer",
	 "Number of times LRU search is performed",
	 MONITOR_SET_MEMBER, MONITOR_LRU_SEARCH_SCANNED,
	 MONITOR_LRU_SEARCH_SCANNED_NUM_CALL},

	{"buffer_LRU_search_scanned_per_call", "buffer",
	 "Page scanned per single LRU search",
	 MONITOR_SET_MEMBER, MONITOR_LRU_SEARCH_SCANNED,
	 MONITOR_LRU_SEARCH_SCANNED_PER_CALL},

	/* Cumulative counter for LRU unzip search scans */
	{"buffer_LRU_unzip_search_scanned", "buffer",
	 "Total pages scanned as part of LRU unzip search",
	 MONITOR_SET_OWNER,
	 MONITOR_LRU_UNZIP_SEARCH_SCANNED_NUM_CALL,
	 MONITOR_LRU_UNZIP_SEARCH_SCANNED},

	{"buffer_LRU_unzip_search_num_scan", "buffer",
	 "Number of times LRU unzip search is performed",
	 MONITOR_SET_MEMBER, MONITOR_LRU_UNZIP_SEARCH_SCANNED,
	 MONITOR_LRU_UNZIP_SEARCH_SCANNED_NUM_CALL},

	{"buffer_LRU_unzip_search_scanned_per_call", "buffer",
	 "Page scanned per single LRU unzip search",
	 MONITOR_SET_MEMBER, MONITOR_LRU_UNZIP_SEARCH_SCANNED,
	 MONITOR_LRU_UNZIP_SEARCH_SCANNED_PER_CALL},

	/* ========== Counters for Buffer Page I/O ========== */
	{"module_buffer_page", "buffer_page_io", "Buffer Page I/O Module",
	 static_cast<monitor_type_t>(
	 MONITOR_MODULE | MONITOR_GROUP_MODULE),
	 MONITOR_DEFAULT_START, MONITOR_MODULE_BUF_PAGE},

	MONITOR_BUF_PAGE_READ("index_leaf","Index Leaf", INDEX_LEAF),

	MONITOR_BUF_PAGE_READ("index_non_leaf","Index Non-leaf",
			      INDEX_NON_LEAF),

	MONITOR_BUF_PAGE_READ("index_ibuf_leaf", "Insert Buffer Index Leaf",
			      INDEX_IBUF_LEAF),

	MONITOR_BUF_PAGE_READ("index_ibuf_non_leaf",
			      "Insert Buffer Index Non-Leaf",
			       INDEX_IBUF_NON_LEAF),

	MONITOR_BUF_PAGE_READ("undo_log", "Undo Log", UNDO_LOG),

	MONITOR_BUF_PAGE_READ("index_inode", "Index Inode", INODE),

	MONITOR_BUF_PAGE_READ("ibuf_free_list", "Insert Buffer Free List",
			      IBUF_FREELIST),

	MONITOR_BUF_PAGE_READ("ibuf_bitmap", "Insert Buffer Bitmap",
			      IBUF_BITMAP),

	MONITOR_BUF_PAGE_READ("system_page", "System", SYSTEM),

	MONITOR_BUF_PAGE_READ("trx_system", "Transaction System", TRX_SYSTEM),

	MONITOR_BUF_PAGE_READ("fsp_hdr", "File Space Header", FSP_HDR),

	MONITOR_BUF_PAGE_READ("xdes", "Extent Descriptor", XDES),

	MONITOR_BUF_PAGE_READ("blob", "Uncompressed BLOB", BLOB),

	MONITOR_BUF_PAGE_READ("zblob", "First Compressed BLOB", ZBLOB),

	MONITOR_BUF_PAGE_READ("zblob2", "Subsequent Compressed BLOB", ZBLOB2),

	MONITOR_BUF_PAGE_READ("other", "other/unknown (old version of InnoDB)",
			      OTHER),

	MONITOR_BUF_PAGE_WRITTEN("index_leaf","Index Leaf", INDEX_LEAF),

	MONITOR_BUF_PAGE_WRITTEN("index_non_leaf","Index Non-leaf",
				 INDEX_NON_LEAF),

	MONITOR_BUF_PAGE_WRITTEN("index_ibuf_leaf", "Insert Buffer Index Leaf",
				 INDEX_IBUF_LEAF),

	MONITOR_BUF_PAGE_WRITTEN("index_ibuf_non_leaf",
				 "Insert Buffer Index Non-Leaf",
				 INDEX_IBUF_NON_LEAF),

	MONITOR_BUF_PAGE_WRITTEN("undo_log", "Undo Log", UNDO_LOG),

	MONITOR_BUF_PAGE_WRITTEN("index_inode", "Index Inode", INODE),

	MONITOR_BUF_PAGE_WRITTEN("ibuf_free_list", "Insert Buffer Free List",
				 IBUF_FREELIST),

	MONITOR_BUF_PAGE_WRITTEN("ibuf_bitmap", "Insert Buffer Bitmap",
				 IBUF_BITMAP),

	MONITOR_BUF_PAGE_WRITTEN("system_page", "System", SYSTEM),

	MONITOR_BUF_PAGE_WRITTEN("trx_system", "Transaction System",
				 TRX_SYSTEM),

	MONITOR_BUF_PAGE_WRITTEN("fsp_hdr", "File Space Header", FSP_HDR),

	MONITOR_BUF_PAGE_WRITTEN("xdes", "Extent Descriptor", XDES),

	MONITOR_BUF_PAGE_WRITTEN("blob", "Uncompressed BLOB", BLOB),

	MONITOR_BUF_PAGE_WRITTEN("zblob", "First Compressed BLOB", ZBLOB),

	MONITOR_BUF_PAGE_WRITTEN("zblob2", "Subsequent Compressed BLOB",
				 ZBLOB2),

	MONITOR_BUF_PAGE_WRITTEN("other", "other/unknown (old version InnoDB)",
				 OTHER),

	/* ========== Counters for OS level operations ========== */
	{"module_os", "os", "OS Level Operation",
	 MONITOR_MODULE,
	 MONITOR_DEFAULT_START, MONITOR_MODULE_OS},

	{"os_data_reads", "os",
	 "Number of reads initiated (innodb_data_reads)",
	 static_cast<monitor_type_t>(
	 MONITOR_EXISTING | MONITOR_DEFAULT_ON),
	 MONITOR_DEFAULT_START, MONITOR_OVLD_OS_FILE_READ},

	{"os_data_writes", "os",
	 "Number of writes initiated (innodb_data_writes)",
	 static_cast<monitor_type_t>(
	 MONITOR_EXISTING | MONITOR_DEFAULT_ON),
	 MONITOR_DEFAULT_START, MONITOR_OVLD_OS_FILE_WRITE},

	{"os_data_fsyncs", "os",
	 "Number of fsync() calls (innodb_data_fsyncs)",
	 static_cast<monitor_type_t>(
	 MONITOR_EXISTING | MONITOR_DEFAULT_ON),
	 MONITOR_DEFAULT_START, MONITOR_OVLD_OS_FSYNC},

	{"os_pending_reads", "os", "Number of reads pending",
	 MONITOR_NONE,
	 MONITOR_DEFAULT_START, MONITOR_OS_PENDING_READS},

	{"os_pending_writes", "os", "Number of writes pending",
	 MONITOR_NONE,
	 MONITOR_DEFAULT_START, MONITOR_OS_PENDING_WRITES},

	{"os_log_bytes_written", "os",
	 "Bytes of log written (innodb_os_log_written)",
	 static_cast<monitor_type_t>(
	 MONITOR_EXISTING | MONITOR_DEFAULT_ON),
	 MONITOR_DEFAULT_START, MONITOR_OVLD_OS_LOG_WRITTEN},

	{"os_log_fsyncs", "os",
	 "Number of fsync log writes (innodb_os_log_fsyncs)",
	 static_cast<monitor_type_t>(
	 MONITOR_EXISTING | MONITOR_DEFAULT_ON),
	 MONITOR_DEFAULT_START, MONITOR_OVLD_OS_LOG_FSYNC},

	{"os_log_pending_fsyncs", "os",
	 "Number of pending fsync write (innodb_os_log_pending_fsyncs)",
	 static_cast<monitor_type_t>(
	 MONITOR_EXISTING | MONITOR_DEFAULT_ON),
	 MONITOR_DEFAULT_START, MONITOR_OVLD_OS_LOG_PENDING_FSYNC},

	{"os_log_pending_writes", "os",
	 "Number of pending log file writes (innodb_os_log_pending_writes)",
	 static_cast<monitor_type_t>(
	 MONITOR_EXISTING | MONITOR_DEFAULT_ON),
	 MONITOR_DEFAULT_START, MONITOR_OVLD_OS_LOG_PENDING_WRITES},

	{"os_merge_blocks_written", "os",
	 "Number of merge blocks written (innodb_os_merge_blocks_written)",
	 static_cast<monitor_type_t>(
	 MONITOR_EXISTING | MONITOR_DEFAULT_ON),
	 MONITOR_DEFAULT_START, MONITOR_MERGE_BLOCKS_WRITTEN},

	{"os_merge_blocks_read", "os",
	 "Number of merge blocks read (innodb_os_merge_blocks_read)",
	 static_cast<monitor_type_t>(
	 MONITOR_EXISTING | MONITOR_DEFAULT_ON),
	 MONITOR_DEFAULT_START, MONITOR_MERGE_BLOCKS_READ},

	{"os_merge_blocks_merged", "os",
	 "Number of merge blocks merged (innodb_os_merge_blocks_merged)",
	 static_cast<monitor_type_t>(
	 MONITOR_EXISTING | MONITOR_DEFAULT_ON),
	 MONITOR_DEFAULT_START, MONITOR_MERGE_BLOCKS_MERGED},

	/* ========== Counters for Transaction Module ========== */
	{"module_trx", "transaction", "Transaction Manager",
	 MONITOR_MODULE,
	 MONITOR_DEFAULT_START, MONITOR_MODULE_TRX},

	{"trx_rw_commits", "transaction", "Number of read-write transactions "
	  "committed",
	 MONITOR_NONE, MONITOR_DEFAULT_START, MONITOR_TRX_RW_COMMIT},

	{"trx_ro_commits", "transaction", "Number of read-only transactions "
	  "committed",
	 MONITOR_NONE, MONITOR_DEFAULT_START, MONITOR_TRX_RO_COMMIT},

	{"trx_nl_ro_commits", "transaction", "Number of non-locking "
	 "auto-commit read-only transactions committed",
	 MONITOR_NONE, MONITOR_DEFAULT_START, MONITOR_TRX_NL_RO_COMMIT},

	{"trx_commits_insert_update", "transaction",
	 "Number of transactions committed with inserts and updates",
	 MONITOR_NONE,
	 MONITOR_DEFAULT_START, MONITOR_TRX_COMMIT_UNDO},

	{"trx_rollbacks", "transaction",
	 "Number of transactions rolled back",
	 MONITOR_NONE,
	 MONITOR_DEFAULT_START, MONITOR_TRX_ROLLBACK},

	{"trx_rollbacks_savepoint", "transaction",
	 "Number of transactions rolled back to savepoint",
	 MONITOR_NONE,
	 MONITOR_DEFAULT_START, MONITOR_TRX_ROLLBACK_SAVEPOINT},

	{"trx_rollback_active", "transaction",
	 "Number of resurrected active transactions rolled back",
	 MONITOR_NONE,
	 MONITOR_DEFAULT_START, MONITOR_TRX_ROLLBACK_ACTIVE},

	{"trx_active_transactions", "transaction",
	 "Number of active transactions",
	 MONITOR_NONE,
	 MONITOR_DEFAULT_START, MONITOR_TRX_ACTIVE},

	{"trx_rseg_history_len", "transaction",
	 "Length of the TRX_RSEG_HISTORY list",
	 static_cast<monitor_type_t>(
	 MONITOR_EXISTING | MONITOR_DISPLAY_CURRENT | MONITOR_DEFAULT_ON),
	 MONITOR_DEFAULT_START, MONITOR_RSEG_HISTORY_LEN},

	{"trx_undo_slots_used", "transaction", "Number of undo slots used",
	 MONITOR_NONE,
	 MONITOR_DEFAULT_START, MONITOR_NUM_UNDO_SLOT_USED},

	{"trx_undo_slots_cached", "transaction",
	 "Number of undo slots cached",
	 MONITOR_NONE,
	 MONITOR_DEFAULT_START, MONITOR_NUM_UNDO_SLOT_CACHED},

	{"trx_rseg_current_size", "transaction",
	 "Current rollback segment size in pages",
	 static_cast<monitor_type_t>(
	 MONITOR_EXISTING | MONITOR_DISPLAY_CURRENT),
	 MONITOR_DEFAULT_START, MONITOR_RSEG_CUR_SIZE},

	/* ========== Counters for Purge Module ========== */
	{"module_purge", "purge", "Purge Module",
	 MONITOR_MODULE,
	 MONITOR_DEFAULT_START, MONITOR_MODULE_PURGE},

	{"purge_del_mark_records", "purge",
	 "Number of delete-marked rows purged",
	 MONITOR_NONE,
	 MONITOR_DEFAULT_START, MONITOR_N_DEL_ROW_PURGE},

	{"purge_upd_exist_or_extern_records", "purge",
	 "Number of purges on updates of existing records and "
	 " updates on delete marked record with externally stored field",
	 MONITOR_NONE,
	 MONITOR_DEFAULT_START, MONITOR_N_UPD_EXIST_EXTERN},

	{"purge_invoked", "purge",
	 "Number of times purge was invoked",
	 MONITOR_NONE,
	 MONITOR_DEFAULT_START, MONITOR_PURGE_INVOKED},

	{"purge_undo_log_pages", "purge",
	 "Number of undo log pages handled by the purge",
	 MONITOR_NONE,
	 MONITOR_DEFAULT_START, MONITOR_PURGE_N_PAGE_HANDLED},

	{"purge_dml_delay_usec", "purge",
	 "Microseconds DML to be delayed due to purge lagging",
	 MONITOR_DISPLAY_CURRENT,
	 MONITOR_DEFAULT_START, MONITOR_DML_PURGE_DELAY},

	{"purge_stop_count", "purge",
	 "Number of times purge was stopped",
	 MONITOR_DISPLAY_CURRENT,
	 MONITOR_DEFAULT_START, MONITOR_PURGE_STOP_COUNT},

	{"purge_resume_count", "purge",
	 "Number of times purge was resumed",
	 MONITOR_DISPLAY_CURRENT,
	 MONITOR_DEFAULT_START, MONITOR_PURGE_RESUME_COUNT},

	/* ========== Counters for Recovery Module ========== */
	{"module_log", "recovery", "Recovery Module",
	 MONITOR_MODULE,
	 MONITOR_DEFAULT_START, MONITOR_MODULE_RECOVERY},

	{"log_checkpoints", "recovery", "Number of checkpoints",
	 MONITOR_NONE,
	 MONITOR_DEFAULT_START, MONITOR_NUM_CHECKPOINT},

	{"log_lsn_last_flush", "recovery", "LSN of Last flush",
	 static_cast<monitor_type_t>(
	 MONITOR_EXISTING | MONITOR_DISPLAY_CURRENT),
	 MONITOR_DEFAULT_START, MONITOR_OVLD_LSN_FLUSHDISK},

	{"log_lsn_last_checkpoint", "recovery", "LSN at last checkpoint",
	 static_cast<monitor_type_t>(
	 MONITOR_EXISTING | MONITOR_DISPLAY_CURRENT),
	 MONITOR_DEFAULT_START, MONITOR_OVLD_LSN_CHECKPOINT},

	{"log_lsn_current", "recovery", "Current LSN value",
	 static_cast<monitor_type_t>(
	 MONITOR_EXISTING | MONITOR_DISPLAY_CURRENT),
	 MONITOR_DEFAULT_START, MONITOR_OVLD_LSN_CURRENT},

	{"log_lsn_checkpoint_age", "recovery",
	 "Current LSN value minus LSN at last checkpoint",
	 MONITOR_NONE,
	 MONITOR_DEFAULT_START, MONITOR_LSN_CHECKPOINT_AGE},

	{"log_lsn_buf_pool_oldest", "recovery",
	 "The oldest modified block LSN in the buffer pool",
	 static_cast<monitor_type_t>(
	 MONITOR_EXISTING | MONITOR_DISPLAY_CURRENT),
	 MONITOR_DEFAULT_START, MONITOR_OVLD_BUF_OLDEST_LSN},

	{"log_max_modified_age_async", "recovery",
	 "Maximum LSN difference; when exceeded, start asynchronous preflush",
	 static_cast<monitor_type_t>(
	 MONITOR_EXISTING | MONITOR_DISPLAY_CURRENT),
	 MONITOR_DEFAULT_START, MONITOR_OVLD_MAX_AGE_ASYNC},

	{"log_max_modified_age_sync", "recovery",
	 "Maximum LSN difference; when exceeded, start synchronous preflush",
	 static_cast<monitor_type_t>(
	 MONITOR_EXISTING | MONITOR_DISPLAY_CURRENT),
	 MONITOR_DEFAULT_START, MONITOR_OVLD_MAX_AGE_SYNC},

	{"log_pending_log_writes", "recovery", "Pending log writes",
	 MONITOR_NONE,
	 MONITOR_DEFAULT_START, MONITOR_PENDING_LOG_WRITE},

	{"log_pending_checkpoint_writes", "recovery", "Pending checkpoints",
	 MONITOR_NONE,
	 MONITOR_DEFAULT_START, MONITOR_PENDING_CHECKPOINT_WRITE},

	{"log_num_log_io", "recovery", "Number of log I/Os",
	 MONITOR_NONE,
	 MONITOR_DEFAULT_START, MONITOR_LOG_IO},

	{"log_waits", "recovery",
	 "Number of log waits due to small log buffer (innodb_log_waits)",
	 static_cast<monitor_type_t>(
	 MONITOR_EXISTING | MONITOR_DEFAULT_ON),
	 MONITOR_DEFAULT_START, MONITOR_OVLD_LOG_WAITS},

	{"log_write_requests", "recovery",
	 "Number of log write requests (innodb_log_write_requests)",
	 static_cast<monitor_type_t>(
	 MONITOR_EXISTING | MONITOR_DEFAULT_ON),
	 MONITOR_DEFAULT_START, MONITOR_OVLD_LOG_WRITE_REQUEST},

	{"log_writes", "recovery",
	 "Number of log writes (innodb_log_writes)",
	 static_cast<monitor_type_t>(
	 MONITOR_EXISTING | MONITOR_DEFAULT_ON),
	 MONITOR_DEFAULT_START, MONITOR_OVLD_LOG_WRITES},

	/* ========== Counters for Page Compression ========== */
	{"module_compress", "compression", "Page Compression Info",
	 MONITOR_MODULE,
	 MONITOR_DEFAULT_START, MONITOR_MODULE_PAGE},

	{"compress_pages_compressed", "compression",
	 "Number of pages compressed", MONITOR_NONE,
	 MONITOR_DEFAULT_START, MONITOR_PAGE_COMPRESS},

	{"compress_pages_decompressed", "compression",
	 "Number of pages decompressed",
	 MONITOR_NONE,
	 MONITOR_DEFAULT_START, MONITOR_PAGE_DECOMPRESS},

	{"compression_pad_increments", "compression",
	 "Number of times padding is incremented to avoid compression failures",
	 MONITOR_NONE,
	 MONITOR_DEFAULT_START, MONITOR_PAD_INCREMENTS},

	{"compression_pad_decrements", "compression",
	 "Number of times padding is decremented due to good compressibility",
	 MONITOR_NONE,
	 MONITOR_DEFAULT_START, MONITOR_PAD_DECREMENTS},

	{"compress_saved", "compression",
	 "Number of bytes saved by page compression",
	 MONITOR_NONE,
	 MONITOR_DEFAULT_START, MONITOR_OVLD_PAGE_COMPRESS_SAVED},

	{"compress_trim_sect512", "compression",
	 "Number of sect-512 TRIMed by page compression",
	 MONITOR_NONE,
	 MONITOR_DEFAULT_START, MONITOR_OVLD_PAGE_COMPRESS_TRIM_SECT512},

	{"compress_trim_sect1024", "compression",
	 "Number of sect-1024 TRIMed by page compression",
	 MONITOR_NONE,
	 MONITOR_DEFAULT_START, MONITOR_OVLD_PAGE_COMPRESS_TRIM_SECT1024},

	{"compress_trim_sect2048", "compression",
	 "Number of sect-2048 TRIMed by page compression",
	 MONITOR_NONE,
	 MONITOR_DEFAULT_START, MONITOR_OVLD_PAGE_COMPRESS_TRIM_SECT2048},

	{"compress_trim_sect4096", "compression",
	 "Number of sect-4K TRIMed by page compression",
	 MONITOR_NONE,
	 MONITOR_DEFAULT_START, MONITOR_OVLD_PAGE_COMPRESS_TRIM_SECT4096},

	{"compress_trim_sect8192", "compression",
	 "Number of sect-8K TRIMed by page compression",
	 MONITOR_NONE,
	 MONITOR_DEFAULT_START, MONITOR_OVLD_PAGE_COMPRESS_TRIM_SECT8192},

	{"compress_trim_sect16384", "compression",
	 "Number of sect-16K TRIMed by page compression",
	 MONITOR_NONE,
	 MONITOR_DEFAULT_START, MONITOR_OVLD_PAGE_COMPRESS_TRIM_SECT16384},

	{"compress_trim_sect32768", "compression",
	 "Number of sect-32K TRIMed by page compression",
	 MONITOR_NONE,
	 MONITOR_DEFAULT_START, MONITOR_OVLD_PAGE_COMPRESS_TRIM_SECT32768},

	{"compress_pages_page_compressed", "compression",
	 "Number of pages compressed by page compression",
	 MONITOR_NONE,
	 MONITOR_DEFAULT_START, MONITOR_OVLD_PAGES_PAGE_COMPRESSED},

	{"compress_page_compressed_trim_op", "compression",
	 "Number of TRIM operation performed by page compression",
	 MONITOR_NONE,
	 MONITOR_DEFAULT_START, MONITOR_OVLD_PAGE_COMPRESSED_TRIM_OP},

	{"compress_page_compressed_trim_op_saved", "compression",
	 "Number of TRIM operation saved by page compression",
	 MONITOR_NONE,
	 MONITOR_DEFAULT_START, MONITOR_OVLD_PAGE_COMPRESSED_TRIM_OP_SAVED},

	{"compress_pages_page_decompressed", "compression",
	 "Number of pages decompressed by page compression",
	 MONITOR_NONE,
	 MONITOR_DEFAULT_START, MONITOR_OVLD_PAGES_PAGE_DECOMPRESSED},

	{"compress_pages_page_compression_error", "compression",
	 "Number of page compression errors",
	 MONITOR_NONE,
	 MONITOR_DEFAULT_START, MONITOR_OVLD_PAGES_PAGE_COMPRESSION_ERROR},

	{"compress_pages_encrypted", "compression",
	 "Number of pages encrypted",
	 MONITOR_NONE,
	 MONITOR_DEFAULT_START, MONITOR_OVLD_PAGES_ENCRYPTED},

	{"compress_pages_decrypted", "compression",
	 "Number of pages decrypted",
	 MONITOR_NONE,
	 MONITOR_DEFAULT_START, MONITOR_OVLD_PAGES_DECRYPTED},

	/* ========== Counters for Index ========== */
	{"module_index", "index", "Index Manager",
	 MONITOR_MODULE,
	 MONITOR_DEFAULT_START, MONITOR_MODULE_INDEX},

	{"index_page_splits", "index", "Number of index page splits",
	 MONITOR_NONE,
	 MONITOR_DEFAULT_START, MONITOR_INDEX_SPLIT},

	{"index_page_merge_attempts", "index",
	 "Number of index page merge attempts",
	 MONITOR_NONE,
	 MONITOR_DEFAULT_START, MONITOR_INDEX_MERGE_ATTEMPTS},

	{"index_page_merge_successful", "index",
	 "Number of successful index page merges",
	 MONITOR_NONE,
	 MONITOR_DEFAULT_START, MONITOR_INDEX_MERGE_SUCCESSFUL},

	{"index_page_reorg_attempts", "index",
	 "Number of index page reorganization attempts",
	 MONITOR_NONE,
	 MONITOR_DEFAULT_START, MONITOR_INDEX_REORG_ATTEMPTS},

	{"index_page_reorg_successful", "index",
	 "Number of successful index page reorganizations",
	 MONITOR_NONE,
	 MONITOR_DEFAULT_START, MONITOR_INDEX_REORG_SUCCESSFUL},

	{"index_page_discards", "index", "Number of index pages discarded",
	 MONITOR_NONE,
	 MONITOR_DEFAULT_START, MONITOR_INDEX_DISCARD},

	/* ========== Counters for Adaptive Hash Index ========== */
	{"module_adaptive_hash", "adaptive_hash_index", "Adpative Hash Index",
	 MONITOR_MODULE,
	 MONITOR_DEFAULT_START, MONITOR_MODULE_ADAPTIVE_HASH},

	{"adaptive_hash_searches", "adaptive_hash_index",
	 "Number of successful searches using Adaptive Hash Index",
	 static_cast<monitor_type_t>(
	 MONITOR_EXISTING | MONITOR_DEFAULT_ON),
	 MONITOR_DEFAULT_START, MONITOR_OVLD_ADAPTIVE_HASH_SEARCH},

	{"adaptive_hash_searches_btree", "adaptive_hash_index",
	 "Number of searches using B-tree on an index search",
	 static_cast<monitor_type_t>(
	 MONITOR_EXISTING | MONITOR_DEFAULT_ON),
	 MONITOR_DEFAULT_START, MONITOR_OVLD_ADAPTIVE_HASH_SEARCH_BTREE},

	{"adaptive_hash_pages_added", "adaptive_hash_index",
	 "Number of index pages on which the Adaptive Hash Index is built",
	 MONITOR_NONE,
	 MONITOR_DEFAULT_START, MONITOR_ADAPTIVE_HASH_PAGE_ADDED},

	{"adaptive_hash_pages_removed", "adaptive_hash_index",
	 "Number of index pages whose corresponding Adaptive Hash Index"
	 " entries were removed",
	 MONITOR_NONE,
	 MONITOR_DEFAULT_START, MONITOR_ADAPTIVE_HASH_PAGE_REMOVED},

	{"adaptive_hash_rows_added", "adaptive_hash_index",
	 "Number of Adaptive Hash Index rows added",
	 MONITOR_NONE,
	 MONITOR_DEFAULT_START, MONITOR_ADAPTIVE_HASH_ROW_ADDED},

	{"adaptive_hash_rows_removed", "adaptive_hash_index",
	 "Number of Adaptive Hash Index rows removed",
	 MONITOR_NONE,
	 MONITOR_DEFAULT_START, MONITOR_ADAPTIVE_HASH_ROW_REMOVED},

	{"adaptive_hash_rows_deleted_no_hash_entry", "adaptive_hash_index",
	 "Number of rows deleted that did not have corresponding Adaptive Hash"
	 " Index entries",
	 MONITOR_NONE,
	 MONITOR_DEFAULT_START, MONITOR_ADAPTIVE_HASH_ROW_REMOVE_NOT_FOUND},

	{"adaptive_hash_rows_updated", "adaptive_hash_index",
	 "Number of Adaptive Hash Index rows updated",
	 MONITOR_NONE,
	 MONITOR_DEFAULT_START, MONITOR_ADAPTIVE_HASH_ROW_UPDATED},

	/* ========== Counters for tablespace ========== */
	{"module_file", "file_system", "Tablespace and File System Manager",
	 MONITOR_MODULE,
	 MONITOR_DEFAULT_START, MONITOR_MODULE_FIL_SYSTEM},

	{"file_num_open_files", "file_system",
	 "Number of files currently open (innodb_num_open_files)",
	 static_cast<monitor_type_t>(
	 MONITOR_EXISTING | MONITOR_DISPLAY_CURRENT | MONITOR_DEFAULT_ON),
	 MONITOR_DEFAULT_START, MONITOR_OVLD_N_FILE_OPENED},

	/* ========== Counters for Change Buffer ========== */
	{"module_ibuf_system", "change_buffer", "InnoDB Change Buffer",
	 MONITOR_MODULE,
	 MONITOR_DEFAULT_START, MONITOR_MODULE_IBUF_SYSTEM},

	{"ibuf_merges_insert", "change_buffer",
	 "Number of inserted records merged by change buffering",
	 static_cast<monitor_type_t>(
	 MONITOR_EXISTING | MONITOR_DEFAULT_ON),
	 MONITOR_DEFAULT_START, MONITOR_OVLD_IBUF_MERGE_INSERT},

	{"ibuf_merges_delete_mark", "change_buffer",
	 "Number of deleted records merged by change buffering",
	 static_cast<monitor_type_t>(
	 MONITOR_EXISTING | MONITOR_DEFAULT_ON),
	 MONITOR_DEFAULT_START, MONITOR_OVLD_IBUF_MERGE_DELETE},

	{"ibuf_merges_delete", "change_buffer",
	 "Number of purge records merged by change buffering",
	 static_cast<monitor_type_t>(
	 MONITOR_EXISTING | MONITOR_DEFAULT_ON),
	 MONITOR_DEFAULT_START, MONITOR_OVLD_IBUF_MERGE_PURGE},

	{"ibuf_merges_discard_insert", "change_buffer",
	 "Number of insert merged operations discarded",
	 static_cast<monitor_type_t>(
	 MONITOR_EXISTING | MONITOR_DEFAULT_ON),
	 MONITOR_DEFAULT_START, MONITOR_OVLD_IBUF_MERGE_DISCARD_INSERT},

	{"ibuf_merges_discard_delete_mark", "change_buffer",
	 "Number of deleted merged operations discarded",
	 static_cast<monitor_type_t>(
	 MONITOR_EXISTING | MONITOR_DEFAULT_ON),
	 MONITOR_DEFAULT_START, MONITOR_OVLD_IBUF_MERGE_DISCARD_DELETE},

	{"ibuf_merges_discard_delete", "change_buffer",
	 "Number of purge merged  operations discarded",
	 static_cast<monitor_type_t>(
	 MONITOR_EXISTING | MONITOR_DEFAULT_ON),
	 MONITOR_DEFAULT_START, MONITOR_OVLD_IBUF_MERGE_DISCARD_PURGE},

	{"ibuf_merges", "change_buffer", "Number of change buffer merges",
	 static_cast<monitor_type_t>(
	 MONITOR_EXISTING | MONITOR_DEFAULT_ON),
	 MONITOR_DEFAULT_START, MONITOR_OVLD_IBUF_MERGES},

	{"ibuf_size", "change_buffer", "Change buffer size in pages",
	 static_cast<monitor_type_t>(
	 MONITOR_EXISTING | MONITOR_DEFAULT_ON),
	 MONITOR_DEFAULT_START, MONITOR_OVLD_IBUF_SIZE},

	/* ========== Counters for server operations ========== */
	{"module_innodb", "innodb",
	 "Counter for general InnoDB server wide operations and properties",
	 MONITOR_MODULE,
	 MONITOR_DEFAULT_START, MONITOR_MODULE_SERVER},

	{"innodb_master_thread_sleeps", "server",
	 "Number of times (seconds) master thread sleeps",
	 MONITOR_NONE,
	 MONITOR_DEFAULT_START, MONITOR_MASTER_THREAD_SLEEP},

	{"innodb_activity_count", "server", "Current server activity count",
	 static_cast<monitor_type_t>(
	 MONITOR_EXISTING | MONITOR_DEFAULT_ON),
	 MONITOR_DEFAULT_START, MONITOR_OVLD_SERVER_ACTIVITY},

	{"innodb_master_active_loops", "server",
	 "Number of times master thread performs its tasks when"
	 " server is active",
	 MONITOR_NONE,
	 MONITOR_DEFAULT_START, MONITOR_MASTER_ACTIVE_LOOPS},

	{"innodb_master_idle_loops", "server",
	 "Number of times master thread performs its tasks when server is idle",
	 MONITOR_NONE,
	 MONITOR_DEFAULT_START, MONITOR_MASTER_IDLE_LOOPS},

	{"innodb_background_drop_table_usec", "server",
	 "Time (in microseconds) spent to process drop table list",
	 MONITOR_NONE,
	 MONITOR_DEFAULT_START, MONITOR_SRV_BACKGROUND_DROP_TABLE_MICROSECOND},

	{"innodb_ibuf_merge_usec", "server",
	 "Time (in microseconds) spent to process change buffer merge",
	 MONITOR_NONE,
	 MONITOR_DEFAULT_START, MONITOR_SRV_IBUF_MERGE_MICROSECOND},

	{"innodb_log_flush_usec", "server",
	 "Time (in microseconds) spent to flush log records",
	 MONITOR_NONE,
	 MONITOR_DEFAULT_START, MONITOR_SRV_LOG_FLUSH_MICROSECOND},

	{"innodb_mem_validate_usec", "server",
	 "Time (in microseconds) spent to do memory validation",
	 MONITOR_NONE,
	 MONITOR_DEFAULT_START, MONITOR_SRV_MEM_VALIDATE_MICROSECOND},

	{"innodb_master_purge_usec", "server",
	 "Time (in microseconds) spent by master thread to purge records",
	 MONITOR_NONE,
	 MONITOR_DEFAULT_START, MONITOR_SRV_PURGE_MICROSECOND},

	{"innodb_dict_lru_usec", "server",
	 "Time (in microseconds) spent to process DICT LRU list",
	 MONITOR_NONE,
	 MONITOR_DEFAULT_START, MONITOR_SRV_DICT_LRU_MICROSECOND},

	{"innodb_dict_lru_count_active", "server",
	 "Number of tables evicted from DICT LRU list in the active loop",
	 MONITOR_NONE,
	 MONITOR_DEFAULT_START, MONITOR_SRV_DICT_LRU_EVICT_COUNT_ACTIVE},

	{"innodb_dict_lru_count_idle", "server",
	 "Number of tables evicted from DICT LRU list in the idle loop",
	 MONITOR_NONE,
	 MONITOR_DEFAULT_START, MONITOR_SRV_DICT_LRU_EVICT_COUNT_IDLE},

	{"innodb_checkpoint_usec", "server",
	 "Time (in microseconds) spent by master thread to do checkpoint",
	 MONITOR_NONE,
	 MONITOR_DEFAULT_START, MONITOR_SRV_CHECKPOINT_MICROSECOND},

	{"innodb_dblwr_writes", "server",
	 "Number of doublewrite operations that have been performed"
	 " (innodb_dblwr_writes)",
	 static_cast<monitor_type_t>(
	 MONITOR_EXISTING | MONITOR_DEFAULT_ON),
	 MONITOR_DEFAULT_START, MONITOR_OVLD_SRV_DBLWR_WRITES},

	{"innodb_dblwr_pages_written", "server",
	 "Number of pages that have been written for doublewrite operations"
	 " (innodb_dblwr_pages_written)",
	 static_cast<monitor_type_t>(
	 MONITOR_EXISTING | MONITOR_DEFAULT_ON),
	 MONITOR_DEFAULT_START, MONITOR_OVLD_SRV_DBLWR_PAGES_WRITTEN},

	{"innodb_page_size", "server",
	 "InnoDB page size in bytes (innodb_page_size)",
	 static_cast<monitor_type_t>(
	 MONITOR_EXISTING | MONITOR_DEFAULT_ON | MONITOR_DISPLAY_CURRENT),
	 MONITOR_DEFAULT_START, MONITOR_OVLD_SRV_PAGE_SIZE},

	{"innodb_rwlock_s_spin_waits", "server",
	 "Number of rwlock spin waits due to shared latch request",
	 static_cast<monitor_type_t>(
	 MONITOR_EXISTING | MONITOR_DEFAULT_ON),
	 MONITOR_DEFAULT_START, MONITOR_OVLD_RWLOCK_S_SPIN_WAITS},

	{"innodb_rwlock_x_spin_waits", "server",
	 "Number of rwlock spin waits due to exclusive latch request",
	 static_cast<monitor_type_t>(
	 MONITOR_EXISTING | MONITOR_DEFAULT_ON),
	 MONITOR_DEFAULT_START, MONITOR_OVLD_RWLOCK_X_SPIN_WAITS},

	{"innodb_rwlock_s_spin_rounds", "server",
	 "Number of rwlock spin loop rounds due to shared latch request",
	 static_cast<monitor_type_t>(
	 MONITOR_EXISTING | MONITOR_DEFAULT_ON),
	 MONITOR_DEFAULT_START, MONITOR_OVLD_RWLOCK_S_SPIN_ROUNDS},

	{"innodb_rwlock_x_spin_rounds", "server",
	 "Number of rwlock spin loop rounds due to exclusive latch request",
	 static_cast<monitor_type_t>(
	 MONITOR_EXISTING | MONITOR_DEFAULT_ON),
	 MONITOR_DEFAULT_START, MONITOR_OVLD_RWLOCK_X_SPIN_ROUNDS},

	{"innodb_rwlock_s_os_waits", "server",
	 "Number of OS waits due to shared latch request",
	 static_cast<monitor_type_t>(
	 MONITOR_EXISTING | MONITOR_DEFAULT_ON),
	 MONITOR_DEFAULT_START, MONITOR_OVLD_RWLOCK_S_OS_WAITS},

	{"innodb_rwlock_x_os_waits", "server",
	 "Number of OS waits due to exclusive latch request",
	 static_cast<monitor_type_t>(
	 MONITOR_EXISTING | MONITOR_DEFAULT_ON),
	 MONITOR_DEFAULT_START, MONITOR_OVLD_RWLOCK_X_OS_WAITS},

	/* ========== Counters for DML operations ========== */
	{"module_dml", "dml", "Statistics for DMLs",
	 MONITOR_MODULE,
	 MONITOR_DEFAULT_START, MONITOR_MODULE_DML_STATS},

	{"dml_reads", "dml", "Number of rows read",
	 static_cast<monitor_type_t>(
	 MONITOR_EXISTING | MONITOR_DEFAULT_ON),
	 MONITOR_DEFAULT_START, MONITOR_OLVD_ROW_READ},

	{"dml_inserts", "dml", "Number of rows inserted",
	 static_cast<monitor_type_t>(
	 MONITOR_EXISTING | MONITOR_DEFAULT_ON),
	 MONITOR_DEFAULT_START, MONITOR_OLVD_ROW_INSERTED},

	{"dml_deletes", "dml", "Number of rows deleted",
	 static_cast<monitor_type_t>(
	 MONITOR_EXISTING | MONITOR_DEFAULT_ON),
	 MONITOR_DEFAULT_START, MONITOR_OLVD_ROW_DELETED},

	{"dml_updates", "dml", "Number of rows updated",
	 static_cast<monitor_type_t>(
	 MONITOR_EXISTING | MONITOR_DEFAULT_ON),
	 MONITOR_DEFAULT_START, MONITOR_OLVD_ROW_UPDTATED},

	{"dml_system_reads", "dml", "Number of system rows read",
	 static_cast<monitor_type_t>(
	 MONITOR_EXISTING | MONITOR_DEFAULT_ON),
	 MONITOR_DEFAULT_START, MONITOR_OLVD_SYSTEM_ROW_READ},

	{"dml_system_inserts", "dml", "Number of system rows inserted",
	 static_cast<monitor_type_t>(
	 MONITOR_EXISTING | MONITOR_DEFAULT_ON),
	 MONITOR_DEFAULT_START, MONITOR_OLVD_SYSTEM_ROW_INSERTED},

	{"dml_system_deletes", "dml", "Number of system rows deleted",
	 static_cast<monitor_type_t>(
	 MONITOR_EXISTING | MONITOR_DEFAULT_ON),
	 MONITOR_DEFAULT_START, MONITOR_OLVD_SYSTEM_ROW_DELETED},

	{"dml_system_updates", "dml", "Number of system rows updated",
	 static_cast<monitor_type_t>(
	 MONITOR_EXISTING | MONITOR_DEFAULT_ON),
	 MONITOR_DEFAULT_START, MONITOR_OLVD_SYSTEM_ROW_UPDATED},

	/* ========== Counters for DDL operations ========== */
	{"module_ddl", "ddl", "Statistics for DDLs",
	 MONITOR_MODULE,
	 MONITOR_DEFAULT_START, MONITOR_MODULE_DDL_STATS},

	{"ddl_background_drop_indexes", "ddl",
	 "Number of indexes waiting to be dropped after failed index creation",
	 MONITOR_NONE,
	 MONITOR_DEFAULT_START, MONITOR_BACKGROUND_DROP_INDEX},

	{"ddl_background_drop_tables", "ddl",
	 "Number of tables in background drop table list",
	 MONITOR_NONE,
	 MONITOR_DEFAULT_START, MONITOR_BACKGROUND_DROP_TABLE},

	{"ddl_online_create_index", "ddl",
	 "Number of indexes being created online",
	 MONITOR_NONE,
	 MONITOR_DEFAULT_START, MONITOR_ONLINE_CREATE_INDEX},

	{"ddl_pending_alter_table", "ddl",
	 "Number of ALTER TABLE, CREATE INDEX, DROP INDEX in progress",
	 MONITOR_NONE,
	 MONITOR_DEFAULT_START, MONITOR_PENDING_ALTER_TABLE},

	/* ===== Counters for ICP (Index Condition Pushdown) Module ===== */
	{"module_icp", "icp", "Index Condition Pushdown",
	 MONITOR_MODULE,
	 MONITOR_DEFAULT_START, MONITOR_MODULE_ICP},

	{"icp_attempts", "icp",
	 "Number of attempts for index push-down condition checks",
	 MONITOR_NONE,
	 MONITOR_DEFAULT_START, MONITOR_ICP_ATTEMPTS},

	{"icp_no_match", "icp", "Index push-down condition does not match",
	 MONITOR_NONE,
	 MONITOR_DEFAULT_START, MONITOR_ICP_NO_MATCH},

	{"icp_out_of_range", "icp", "Index push-down condition out of range",
	 MONITOR_NONE,
	 MONITOR_DEFAULT_START, MONITOR_ICP_OUT_OF_RANGE},

	{"icp_match", "icp", "Index push-down condition matches",
	 MONITOR_NONE,
	 MONITOR_DEFAULT_START, MONITOR_ICP_MATCH},

	/* ========== To turn on/off reset all counters ========== */
	{"all", "All Counters", "Turn on/off and reset all counters",
	 MONITOR_MODULE,
	 MONITOR_DEFAULT_START, MONITOR_ALL_COUNTER}
};

/* The "innodb_counter_value" array stores actual counter values */
UNIV_INTERN monitor_value_t	innodb_counter_value[NUM_MONITOR];

/* monitor_set_tbl is used to record and determine whether a monitor
has been turned on/off. */
UNIV_INTERN ulint		monitor_set_tbl[(NUM_MONITOR + NUM_BITS_ULINT
						- 1) / NUM_BITS_ULINT];

#ifndef HAVE_ATOMIC_BUILTINS_64
/** Mutex protecting atomic operations on platforms that lack
built-in operations for atomic memory access */
ib_mutex_t	monitor_mutex;

/** Key to register monitor_mutex with performance schema */
UNIV_INTERN mysql_pfs_key_t	monitor_mutex_key;

/****************************************************************//**
Initialize the monitor subsystem. */
UNIV_INTERN
void
srv_mon_create(void)
/*================*/
{
	mutex_create(monitor_mutex_key, &monitor_mutex, SYNC_ANY_LATCH);
}
/****************************************************************//**
Close the monitor subsystem. */
UNIV_INTERN
void
srv_mon_free(void)
/*==============*/
{
	mutex_free(&monitor_mutex);
}
#endif /* !HAVE_ATOMIC_BUILTINS_64 */

/****************************************************************//**
Get a monitor's "monitor_info" by its monitor id (index into the
innodb_counter_info array.
@return	Point to corresponding monitor_info_t, or NULL if no such
monitor */
UNIV_INTERN
monitor_info_t*
srv_mon_get_info(
/*=============*/
	monitor_id_t	monitor_id)	/*!< id indexing into the
					innodb_counter_info array */
{
	ut_a(monitor_id < NUM_MONITOR);

	return((monitor_id < NUM_MONITOR)
			? &innodb_counter_info[monitor_id]
			: NULL);
}

/****************************************************************//**
Get monitor's name by its monitor id (indexing into the
innodb_counter_info array.
@return	corresponding monitor name, or NULL if no such
monitor */
UNIV_INTERN
const char*
srv_mon_get_name(
/*=============*/
	monitor_id_t	monitor_id)	/*!< id index into the
					innodb_counter_info array */
{
	ut_a(monitor_id < NUM_MONITOR);

	return((monitor_id < NUM_MONITOR)
			? innodb_counter_info[monitor_id].monitor_name
			: NULL);
}

/****************************************************************//**
Turn on/off, reset monitor counters in a module. If module_id
is MONITOR_ALL_COUNTER then turn on all monitor counters.
turned on because it has already been turned on. */
UNIV_INTERN
void
srv_mon_set_module_control(
/*=======================*/
	monitor_id_t	module_id,	/*!< in: Module ID as in
					monitor_counter_id. If it is
					set to MONITOR_ALL_COUNTER, this means
					we shall turn on all the counters */
	mon_option_t	set_option)	/*!< in: Turn on/off reset the
					counter */
{
	ulint	ix;
	ulint	start_id;
	ibool	set_current_module = FALSE;

	ut_a(module_id <= NUM_MONITOR);
	ut_a(UT_ARR_SIZE(innodb_counter_info) == NUM_MONITOR);

	/* The module_id must be an ID of MONITOR_MODULE type */
	ut_a(innodb_counter_info[module_id].monitor_type & MONITOR_MODULE);

	/* start with the first monitor in the module. If module_id
	is MONITOR_ALL_COUNTER, this means we need to turn on all
	monitor counters. */
	if (module_id == MONITOR_ALL_COUNTER) {
		start_id = 1;
	} else if (innodb_counter_info[module_id].monitor_type
		   & MONITOR_GROUP_MODULE) {
		/* Counters in this module are set as a group together
		and cannot be turned on/off individually. Need to set
		the on/off bit in the module counter */
		start_id = module_id;
		set_current_module = TRUE;

	} else {
		start_id = module_id + 1;
	}

	for (ix = start_id; ix < NUM_MONITOR; ix++) {
		/* if we hit the next module counter, we will
		continue if we want to turn on all monitor counters,
		and break if just turn on the counters in the
		current module. */
		if (innodb_counter_info[ix].monitor_type & MONITOR_MODULE) {

			if (set_current_module) {
				/* Continue to set on/off bit on current
				module */
				set_current_module = FALSE;
			} else if (module_id == MONITOR_ALL_COUNTER) {
				continue;
			} else {
				/* Hitting the next module, stop */
				break;
			}
		}

		/* Cannot turn on a monitor already been turned on. User
		should be aware some counters are already on before
		turn them on again (which could reset counter value) */
		if (MONITOR_IS_ON(ix) && (set_option == MONITOR_TURN_ON)) {
			fprintf(stderr, "Monitor '%s' is already enabled.\n",
				srv_mon_get_name((monitor_id_t) ix));
			continue;
		}

		/* For some existing counters (server status variables),
		we will get its counter value at the start/stop time
		to calculate the actual value during the time. */
		if (innodb_counter_info[ix].monitor_type & MONITOR_EXISTING) {
			srv_mon_process_existing_counter(
				static_cast<monitor_id_t>(ix), set_option);
		}

		/* Currently support 4 operations on the monitor counters:
		turn on, turn off, reset and reset all operations. */
		switch (set_option) {
		case MONITOR_TURN_ON:
			MONITOR_ON(ix);
			MONITOR_INIT(ix);
			MONITOR_SET_START(ix);
			break;

		case MONITOR_TURN_OFF:
			MONITOR_OFF(ix);
			MONITOR_SET_OFF(ix);
			break;

		case MONITOR_RESET_VALUE:
			srv_mon_reset(static_cast<monitor_id_t>(ix));
			break;

		case MONITOR_RESET_ALL_VALUE:
			srv_mon_reset_all(static_cast<monitor_id_t>(ix));
			break;

		default:
			ut_error;
		}
	}
}

/****************************************************************//**
Get transaction system's rollback segment size in pages
@return size in pages */
static
ulint
srv_mon_get_rseg_size(void)
/*=======================*/
{
	ulint		i;
	ulint		value = 0;

	/* rseg_array is a static array, so we can go through it without
	mutex protection. In addition, we provide an estimate of the
	total rollback segment size and to avoid mutex contention we
	don't acquire the rseg->mutex" */
	for (i = 0; i < TRX_SYS_N_RSEGS; ++i) {
		const trx_rseg_t*	rseg = trx_sys->rseg_array[i];

		if (rseg != NULL) {
			value += rseg->curr_size;
		}
	}

	return(value);
}

/****************************************************************//**
This function consolidates some existing server counters used
by "system status variables". These existing system variables do not have
mechanism to start/stop and reset the counters, so we simulate these
controls by remembering the corresponding counter values when the
corresponding monitors are turned on/off/reset, and do appropriate
mathematics to deduct the actual value. Please also refer to
srv_export_innodb_status() for related global counters used by
the existing status variables.*/
UNIV_INTERN
void
srv_mon_process_existing_counter(
/*=============================*/
	monitor_id_t	monitor_id,	/*!< in: the monitor's ID as in
					monitor_counter_id */
	mon_option_t	set_option)	/*!< in: Turn on/off reset the
					counter */
{
	mon_type_t		value;
	monitor_info_t*		monitor_info;
	ibool			update_min = FALSE;
	buf_pool_stat_t		stat;
	buf_pools_list_size_t	buf_pools_list_size;
	ulint			LRU_len;
	ulint			free_len;
	ulint			flush_list_len;

	monitor_info = srv_mon_get_info(monitor_id);

	ut_a(monitor_info->monitor_type & MONITOR_EXISTING);
	ut_a(monitor_id < NUM_MONITOR);

	/* Get the value from corresponding global variable */
	switch (monitor_id) {
	case MONITOR_OVLD_META_MEM_POOL:
		value = srv_mem_pool_size;
		break;

	/* export_vars.innodb_buffer_pool_reads. Num Reads from
	disk (page not in buffer) */
	case MONITOR_OVLD_BUF_POOL_READS:
		value = srv_stats.buf_pool_reads;
		break;

	/* innodb_buffer_pool_read_requests, the number of logical
	read requests */
	case MONITOR_OVLD_BUF_POOL_READ_REQUESTS:
		buf_get_total_stat(&stat);
		value = stat.n_page_gets;
		break;

	/* innodb_buffer_pool_write_requests, the number of
	write request */
	case MONITOR_OVLD_BUF_POOL_WRITE_REQUEST:
		value = srv_stats.buf_pool_write_requests;
		break;

	/* innodb_buffer_pool_wait_free */
	case MONITOR_OVLD_BUF_POOL_WAIT_FREE:
		value = srv_stats.buf_pool_wait_free;
		break;

	/* innodb_buffer_pool_read_ahead */
	case MONITOR_OVLD_BUF_POOL_READ_AHEAD:
		buf_get_total_stat(&stat);
		value = stat.n_ra_pages_read;
		break;

	/* innodb_buffer_pool_read_ahead_evicted */
	case MONITOR_OVLD_BUF_POOL_READ_AHEAD_EVICTED:
		buf_get_total_stat(&stat);
		value = stat.n_ra_pages_evicted;
		break;

	/* innodb_buffer_pool_pages_total */
	case MONITOR_OVLD_BUF_POOL_PAGE_TOTAL:
		value = buf_pool_get_n_pages();
		break;

	/* innodb_buffer_pool_pages_misc */
	case MONITOR_OVLD_BUF_POOL_PAGE_MISC:
		buf_get_total_list_len(&LRU_len, &free_len, &flush_list_len);
		value = buf_pool_get_n_pages() - LRU_len - free_len;
		break;

	/* innodb_buffer_pool_pages_data */
	case MONITOR_OVLD_BUF_POOL_PAGES_DATA:
		buf_get_total_list_len(&LRU_len, &free_len, &flush_list_len);
		value = LRU_len;
		break;

	/* innodb_buffer_pool_bytes_data */
	case MONITOR_OVLD_BUF_POOL_BYTES_DATA:
		buf_get_total_list_size_in_bytes(&buf_pools_list_size);
		value = buf_pools_list_size.LRU_bytes
			+ buf_pools_list_size.unzip_LRU_bytes;
		break;

	/* innodb_buffer_pool_pages_dirty */
	case MONITOR_OVLD_BUF_POOL_PAGES_DIRTY:
		buf_get_total_list_len(&LRU_len, &free_len, &flush_list_len);
		value = flush_list_len;
		break;

	/* innodb_buffer_pool_bytes_dirty */
	case MONITOR_OVLD_BUF_POOL_BYTES_DIRTY:
		buf_get_total_list_size_in_bytes(&buf_pools_list_size);
		value = buf_pools_list_size.flush_list_bytes;
		break;

	/* innodb_buffer_pool_pages_free */
	case MONITOR_OVLD_BUF_POOL_PAGES_FREE:
		buf_get_total_list_len(&LRU_len, &free_len, &flush_list_len);
		value = free_len;
		break;

	/* innodb_pages_created, the number of pages created */
	case MONITOR_OVLD_PAGE_CREATED:
		buf_get_total_stat(&stat);
		value = stat.n_pages_created;
		break;

	/* innodb_pages_written, the number of page written */
	case MONITOR_OVLD_PAGES_WRITTEN:
		buf_get_total_stat(&stat);
		value = stat.n_pages_written;
		break;

	/* innodb_index_pages_written, the number of index pages written */
	case MONITOR_OVLD_INDEX_PAGES_WRITTEN:
		value = srv_stats.index_pages_written;
		break;

	/* innodb_non_index_pages_written, the number of non index pages written */
	case MONITOR_OVLD_NON_INDEX_PAGES_WRITTEN:
		value = srv_stats.non_index_pages_written;
		break;

	/* innodb_pages_read */
	case MONITOR_OVLD_PAGES_READ:
		buf_get_total_stat(&stat);
		value = stat.n_pages_read;
		break;

	/* Number of times secondary index lookup triggered cluster lookup */
	case MONITOR_OVLD_INDEX_SEC_REC_CLUSTER_READS:
		value = srv_stats.n_sec_rec_cluster_reads;
		break;
	/* Number of times prefix optimization avoided triggering cluster
	lookup */
	case MONITOR_OVLD_INDEX_SEC_REC_CLUSTER_READS_AVOIDED:
		value = srv_stats.n_sec_rec_cluster_reads_avoided;
		break;

	/* innodb_data_reads, the total number of data reads */
	case MONITOR_OVLD_BYTE_READ:
		value = srv_stats.data_read;
		break;

	/* innodb_data_writes, the total number of data writes. */
	case MONITOR_OVLD_BYTE_WRITTEN:
		value = srv_stats.data_written;
		break;

	/* innodb_data_reads, the total number of data reads. */
	case MONITOR_OVLD_OS_FILE_READ:
		value = os_n_file_reads;
		break;

	/* innodb_data_writes, the total number of data writes*/
	case MONITOR_OVLD_OS_FILE_WRITE:
		value = os_n_file_writes;
		break;

	/* innodb_data_fsyncs, number of fsync() operations so far. */
	case MONITOR_OVLD_OS_FSYNC:
		value = os_n_fsyncs;
		break;

	/* innodb_os_log_written */
	case MONITOR_OVLD_OS_LOG_WRITTEN:
		value = (mon_type_t) srv_stats.os_log_written;
		break;

	/* innodb_os_log_fsyncs */
	case MONITOR_OVLD_OS_LOG_FSYNC:
		value = fil_n_log_flushes;
		break;

	/* innodb_os_log_pending_fsyncs */
	case MONITOR_OVLD_OS_LOG_PENDING_FSYNC:
		value = fil_n_pending_log_flushes;
		update_min = TRUE;
		break;

	/* innodb_os_log_pending_writes */
	case MONITOR_OVLD_OS_LOG_PENDING_WRITES:
		value = srv_stats.os_log_pending_writes;
		update_min = TRUE;
		break;

        /* innodb_os_merge_blocks_written */
	case MONITOR_MERGE_BLOCKS_WRITTEN:
		value = srv_stats.merge_buffers_written;
		break;

        /* innodb_os_merge_blocks_read */
	case MONITOR_MERGE_BLOCKS_READ:
		value = srv_stats.merge_buffers_read;
		break;

	/* innodb_os_merge_blocks_merged */
	case MONITOR_MERGE_BLOCKS_MERGED:
		value = srv_stats.merge_buffers_merged;
		break;

	/* innodb_log_waits */
	case MONITOR_OVLD_LOG_WAITS:
		value = srv_stats.log_waits;
		break;

	/* innodb_log_write_requests */
	case MONITOR_OVLD_LOG_WRITE_REQUEST:
		value = srv_stats.log_write_requests;
		break;

	/* innodb_log_writes */
	case MONITOR_OVLD_LOG_WRITES:
		value = srv_stats.log_writes;
		break;

	/* innodb_dblwr_writes */
	case MONITOR_OVLD_SRV_DBLWR_WRITES:
		value = srv_stats.dblwr_writes;
		break;

	/* innodb_dblwr_pages_written */
	case MONITOR_OVLD_SRV_DBLWR_PAGES_WRITTEN:
		value = srv_stats.dblwr_pages_written;
		break;

	/* innodb_page_size */
	case MONITOR_OVLD_SRV_PAGE_SIZE:
		value = UNIV_PAGE_SIZE;
		break;

	case MONITOR_OVLD_RWLOCK_S_SPIN_WAITS:
		value = rw_lock_stats.rw_s_spin_wait_count;
		break;

	case MONITOR_OVLD_RWLOCK_X_SPIN_WAITS:
		value = rw_lock_stats.rw_x_spin_wait_count;
		break;

	case MONITOR_OVLD_RWLOCK_S_SPIN_ROUNDS:
		value = rw_lock_stats.rw_s_spin_round_count;
		break;

	case MONITOR_OVLD_RWLOCK_X_SPIN_ROUNDS:
		value = rw_lock_stats.rw_x_spin_round_count;
		break;

	case MONITOR_OVLD_RWLOCK_S_OS_WAITS:
		value = rw_lock_stats.rw_s_os_wait_count;
		break;

	case MONITOR_OVLD_RWLOCK_X_OS_WAITS:
		value = rw_lock_stats.rw_x_os_wait_count;
		break;

	case MONITOR_OVLD_BUFFER_POOL_SIZE:
		value = srv_buf_pool_size;
		break;

	/* innodb_rows_read */
	case MONITOR_OLVD_ROW_READ:
		value = srv_stats.n_rows_read;
		break;

	/* innodb_rows_inserted */
	case MONITOR_OLVD_ROW_INSERTED:
		value = srv_stats.n_rows_inserted;
		break;

	/* innodb_rows_deleted */
	case MONITOR_OLVD_ROW_DELETED:
		value = srv_stats.n_rows_deleted;
		break;

	/* innodb_rows_updated */
	case MONITOR_OLVD_ROW_UPDTATED:
		value = srv_stats.n_rows_updated;
		break;

	/* innodb_system_rows_read */
	case MONITOR_OLVD_SYSTEM_ROW_READ:
		value = srv_stats.n_system_rows_read;
		break;

	/* innodb_system_rows_inserted */
	case MONITOR_OLVD_SYSTEM_ROW_INSERTED:
		value = srv_stats.n_system_rows_inserted;
		break;

	/* innodb_system_rows_deleted */
	case MONITOR_OLVD_SYSTEM_ROW_DELETED:
		value = srv_stats.n_system_rows_deleted;
		break;

	/* innodb_system_rows_updated */
	case MONITOR_OLVD_SYSTEM_ROW_UPDATED:
		value = srv_stats.n_system_rows_updated;
		break;

	/* innodb_row_lock_current_waits */
	case MONITOR_OVLD_ROW_LOCK_CURRENT_WAIT:
		value = srv_stats.n_lock_wait_current_count;
		break;

	/* innodb_row_lock_time */
	case MONITOR_OVLD_LOCK_WAIT_TIME:
		value = srv_stats.n_lock_wait_time / 1000;
		break;

	/* innodb_row_lock_time_max */
	case MONITOR_OVLD_LOCK_MAX_WAIT_TIME:
		value = lock_sys->n_lock_max_wait_time / 1000;
		break;

	/* innodb_row_lock_time_avg */
	case MONITOR_OVLD_LOCK_AVG_WAIT_TIME:
		if (srv_stats.n_lock_wait_count > 0) {
			value = srv_stats.n_lock_wait_time / 1000
				/ srv_stats.n_lock_wait_count;
		} else {
			value = 0;
		}
		break;

	/* innodb_row_lock_waits */
	case MONITOR_OVLD_ROW_LOCK_WAIT:
		value = srv_stats.n_lock_wait_count;
		break;

	case MONITOR_RSEG_HISTORY_LEN:
		value = trx_sys->rseg_history_len;
		break;

	case MONITOR_RSEG_CUR_SIZE:
		value = srv_mon_get_rseg_size();
		break;

	case MONITOR_OVLD_N_FILE_OPENED:
		value = fil_n_file_opened;
		break;

	case MONITOR_OVLD_IBUF_MERGE_INSERT:
		value = ibuf->n_merged_ops[IBUF_OP_INSERT];
		break;

	case MONITOR_OVLD_IBUF_MERGE_DELETE:
		value = ibuf->n_merged_ops[IBUF_OP_DELETE_MARK];
		break;

	case MONITOR_OVLD_IBUF_MERGE_PURGE:
		value = ibuf->n_merged_ops[IBUF_OP_DELETE];
		break;

	case MONITOR_OVLD_IBUF_MERGE_DISCARD_INSERT:
		value = ibuf->n_discarded_ops[IBUF_OP_INSERT];
		break;

	case MONITOR_OVLD_IBUF_MERGE_DISCARD_DELETE:
		value = ibuf->n_discarded_ops[IBUF_OP_DELETE_MARK];
		break;

	case MONITOR_OVLD_IBUF_MERGE_DISCARD_PURGE:
		value = ibuf->n_discarded_ops[IBUF_OP_DELETE];
		break;

	case MONITOR_OVLD_IBUF_MERGES:
		value = ibuf->n_merges;
		break;

	case MONITOR_OVLD_IBUF_SIZE:
		value = ibuf->size;
		break;

	case MONITOR_OVLD_SERVER_ACTIVITY:
		value = srv_get_activity_count();
		break;

	case MONITOR_OVLD_LSN_FLUSHDISK:
		value = (mon_type_t) log_sys->flushed_to_disk_lsn;
		break;

	case MONITOR_OVLD_LSN_CURRENT:
		value = (mon_type_t) log_sys->lsn;
		break;

	case MONITOR_OVLD_BUF_OLDEST_LSN:
		value = (mon_type_t) buf_pool_get_oldest_modification();
		break;

	case MONITOR_OVLD_LSN_CHECKPOINT:
		value = (mon_type_t) log_sys->last_checkpoint_lsn;
		break;

	case MONITOR_OVLD_MAX_AGE_ASYNC:
		value = log_sys->max_modified_age_async;
		break;

	case MONITOR_OVLD_MAX_AGE_SYNC:
		value = log_sys->max_modified_age_sync;
		break;

	case MONITOR_OVLD_ADAPTIVE_HASH_SEARCH:
		value = btr_cur_n_sea;
		break;

	case MONITOR_OVLD_ADAPTIVE_HASH_SEARCH_BTREE:
		value = btr_cur_n_non_sea;
		break;

        case MONITOR_OVLD_PAGE_COMPRESS_SAVED:
		value = srv_stats.page_compression_saved;
		break;
        case MONITOR_OVLD_PAGE_COMPRESS_TRIM_SECT512:
		value = srv_stats.page_compression_trim_sect512;
		break;
	case MONITOR_OVLD_PAGE_COMPRESS_TRIM_SECT1024:
		value = srv_stats.page_compression_trim_sect1024;
		break;
	case MONITOR_OVLD_PAGE_COMPRESS_TRIM_SECT2048:
		value = srv_stats.page_compression_trim_sect2048;
		break;
        case MONITOR_OVLD_PAGE_COMPRESS_TRIM_SECT4096:
		value = srv_stats.page_compression_trim_sect4096;
		break;
        case MONITOR_OVLD_PAGE_COMPRESS_TRIM_SECT8192:
		value = srv_stats.page_compression_trim_sect8192;
		break;
        case MONITOR_OVLD_PAGE_COMPRESS_TRIM_SECT16384:
		value = srv_stats.page_compression_trim_sect16384;
		break;
        case MONITOR_OVLD_PAGE_COMPRESS_TRIM_SECT32768:
		value = srv_stats.page_compression_trim_sect32768;
		break;
        case MONITOR_OVLD_PAGES_PAGE_COMPRESSED:
		value = srv_stats.pages_page_compressed;
		break;
        case MONITOR_OVLD_PAGE_COMPRESSED_TRIM_OP:
		value = srv_stats.page_compressed_trim_op;
		break;
        case MONITOR_OVLD_PAGE_COMPRESSED_TRIM_OP_SAVED:
		value = srv_stats.page_compressed_trim_op_saved;
		break;
        case MONITOR_OVLD_PAGES_PAGE_DECOMPRESSED:
		value = srv_stats.pages_page_decompressed;
		break;
        case MONITOR_OVLD_PAGES_PAGE_COMPRESSION_ERROR:
		value = srv_stats.pages_page_compression_error;
		break;
        case MONITOR_OVLD_PAGES_ENCRYPTED:
		value = srv_stats.pages_encrypted;
		break;
        case MONITOR_OVLD_PAGES_DECRYPTED:
		value = srv_stats.pages_decrypted;
		break;

	default:
		ut_error;
	}

	switch (set_option) {
	case MONITOR_TURN_ON:
		/* Save the initial counter value in mon_start_value
		field */
		MONITOR_SAVE_START(monitor_id, value);
		return;

	case MONITOR_TURN_OFF:
		/* Save the counter value to mon_last_value when we
		turn off the monitor but not yet reset. Note the
		counter has not yet been set to off in the bitmap
		table for normal turn off. We need to check the
		count status (on/off) to avoid reset the value
		for an already off conte */
		if (MONITOR_IS_ON(monitor_id)) {
			srv_mon_process_existing_counter(monitor_id,
							 MONITOR_GET_VALUE);
			MONITOR_SAVE_LAST(monitor_id);
		}
		return;

	case MONITOR_GET_VALUE:
		if (MONITOR_IS_ON(monitor_id)) {

			/* If MONITOR_DISPLAY_CURRENT bit is on, we
			only record the current value, rather than
			incremental value over a period. Most of
`			this type of counters are resource related
			counters such as number of buffer pages etc. */
			if (monitor_info->monitor_type
			    & MONITOR_DISPLAY_CURRENT) {
				MONITOR_SET(monitor_id, value);
			} else {
				/* Most status counters are montonically
				increasing, no need to update their
				minimum values. Only do so
				if "update_min" set to TRUE */
				MONITOR_SET_DIFF(monitor_id, value);

				if (update_min
				    && (MONITOR_VALUE(monitor_id)
					< MONITOR_MIN_VALUE(monitor_id))) {
					MONITOR_MIN_VALUE(monitor_id) =
						MONITOR_VALUE(monitor_id);
				}
			}
		}
		return;

	case MONITOR_RESET_VALUE:
		if (!MONITOR_IS_ON(monitor_id)) {
			MONITOR_LAST_VALUE(monitor_id) = 0;
		}
		return;

	/* Nothing special for reset all operation for these existing
	counters */
	case MONITOR_RESET_ALL_VALUE:
		return;
	}
}

/*************************************************************//**
Reset a monitor, create a new base line with the current monitor
value. This baseline is recorded by MONITOR_VALUE_RESET(monitor) */
UNIV_INTERN
void
srv_mon_reset(
/*==========*/
	monitor_id_t	monitor)	/*!< in: monitor id */
{
	ibool	monitor_was_on;

	monitor_was_on = MONITOR_IS_ON(monitor);

	if (monitor_was_on) {
		/* Temporarily turn off the counter for the resetting
		operation */
		MONITOR_OFF(monitor);
	}

	/* Before resetting the current monitor value, first
	calculate and set the max/min value since monitor
	start */
	srv_mon_calc_max_since_start(monitor);
	srv_mon_calc_min_since_start(monitor);

	/* Monitors with MONITOR_DISPLAY_CURRENT bit
	are not incremental, no need to remember
	the reset value. */
	if (innodb_counter_info[monitor].monitor_type
	    & MONITOR_DISPLAY_CURRENT) {
		MONITOR_VALUE_RESET(monitor) = 0;
	} else {
		/* Remember the new baseline */
		MONITOR_VALUE_RESET(monitor) = MONITOR_VALUE_RESET(monitor)
					       + MONITOR_VALUE(monitor);
	}

	/* Reset the counter value */
	MONITOR_VALUE(monitor) = 0;
	MONITOR_MAX_VALUE(monitor) = MAX_RESERVED;
	MONITOR_MIN_VALUE(monitor) = MIN_RESERVED;

	MONITOR_FIELD((monitor), mon_reset_time) = time(NULL);

	if (monitor_was_on) {
		MONITOR_ON(monitor);
	}
}

/*************************************************************//**
Turn on monitor counters that are marked as default ON. */
UNIV_INTERN
void
srv_mon_default_on(void)
/*====================*/
{
	ulint   ix;

	for (ix = 0; ix < NUM_MONITOR; ix++) {
		if (innodb_counter_info[ix].monitor_type
		    & MONITOR_DEFAULT_ON) {
			/* Turn on monitor counters that are default on */
			MONITOR_ON(ix);
			MONITOR_INIT(ix);
			MONITOR_SET_START(ix);
		}
	}
}
#endif /* !UNIV_HOTBACKUP */<|MERGE_RESOLUTION|>--- conflicted
+++ resolved
@@ -2,11 +2,7 @@
 
 Copyright (c) 2010, 2014, Oracle and/or its affiliates. All Rights Reserved.
 Copyright (c) 2012, Facebook Inc.
-<<<<<<< HEAD
-Copyright (c) 2013, 2014, MariaDB Corporation
-=======
-Copyright (c) 2014, 2015, MariaDB Corporation.
->>>>>>> 2553f143
+Copyright (c) 2013, 2015, MariaDB Corporation.
 
 This program is free software; you can redistribute it and/or modify it under
 the terms of the GNU General Public License as published by the Free Software
