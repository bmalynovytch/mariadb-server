/*****************************************************************************

Copyright (c) 1996, 2015, Oracle and/or its affiliates. All Rights Reserved.

This program is free software; you can redistribute it and/or modify it under
the terms of the GNU General Public License as published by the Free Software
Foundation; version 2 of the License.

This program is distributed in the hope that it will be useful, but WITHOUT
ANY WARRANTY; without even the implied warranty of MERCHANTABILITY or FITNESS
FOR A PARTICULAR PURPOSE. See the GNU General Public License for more details.

You should have received a copy of the GNU General Public License along with
this program; if not, write to the Free Software Foundation, Inc.,
51 Franklin Street, Suite 500, Boston, MA 02110-1335 USA

*****************************************************************************/

/**************************************************//**
@file trx/trx0sys.cc
Transaction system

Created 3/26/1996 Heikki Tuuri
*******************************************************/

#include "trx0sys.h"

#ifdef UNIV_NONINL
#include "trx0sys.ic"
#endif

#ifdef UNIV_HOTBACKUP
#include "fsp0types.h"

#else	/* !UNIV_HOTBACKUP */
#include "fsp0fsp.h"
#include "mtr0log.h"
#include "mtr0log.h"
#include "trx0trx.h"
#include "trx0rseg.h"
#include "trx0undo.h"
#include "srv0srv.h"
#include "srv0start.h"
#include "trx0purge.h"
#include "log0log.h"
#include "log0recv.h"
#include "os0file.h"
#include "read0read.h"

#ifdef WITH_WSREP
#include "ha_prototypes.h" /* wsrep_is_wsrep_xid() */
#endif /* */

#include <mysql/service_wsrep.h>

/** The file format tag structure with id and name. */
struct file_format_t {
	ulint		id;		/*!< id of the file format */
	const char*	name;		/*!< text representation of the
					file format */
	ib_mutex_t		mutex;		/*!< covers changes to the above
					fields */
};

/** The transaction system */
UNIV_INTERN trx_sys_t*		trx_sys		= NULL;

/** In a MySQL replication slave, in crash recovery we store the master log
file name and position here. */
/* @{ */
/** Master binlog file name */
UNIV_INTERN char	trx_sys_mysql_master_log_name[TRX_SYS_MYSQL_LOG_NAME_LEN];
/** Master binlog file position.  We have successfully got the updates
up to this position.  -1 means that no crash recovery was needed, or
there was no master log position info inside InnoDB.*/
UNIV_INTERN ib_int64_t	trx_sys_mysql_master_log_pos	= -1;
/* @} */

/** If this MySQL server uses binary logging, after InnoDB has been inited
and if it has done a crash recovery, we store the binlog file name and position
here. */
/* @{ */
/** Binlog file name */
UNIV_INTERN char	trx_sys_mysql_bin_log_name[TRX_SYS_MYSQL_LOG_NAME_LEN];
/** Binlog file position, or -1 if unknown */
UNIV_INTERN ib_int64_t	trx_sys_mysql_bin_log_pos	= -1;
/* @} */
#endif /* !UNIV_HOTBACKUP */

/** List of animal names representing file format. */
static const char*	file_format_name_map[] = {
	"Antelope",
	"Barracuda",
	"Cheetah",
	"Dragon",
	"Elk",
	"Fox",
	"Gazelle",
	"Hornet",
	"Impala",
	"Jaguar",
	"Kangaroo",
	"Leopard",
	"Moose",
	"Nautilus",
	"Ocelot",
	"Porpoise",
	"Quail",
	"Rabbit",
	"Shark",
	"Tiger",
	"Urchin",
	"Viper",
	"Whale",
	"Xenops",
	"Yak",
	"Zebra"
};

/** The number of elements in the file format name array. */
static const ulint	FILE_FORMAT_NAME_N
	= sizeof(file_format_name_map) / sizeof(file_format_name_map[0]);

#ifdef UNIV_PFS_MUTEX
/* Key to register the mutex with performance schema */
UNIV_INTERN mysql_pfs_key_t	file_format_max_mutex_key;
UNIV_INTERN mysql_pfs_key_t	trx_sys_mutex_key;
#endif /* UNIV_PFS_RWLOCK */

#ifndef UNIV_HOTBACKUP
#ifdef UNIV_DEBUG
/* Flag to control TRX_RSEG_N_SLOTS behavior debugging. */
UNIV_INTERN uint	trx_rseg_n_slots_debug = 0;
#endif

/** This is used to track the maximum file format id known to InnoDB. It's
updated via SET GLOBAL innodb_file_format_max = 'x' or when we open
or create a table. */
static	file_format_t	file_format_max;

#ifdef UNIV_DEBUG
/****************************************************************//**
Checks whether a trx is in one of rw_trx_list or ro_trx_list.
@return	TRUE if is in */
UNIV_INTERN
ibool
trx_in_trx_list(
/*============*/
	const trx_t*	in_trx)	/*!< in: transaction */
{
	const trx_t*	trx;
	trx_list_t*	trx_list;

	/* Non-locking autocommits should not hold any locks. */
	assert_trx_in_list(in_trx);

	trx_list = in_trx->read_only
		? &trx_sys->ro_trx_list : &trx_sys->rw_trx_list;

	ut_ad(mutex_own(&trx_sys->mutex));

	ut_ad(trx_assert_started(in_trx));

	for (trx = UT_LIST_GET_FIRST(*trx_list);
	     trx != NULL && trx != in_trx;
	     trx = UT_LIST_GET_NEXT(trx_list, trx)) {

		assert_trx_in_list(trx);
		ut_ad(trx->read_only == (trx_list == &trx_sys->ro_trx_list));
	}

	return(trx != NULL);
}
#endif /* UNIV_DEBUG */

/*****************************************************************//**
Writes the value of max_trx_id to the file based trx system header. */
UNIV_INTERN
void
trx_sys_flush_max_trx_id(void)
/*==========================*/
{
	mtr_t		mtr;
	trx_sysf_t*	sys_header;

#ifndef WITH_WSREP
       /* wsrep_fake_trx_id  violates this assert
        * Copied from trx_sys_get_new_trx_id
        */
	ut_ad(mutex_own(&trx_sys->mutex));
#endif /* WITH_WSREP */

	if (!srv_read_only_mode) {
		mtr_start(&mtr);

		sys_header = trx_sysf_get(&mtr);

		mlog_write_ull(
			sys_header + TRX_SYS_TRX_ID_STORE,
			trx_sys->max_trx_id, &mtr);

		mtr_commit(&mtr);
	}
}

/*****************************************************************//**
Updates the offset information about the end of the MySQL binlog entry
which corresponds to the transaction just being committed. In a MySQL
replication slave updates the latest master binlog position up to which
replication has proceeded. */
UNIV_INTERN
void
trx_sys_update_mysql_binlog_offset(
/*===============================*/
	const char*	file_name,/*!< in: MySQL log file name */
	ib_int64_t	offset,	/*!< in: position in that log file */
	ulint		field,	/*!< in: offset of the MySQL log info field in
				the trx sys header */
#ifdef WITH_WSREP
        trx_sysf_t*     sys_header, /*!< in: trx sys header */
#endif /* WITH_WSREP */
	mtr_t*		mtr)	/*!< in: mtr */
{
#ifndef WITH_WSREP
	trx_sysf_t*	sys_header;
#endif /* !WITH_WSREP */

	if (ut_strlen(file_name) >= TRX_SYS_MYSQL_LOG_NAME_LEN) {

		/* We cannot fit the name to the 512 bytes we have reserved */

		return;
	}

#ifndef WITH_WSREP
	sys_header = trx_sysf_get(mtr);
#endif /* !WITH_WSREP */

	if (mach_read_from_4(sys_header + field
			     + TRX_SYS_MYSQL_LOG_MAGIC_N_FLD)
	    != TRX_SYS_MYSQL_LOG_MAGIC_N) {

		mlog_write_ulint(sys_header + field
				 + TRX_SYS_MYSQL_LOG_MAGIC_N_FLD,
				 TRX_SYS_MYSQL_LOG_MAGIC_N,
				 MLOG_4BYTES, mtr);
	}

	if (0 != strcmp((char*) (sys_header + field + TRX_SYS_MYSQL_LOG_NAME),
			file_name)) {

		mlog_write_string(sys_header + field
				  + TRX_SYS_MYSQL_LOG_NAME,
				  (byte*) file_name, 1 + ut_strlen(file_name),
				  mtr);
	}

	if (mach_read_from_4(sys_header + field
			     + TRX_SYS_MYSQL_LOG_OFFSET_HIGH) > 0
	    || (offset >> 32) > 0) {

		mlog_write_ulint(sys_header + field
				 + TRX_SYS_MYSQL_LOG_OFFSET_HIGH,
				 (ulint)(offset >> 32),
				 MLOG_4BYTES, mtr);
	}

	mlog_write_ulint(sys_header + field
			 + TRX_SYS_MYSQL_LOG_OFFSET_LOW,
			 (ulint)(offset & 0xFFFFFFFFUL),
			 MLOG_4BYTES, mtr);
}

/*****************************************************************//**
Stores the MySQL binlog offset info in the trx system header if
the magic number shows it valid, and print the info to stderr */
UNIV_INTERN
void
trx_sys_print_mysql_binlog_offset(void)
/*===================================*/
{
	trx_sysf_t*	sys_header;
	mtr_t		mtr;
	ulint		trx_sys_mysql_bin_log_pos_high;
	ulint		trx_sys_mysql_bin_log_pos_low;

	mtr_start(&mtr);

	sys_header = trx_sysf_get(&mtr);

	if (mach_read_from_4(sys_header + TRX_SYS_MYSQL_LOG_INFO
			     + TRX_SYS_MYSQL_LOG_MAGIC_N_FLD)
	    != TRX_SYS_MYSQL_LOG_MAGIC_N) {

		mtr_commit(&mtr);

		return;
	}

	trx_sys_mysql_bin_log_pos_high = mach_read_from_4(
		sys_header + TRX_SYS_MYSQL_LOG_INFO
		+ TRX_SYS_MYSQL_LOG_OFFSET_HIGH);
	trx_sys_mysql_bin_log_pos_low = mach_read_from_4(
		sys_header + TRX_SYS_MYSQL_LOG_INFO
		+ TRX_SYS_MYSQL_LOG_OFFSET_LOW);

	trx_sys_mysql_bin_log_pos
		= (((ib_int64_t) trx_sys_mysql_bin_log_pos_high) << 32)
		+ (ib_int64_t) trx_sys_mysql_bin_log_pos_low;

	ut_memcpy(trx_sys_mysql_bin_log_name,
		  sys_header + TRX_SYS_MYSQL_LOG_INFO
		  + TRX_SYS_MYSQL_LOG_NAME, TRX_SYS_MYSQL_LOG_NAME_LEN);

	fprintf(stderr,
		"InnoDB: Last MySQL binlog file position %lu %lu,"
		" file name %s\n",
		trx_sys_mysql_bin_log_pos_high, trx_sys_mysql_bin_log_pos_low,
		trx_sys_mysql_bin_log_name);

	mtr_commit(&mtr);
}

#ifdef WITH_WSREP

#ifdef UNIV_DEBUG
static long long trx_sys_cur_xid_seqno = -1;
static unsigned char trx_sys_cur_xid_uuid[16];

long long read_wsrep_xid_seqno(const XID* xid)
{
    long long seqno;
    memcpy(&seqno, xid->data + 24, sizeof(long long));
    return seqno;
}

void read_wsrep_xid_uuid(const XID* xid, unsigned char* buf)
{
    memcpy(buf, xid->data + 8, 16);
}

#endif /* UNIV_DEBUG */

void
trx_sys_update_wsrep_checkpoint(
        const XID*      xid,        /*!< in: transaction XID */
        trx_sysf_t*     sys_header, /*!< in: sys_header */
        mtr_t*          mtr)        /*!< in: mtr */
{
#ifdef UNIV_DEBUG
        {
            /* Check that seqno is monotonically increasing */
            unsigned char xid_uuid[16];
            long long xid_seqno = read_wsrep_xid_seqno(xid);
            read_wsrep_xid_uuid(xid, xid_uuid);
            if (!memcmp(xid_uuid, trx_sys_cur_xid_uuid, 8))
            {
                ut_ad(xid_seqno > trx_sys_cur_xid_seqno);
                trx_sys_cur_xid_seqno = xid_seqno;
            }
            else
            {
                memcpy(trx_sys_cur_xid_uuid, xid_uuid, 16);
            }
            trx_sys_cur_xid_seqno = xid_seqno;
        }
#endif /* UNIV_DEBUG */

        ut_ad(xid && mtr);
        ut_a(xid->formatID == -1 || wsrep_is_wsrep_xid(xid));

        if (mach_read_from_4(sys_header + TRX_SYS_WSREP_XID_INFO
                             + TRX_SYS_WSREP_XID_MAGIC_N_FLD)
            != TRX_SYS_WSREP_XID_MAGIC_N) {
                mlog_write_ulint(sys_header + TRX_SYS_WSREP_XID_INFO
                                 + TRX_SYS_WSREP_XID_MAGIC_N_FLD,
                                 TRX_SYS_WSREP_XID_MAGIC_N,
                                 MLOG_4BYTES, mtr);
        }

        mlog_write_ulint(sys_header + TRX_SYS_WSREP_XID_INFO
                         + TRX_SYS_WSREP_XID_FORMAT,
                         (int)xid->formatID,
                         MLOG_4BYTES, mtr);
        mlog_write_ulint(sys_header + TRX_SYS_WSREP_XID_INFO
                         + TRX_SYS_WSREP_XID_GTRID_LEN,
                         (int)xid->gtrid_length,
                         MLOG_4BYTES, mtr);
        mlog_write_ulint(sys_header + TRX_SYS_WSREP_XID_INFO
                         + TRX_SYS_WSREP_XID_BQUAL_LEN,
                         (int)xid->bqual_length,
                         MLOG_4BYTES, mtr);
        mlog_write_string(sys_header + TRX_SYS_WSREP_XID_INFO
                          + TRX_SYS_WSREP_XID_DATA,
                          (const unsigned char*) xid->data,
                          XIDDATASIZE, mtr);

}

bool
trx_sys_read_wsrep_checkpoint(XID* xid)
/*===================================*/
{
        trx_sysf_t* sys_header;
	mtr_t	    mtr;
        ulint       magic;

        ut_ad(xid);

	mtr_start(&mtr);

	sys_header = trx_sysf_get(&mtr);

        if ((magic = mach_read_from_4(sys_header + TRX_SYS_WSREP_XID_INFO
                                      + TRX_SYS_WSREP_XID_MAGIC_N_FLD))
            != TRX_SYS_WSREP_XID_MAGIC_N) {
                memset(xid, 0, sizeof(*xid));
                xid->formatID = -1;
                trx_sys_update_wsrep_checkpoint(xid, sys_header, &mtr);
                mtr_commit(&mtr);
                return false;
        }

        xid->formatID     = (int)mach_read_from_4(
                sys_header
                + TRX_SYS_WSREP_XID_INFO + TRX_SYS_WSREP_XID_FORMAT);
        xid->gtrid_length = (int)mach_read_from_4(
                sys_header
                + TRX_SYS_WSREP_XID_INFO + TRX_SYS_WSREP_XID_GTRID_LEN);
        xid->bqual_length = (int)mach_read_from_4(
                sys_header
                + TRX_SYS_WSREP_XID_INFO + TRX_SYS_WSREP_XID_BQUAL_LEN);
        ut_memcpy(xid->data,
                  sys_header + TRX_SYS_WSREP_XID_INFO + TRX_SYS_WSREP_XID_DATA,
                  XIDDATASIZE);

	mtr_commit(&mtr);
	return true;
}

#endif /* WITH_WSREP */

/*****************************************************************//**
Prints to stderr the MySQL master log offset info in the trx system header if
the magic number shows it valid. */
UNIV_INTERN
void
trx_sys_print_mysql_master_log_pos(void)
/*====================================*/
{
	trx_sysf_t*	sys_header;
	mtr_t		mtr;

	mtr_start(&mtr);

	sys_header = trx_sysf_get(&mtr);

	if (mach_read_from_4(sys_header + TRX_SYS_MYSQL_MASTER_LOG_INFO
			     + TRX_SYS_MYSQL_LOG_MAGIC_N_FLD)
	    != TRX_SYS_MYSQL_LOG_MAGIC_N) {

		mtr_commit(&mtr);

		return;
	}

	fprintf(stderr,
		"InnoDB: In a MySQL replication slave the last"
		" master binlog file\n"
		"InnoDB: position %lu %lu, file name %s\n",
		(ulong) mach_read_from_4(sys_header
					 + TRX_SYS_MYSQL_MASTER_LOG_INFO
					 + TRX_SYS_MYSQL_LOG_OFFSET_HIGH),
		(ulong) mach_read_from_4(sys_header
					 + TRX_SYS_MYSQL_MASTER_LOG_INFO
					 + TRX_SYS_MYSQL_LOG_OFFSET_LOW),
		sys_header + TRX_SYS_MYSQL_MASTER_LOG_INFO
		+ TRX_SYS_MYSQL_LOG_NAME);
	/* Copy the master log position info to global variables we can
	use in ha_innobase.cc to initialize glob_mi to right values */

	ut_memcpy(trx_sys_mysql_master_log_name,
		  sys_header + TRX_SYS_MYSQL_MASTER_LOG_INFO
		  + TRX_SYS_MYSQL_LOG_NAME,
		  TRX_SYS_MYSQL_LOG_NAME_LEN);

	trx_sys_mysql_master_log_pos
		= (((ib_int64_t) mach_read_from_4(
			    sys_header + TRX_SYS_MYSQL_MASTER_LOG_INFO
			    + TRX_SYS_MYSQL_LOG_OFFSET_HIGH)) << 32)
		+ ((ib_int64_t) mach_read_from_4(
			   sys_header + TRX_SYS_MYSQL_MASTER_LOG_INFO
			   + TRX_SYS_MYSQL_LOG_OFFSET_LOW));
	mtr_commit(&mtr);
}

/****************************************************************//**
Looks for a free slot for a rollback segment in the trx system file copy.
@return	slot index or ULINT_UNDEFINED if not found */
UNIV_INTERN
ulint
trx_sysf_rseg_find_free(
/*====================*/
	mtr_t*	mtr)	/*!< in: mtr */
{
	ulint		i;
	trx_sysf_t*	sys_header;

	sys_header = trx_sysf_get(mtr);

	for (i = 0; i < TRX_SYS_N_RSEGS; i++) {
		ulint	page_no;

		page_no = trx_sysf_rseg_get_page_no(sys_header, i, mtr);

		if (page_no == FIL_NULL) {

			return(i);
		}
	}

	return(ULINT_UNDEFINED);
}

/*****************************************************************//**
Creates the file page for the transaction system. This function is called only
at the database creation, before trx_sys_init. */
static
void
trx_sysf_create(
/*============*/
	mtr_t*	mtr)	/*!< in: mtr */
{
	trx_sysf_t*	sys_header;
	ulint		slot_no;
	buf_block_t*	block;
	page_t*		page;
	ulint		page_no;
	byte*		ptr;
	ulint		len;

	ut_ad(mtr);

	/* Note that below we first reserve the file space x-latch, and
	then enter the kernel: we must do it in this order to conform
	to the latching order rules. */

	mtr_x_lock(fil_space_get_latch(TRX_SYS_SPACE, NULL), mtr);

	/* Create the trx sys file block in a new allocated file segment */
	block = fseg_create(TRX_SYS_SPACE, 0, TRX_SYS + TRX_SYS_FSEG_HEADER,
			    mtr);
	buf_block_dbg_add_level(block, SYNC_TRX_SYS_HEADER);

	ut_a(buf_block_get_page_no(block) == TRX_SYS_PAGE_NO);

	page = buf_block_get_frame(block);

	mlog_write_ulint(page + FIL_PAGE_TYPE, FIL_PAGE_TYPE_TRX_SYS,
			 MLOG_2BYTES, mtr);

	/* Reset the doublewrite buffer magic number to zero so that we
	know that the doublewrite buffer has not yet been created (this
	suppresses a Valgrind warning) */

	mlog_write_ulint(page + TRX_SYS_DOUBLEWRITE
			 + TRX_SYS_DOUBLEWRITE_MAGIC, 0, MLOG_4BYTES, mtr);

	sys_header = trx_sysf_get(mtr);

	/* Start counting transaction ids from number 1 up */
	mach_write_to_8(sys_header + TRX_SYS_TRX_ID_STORE, 1);

	/* Reset the rollback segment slots.  Old versions of InnoDB
	define TRX_SYS_N_RSEGS as 256 (TRX_SYS_OLD_N_RSEGS) and expect
	that the whole array is initialized. */
	ptr = TRX_SYS_RSEGS + sys_header;
	len = ut_max(TRX_SYS_OLD_N_RSEGS, TRX_SYS_N_RSEGS)
		* TRX_SYS_RSEG_SLOT_SIZE;
	memset(ptr, 0xff, len);
	ptr += len;
	ut_a(ptr <= page + (UNIV_PAGE_SIZE - FIL_PAGE_DATA_END));

	/* Initialize all of the page.  This part used to be uninitialized. */
	memset(ptr, 0, UNIV_PAGE_SIZE - FIL_PAGE_DATA_END + page - ptr);

	mlog_log_string(sys_header, UNIV_PAGE_SIZE - FIL_PAGE_DATA_END
			+ page - sys_header, mtr);

	/* Create the first rollback segment in the SYSTEM tablespace */
	slot_no = trx_sysf_rseg_find_free(mtr);
	page_no = trx_rseg_header_create(TRX_SYS_SPACE, 0, ULINT_MAX, slot_no,
					 mtr);

	ut_a(slot_no == TRX_SYS_SYSTEM_RSEG_ID);
	ut_a(page_no == FSP_FIRST_RSEG_PAGE_NO);
}

/*****************************************************************//**
Compare two trx_rseg_t instances on last_trx_no. */
static
int
trx_rseg_compare_last_trx_no(
/*=========================*/
	const void*	p1,		/*!< in: elem to compare */
	const void*	p2)		/*!< in: elem to compare */
{
	ib_int64_t	cmp;

	const rseg_queue_t*	rseg_q1 = (const rseg_queue_t*) p1;
	const rseg_queue_t*	rseg_q2 = (const rseg_queue_t*) p2;

	cmp = rseg_q1->trx_no - rseg_q2->trx_no;

	if (cmp < 0) {
		return(-1);
	} else if (cmp > 0) {
		return(1);
	}

	return(0);
}

/*****************************************************************//**
Creates and initializes the central memory structures for the transaction
system. This is called when the database is started.
@return min binary heap of rsegs to purge */
UNIV_INTERN
ib_bh_t*
trx_sys_init_at_db_start(void)
/*==========================*/
{
	mtr_t		mtr;
	ib_bh_t*	ib_bh;
	trx_sysf_t*	sys_header;
	ib_uint64_t	rows_to_undo	= 0;
	const char*	unit		= "";

	/* We create the min binary heap here and pass ownership to
	purge when we init the purge sub-system. Purge is responsible
	for freeing the binary heap. */

	ib_bh = ib_bh_create(
		trx_rseg_compare_last_trx_no,
		sizeof(rseg_queue_t), TRX_SYS_N_RSEGS);

	mtr_start(&mtr);

	/* Allocate the trx descriptors array */
	trx_sys->descriptors = static_cast<trx_id_t*>(
		ut_malloc(sizeof(trx_id_t) *
			  TRX_DESCR_ARRAY_INITIAL_SIZE));
	trx_sys->descr_n_max = TRX_DESCR_ARRAY_INITIAL_SIZE;
	trx_sys->descr_n_used = 0;
	srv_descriptors_memory = TRX_DESCR_ARRAY_INITIAL_SIZE *
		sizeof(trx_id_t);

	sys_header = trx_sysf_get(&mtr);

	if (srv_force_recovery < SRV_FORCE_NO_UNDO_LOG_SCAN) {
		trx_rseg_array_init(sys_header, ib_bh, &mtr);
	}

	/* VERY important: after the database is started, max_trx_id value is
	divisible by TRX_SYS_TRX_ID_WRITE_MARGIN, and the 'if' in
	trx_sys_get_new_trx_id will evaluate to TRUE when the function
	is first time called, and the value for trx id will be written
	to the disk-based header! Thus trx id values will not overlap when
	the database is repeatedly started! */

	trx_sys->max_trx_id = 2 * TRX_SYS_TRX_ID_WRITE_MARGIN
		+ ut_uint64_align_up(mach_read_from_8(sys_header
						   + TRX_SYS_TRX_ID_STORE),
				     TRX_SYS_TRX_ID_WRITE_MARGIN);

	ut_d(trx_sys->rw_max_trx_id = trx_sys->max_trx_id);

	UT_LIST_INIT(trx_sys->mysql_trx_list);

	trx_dummy_sess = sess_open();

	trx_lists_init_at_db_start();

	/* This S lock is not strictly required, it is here only to satisfy
	the debug code (assertions). We are still running in single threaded
	bootstrap mode. */

	mutex_enter(&trx_sys->mutex);

	ut_a(UT_LIST_GET_LEN(trx_sys->ro_trx_list) == 0);

	if (UT_LIST_GET_LEN(trx_sys->rw_trx_list) > 0) {
		const trx_t*	trx;

		for (trx = UT_LIST_GET_FIRST(trx_sys->rw_trx_list);
		     trx != NULL;
		     trx = UT_LIST_GET_NEXT(trx_list, trx)) {

			ut_ad(trx->is_recovered);
			assert_trx_in_rw_list(trx);

			if (trx_state_eq(trx, TRX_STATE_ACTIVE)) {
				rows_to_undo += trx->undo_no;
			}
		}

		if (rows_to_undo > 1000000000) {
			unit = "M";
			rows_to_undo = rows_to_undo / 1000000;
		}

		fprintf(stderr,
			"InnoDB: %lu transaction(s) which must be"
			" rolled back or cleaned up\n"
			"InnoDB: in total %lu%s row operations to undo\n",
			(ulong) UT_LIST_GET_LEN(trx_sys->rw_trx_list),
			(ulong) rows_to_undo, unit);

		fprintf(stderr, "InnoDB: Trx id counter is " TRX_ID_FMT "\n",
			trx_sys->max_trx_id);
	}

	mutex_exit(&trx_sys->mutex);

	UT_LIST_INIT(trx_sys->view_list);

	mtr_commit(&mtr);

	return(ib_bh);
}

/*****************************************************************//**
Creates the trx_sys instance and initializes ib_bh and mutex. */
UNIV_INTERN
void
trx_sys_create(void)
/*================*/
{
	ut_ad(trx_sys == NULL);

	trx_sys = static_cast<trx_sys_t*>(mem_zalloc(sizeof(*trx_sys)));

	mutex_create(trx_sys_mutex_key, &trx_sys->mutex, SYNC_TRX_SYS);
}

/*****************************************************************//**
Creates and initializes the transaction system at the database creation. */
UNIV_INTERN
void
trx_sys_create_sys_pages(void)
/*==========================*/
{
	mtr_t	mtr;

	mtr_start(&mtr);

	trx_sysf_create(&mtr);

	mtr_commit(&mtr);
}

/*****************************************************************//**
Update the file format tag.
@return	always TRUE */
static
ibool
trx_sys_file_format_max_write(
/*==========================*/
	ulint		format_id,	/*!< in: file format id */
	const char**	name)		/*!< out: max file format name, can
					be NULL */
{
	mtr_t		mtr;
	byte*		ptr;
	buf_block_t*	block;
	ib_uint64_t	tag_value;

	mtr_start(&mtr);

	block = buf_page_get(
		TRX_SYS_SPACE, 0, TRX_SYS_PAGE_NO, RW_X_LATCH, &mtr);

	file_format_max.id = format_id;
	file_format_max.name = trx_sys_file_format_id_to_name(format_id);

	ptr = buf_block_get_frame(block) + TRX_SYS_FILE_FORMAT_TAG;
	tag_value = format_id + TRX_SYS_FILE_FORMAT_TAG_MAGIC_N;

	if (name) {
		*name = file_format_max.name;
	}

	mlog_write_ull(ptr, tag_value, &mtr);

	mtr_commit(&mtr);

	return(TRUE);
}

/*****************************************************************//**
Read the file format tag.
@return	the file format or ULINT_UNDEFINED if not set. */
static
ulint
trx_sys_file_format_max_read(void)
/*==============================*/
{
	mtr_t			mtr;
	const byte*		ptr;
	const buf_block_t*	block;
	ib_id_t			file_format_id;

	/* Since this is called during the startup phase it's safe to
	read the value without a covering mutex. */
	mtr_start(&mtr);

	block = buf_page_get(
		TRX_SYS_SPACE, 0, TRX_SYS_PAGE_NO, RW_X_LATCH, &mtr);

	ptr = buf_block_get_frame(block) + TRX_SYS_FILE_FORMAT_TAG;
	file_format_id = mach_read_from_8(ptr);

	mtr_commit(&mtr);

	file_format_id -= TRX_SYS_FILE_FORMAT_TAG_MAGIC_N;

	if (file_format_id >= FILE_FORMAT_NAME_N) {

		/* Either it has never been tagged, or garbage in it. */
		return(ULINT_UNDEFINED);
	}

	return((ulint) file_format_id);
}

/*****************************************************************//**
Get the name representation of the file format from its id.
@return	pointer to the name */
UNIV_INTERN
const char*
trx_sys_file_format_id_to_name(
/*===========================*/
	const ulint	id)	/*!< in: id of the file format */
{
	ut_a(id < FILE_FORMAT_NAME_N);

	return(file_format_name_map[id]);
}

/*****************************************************************//**
Check for the max file format tag stored on disk. Note: If max_format_id
is == UNIV_FORMAT_MAX + 1 then we only print a warning.
@return	DB_SUCCESS or error code */
UNIV_INTERN
dberr_t
trx_sys_file_format_max_check(
/*==========================*/
	ulint	max_format_id)	/*!< in: max format id to check */
{
	ulint	format_id;

	/* Check the file format in the tablespace. Do not try to
	recover if the file format is not supported by the engine
	unless forced by the user. */
	format_id = trx_sys_file_format_max_read();
	if (format_id == ULINT_UNDEFINED) {
		/* Format ID was not set. Set it to minimum possible
		value. */
		format_id = UNIV_FORMAT_MIN;
	}

	ib_logf(IB_LOG_LEVEL_INFO,
		"Highest supported file format is %s.",
		trx_sys_file_format_id_to_name(UNIV_FORMAT_MAX));

	if (format_id > UNIV_FORMAT_MAX) {

		ut_a(format_id < FILE_FORMAT_NAME_N);

		ib_logf(max_format_id <= UNIV_FORMAT_MAX
			? IB_LOG_LEVEL_ERROR : IB_LOG_LEVEL_WARN,
			"The system tablespace is in a file "
			"format that this version doesn't support - %s.",
			trx_sys_file_format_id_to_name(format_id));

		if (max_format_id <= UNIV_FORMAT_MAX) {
			return(DB_ERROR);
		}
	}

	format_id = (format_id > max_format_id) ? format_id : max_format_id;

	/* We don't need a mutex here, as this function should only
	be called once at start up. */
	file_format_max.id = format_id;
	file_format_max.name = trx_sys_file_format_id_to_name(format_id);

	return(DB_SUCCESS);
}

/*****************************************************************//**
Set the file format id unconditionally except if it's already the
same value.
@return	TRUE if value updated */
UNIV_INTERN
ibool
trx_sys_file_format_max_set(
/*========================*/
	ulint		format_id,	/*!< in: file format id */
	const char**	name)		/*!< out: max file format name or
					NULL if not needed. */
{
	ibool		ret = FALSE;

	ut_a(format_id <= UNIV_FORMAT_MAX);

	mutex_enter(&file_format_max.mutex);

	/* Only update if not already same value. */
	if (format_id != file_format_max.id) {

		ret = trx_sys_file_format_max_write(format_id, name);
	}

	mutex_exit(&file_format_max.mutex);

	return(ret);
}

/********************************************************************//**
Tags the system table space with minimum format id if it has not been
tagged yet.
WARNING: This function is only called during the startup and AFTER the
redo log application during recovery has finished. */
UNIV_INTERN
void
trx_sys_file_format_tag_init(void)
/*==============================*/
{
	ulint	format_id;

	format_id = trx_sys_file_format_max_read();

	/* If format_id is not set then set it to the minimum. */
	if (format_id == ULINT_UNDEFINED) {
		trx_sys_file_format_max_set(UNIV_FORMAT_MIN, NULL);
	}
}

/********************************************************************//**
Update the file format tag in the system tablespace only if the given
format id is greater than the known max id.
@return	TRUE if format_id was bigger than the known max id */
UNIV_INTERN
ibool
trx_sys_file_format_max_upgrade(
/*============================*/
	const char**	name,		/*!< out: max file format name */
	ulint		format_id)	/*!< in: file format identifier */
{
	ibool		ret = FALSE;

	ut_a(name);
	ut_a(file_format_max.name != NULL);
	ut_a(format_id <= UNIV_FORMAT_MAX);

	mutex_enter(&file_format_max.mutex);

	if (format_id > file_format_max.id) {

		ret = trx_sys_file_format_max_write(format_id, name);
	}

	mutex_exit(&file_format_max.mutex);

	return(ret);
}

/*****************************************************************//**
Get the name representation of the file format from its id.
@return	pointer to the max format name */
UNIV_INTERN
const char*
trx_sys_file_format_max_get(void)
/*=============================*/
{
	return(file_format_max.name);
}

/*****************************************************************//**
Initializes the tablespace tag system. */
UNIV_INTERN
void
trx_sys_file_format_init(void)
/*==========================*/
{
	mutex_create(file_format_max_mutex_key,
		     &file_format_max.mutex, SYNC_FILE_FORMAT_TAG);

	/* We don't need a mutex here, as this function should only
	be called once at start up. */
	file_format_max.id = UNIV_FORMAT_MIN;

	file_format_max.name = trx_sys_file_format_id_to_name(
		file_format_max.id);
}

/*****************************************************************//**
Closes the tablespace tag system. */
UNIV_INTERN
void
trx_sys_file_format_close(void)
/*===========================*/
{
	/* Does nothing at the moment */
}

/*********************************************************************
Creates the rollback segments.
@return number of rollback segments that are active. */
UNIV_INTERN
ulint
trx_sys_create_rsegs(
/*=================*/
	ulint	n_spaces,	/*!< number of tablespaces for UNDO logs */
	ulint	n_rsegs)	/*!< number of rollback segments to create */
{
	mtr_t	mtr;
	ulint	n_used;

	ut_a(n_spaces < TRX_SYS_N_RSEGS);
	ut_a(n_rsegs <= TRX_SYS_N_RSEGS);

	if (srv_read_only_mode) {
		return(ULINT_UNDEFINED);
	}

	/* This is executed in single-threaded mode therefore it is not
	necessary to use the same mtr in trx_rseg_create(). n_used cannot
	change while the function is executing. */

	mtr_start(&mtr);
	n_used = trx_sysf_rseg_find_free(&mtr);
	mtr_commit(&mtr);

	if (n_used == ULINT_UNDEFINED) {
		n_used = TRX_SYS_N_RSEGS;
	}

	/* Do not create additional rollback segments if innodb_force_recovery
	has been set and the database was not shutdown cleanly. */

	if (!srv_force_recovery && !recv_needed_recovery && n_used < n_rsegs) {
		ulint	i;
		ulint	new_rsegs = n_rsegs - n_used;

		for (i = 0; i < new_rsegs; ++i) {
			ulint	space;

			/* Tablespace 0 is the system tablespace. All UNDO
			log tablespaces start from 1. */

			if (n_spaces > 0) {
				space = (i % n_spaces) + 1;
			} else {
				space = 0; /* System tablespace */
			}

			if (trx_rseg_create(space) != NULL) {
				++n_used;
			} else {
				break;
			}
		}
	}

	ib_logf(IB_LOG_LEVEL_INFO,
		"%lu rollback segment(s) are active.", n_used);

	return(n_used);
}

#else /* !UNIV_HOTBACKUP */
/*****************************************************************//**
Prints to stderr the MySQL binlog info in the system header if the
magic number shows it valid. */
UNIV_INTERN
void
trx_sys_print_mysql_binlog_offset_from_page(
/*========================================*/
	const byte*	page)	/*!< in: buffer containing the trx
				system header page, i.e., page number
				TRX_SYS_PAGE_NO in the tablespace */
{
	const trx_sysf_t*	sys_header;

	sys_header = page + TRX_SYS;

	if (mach_read_from_4(sys_header + TRX_SYS_MYSQL_LOG_INFO
			     + TRX_SYS_MYSQL_LOG_MAGIC_N_FLD)
	    == TRX_SYS_MYSQL_LOG_MAGIC_N) {

		fprintf(stderr,
			"mysqlbackup: Last MySQL binlog file position %lu %lu,"
			" file name %s\n",
			(ulong) mach_read_from_4(
				sys_header + TRX_SYS_MYSQL_LOG_INFO
				+ TRX_SYS_MYSQL_LOG_OFFSET_HIGH),
			(ulong) mach_read_from_4(
				sys_header + TRX_SYS_MYSQL_LOG_INFO
				+ TRX_SYS_MYSQL_LOG_OFFSET_LOW),
			sys_header + TRX_SYS_MYSQL_LOG_INFO
			+ TRX_SYS_MYSQL_LOG_NAME);
	}
}

/*****************************************************************//**
Reads the file format id from the first system table space file.
Even if the call succeeds and returns TRUE, the returned format id
may be ULINT_UNDEFINED signalling that the format id was not present
in the data file.
@return TRUE if call succeeds */
UNIV_INTERN
ibool
trx_sys_read_file_format_id(
/*========================*/
	const char *pathname,  /*!< in: pathname of the first system
				        table space file */
	ulint *format_id)      /*!< out: file format of the system table
				         space */
{
	os_file_t	file;
	ibool		success;
	byte		buf[UNIV_PAGE_SIZE * 2];
	page_t*		page = ut_align(buf, UNIV_PAGE_SIZE);
	const byte*	ptr;
	ib_id_t		file_format_id;

	*format_id = ULINT_UNDEFINED;

	file = os_file_create_simple_no_error_handling(
		innodb_file_data_key,
		pathname,
		OS_FILE_OPEN,
		OS_FILE_READ_ONLY,
		&success
	);
	if (!success) {
		/* The following call prints an error message */
		os_file_get_last_error(true);

		ut_print_timestamp(stderr);

		fprintf(stderr,
			"  mysqlbackup: Error: trying to read system "
			"tablespace file format,\n"
			"  mysqlbackup: but could not open the tablespace "
			"file %s!\n", pathname);
		return(FALSE);
	}

	/* Read the page on which file format is stored */

	success = os_file_read_no_error_handling(
		file, page, TRX_SYS_PAGE_NO * UNIV_PAGE_SIZE, UNIV_PAGE_SIZE);

	if (!success) {
		/* The following call prints an error message */
		os_file_get_last_error(true);

		ut_print_timestamp(stderr);

		fprintf(stderr,
			"  mysqlbackup: Error: trying to read system "
			"tablespace file format,\n"
			"  mysqlbackup: but failed to read the tablespace "
			"file %s!\n", pathname);

		os_file_close(file);
		return(FALSE);
	}
	os_file_close(file);

	/* get the file format from the page */
	ptr = page + TRX_SYS_FILE_FORMAT_TAG;
	file_format_id = mach_read_from_8(ptr);
	file_format_id -= TRX_SYS_FILE_FORMAT_TAG_MAGIC_N;

	if (file_format_id >= FILE_FORMAT_NAME_N) {

		/* Either it has never been tagged, or garbage in it. */
		return(TRUE);
	}

	*format_id = (ulint) file_format_id;

	return(TRUE);
}

/*****************************************************************//**
Reads the file format id from the given per-table data file.
@return TRUE if call succeeds */
UNIV_INTERN
ibool
trx_sys_read_pertable_file_format_id(
/*=================================*/
	const char *pathname,  /*!< in: pathname of a per-table
				        datafile */
	ulint *format_id)      /*!< out: file format of the per-table
				         data file */
{
	os_file_t	file;
	ibool		success;
	byte		buf[UNIV_PAGE_SIZE * 2];
	page_t*		page = ut_align(buf, UNIV_PAGE_SIZE);
	const byte*	ptr;
	ib_uint32_t	flags;

	*format_id = ULINT_UNDEFINED;

	file = os_file_create_simple_no_error_handling(
		innodb_file_data_key,
		pathname,
		OS_FILE_OPEN,
		OS_FILE_READ_ONLY,
		&success
	);
	if (!success) {
		/* The following call prints an error message */
		os_file_get_last_error(true);

		ut_print_timestamp(stderr);

		fprintf(stderr,
			"  mysqlbackup: Error: trying to read per-table "
			"tablespace format,\n"
			"  mysqlbackup: but could not open the tablespace "
			"file %s!\n", pathname);

		return(FALSE);
	}

	/* Read the first page of the per-table datafile */

	success = os_file_read_no_error_handling(file, page, 0, UNIV_PAGE_SIZE);

	if (!success) {
		/* The following call prints an error message */
		os_file_get_last_error(true);

		ut_print_timestamp(stderr);

		fprintf(stderr,
			"  mysqlbackup: Error: trying to per-table data file "
			"format,\n"
			"  mysqlbackup: but failed to read the tablespace "
			"file %s!\n", pathname);

		os_file_close(file);
		return(FALSE);
	}
	os_file_close(file);

	/* get the file format from the page */
	ptr = page + 54;
	flags = mach_read_from_4(ptr);

	if (!fsp_flags_is_valid(flags) {
		/* bad tablespace flags */
		return(FALSE);
	}

	*format_id = FSP_FLAGS_GET_POST_ANTELOPE(flags);

	return(TRUE);
}


/*****************************************************************//**
Get the name representation of the file format from its id.
@return	pointer to the name */
UNIV_INTERN
const char*
trx_sys_file_format_id_to_name(
/*===========================*/
	const ulint	id)	/*!< in: id of the file format */
{
	if (!(id < FILE_FORMAT_NAME_N)) {
		/* unknown id */
		return("Unknown");
	}

	return(file_format_name_map[id]);
}

#endif /* !UNIV_HOTBACKUP */

#ifndef UNIV_HOTBACKUP
/*********************************************************************
Shutdown/Close the transaction system. */
UNIV_INTERN
void
trx_sys_close(void)
/*===============*/
{
	ulint		i;
	trx_t*		trx;
	read_view_t*	view;

	ut_ad(trx_sys != NULL);
	ut_ad(srv_shutdown_state == SRV_SHUTDOWN_EXIT_THREADS);

	/* Check that all read views are closed except read view owned
	by a purge. */

	mutex_enter(&trx_sys->mutex);

	if (UT_LIST_GET_LEN(trx_sys->view_list) > 1) {
		fprintf(stderr,
			"InnoDB: Error: all read views were not closed"
			" before shutdown:\n"
			"InnoDB: %lu read views open \n",
			UT_LIST_GET_LEN(trx_sys->view_list) - 1);
	}

	mutex_exit(&trx_sys->mutex);

	sess_close(trx_dummy_sess);
	trx_dummy_sess = NULL;

	trx_purge_sys_close();

	/* Free the double write data structures. */
	if (buf_dblwr) {
		buf_dblwr_free();
	}


	/* Only prepared transactions may be left in the system. Free them. */
	ut_a(UT_LIST_GET_LEN(trx_sys->rw_trx_list) == trx_sys->n_prepared_trx
	     || srv_read_only_mode
	     || srv_force_recovery >= SRV_FORCE_NO_TRX_UNDO
	     || (IS_XTRABACKUP() && srv_apply_log_only));


	while ((trx = UT_LIST_GET_FIRST(trx_sys->rw_trx_list)) != NULL) {
		trx_free_prepared(trx);
	}

	/* There can't be any active transactions. */
	for (i = 0; i < TRX_SYS_N_RSEGS; ++i) {
		trx_rseg_t*	rseg;

		rseg = trx_sys->rseg_array[i];

		if (rseg != NULL) {
			trx_rseg_mem_free(rseg);
		} else {
			break;
		}
	}

	view = UT_LIST_GET_FIRST(trx_sys->view_list);

	while (view != NULL) {
		read_view_t*	prev_view = view;

		view = UT_LIST_GET_NEXT(view_list, prev_view);

		/* Views are allocated from the trx_sys->global_read_view_heap.
		So, we simply remove the element here. */
		UT_LIST_REMOVE(view_list, trx_sys->view_list, prev_view);
	}

	if (!IS_XTRABACKUP() || !srv_apply_log_only) {
		ut_a(UT_LIST_GET_LEN(trx_sys->view_list) == 0);
		ut_a(UT_LIST_GET_LEN(trx_sys->ro_trx_list) == 0);
		ut_a(UT_LIST_GET_LEN(trx_sys->rw_trx_list) == 0);
		ut_a(UT_LIST_GET_LEN(trx_sys->mysql_trx_list) == 0);
	}

	mutex_free(&trx_sys->mutex);

	ut_ad(trx_sys->descr_n_used == 0);
	ut_free(trx_sys->descriptors);

	mem_free(trx_sys);

	trx_sys = NULL;
}

/** @brief Convert an undo log to TRX_UNDO_PREPARED state on shutdown.

If any prepared ACTIVE transactions exist, and their rollback was
prevented by innodb_force_recovery, we convert these transactions to
XA PREPARE state in the main-memory data structures, so that shutdown
will proceed normally. These transactions will again recover as ACTIVE
on the next restart, and they will be rolled back unless
innodb_force_recovery prevents it again.

@param[in]	trx	transaction
@param[in,out]	undo	undo log to convert to TRX_UNDO_PREPARED */
static
void
trx_undo_fake_prepared(
	const trx_t*	trx,
	trx_undo_t*	undo)
{
	ut_ad(srv_force_recovery >= SRV_FORCE_NO_TRX_UNDO);
	ut_ad(trx_state_eq(trx, TRX_STATE_ACTIVE));
	ut_ad(trx->is_recovered);

	if (undo != NULL) {
		ut_ad(undo->state == TRX_UNDO_ACTIVE);
		undo->state = TRX_UNDO_PREPARED;
	}
}

/*********************************************************************
Check if there are any active (non-prepared) transactions.
@return total number of active transactions or 0 if none */
UNIV_INTERN
ulint
trx_sys_any_active_transactions(void)
/*=================================*/
{
<<<<<<< HEAD
=======
	ulint	total_trx = 0;
	if (IS_XTRABACKUP() && srv_apply_log_only) {
		return(0);
	}

>>>>>>> 58656487
	mutex_enter(&trx_sys->mutex);

	ulint	total_trx = UT_LIST_GET_LEN(trx_sys->mysql_trx_list);

	if (total_trx == 0) {
		total_trx = UT_LIST_GET_LEN(trx_sys->rw_trx_list);
		ut_a(total_trx >= trx_sys->n_prepared_trx);

		if (total_trx > trx_sys->n_prepared_trx
		    && srv_force_recovery >= SRV_FORCE_NO_TRX_UNDO) {
			for (trx_t* trx = UT_LIST_GET_FIRST(
				     trx_sys->rw_trx_list);
			     trx != NULL;
			     trx = UT_LIST_GET_NEXT(trx_list, trx)) {
				if (!trx_state_eq(trx, TRX_STATE_ACTIVE)
				    || !trx->is_recovered) {
					continue;
				}
				/* This was a recovered transaction
				whose rollback was disabled by
				the innodb_force_recovery setting.
				Pretend that it is in XA PREPARE
				state so that shutdown will work. */
				trx_undo_fake_prepared(
					trx, trx->insert_undo);
				trx_undo_fake_prepared(
					trx, trx->update_undo);
				trx->state = TRX_STATE_PREPARED;
				trx_sys->n_prepared_trx++;
				trx_sys->n_prepared_recovered_trx++;
			}
		}

		ut_a(total_trx >= trx_sys->n_prepared_trx);
		total_trx -= trx_sys->n_prepared_trx;
	}

	mutex_exit(&trx_sys->mutex);

	return(total_trx);
}

#ifdef UNIV_DEBUG
/*************************************************************//**
Validate the trx_list_t.
@return TRUE if valid. */
static
ibool
trx_sys_validate_trx_list_low(
/*===========================*/
	trx_list_t*	trx_list)	/*!< in: &trx_sys->ro_trx_list
					or &trx_sys->rw_trx_list */
{
	const trx_t*	trx;
	const trx_t*	prev_trx = NULL;

	ut_ad(mutex_own(&trx_sys->mutex));

	ut_ad(trx_list == &trx_sys->ro_trx_list
	      || trx_list == &trx_sys->rw_trx_list);

	for (trx = UT_LIST_GET_FIRST(*trx_list);
	     trx != NULL;
	     prev_trx = trx, trx = UT_LIST_GET_NEXT(trx_list, prev_trx)) {

		assert_trx_in_list(trx);
		ut_ad(trx->read_only == (trx_list == &trx_sys->ro_trx_list));

		ut_a(prev_trx == NULL || prev_trx->id > trx->id);
	}

	return(TRUE);
}

/*************************************************************//**
Validate the trx_sys_t::ro_trx_list and trx_sys_t::rw_trx_list.
@return TRUE if lists are valid. */
UNIV_INTERN
ibool
trx_sys_validate_trx_list(void)
/*===========================*/
{
	ut_ad(mutex_own(&trx_sys->mutex));

	ut_a(trx_sys_validate_trx_list_low(&trx_sys->ro_trx_list));
	ut_a(trx_sys_validate_trx_list_low(&trx_sys->rw_trx_list));

	return(TRUE);
}
#endif /* UNIV_DEBUG */
#endif /* !UNIV_HOTBACKUP */<|MERGE_RESOLUTION|>--- conflicted
+++ resolved
@@ -1424,14 +1424,9 @@
 trx_sys_any_active_transactions(void)
 /*=================================*/
 {
-<<<<<<< HEAD
-=======
-	ulint	total_trx = 0;
 	if (IS_XTRABACKUP() && srv_apply_log_only) {
 		return(0);
 	}
-
->>>>>>> 58656487
 	mutex_enter(&trx_sys->mutex);
 
 	ulint	total_trx = UT_LIST_GET_LEN(trx_sys->mysql_trx_list);
