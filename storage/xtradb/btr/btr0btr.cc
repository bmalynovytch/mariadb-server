/*****************************************************************************

Copyright (c) 1994, 2016, Oracle and/or its affiliates. All Rights Reserved.
Copyright (c) 2012, Facebook Inc.
Copyright (c) 2014, 2016, MariaDB Corporation

This program is free software; you can redistribute it and/or modify it under
the terms of the GNU General Public License as published by the Free Software
Foundation; version 2 of the License.

This program is distributed in the hope that it will be useful, but WITHOUT
ANY WARRANTY; without even the implied warranty of MERCHANTABILITY or FITNESS
FOR A PARTICULAR PURPOSE. See the GNU General Public License for more details.

You should have received a copy of the GNU General Public License along with
this program; if not, write to the Free Software Foundation, Inc.,
51 Franklin Street, Suite 500, Boston, MA 02110-1335 USA

*****************************************************************************/

/**************************************************//**
@file btr/btr0btr.cc
The B-tree

Created 6/2/1994 Heikki Tuuri
*******************************************************/

#include "btr0btr.h"

#ifdef UNIV_NONINL
#include "btr0btr.ic"
#endif

#include "fsp0fsp.h"
#include "page0page.h"
#include "page0zip.h"

#ifndef UNIV_HOTBACKUP
#include "btr0cur.h"
#include "btr0sea.h"
#include "btr0pcur.h"
#include "btr0defragment.h"
#include "rem0cmp.h"
#include "lock0lock.h"
#include "ibuf0ibuf.h"
#include "trx0trx.h"
#include "srv0mon.h"

/**************************************************************//**
Checks if the page in the cursor can be merged with given page.
If necessary, re-organize the merge_page.
@return	TRUE if possible to merge. */
UNIV_INTERN
ibool
btr_can_merge_with_page(
/*====================*/
	btr_cur_t*	cursor,		/*!< in: cursor on the page to merge */
	ulint		page_no,	/*!< in: a sibling page */
	buf_block_t**	merge_block,	/*!< out: the merge block */
	mtr_t*		mtr);		/*!< in: mini-transaction */

#endif /* UNIV_HOTBACKUP */

/**************************************************************//**
Report that an index page is corrupted. */
UNIV_INTERN
void
btr_corruption_report(
/*==================*/
	const buf_block_t*	block,	/*!< in: corrupted block */
	const dict_index_t*	index)	/*!< in: index tree */
{
	fprintf(stderr, "InnoDB: flag mismatch in space %u page %u"
		" index %s of table %s\n",
		(unsigned) buf_block_get_space(block),
		(unsigned) buf_block_get_page_no(block),
		index->name, index->table_name);
	if (block->page.zip.data) {
		buf_page_print(block->page.zip.data,
			       buf_block_get_zip_size(block),
			       BUF_PAGE_PRINT_NO_CRASH);
	}
	buf_page_print(buf_nonnull_block_get_frame(block), 0, 0);
}

#ifndef UNIV_HOTBACKUP
#ifdef UNIV_BLOB_DEBUG
# include "srv0srv.h"
# include "ut0rbt.h"

/** TRUE when messages about index->blobs modification are enabled. */
static ibool btr_blob_dbg_msg;

/** Issue a message about an operation on index->blobs.
@param op	operation
@param b	the entry being subjected to the operation
@param ctx	the context of the operation */
#define btr_blob_dbg_msg_issue(op, b, ctx)			\
	fprintf(stderr, op " %u:%u:%u->%u %s(%u,%u,%u)\n",	\
		(b)->ref_page_no, (b)->ref_heap_no,		\
		(b)->ref_field_no, (b)->blob_page_no, ctx,	\
		(b)->owner, (b)->always_owner, (b)->del)

/** Insert to index->blobs a reference to an off-page column.
@param index	the index tree
@param b	the reference
@param ctx	context (for logging) */
UNIV_INTERN
void
btr_blob_dbg_rbt_insert(
/*====================*/
	dict_index_t*		index,	/*!< in/out: index tree */
	const btr_blob_dbg_t*	b,	/*!< in: the reference */
	const char*		ctx)	/*!< in: context (for logging) */
{
	if (btr_blob_dbg_msg) {
		btr_blob_dbg_msg_issue("insert", b, ctx);
	}
	mutex_enter(&index->blobs_mutex);
	rbt_insert(index->blobs, b, b);
	mutex_exit(&index->blobs_mutex);
}

/** Remove from index->blobs a reference to an off-page column.
@param index	the index tree
@param b	the reference
@param ctx	context (for logging) */
UNIV_INTERN
void
btr_blob_dbg_rbt_delete(
/*====================*/
	dict_index_t*		index,	/*!< in/out: index tree */
	const btr_blob_dbg_t*	b,	/*!< in: the reference */
	const char*		ctx)	/*!< in: context (for logging) */
{
	if (btr_blob_dbg_msg) {
		btr_blob_dbg_msg_issue("delete", b, ctx);
	}
	mutex_enter(&index->blobs_mutex);
	ut_a(rbt_delete(index->blobs, b));
	mutex_exit(&index->blobs_mutex);
}

/**************************************************************//**
Comparator for items (btr_blob_dbg_t) in index->blobs.
The key in index->blobs is (ref_page_no, ref_heap_no, ref_field_no).
@return negative, 0 or positive if *a<*b, *a=*b, *a>*b */
static
int
btr_blob_dbg_cmp(
/*=============*/
	const void*	a,	/*!< in: first btr_blob_dbg_t to compare */
	const void*	b)	/*!< in: second btr_blob_dbg_t to compare */
{
	const btr_blob_dbg_t*	aa = static_cast<const btr_blob_dbg_t*>(a);
	const btr_blob_dbg_t*	bb = static_cast<const btr_blob_dbg_t*>(b);

	ut_ad(aa != NULL);
	ut_ad(bb != NULL);

	if (aa->ref_page_no != bb->ref_page_no) {
		return(aa->ref_page_no < bb->ref_page_no ? -1 : 1);
	}
	if (aa->ref_heap_no != bb->ref_heap_no) {
		return(aa->ref_heap_no < bb->ref_heap_no ? -1 : 1);
	}
	if (aa->ref_field_no != bb->ref_field_no) {
		return(aa->ref_field_no < bb->ref_field_no ? -1 : 1);
	}
	return(0);
}

/**************************************************************//**
Add a reference to an off-page column to the index->blobs map. */
UNIV_INTERN
void
btr_blob_dbg_add_blob(
/*==================*/
	const rec_t*	rec,		/*!< in: clustered index record */
	ulint		field_no,	/*!< in: off-page column number */
	ulint		page_no,	/*!< in: start page of the column */
	dict_index_t*	index,		/*!< in/out: index tree */
	const char*	ctx)		/*!< in: context (for logging) */
{
	btr_blob_dbg_t	b;
	const page_t*	page	= page_align(rec);

	ut_a(index->blobs);

	b.blob_page_no = page_no;
	b.ref_page_no = page_get_page_no(page);
	b.ref_heap_no = page_rec_get_heap_no(rec);
	b.ref_field_no = field_no;
	ut_a(b.ref_field_no >= index->n_uniq);
	b.always_owner = b.owner = TRUE;
	b.del = FALSE;
	ut_a(!rec_get_deleted_flag(rec, page_is_comp(page)));
	btr_blob_dbg_rbt_insert(index, &b, ctx);
}

/**************************************************************//**
Add to index->blobs any references to off-page columns from a record.
@return number of references added */
UNIV_INTERN
ulint
btr_blob_dbg_add_rec(
/*=================*/
	const rec_t*	rec,	/*!< in: record */
	dict_index_t*	index,	/*!< in/out: index */
	const ulint*	offsets,/*!< in: offsets */
	const char*	ctx)	/*!< in: context (for logging) */
{
	ulint		count	= 0;
	ulint		i;
	btr_blob_dbg_t	b;
	ibool		del;

	ut_ad(rec_offs_validate(rec, index, offsets));

	if (!rec_offs_any_extern(offsets)) {
		return(0);
	}

	b.ref_page_no = page_get_page_no(page_align(rec));
	b.ref_heap_no = page_rec_get_heap_no(rec);
	del = (rec_get_deleted_flag(rec, rec_offs_comp(offsets)) != 0);

	for (i = 0; i < rec_offs_n_fields(offsets); i++) {
		if (rec_offs_nth_extern(offsets, i)) {
			ulint		len;
			const byte*	field_ref = rec_get_nth_field(
				rec, offsets, i, &len);

			ut_a(len != UNIV_SQL_NULL);
			ut_a(len >= BTR_EXTERN_FIELD_REF_SIZE);
			field_ref += len - BTR_EXTERN_FIELD_REF_SIZE;

			if (!memcmp(field_ref, field_ref_zero,
				    BTR_EXTERN_FIELD_REF_SIZE)) {
				/* the column has not been stored yet */
				continue;
			}

			b.ref_field_no = i;
			b.blob_page_no = mach_read_from_4(
				field_ref + BTR_EXTERN_PAGE_NO);
			ut_a(b.ref_field_no >= index->n_uniq);
			b.always_owner = b.owner
				= !(field_ref[BTR_EXTERN_LEN]
				    & BTR_EXTERN_OWNER_FLAG);
			b.del = del;

			btr_blob_dbg_rbt_insert(index, &b, ctx);
			count++;
		}
	}

	return(count);
}

/**************************************************************//**
Display the references to off-page columns.
This function is to be called from a debugger,
for example when a breakpoint on ut_dbg_assertion_failed is hit. */
UNIV_INTERN
void
btr_blob_dbg_print(
/*===============*/
	const dict_index_t*	index)	/*!< in: index tree */
{
	const ib_rbt_node_t*	node;

	if (!index->blobs) {
		return;
	}

	/* We intentionally do not acquire index->blobs_mutex here.
	This function is to be called from a debugger, and the caller
	should make sure that the index->blobs_mutex is held. */

	for (node = rbt_first(index->blobs);
	     node != NULL; node = rbt_next(index->blobs, node)) {
		const btr_blob_dbg_t*	b
			= rbt_value(btr_blob_dbg_t, node);
		fprintf(stderr, "%u:%u:%u->%u%s%s%s\n",
			b->ref_page_no, b->ref_heap_no, b->ref_field_no,
			b->blob_page_no,
			b->owner ? "" : "(disowned)",
			b->always_owner ? "" : "(has disowned)",
			b->del ? "(deleted)" : "");
	}
}

/**************************************************************//**
Remove from index->blobs any references to off-page columns from a record.
@return number of references removed */
UNIV_INTERN
ulint
btr_blob_dbg_remove_rec(
/*====================*/
	const rec_t*	rec,	/*!< in: record */
	dict_index_t*	index,	/*!< in/out: index */
	const ulint*	offsets,/*!< in: offsets */
	const char*	ctx)	/*!< in: context (for logging) */
{
	ulint		i;
	ulint		count	= 0;
	btr_blob_dbg_t	b;

	ut_ad(rec_offs_validate(rec, index, offsets));

	if (!rec_offs_any_extern(offsets)) {
		return(0);
	}

	b.ref_page_no = page_get_page_no(page_align(rec));
	b.ref_heap_no = page_rec_get_heap_no(rec);

	for (i = 0; i < rec_offs_n_fields(offsets); i++) {
		if (rec_offs_nth_extern(offsets, i)) {
			ulint		len;
			const byte*	field_ref = rec_get_nth_field(
				rec, offsets, i, &len);

			ut_a(len != UNIV_SQL_NULL);
			ut_a(len >= BTR_EXTERN_FIELD_REF_SIZE);
			field_ref += len - BTR_EXTERN_FIELD_REF_SIZE;

			b.ref_field_no = i;
			b.blob_page_no = mach_read_from_4(
				field_ref + BTR_EXTERN_PAGE_NO);

			switch (b.blob_page_no) {
			case 0:
				/* The column has not been stored yet.
				The BLOB pointer must be all zero.
				There cannot be a BLOB starting at
				page 0, because page 0 is reserved for
				the tablespace header. */
				ut_a(!memcmp(field_ref, field_ref_zero,
					     BTR_EXTERN_FIELD_REF_SIZE));
				/* fall through */
			case FIL_NULL:
				/* the column has been freed already */
				continue;
			}

			btr_blob_dbg_rbt_delete(index, &b, ctx);
			count++;
		}
	}

	return(count);
}

/**************************************************************//**
Check that there are no references to off-page columns from or to
the given page. Invoked when freeing or clearing a page.
@return TRUE when no orphan references exist */
UNIV_INTERN
ibool
btr_blob_dbg_is_empty(
/*==================*/
	dict_index_t*	index,		/*!< in: index */
	ulint		page_no)	/*!< in: page number */
{
	const ib_rbt_node_t*	node;
	ibool			success	= TRUE;

	if (!index->blobs) {
		return(success);
	}

	mutex_enter(&index->blobs_mutex);

	for (node = rbt_first(index->blobs);
	     node != NULL; node = rbt_next(index->blobs, node)) {
		const btr_blob_dbg_t*	b
			= rbt_value(btr_blob_dbg_t, node);

		if (b->ref_page_no != page_no && b->blob_page_no != page_no) {
			continue;
		}

		fprintf(stderr,
			"InnoDB: orphan BLOB ref%s%s%s %u:%u:%u->%u\n",
			b->owner ? "" : "(disowned)",
			b->always_owner ? "" : "(has disowned)",
			b->del ? "(deleted)" : "",
			b->ref_page_no, b->ref_heap_no, b->ref_field_no,
			b->blob_page_no);

		if (b->blob_page_no != page_no || b->owner || !b->del) {
			success = FALSE;
		}
	}

	mutex_exit(&index->blobs_mutex);
	return(success);
}

/**************************************************************//**
Count and process all references to off-page columns on a page.
@return number of references processed */
UNIV_INTERN
ulint
btr_blob_dbg_op(
/*============*/
	const page_t*		page,	/*!< in: B-tree leaf page */
	const rec_t*		rec,	/*!< in: record to start from
					(NULL to process the whole page) */
	dict_index_t*		index,	/*!< in/out: index */
	const char*		ctx,	/*!< in: context (for logging) */
	const btr_blob_dbg_op_f	op)	/*!< in: operation on records */
{
	ulint		count	= 0;
	mem_heap_t*	heap	= NULL;
	ulint		offsets_[REC_OFFS_NORMAL_SIZE];
	ulint*		offsets	= offsets_;
	rec_offs_init(offsets_);

	ut_a(fil_page_get_type(page) == FIL_PAGE_INDEX);
	ut_a(!rec || page_align(rec) == page);

	if (!index->blobs || !page_is_leaf(page)
	    || !dict_index_is_clust(index)) {
		return(0);
	}

	if (rec == NULL) {
		rec = page_get_infimum_rec(page);
	}

	do {
		offsets = rec_get_offsets(rec, index, offsets,
					  ULINT_UNDEFINED, &heap);
		count += op(rec, index, offsets, ctx);
		rec = page_rec_get_next_const(rec);
	} while (!page_rec_is_supremum(rec));

	if (heap) {
		mem_heap_free(heap);
	}

	return(count);
}

/**************************************************************//**
Count and add to index->blobs any references to off-page columns
from records on a page.
@return number of references added */
UNIV_INTERN
ulint
btr_blob_dbg_add(
/*=============*/
	const page_t*	page,	/*!< in: rewritten page */
	dict_index_t*	index,	/*!< in/out: index */
	const char*	ctx)	/*!< in: context (for logging) */
{
	btr_blob_dbg_assert_empty(index, page_get_page_no(page));

	return(btr_blob_dbg_op(page, NULL, index, ctx, btr_blob_dbg_add_rec));
}

/**************************************************************//**
Count and remove from index->blobs any references to off-page columns
from records on a page.
Used when reorganizing a page, before copying the records.
@return number of references removed */
UNIV_INTERN
ulint
btr_blob_dbg_remove(
/*================*/
	const page_t*	page,	/*!< in: b-tree page */
	dict_index_t*	index,	/*!< in/out: index */
	const char*	ctx)	/*!< in: context (for logging) */
{
	ulint	count;

	count = btr_blob_dbg_op(page, NULL, index, ctx,
				btr_blob_dbg_remove_rec);

	/* Check that no references exist. */
	btr_blob_dbg_assert_empty(index, page_get_page_no(page));

	return(count);
}

/**************************************************************//**
Restore in index->blobs any references to off-page columns
Used when page reorganize fails due to compressed page overflow. */
UNIV_INTERN
void
btr_blob_dbg_restore(
/*=================*/
	const page_t*	npage,	/*!< in: page that failed to compress  */
	const page_t*	page,	/*!< in: copy of original page */
	dict_index_t*	index,	/*!< in/out: index */
	const char*	ctx)	/*!< in: context (for logging) */
{
	ulint	removed;
	ulint	added;

	ut_a(page_get_page_no(npage) == page_get_page_no(page));
	ut_a(page_get_space_id(npage) == page_get_space_id(page));

	removed = btr_blob_dbg_remove(npage, index, ctx);
	added = btr_blob_dbg_add(page, index, ctx);
	ut_a(added == removed);
}

/**************************************************************//**
Modify the 'deleted' flag of a record. */
UNIV_INTERN
void
btr_blob_dbg_set_deleted_flag(
/*==========================*/
	const rec_t*		rec,	/*!< in: record */
	dict_index_t*		index,	/*!< in/out: index */
	const ulint*		offsets,/*!< in: rec_get_offs(rec, index) */
	ibool			del)	/*!< in: TRUE=deleted, FALSE=exists */
{
	const ib_rbt_node_t*	node;
	btr_blob_dbg_t		b;
	btr_blob_dbg_t*		c;
	ulint			i;

	ut_ad(rec_offs_validate(rec, index, offsets));
	ut_a(dict_index_is_clust(index));
	ut_a(del == !!del);/* must be FALSE==0 or TRUE==1 */

	if (!rec_offs_any_extern(offsets) || !index->blobs) {

		return;
	}

	b.ref_page_no = page_get_page_no(page_align(rec));
	b.ref_heap_no = page_rec_get_heap_no(rec);

	for (i = 0; i < rec_offs_n_fields(offsets); i++) {
		if (rec_offs_nth_extern(offsets, i)) {
			ulint		len;
			const byte*	field_ref = rec_get_nth_field(
				rec, offsets, i, &len);

			ut_a(len != UNIV_SQL_NULL);
			ut_a(len >= BTR_EXTERN_FIELD_REF_SIZE);
			field_ref += len - BTR_EXTERN_FIELD_REF_SIZE;

			b.ref_field_no = i;
			b.blob_page_no = mach_read_from_4(
				field_ref + BTR_EXTERN_PAGE_NO);

			switch (b.blob_page_no) {
			case 0:
				ut_a(memcmp(field_ref, field_ref_zero,
					    BTR_EXTERN_FIELD_REF_SIZE));
				/* page number 0 is for the
				page allocation bitmap */
			case FIL_NULL:
				/* the column has been freed already */
				ut_error;
			}

			mutex_enter(&index->blobs_mutex);
			node = rbt_lookup(index->blobs, &b);
			ut_a(node);

			c = rbt_value(btr_blob_dbg_t, node);
			/* The flag should be modified. */
			c->del = del;
			if (btr_blob_dbg_msg) {
				b = *c;
				mutex_exit(&index->blobs_mutex);
				btr_blob_dbg_msg_issue("del_mk", &b, "");
			} else {
				mutex_exit(&index->blobs_mutex);
			}
		}
	}
}

/**************************************************************//**
Change the ownership of an off-page column. */
UNIV_INTERN
void
btr_blob_dbg_owner(
/*===============*/
	const rec_t*		rec,	/*!< in: record */
	dict_index_t*		index,	/*!< in/out: index */
	const ulint*		offsets,/*!< in: rec_get_offs(rec, index) */
	ulint			i,	/*!< in: ith field in rec */
	ibool			own)	/*!< in: TRUE=owned, FALSE=disowned */
{
	const ib_rbt_node_t*	node;
	btr_blob_dbg_t		b;
	const byte*		field_ref;
	ulint			len;

	ut_ad(rec_offs_validate(rec, index, offsets));
	ut_a(rec_offs_nth_extern(offsets, i));

	field_ref = rec_get_nth_field(rec, offsets, i, &len);
	ut_a(len != UNIV_SQL_NULL);
	ut_a(len >= BTR_EXTERN_FIELD_REF_SIZE);
	field_ref += len - BTR_EXTERN_FIELD_REF_SIZE;

	b.ref_page_no = page_get_page_no(page_align(rec));
	b.ref_heap_no = page_rec_get_heap_no(rec);
	b.ref_field_no = i;
	b.owner = !(field_ref[BTR_EXTERN_LEN] & BTR_EXTERN_OWNER_FLAG);
	b.blob_page_no = mach_read_from_4(field_ref + BTR_EXTERN_PAGE_NO);

	ut_a(b.owner == own);

	mutex_enter(&index->blobs_mutex);
	node = rbt_lookup(index->blobs, &b);
	/* row_ins_clust_index_entry_by_modify() invokes
	btr_cur_unmark_extern_fields() also for the newly inserted
	references, which are all zero bytes until the columns are stored.
	The node lookup must fail if and only if that is the case. */
	ut_a(!memcmp(field_ref, field_ref_zero, BTR_EXTERN_FIELD_REF_SIZE)
	     == !node);

	if (node) {
		btr_blob_dbg_t*	c = rbt_value(btr_blob_dbg_t, node);
		/* Some code sets ownership from TRUE to TRUE.
		We do not allow changing ownership from FALSE to FALSE. */
		ut_a(own || c->owner);

		c->owner = own;
		if (!own) {
			c->always_owner = FALSE;
		}
	}

	mutex_exit(&index->blobs_mutex);
}
#endif /* UNIV_BLOB_DEBUG */

/*
Latching strategy of the InnoDB B-tree
--------------------------------------
A tree latch protects all non-leaf nodes of the tree. Each node of a tree
also has a latch of its own.

A B-tree operation normally first acquires an S-latch on the tree. It
searches down the tree and releases the tree latch when it has the
leaf node latch. To save CPU time we do not acquire any latch on
non-leaf nodes of the tree during a search, those pages are only bufferfixed.

If an operation needs to restructure the tree, it acquires an X-latch on
the tree before searching to a leaf node. If it needs, for example, to
split a leaf,
(1) InnoDB decides the split point in the leaf,
(2) allocates a new page,
(3) inserts the appropriate node pointer to the first non-leaf level,
(4) releases the tree X-latch,
(5) and then moves records from the leaf to the new allocated page.

Node pointers
-------------
Leaf pages of a B-tree contain the index records stored in the
tree. On levels n > 0 we store 'node pointers' to pages on level
n - 1. For each page there is exactly one node pointer stored:
thus the our tree is an ordinary B-tree, not a B-link tree.

A node pointer contains a prefix P of an index record. The prefix
is long enough so that it determines an index record uniquely.
The file page number of the child page is added as the last
field. To the child page we can store node pointers or index records
which are >= P in the alphabetical order, but < P1 if there is
a next node pointer on the level, and P1 is its prefix.

If a node pointer with a prefix P points to a non-leaf child,
then the leftmost record in the child must have the same
prefix P. If it points to a leaf node, the child is not required
to contain any record with a prefix equal to P. The leaf case
is decided this way to allow arbitrary deletions in a leaf node
without touching upper levels of the tree.

We have predefined a special minimum record which we
define as the smallest record in any alphabetical order.
A minimum record is denoted by setting a bit in the record
header. A minimum record acts as the prefix of a node pointer
which points to a leftmost node on any level of the tree.

File page allocation
--------------------
In the root node of a B-tree there are two file segment headers.
The leaf pages of a tree are allocated from one file segment, to
make them consecutive on disk if possible. From the other file segment
we allocate pages for the non-leaf levels of the tree.
*/

#ifdef UNIV_BTR_DEBUG
/**************************************************************//**
Checks a file segment header within a B-tree root page.
@return	TRUE if valid */
static
ibool
btr_root_fseg_validate(
/*===================*/
	const fseg_header_t*	seg_header,	/*!< in: segment header */
	ulint			space)		/*!< in: tablespace identifier */
{
	ulint	offset = mach_read_from_2(seg_header + FSEG_HDR_OFFSET);

	if (UNIV_UNLIKELY(srv_pass_corrupt_table != 0)) {
		return (mach_read_from_4(seg_header + FSEG_HDR_SPACE) == space)
			&& (offset >= FIL_PAGE_DATA)
			&& (offset <= UNIV_PAGE_SIZE - FIL_PAGE_DATA_END);
	}

	ut_a(mach_read_from_4(seg_header + FSEG_HDR_SPACE) == space);
	ut_a(offset >= FIL_PAGE_DATA);
	ut_a(offset <= UNIV_PAGE_SIZE - FIL_PAGE_DATA_END);
	return(TRUE);
}
#endif /* UNIV_BTR_DEBUG */

/**************************************************************//**
Gets the root node of a tree and x- or s-latches it.
@return	root page, x- or s-latched */
<<<<<<< HEAD

=======
>>>>>>> 9dc3afa9
buf_block_t*
btr_root_block_get(
/*===============*/
	const dict_index_t*	index,	/*!< in: index tree */
	ulint			mode,	/*!< in: either RW_S_LATCH
					or RW_X_LATCH */
	mtr_t*			mtr)	/*!< in: mtr */
{
	ulint		space;
	ulint		zip_size;
	ulint		root_page_no;
	buf_block_t*	block;

	space = dict_index_get_space(index);
	zip_size = dict_table_zip_size(index->table);
	root_page_no = dict_index_get_page(index);

	block = btr_block_get(space, zip_size, root_page_no, mode, (dict_index_t*)index, mtr);

	if (!block) {
		if (index && index->table) {
			index->table->is_encrypted = TRUE;
			index->table->corrupted = FALSE;

			ib_push_warning(index->table->thd, DB_DECRYPTION_FAILED,
				"Table %s in tablespace %lu is encrypted but encryption service or"
				" used key_id is not available. "
				" Can't continue reading table.",
				index->table->name, space);
		}

		return NULL;
	}

	SRV_CORRUPT_TABLE_CHECK(block, return(0););

	btr_assert_not_corrupted(block, index);
#ifdef UNIV_BTR_DEBUG
	if (!dict_index_is_ibuf(index)) {
		const page_t*	root = buf_block_get_frame(block);

		if (UNIV_UNLIKELY(srv_pass_corrupt_table != 0)) {
			if (!btr_root_fseg_validate(FIL_PAGE_DATA
						    + PAGE_BTR_SEG_LEAF
						    + root, space))
				return(NULL);
			if (!btr_root_fseg_validate(FIL_PAGE_DATA
						    + PAGE_BTR_SEG_TOP
						    + root, space))
				return(NULL);
			return(block);
		}
		ut_a(btr_root_fseg_validate(FIL_PAGE_DATA + PAGE_BTR_SEG_LEAF
					    + root, space));
		ut_a(btr_root_fseg_validate(FIL_PAGE_DATA + PAGE_BTR_SEG_TOP
					    + root, space));
	}
#endif /* UNIV_BTR_DEBUG */

	return(block);
}

/**************************************************************//**
Gets the root node of a tree and x-latches it.
@return	root page, x-latched */
UNIV_INTERN
page_t*
btr_root_get(
/*=========*/
	const dict_index_t*	index,	/*!< in: index tree */
	mtr_t*			mtr)	/*!< in: mtr */
{
	buf_block_t* root = btr_root_block_get(index, RW_X_LATCH,
			mtr);

	if (root && root->page.encrypted == true) {
		root = NULL;
	}

	return(root ? buf_block_get_frame(root) : NULL);
}

/**************************************************************//**
Gets the height of the B-tree (the level of the root, when the leaf
level is assumed to be 0). The caller must hold an S or X latch on
the index.
@return	tree height (level of the root) */
UNIV_INTERN
ulint
btr_height_get(
/*===========*/
	dict_index_t*	index,	/*!< in: index tree */
	mtr_t*		mtr)	/*!< in/out: mini-transaction */
{
	ulint		height=0;
	buf_block_t*	root_block;

	ut_ad(mtr_memo_contains(mtr, dict_index_get_lock(index),
				MTR_MEMO_S_LOCK)
	      || mtr_memo_contains(mtr, dict_index_get_lock(index),
				MTR_MEMO_X_LOCK));

        /* S latches the page */
        root_block = btr_root_block_get(index, RW_S_LATCH, mtr);
	ut_ad(root_block); // The index must not be corrupted

	if (root_block) {

		height = btr_page_get_level(buf_nonnull_block_get_frame(root_block),
					    mtr);
		/* Release the S latch on the root page. */
		mtr_memo_release(mtr, root_block, MTR_MEMO_PAGE_S_FIX);
#ifdef UNIV_SYNC_DEBUG
		sync_thread_reset_level(&root_block->lock);
#endif /* UNIV_SYNC_DEBUG */
	}

	return(height);
}

/**************************************************************//**
Checks a file segment header within a B-tree root page and updates
the segment header space id.
@return	TRUE if valid */
static
bool
btr_root_fseg_adjust_on_import(
/*===========================*/
	fseg_header_t*	seg_header,	/*!< in/out: segment header */
	page_zip_des_t*	page_zip,	/*!< in/out: compressed page,
					or NULL */
	ulint		space,		/*!< in: tablespace identifier */
	mtr_t*		mtr)		/*!< in/out: mini-transaction */
{
	ulint	offset = mach_read_from_2(seg_header + FSEG_HDR_OFFSET);

	if (offset < FIL_PAGE_DATA
	    || offset > UNIV_PAGE_SIZE - FIL_PAGE_DATA_END) {

		return(FALSE);

	} else if (page_zip) {
		mach_write_to_4(seg_header + FSEG_HDR_SPACE, space);
		page_zip_write_header(page_zip, seg_header + FSEG_HDR_SPACE,
				      4, mtr);
	} else {
		mlog_write_ulint(seg_header + FSEG_HDR_SPACE,
				 space, MLOG_4BYTES, mtr);
	}

	return(TRUE);
}

/**************************************************************//**
Checks and adjusts the root node of a tree during IMPORT TABLESPACE.
@return error code, or DB_SUCCESS */
UNIV_INTERN
dberr_t
btr_root_adjust_on_import(
/*======================*/
	const dict_index_t*	index)	/*!< in: index tree */
{
	dberr_t		err;
	mtr_t		mtr;
	page_t*		page;
	buf_block_t*	block;
	page_zip_des_t*	page_zip;
	dict_table_t*	table		= index->table;
	ulint		space_id	= dict_index_get_space(index);
	ulint		zip_size	= dict_table_zip_size(table);
	ulint		root_page_no	= dict_index_get_page(index);

	mtr_start(&mtr);

	mtr_set_log_mode(&mtr, MTR_LOG_NO_REDO);

	DBUG_EXECUTE_IF("ib_import_trigger_corruption_3",
			return(DB_CORRUPTION););

	block = btr_block_get(
		space_id, zip_size, root_page_no, RW_X_LATCH, (dict_index_t*)index, &mtr);

	page = buf_block_get_frame(block);
	page_zip = buf_block_get_page_zip(block);

	/* Check that this is a B-tree page and both the PREV and NEXT
	pointers are FIL_NULL, because the root page does not have any
	siblings. */
	if (fil_page_get_type(page) != FIL_PAGE_INDEX
	    || fil_page_get_prev(page) != FIL_NULL
	    || fil_page_get_next(page) != FIL_NULL) {

		err = DB_CORRUPTION;

	} else if (dict_index_is_clust(index)) {
		bool	page_is_compact_format;

		page_is_compact_format = page_is_comp(page) > 0;

		/* Check if the page format and table format agree. */
		if (page_is_compact_format != dict_table_is_comp(table)) {
			err = DB_CORRUPTION;
		} else {

			/* Check that the table flags and the tablespace
			flags match. */
			ulint	flags = fil_space_get_flags(table->space);

			if (flags
			    && flags != dict_tf_to_fsp_flags(table->flags)) {

				err = DB_CORRUPTION;
			} else {
				err = DB_SUCCESS;
			}
		}
	} else {
		err = DB_SUCCESS;
	}

	/* Check and adjust the file segment headers, if all OK so far. */
	if (err == DB_SUCCESS
	    && (!btr_root_fseg_adjust_on_import(
			FIL_PAGE_DATA + PAGE_BTR_SEG_LEAF
			+ page, page_zip, space_id, &mtr)
		|| !btr_root_fseg_adjust_on_import(
			FIL_PAGE_DATA + PAGE_BTR_SEG_TOP
			+ page, page_zip, space_id, &mtr))) {

		err = DB_CORRUPTION;
	}

	mtr_commit(&mtr);

	return(err);
}

/*************************************************************//**
Gets pointer to the previous user record in the tree. It is assumed that
the caller has appropriate latches on the page and its neighbor.
@return	previous user record, NULL if there is none */
UNIV_INTERN
rec_t*
btr_get_prev_user_rec(
/*==================*/
	rec_t*	rec,	/*!< in: record on leaf level */
	mtr_t*	mtr)	/*!< in: mtr holding a latch on the page, and if
			needed, also to the previous page */
{
	page_t*	page;
	page_t*	prev_page;
	ulint	prev_page_no;

	if (!page_rec_is_infimum(rec)) {

		rec_t*	prev_rec = page_rec_get_prev(rec);

		if (!page_rec_is_infimum(prev_rec)) {

			return(prev_rec);
		}
	}

	page = page_align(rec);
	prev_page_no = btr_page_get_prev(page, mtr);

	if (prev_page_no != FIL_NULL) {

		ulint		space;
		ulint		zip_size;
		buf_block_t*	prev_block;

		space = page_get_space_id(page);
		zip_size = fil_space_get_zip_size(space);

		prev_block = buf_page_get_with_no_latch(space, zip_size,
							prev_page_no, mtr);
		prev_page = buf_block_get_frame(prev_block);
		/* The caller must already have a latch to the brother */
		ut_ad(mtr_memo_contains(mtr, prev_block,
					MTR_MEMO_PAGE_S_FIX)
		      || mtr_memo_contains(mtr, prev_block,
					   MTR_MEMO_PAGE_X_FIX));
#ifdef UNIV_BTR_DEBUG
		ut_a(page_is_comp(prev_page) == page_is_comp(page));
		ut_a(btr_page_get_next(prev_page, mtr)
		     == page_get_page_no(page));
#endif /* UNIV_BTR_DEBUG */

		return(page_rec_get_prev(page_get_supremum_rec(prev_page)));
	}

	return(NULL);
}

/*************************************************************//**
Gets pointer to the next user record in the tree. It is assumed that the
caller has appropriate latches on the page and its neighbor.
@return	next user record, NULL if there is none */
UNIV_INTERN
rec_t*
btr_get_next_user_rec(
/*==================*/
	rec_t*	rec,	/*!< in: record on leaf level */
	mtr_t*	mtr)	/*!< in: mtr holding a latch on the page, and if
			needed, also to the next page */
{
	page_t*	page;
	page_t*	next_page;
	ulint	next_page_no;

	if (!page_rec_is_supremum(rec)) {

		rec_t*	next_rec = page_rec_get_next(rec);

		if (!page_rec_is_supremum(next_rec)) {

			return(next_rec);
		}
	}

	page = page_align(rec);
	next_page_no = btr_page_get_next(page, mtr);

	if (next_page_no != FIL_NULL) {
		ulint		space;
		ulint		zip_size;
		buf_block_t*	next_block;

		space = page_get_space_id(page);
		zip_size = fil_space_get_zip_size(space);

		next_block = buf_page_get_with_no_latch(space, zip_size,
							next_page_no, mtr);
		next_page = buf_block_get_frame(next_block);
		/* The caller must already have a latch to the brother */
		ut_ad(mtr_memo_contains(mtr, next_block, MTR_MEMO_PAGE_S_FIX)
		      || mtr_memo_contains(mtr, next_block,
					   MTR_MEMO_PAGE_X_FIX));
#ifdef UNIV_BTR_DEBUG
		ut_a(page_is_comp(next_page) == page_is_comp(page));
		ut_a(btr_page_get_prev(next_page, mtr)
		     == page_get_page_no(page));
#endif /* UNIV_BTR_DEBUG */

		return(page_rec_get_next(page_get_infimum_rec(next_page)));
	}

	return(NULL);
}

/**************************************************************//**
Creates a new index page (not the root, and also not
used in page reorganization).  @see btr_page_empty(). */
UNIV_INTERN
void
btr_page_create(
/*============*/
	buf_block_t*	block,	/*!< in/out: page to be created */
	page_zip_des_t*	page_zip,/*!< in/out: compressed page, or NULL */
	dict_index_t*	index,	/*!< in: index */
	ulint		level,	/*!< in: the B-tree level of the page */
	mtr_t*		mtr)	/*!< in: mtr */
{
	page_t*		page = buf_block_get_frame(block);

	ut_ad(mtr_memo_contains(mtr, block, MTR_MEMO_PAGE_X_FIX));
	btr_blob_dbg_assert_empty(index, buf_block_get_page_no(block));

	if (page_zip) {
		page_create_zip(block, index, level, 0, mtr);
	} else {
		page_create(block, mtr, dict_table_is_comp(index->table));
		/* Set the level of the new index page */
		btr_page_set_level(page, NULL, level, mtr);
	}

	block->check_index_page_at_flush = TRUE;

	btr_page_set_index_id(page, page_zip, index->id, mtr);
}

/**************************************************************//**
Allocates a new file page to be used in an ibuf tree. Takes the page from
the free list of the tree, which must contain pages!
@return	new allocated block, x-latched */
static
buf_block_t*
btr_page_alloc_for_ibuf(
/*====================*/
	dict_index_t*	index,	/*!< in: index tree */
	mtr_t*		mtr)	/*!< in: mtr */
{
	fil_addr_t	node_addr;
	page_t*		root;
	page_t*		new_page;
	buf_block_t*	new_block;

	root = btr_root_get(index, mtr);

	node_addr = flst_get_first(root + PAGE_HEADER
				   + PAGE_BTR_IBUF_FREE_LIST, mtr);
	ut_a(node_addr.page != FIL_NULL);

	new_block = buf_page_get(dict_index_get_space(index),
				 dict_table_zip_size(index->table),
				 node_addr.page, RW_X_LATCH, mtr);
	new_page = buf_block_get_frame(new_block);
	buf_block_dbg_add_level(new_block, SYNC_IBUF_TREE_NODE_NEW);

	flst_remove(root + PAGE_HEADER + PAGE_BTR_IBUF_FREE_LIST,
		    new_page + PAGE_HEADER + PAGE_BTR_IBUF_FREE_LIST_NODE,
		    mtr);
	ut_ad(flst_validate(root + PAGE_HEADER + PAGE_BTR_IBUF_FREE_LIST,
			    mtr));

	return(new_block);
}

/**************************************************************//**
Allocates a new file page to be used in an index tree. NOTE: we assume
that the caller has made the reservation for free extents!
@retval NULL if no page could be allocated
@retval block, rw_lock_x_lock_count(&block->lock) == 1 if allocation succeeded
(init_mtr == mtr, or the page was not previously freed in mtr)
@retval block (not allocated or initialized) otherwise */
static MY_ATTRIBUTE((nonnull, warn_unused_result))
buf_block_t*
btr_page_alloc_low(
/*===============*/
	dict_index_t*	index,		/*!< in: index */
	ulint		hint_page_no,	/*!< in: hint of a good page */
	byte		file_direction,	/*!< in: direction where a possible
					page split is made */
	ulint		level,		/*!< in: level where the page is placed
					in the tree */
	mtr_t*		mtr,		/*!< in/out: mini-transaction
					for the allocation */
	mtr_t*		init_mtr)	/*!< in/out: mtr or another
					mini-transaction in which the
					page should be initialized.
					If init_mtr!=mtr, but the page
					is already X-latched in mtr, do
					not initialize the page. */
{
	fseg_header_t*	seg_header;
	page_t*		root;

	root = btr_root_get(index, mtr);

	if (level == 0) {
		seg_header = root + PAGE_HEADER + PAGE_BTR_SEG_LEAF;
	} else {
		seg_header = root + PAGE_HEADER + PAGE_BTR_SEG_TOP;
	}

	/* Parameter TRUE below states that the caller has made the
	reservation for free extents, and thus we know that a page can
	be allocated: */

	buf_block_t* block = fseg_alloc_free_page_general(
		seg_header, hint_page_no, file_direction,
		TRUE, mtr, init_mtr);

#ifdef UNIV_DEBUG_SCRUBBING
	if (block != NULL) {
		fprintf(stderr,
			"alloc %lu:%lu to index: %lu root: %lu\n",
			buf_block_get_page_no(block),
			buf_block_get_space(block),
			index->id,
			dict_index_get_page(index));
	} else {
		fprintf(stderr,
			"failed alloc index: %lu root: %lu\n",
			index->id,
			dict_index_get_page(index));
	}
#endif /* UNIV_DEBUG_SCRUBBING */

	return block;
}

/**************************************************************//**
Allocates a new file page to be used in an index tree. NOTE: we assume
that the caller has made the reservation for free extents!
@retval NULL if no page could be allocated
@retval block, rw_lock_x_lock_count(&block->lock) == 1 if allocation succeeded
(init_mtr == mtr, or the page was not previously freed in mtr)
@retval block (not allocated or initialized) otherwise */
UNIV_INTERN
buf_block_t*
btr_page_alloc(
/*===========*/
	dict_index_t*	index,		/*!< in: index */
	ulint		hint_page_no,	/*!< in: hint of a good page */
	byte		file_direction,	/*!< in: direction where a possible
					page split is made */
	ulint		level,		/*!< in: level where the page is placed
					in the tree */
	mtr_t*		mtr,		/*!< in/out: mini-transaction
					for the allocation */
	mtr_t*		init_mtr)	/*!< in/out: mini-transaction
					for x-latching and initializing
					the page */
{
	buf_block_t*	new_block;

	if (dict_index_is_ibuf(index)) {

		return(btr_page_alloc_for_ibuf(index, mtr));
	}

	new_block = btr_page_alloc_low(
		index, hint_page_no, file_direction, level, mtr, init_mtr);

	if (new_block) {
		buf_block_dbg_add_level(new_block, SYNC_TREE_NODE_NEW);
	}

	return(new_block);
}

/**************************************************************//**
Gets the number of pages in a B-tree.
@return	number of pages, or ULINT_UNDEFINED if the index is unavailable */
UNIV_INTERN
ulint
btr_get_size(
/*=========*/
	dict_index_t*	index,	/*!< in: index */
	ulint		flag,	/*!< in: BTR_N_LEAF_PAGES or BTR_TOTAL_SIZE */
	mtr_t*		mtr)	/*!< in/out: mini-transaction where index
				is s-latched */
{
	ulint used;
	if (flag == BTR_N_LEAF_PAGES) {
		btr_get_size_and_reserved(index, flag, &used, mtr);
		return used;
	} else if (flag == BTR_TOTAL_SIZE) {
		return btr_get_size_and_reserved(index, flag, &used, mtr);
	} else {
		ut_error;
	}
	return (ULINT_UNDEFINED);
}

/**************************************************************//**
Gets the number of reserved and used pages in a B-tree.
@return	number of pages reserved, or ULINT_UNDEFINED if the index
is unavailable */
UNIV_INTERN
ulint
btr_get_size_and_reserved(
/*======================*/
	dict_index_t*	index,	/*!< in: index */
	ulint		flag,	/*!< in: BTR_N_LEAF_PAGES or BTR_TOTAL_SIZE */
	ulint*		used,	/*!< out: number of pages used (<= reserved) */
	mtr_t*		mtr)	/*!< in/out: mini-transaction where index
				is s-latched */
{
	fseg_header_t*	seg_header;
	page_t*		root;
	ulint		n=ULINT_UNDEFINED;
	ulint		dummy;

	ut_ad(mtr_memo_contains(mtr, dict_index_get_lock(index),
				MTR_MEMO_S_LOCK));

	ut_a(flag == BTR_N_LEAF_PAGES || flag == BTR_TOTAL_SIZE);

	if (index->page == FIL_NULL || dict_index_is_online_ddl(index)
	    || *index->name == TEMP_INDEX_PREFIX) {
		return(ULINT_UNDEFINED);
	}

	root = btr_root_get(index, mtr);
	*used = 0;

	if (root) {

		seg_header = root + PAGE_HEADER + PAGE_BTR_SEG_LEAF;

		n = fseg_n_reserved_pages(seg_header, used, mtr);

		if (flag == BTR_TOTAL_SIZE) {
			seg_header = root + PAGE_HEADER + PAGE_BTR_SEG_TOP;

			n += fseg_n_reserved_pages(seg_header, &dummy, mtr);
			*used += dummy;

		}
	}

	return(n);
}

/**************************************************************//**
Frees a page used in an ibuf tree. Puts the page to the free list of the
ibuf tree. */
static
void
btr_page_free_for_ibuf(
/*===================*/
	dict_index_t*	index,	/*!< in: index tree */
	buf_block_t*	block,	/*!< in: block to be freed, x-latched */
	mtr_t*		mtr)	/*!< in: mtr */
{
	page_t*		root;

	ut_ad(mtr_memo_contains(mtr, block, MTR_MEMO_PAGE_X_FIX));
	root = btr_root_get(index, mtr);

	flst_add_first(root + PAGE_HEADER + PAGE_BTR_IBUF_FREE_LIST,
		       buf_block_get_frame(block)
		       + PAGE_HEADER + PAGE_BTR_IBUF_FREE_LIST_NODE, mtr);

	ut_ad(flst_validate(root + PAGE_HEADER + PAGE_BTR_IBUF_FREE_LIST,
			    mtr));
}

/**************************************************************//**
Frees a file page used in an index tree. Can be used also to (BLOB)
external storage pages, because the page level 0 can be given as an
argument. */
UNIV_INTERN
void
btr_page_free_low(
/*==============*/
	dict_index_t*	index,	/*!< in: index tree */
	buf_block_t*	block,	/*!< in: block to be freed, x-latched */
	ulint		level,	/*!< in: page level */
	bool		blob,   /*!< in: blob page */
	mtr_t*		mtr)	/*!< in: mtr */
{
	fseg_header_t*	seg_header;
	page_t*		root;

	ut_ad(mtr_memo_contains(mtr, block, MTR_MEMO_PAGE_X_FIX));
	/* The page gets invalid for optimistic searches: increment the frame
	modify clock */

	buf_block_modify_clock_inc(block);
	btr_blob_dbg_assert_empty(index, buf_block_get_page_no(block));

	if (blob) {
		ut_a(level == 0);
	}

	bool scrub = srv_immediate_scrub_data_uncompressed;
	/* scrub page */
	if (scrub && blob) {
		/* blob page: scrub entire page */
		// TODO(jonaso): scrub only what is actually needed
		page_t* page = buf_block_get_frame(block);
		memset(page + PAGE_HEADER, 0,
		       UNIV_PAGE_SIZE - PAGE_HEADER);
#ifdef UNIV_DEBUG_SCRUBBING
		fprintf(stderr,
			"btr_page_free_low: scrub blob page %lu/%lu\n",
			buf_block_get_space(block),
			buf_block_get_page_no(block));
#endif /* UNIV_DEBUG_SCRUBBING */
	} else if (scrub) {
		/* scrub records on page */

		/* TODO(jonaso): in theory we could clear full page
		* but, since page still remains in buffer pool, and
		* gets flushed etc. Lots of routines validates consistency
		* of it. And in order to remain structurally consistent
		* we clear each record by it own
		*
		* NOTE: The TODO below mentions removing page from buffer pool
		* and removing redo entries, once that is done, clearing full
		* pages should be possible
		*/
		uint cnt = 0;
		uint bytes = 0;
		page_t* page = buf_block_get_frame(block);
		mem_heap_t* heap = NULL;
		ulint* offsets = NULL;
		rec_t* rec = page_rec_get_next(page_get_infimum_rec(page));
		while (!page_rec_is_supremum(rec)) {
			offsets = rec_get_offsets(rec, index,
						  offsets, ULINT_UNDEFINED,
						  &heap);
			uint size = rec_offs_data_size(offsets);
			memset(rec, 0, size);
			rec = page_rec_get_next(rec);
			cnt++;
			bytes += size;
		}
#ifdef UNIV_DEBUG_SCRUBBING
		fprintf(stderr,
			"btr_page_free_low: scrub %lu/%lu - "
			"%u records %u bytes\n",
			buf_block_get_space(block),
			buf_block_get_page_no(block),
			cnt, bytes);
#endif /* UNIV_DEBUG_SCRUBBING */
		if (heap) {
			mem_heap_free(heap);
		}
	}

#ifdef UNIV_DEBUG_SCRUBBING
	if (scrub == false) {
		fprintf(stderr,
			"btr_page_free_low %lu/%lu blob: %u\n",
			buf_block_get_space(block),
			buf_block_get_page_no(block),
			blob);
	}
#endif /* UNIV_DEBUG_SCRUBBING */

	if (dict_index_is_ibuf(index)) {

		btr_page_free_for_ibuf(index, block, mtr);

		return;
	}

	root = btr_root_get(index, mtr);

	if (level == 0) {
		seg_header = root + PAGE_HEADER + PAGE_BTR_SEG_LEAF;
	} else {
		seg_header = root + PAGE_HEADER + PAGE_BTR_SEG_TOP;
	}

	if (scrub) {
		/**
		* Reset page type so that scrub thread won't try to scrub it
		*/
		mlog_write_ulint(buf_block_get_frame(block) + FIL_PAGE_TYPE,
				 FIL_PAGE_TYPE_ALLOCATED, MLOG_2BYTES, mtr);
	}

	fseg_free_page(seg_header,
		       buf_block_get_space(block),
		       buf_block_get_page_no(block), mtr);

	/* The page was marked free in the allocation bitmap, but it
	should remain buffer-fixed until mtr_commit(mtr) or until it
	is explicitly freed from the mini-transaction. */
	ut_ad(mtr_memo_contains(mtr, block, MTR_MEMO_PAGE_X_FIX));
	/* TODO: Discard any operations on the page from the redo log
	and remove the block from the flush list and the buffer pool.
	This would free up buffer pool earlier and reduce writes to
	both the tablespace and the redo log. */
}

/**************************************************************//**
Frees a file page used in an index tree. NOTE: cannot free field external
storage pages because the page must contain info on its level. */
UNIV_INTERN
void
btr_page_free(
/*==========*/
	dict_index_t*	index,	/*!< in: index tree */
	buf_block_t*	block,	/*!< in: block to be freed, x-latched */
	mtr_t*		mtr)	/*!< in: mtr */
{
	const page_t*	page	= buf_block_get_frame(block);
	ulint		level	= btr_page_get_level(page, mtr);

	ut_ad(fil_page_get_type(block->frame) == FIL_PAGE_INDEX);
	btr_page_free_low(index, block, level, false, mtr);
}

/**************************************************************//**
Sets the child node file address in a node pointer. */
UNIV_INLINE
void
btr_node_ptr_set_child_page_no(
/*===========================*/
	rec_t*		rec,	/*!< in: node pointer record */
	page_zip_des_t*	page_zip,/*!< in/out: compressed page whose uncompressed
				part will be updated, or NULL */
	const ulint*	offsets,/*!< in: array returned by rec_get_offsets() */
	ulint		page_no,/*!< in: child node address */
	mtr_t*		mtr)	/*!< in: mtr */
{
	byte*	field;
	ulint	len;

	ut_ad(rec_offs_validate(rec, NULL, offsets));
	ut_ad(!page_is_leaf(page_align(rec)));
	ut_ad(!rec_offs_comp(offsets) || rec_get_node_ptr_flag(rec));

	/* The child address is in the last field */
	field = rec_get_nth_field(rec, offsets,
				  rec_offs_n_fields(offsets) - 1, &len);

	ut_ad(len == REC_NODE_PTR_SIZE);

	if (page_zip) {
		page_zip_write_node_ptr(page_zip, rec,
					rec_offs_data_size(offsets),
					page_no, mtr);
	} else {
		mlog_write_ulint(field, page_no, MLOG_4BYTES, mtr);
	}
}

/************************************************************//**
Returns the child page of a node pointer and x-latches it.
@return	child page, x-latched */
<<<<<<< HEAD

=======
>>>>>>> 9dc3afa9
buf_block_t*
btr_node_ptr_get_child(
/*===================*/
	const rec_t*	node_ptr,/*!< in: node pointer */
	dict_index_t*	index,	/*!< in: index */
	const ulint*	offsets,/*!< in: array returned by rec_get_offsets() */
	mtr_t*		mtr)	/*!< in: mtr */
{
	ulint	page_no;
	ulint	space;

	ut_ad(rec_offs_validate(node_ptr, index, offsets));
	space = page_get_space_id(page_align(node_ptr));
	page_no = btr_node_ptr_get_child_page_no(node_ptr, offsets);

	return(btr_block_get(space, dict_table_zip_size(index->table),
			     page_no, RW_X_LATCH, index, mtr));
}

/************************************************************//**
Returns the upper level node pointer to a page. It is assumed that mtr holds
an x-latch on the tree.
@return	rec_get_offsets() of the node pointer record */
static
ulint*
btr_page_get_father_node_ptr_func(
/*==============================*/
	ulint*		offsets,/*!< in: work area for the return value */
	mem_heap_t*	heap,	/*!< in: memory heap to use */
	btr_cur_t*	cursor,	/*!< in: cursor pointing to user record,
				out: cursor on node pointer record,
				its page x-latched */
	const char*	file,	/*!< in: file name */
	ulint		line,	/*!< in: line where called */
	mtr_t*		mtr)	/*!< in: mtr */
{
	dtuple_t*	tuple;
	rec_t*		user_rec;
	rec_t*		node_ptr;
	ulint		level;
	ulint		page_no;
	dict_index_t*	index;

	page_no = buf_block_get_page_no(btr_cur_get_block(cursor));
	index = btr_cur_get_index(cursor);

	ut_ad(mtr_memo_contains(mtr, dict_index_get_lock(index),
				MTR_MEMO_X_LOCK));

	ut_ad(dict_index_get_page(index) != page_no);

	level = btr_page_get_level(btr_cur_get_page(cursor), mtr);

	user_rec = btr_cur_get_rec(cursor);
	ut_a(page_rec_is_user_rec(user_rec));
	tuple = dict_index_build_node_ptr(index, user_rec, 0, heap, level);

	btr_cur_search_to_nth_level(index, level + 1, tuple, PAGE_CUR_LE,
				    BTR_CONT_MODIFY_TREE, cursor, 0,
				    file, line, mtr);

	node_ptr = btr_cur_get_rec(cursor);
	ut_ad(!page_rec_is_comp(node_ptr)
	      || rec_get_status(node_ptr) == REC_STATUS_NODE_PTR);
	offsets = rec_get_offsets(node_ptr, index, offsets,
				  ULINT_UNDEFINED, &heap);

	if (btr_node_ptr_get_child_page_no(node_ptr, offsets) != page_no) {
		rec_t*	print_rec;
		fputs("InnoDB: Dump of the child page:\n", stderr);
		buf_page_print(page_align(user_rec), 0,
			       BUF_PAGE_PRINT_NO_CRASH);
		fputs("InnoDB: Dump of the parent page:\n", stderr);
		buf_page_print(page_align(node_ptr), 0,
			       BUF_PAGE_PRINT_NO_CRASH);

		fputs("InnoDB: Corruption of an index tree: table ", stderr);
		ut_print_name(stderr, NULL, TRUE, index->table_name);
		fputs(", index ", stderr);
		ut_print_name(stderr, NULL, FALSE, index->name);
		fprintf(stderr, ",\n"
			"InnoDB: father ptr page no %lu, child page no %lu\n",
			(ulong)
			btr_node_ptr_get_child_page_no(node_ptr, offsets),
			(ulong) page_no);
		print_rec = page_rec_get_next(
			page_get_infimum_rec(page_align(user_rec)));
		offsets = rec_get_offsets(print_rec, index,
					  offsets, ULINT_UNDEFINED, &heap);
		page_rec_print(print_rec, offsets);
		offsets = rec_get_offsets(node_ptr, index, offsets,
					  ULINT_UNDEFINED, &heap);
		page_rec_print(node_ptr, offsets);

		fputs("InnoDB: You should dump + drop + reimport the table"
		      " to fix the\n"
		      "InnoDB: corruption. If the crash happens at "
		      "the database startup, see\n"
		      "InnoDB: " REFMAN "forcing-innodb-recovery.html about\n"
		      "InnoDB: forcing recovery. "
		      "Then dump + drop + reimport.\n", stderr);

		ut_error;
	}

	return(offsets);
}

#define btr_page_get_father_node_ptr(of,heap,cur,mtr)			\
	btr_page_get_father_node_ptr_func(of,heap,cur,__FILE__,__LINE__,mtr)

/************************************************************//**
Returns the upper level node pointer to a page. It is assumed that mtr holds
an x-latch on the tree.
@return	rec_get_offsets() of the node pointer record */
static
ulint*
btr_page_get_father_block(
/*======================*/
	ulint*		offsets,/*!< in: work area for the return value */
	mem_heap_t*	heap,	/*!< in: memory heap to use */
	dict_index_t*	index,	/*!< in: b-tree index */
	buf_block_t*	block,	/*!< in: child page in the index */
	mtr_t*		mtr,	/*!< in: mtr */
	btr_cur_t*	cursor)	/*!< out: cursor on node pointer record,
				its page x-latched */
{
	rec_t*	rec
		= page_rec_get_next(page_get_infimum_rec(buf_block_get_frame(
								 block)));
	btr_cur_position(index, rec, block, cursor);
	return(btr_page_get_father_node_ptr(offsets, heap, cursor, mtr));
}

/************************************************************//**
Seeks to the upper level node pointer to a page.
It is assumed that mtr holds an x-latch on the tree. */
static
void
btr_page_get_father(
/*================*/
	dict_index_t*	index,	/*!< in: b-tree index */
	buf_block_t*	block,	/*!< in: child page in the index */
	mtr_t*		mtr,	/*!< in: mtr */
	btr_cur_t*	cursor)	/*!< out: cursor on node pointer record,
				its page x-latched */
{
	mem_heap_t*	heap;
	rec_t*		rec
		= page_rec_get_next(page_get_infimum_rec(buf_block_get_frame(
								 block)));
	btr_cur_position(index, rec, block, cursor);

	heap = mem_heap_create(100);
	btr_page_get_father_node_ptr(NULL, heap, cursor, mtr);
	mem_heap_free(heap);
}

/************************************************************//**
Creates the root node for a new index tree.
@return	page number of the created root, FIL_NULL if did not succeed */
UNIV_INTERN
ulint
btr_create(
/*=======*/
	ulint		type,	/*!< in: type of the index */
	ulint		space,	/*!< in: space where created */
	ulint		zip_size,/*!< in: compressed page size in bytes
				or 0 for uncompressed pages */
	index_id_t	index_id,/*!< in: index id */
	dict_index_t*	index,	/*!< in: index */
	mtr_t*		mtr)	/*!< in: mini-transaction handle */
{
	ulint		page_no;
	buf_block_t*	block;
	buf_frame_t*	frame;
	page_t*		page;
	page_zip_des_t*	page_zip;

	/* Create the two new segments (one, in the case of an ibuf tree) for
	the index tree; the segment headers are put on the allocated root page
	(for an ibuf tree, not in the root, but on a separate ibuf header
	page) */

	if (type & DICT_IBUF) {
		/* Allocate first the ibuf header page */
		buf_block_t*	ibuf_hdr_block = fseg_create(
			space, 0,
			IBUF_HEADER + IBUF_TREE_SEG_HEADER, mtr);

		buf_block_dbg_add_level(
			ibuf_hdr_block, SYNC_IBUF_TREE_NODE_NEW);

		ut_ad(buf_block_get_page_no(ibuf_hdr_block)
		      == IBUF_HEADER_PAGE_NO);
		/* Allocate then the next page to the segment: it will be the
		tree root page */

		block = fseg_alloc_free_page(
			buf_block_get_frame(ibuf_hdr_block)
			+ IBUF_HEADER + IBUF_TREE_SEG_HEADER,
			IBUF_TREE_ROOT_PAGE_NO,
			FSP_UP, mtr);
		ut_ad(buf_block_get_page_no(block) == IBUF_TREE_ROOT_PAGE_NO);
	} else {
#ifdef UNIV_BLOB_DEBUG
		if ((type & DICT_CLUSTERED) && !index->blobs) {
			mutex_create(PFS_NOT_INSTRUMENTED,
				     &index->blobs_mutex, SYNC_ANY_LATCH);
			index->blobs = rbt_create(sizeof(btr_blob_dbg_t),
						  btr_blob_dbg_cmp);
		}
#endif /* UNIV_BLOB_DEBUG */
		block = fseg_create(space, 0,
				    PAGE_HEADER + PAGE_BTR_SEG_TOP, mtr);
	}

	if (block == NULL) {

		return(FIL_NULL);
	}

	page_no = buf_block_get_page_no(block);
	frame = buf_block_get_frame(block);

	if (type & DICT_IBUF) {
		/* It is an insert buffer tree: initialize the free list */
		buf_block_dbg_add_level(block, SYNC_IBUF_TREE_NODE_NEW);

		ut_ad(page_no == IBUF_TREE_ROOT_PAGE_NO);

		flst_init(frame + PAGE_HEADER + PAGE_BTR_IBUF_FREE_LIST, mtr);
	} else {
		/* It is a non-ibuf tree: create a file segment for leaf
		pages */
		buf_block_dbg_add_level(block, SYNC_TREE_NODE_NEW);

		if (!fseg_create(space, page_no,
				 PAGE_HEADER + PAGE_BTR_SEG_LEAF, mtr)) {
			/* Not enough space for new segment, free root
			segment before return. */
			btr_free_root(space, zip_size, page_no, mtr);

			return(FIL_NULL);
		}

		/* The fseg create acquires a second latch on the page,
		therefore we must declare it: */
		buf_block_dbg_add_level(block, SYNC_TREE_NODE_NEW);
	}

	/* Create a new index page on the allocated segment page */
	page_zip = buf_block_get_page_zip(block);

	if (page_zip) {
		page = page_create_zip(block, index, 0, 0, mtr);
	} else {
		page = page_create(block, mtr,
				   dict_table_is_comp(index->table));
		/* Set the level of the new index page */
		btr_page_set_level(page, NULL, 0, mtr);
	}

	block->check_index_page_at_flush = TRUE;

	/* Set the index id of the page */
	btr_page_set_index_id(page, page_zip, index_id, mtr);

	/* Set the next node and previous node fields */
	btr_page_set_next(page, page_zip, FIL_NULL, mtr);
	btr_page_set_prev(page, page_zip, FIL_NULL, mtr);

	/* We reset the free bits for the page to allow creation of several
	trees in the same mtr, otherwise the latch on a bitmap page would
	prevent it because of the latching order */

	if (!(type & DICT_CLUSTERED)) {
		ibuf_reset_free_bits(block);
	}

	/* In the following assertion we test that two records of maximum
	allowed size fit on the root page: this fact is needed to ensure
	correctness of split algorithms */

	ut_ad(page_get_max_insert_size(page, 2) > 2 * BTR_PAGE_MAX_REC_SIZE);

	return(page_no);
}

/************************************************************//**
Frees a B-tree except the root page, which MUST be freed after this
by calling btr_free_root. */
UNIV_INTERN
void
btr_free_but_not_root(
/*==================*/
	ulint	space,		/*!< in: space where created */
	ulint	zip_size,	/*!< in: compressed page size in bytes
				or 0 for uncompressed pages */
	ulint	root_page_no)	/*!< in: root page number */
{
	ibool	finished;
	page_t*	root;
	mtr_t	mtr;

leaf_loop:
	mtr_start(&mtr);

	root = btr_page_get(space, zip_size, root_page_no, RW_X_LATCH,
			    NULL, &mtr);

	if (!root) {
		mtr_commit(&mtr);
		return;
	}

	SRV_CORRUPT_TABLE_CHECK(root,
	{
		mtr_commit(&mtr);
		return;
	});

#ifdef UNIV_BTR_DEBUG
	ut_a(btr_root_fseg_validate(FIL_PAGE_DATA + PAGE_BTR_SEG_LEAF
				    + root, space));
	ut_a(btr_root_fseg_validate(FIL_PAGE_DATA + PAGE_BTR_SEG_TOP
				    + root, space));
#endif /* UNIV_BTR_DEBUG */

	/* NOTE: page hash indexes are dropped when a page is freed inside
	fsp0fsp. */

	finished = fseg_free_step(root + PAGE_HEADER + PAGE_BTR_SEG_LEAF,
				  &mtr);
	mtr_commit(&mtr);

	if (!finished) {

		goto leaf_loop;
	}
top_loop:
	mtr_start(&mtr);

	root = btr_page_get(space, zip_size, root_page_no, RW_X_LATCH,
			    NULL, &mtr);

	SRV_CORRUPT_TABLE_CHECK(root,
	{
		mtr_commit(&mtr);
		return;
	});

#ifdef UNIV_BTR_DEBUG
	ut_a(btr_root_fseg_validate(FIL_PAGE_DATA + PAGE_BTR_SEG_TOP
				    + root, space));
#endif /* UNIV_BTR_DEBUG */

	finished = fseg_free_step_not_header(
		root + PAGE_HEADER + PAGE_BTR_SEG_TOP, &mtr);
	mtr_commit(&mtr);

	if (!finished) {

		goto top_loop;
	}
}

/************************************************************//**
Frees the B-tree root page. Other tree MUST already have been freed. */
UNIV_INTERN
void
btr_free_root(
/*==========*/
	ulint	space,		/*!< in: space where created */
	ulint	zip_size,	/*!< in: compressed page size in bytes
				or 0 for uncompressed pages */
	ulint	root_page_no,	/*!< in: root page number */
	mtr_t*	mtr)		/*!< in/out: mini-transaction */
{
	buf_block_t*	block;
	fseg_header_t*	header;

	block = btr_block_get(space, zip_size, root_page_no, RW_X_LATCH,
			      NULL, mtr);

	if (block) {
		SRV_CORRUPT_TABLE_CHECK(block, return;);

		btr_search_drop_page_hash_index(block);

		header = buf_block_get_frame(block) + PAGE_HEADER + PAGE_BTR_SEG_TOP;
#ifdef UNIV_BTR_DEBUG
		ut_a(btr_root_fseg_validate(header, space));
#endif /* UNIV_BTR_DEBUG */

		while (!fseg_free_step(header, mtr)) {
			/* Free the entire segment in small steps. */
		}
	}
}
#endif /* !UNIV_HOTBACKUP */

/*************************************************************//**
Reorganizes an index page.

IMPORTANT: On success, the caller will have to update IBUF_BITMAP_FREE
if this is a compressed leaf page in a secondary index. This has to
be done either within the same mini-transaction, or by invoking
ibuf_reset_free_bits() before mtr_commit(). On uncompressed pages,
IBUF_BITMAP_FREE is unaffected by reorganization.

@retval true if the operation was successful
@retval false if it is a compressed page, and recompression failed */
UNIV_INTERN
bool
btr_page_reorganize_low(
/*====================*/
	bool		recovery,/*!< in: true if called in recovery:
				locks should not be updated, i.e.,
				there cannot exist locks on the
				page, and a hash index should not be
				dropped: it cannot exist */
	ulint		z_level,/*!< in: compression level to be used
				if dealing with compressed page */
	page_cur_t*	cursor,	/*!< in/out: page cursor */
	dict_index_t*	index,	/*!< in: the index tree of the page */
	mtr_t*		mtr)	/*!< in/out: mini-transaction */
{
	buf_block_t*	block		= page_cur_get_block(cursor);
#ifndef UNIV_HOTBACKUP
	buf_pool_t*	buf_pool	= buf_pool_from_bpage(&block->page);
#endif /* !UNIV_HOTBACKUP */
	page_t*		page		= buf_block_get_frame(block);
	page_zip_des_t*	page_zip	= buf_block_get_page_zip(block);
	buf_block_t*	temp_block;
	page_t*		temp_page;
	ulint		log_mode;
	ulint		data_size1;
	ulint		data_size2;
	ulint		max_ins_size1;
	ulint		max_ins_size2;
	bool		success		= false;
	ulint		pos;
	bool		log_compressed;

	ut_ad(mtr_memo_contains(mtr, block, MTR_MEMO_PAGE_X_FIX));
	btr_assert_not_corrupted(block, index);
#ifdef UNIV_ZIP_DEBUG
	ut_a(!page_zip || page_zip_validate(page_zip, page, index));
#endif /* UNIV_ZIP_DEBUG */
	data_size1 = page_get_data_size(page);
	max_ins_size1 = page_get_max_insert_size_after_reorganize(page, 1);

	/* Turn logging off */
	log_mode = mtr_set_log_mode(mtr, MTR_LOG_NONE);

#ifndef UNIV_HOTBACKUP
	temp_block = buf_block_alloc(buf_pool);
#else /* !UNIV_HOTBACKUP */
	ut_ad(block == back_block1);
	temp_block = back_block2;
#endif /* !UNIV_HOTBACKUP */
	temp_page = temp_block->frame;

	MONITOR_INC(MONITOR_INDEX_REORG_ATTEMPTS);

	/* Copy the old page to temporary space */
	buf_frame_copy(temp_page, page);

#ifndef UNIV_HOTBACKUP
	if (!recovery) {
		btr_search_drop_page_hash_index(block);
	}

	block->check_index_page_at_flush = TRUE;
#endif /* !UNIV_HOTBACKUP */
	btr_blob_dbg_remove(page, index, "btr_page_reorganize");

	/* Save the cursor position. */
	pos = page_rec_get_n_recs_before(page_cur_get_rec(cursor));

	/* Recreate the page: note that global data on page (possible
	segment headers, next page-field, etc.) is preserved intact */

	page_create(block, mtr, dict_table_is_comp(index->table));

	/* Copy the records from the temporary space to the recreated page;
	do not copy the lock bits yet */

	page_copy_rec_list_end_no_locks(block, temp_block,
					page_get_infimum_rec(temp_page),
					index, mtr);

	if (dict_index_is_sec_or_ibuf(index) && page_is_leaf(page)) {
		/* Copy max trx id to recreated page */
		trx_id_t	max_trx_id = page_get_max_trx_id(temp_page);
		page_set_max_trx_id(block, NULL, max_trx_id, mtr);
		/* In crash recovery, dict_index_is_sec_or_ibuf() always
		holds, even for clustered indexes.  max_trx_id is
		unused in clustered index pages. */
		ut_ad(max_trx_id != 0 || recovery);
	}

	/* If innodb_log_compressed_pages is ON, page reorganize should log the
	compressed page image.*/
	log_compressed = page_zip && page_zip_log_pages;

	if (log_compressed) {
		mtr_set_log_mode(mtr, log_mode);
	}

	if (page_zip
	    && !page_zip_compress(page_zip, page, index, z_level, mtr)) {

		/* Restore the old page and exit. */
		btr_blob_dbg_restore(page, temp_page, index,
				     "btr_page_reorganize_compress_fail");

#if defined UNIV_DEBUG || defined UNIV_ZIP_DEBUG
		/* Check that the bytes that we skip are identical. */
		ut_a(!memcmp(page, temp_page, PAGE_HEADER));
		ut_a(!memcmp(PAGE_HEADER + PAGE_N_RECS + page,
			     PAGE_HEADER + PAGE_N_RECS + temp_page,
			     PAGE_DATA - (PAGE_HEADER + PAGE_N_RECS)));
		ut_a(!memcmp(UNIV_PAGE_SIZE - FIL_PAGE_DATA_END + page,
			     UNIV_PAGE_SIZE - FIL_PAGE_DATA_END + temp_page,
			     FIL_PAGE_DATA_END));
#endif /* UNIV_DEBUG || UNIV_ZIP_DEBUG */

		memcpy(PAGE_HEADER + page, PAGE_HEADER + temp_page,
		       PAGE_N_RECS - PAGE_N_DIR_SLOTS);
		memcpy(PAGE_DATA + page, PAGE_DATA + temp_page,
		       UNIV_PAGE_SIZE - PAGE_DATA - FIL_PAGE_DATA_END);

#if defined UNIV_DEBUG || defined UNIV_ZIP_DEBUG
		ut_a(!memcmp(page, temp_page, UNIV_PAGE_SIZE));
#endif /* UNIV_DEBUG || UNIV_ZIP_DEBUG */

		goto func_exit;
	}

#ifndef UNIV_HOTBACKUP
	if (!recovery) {
		/* Update the record lock bitmaps */
		lock_move_reorganize_page(block, temp_block);
	}
#endif /* !UNIV_HOTBACKUP */

	data_size2 = page_get_data_size(page);
	max_ins_size2 = page_get_max_insert_size_after_reorganize(page, 1);

	if (data_size1 != data_size2 || max_ins_size1 != max_ins_size2) {
		buf_page_print(page, 0, BUF_PAGE_PRINT_NO_CRASH);
		buf_page_print(temp_page, 0, BUF_PAGE_PRINT_NO_CRASH);

		fprintf(stderr,
			"InnoDB: Error: page old data size %lu"
			" new data size %lu\n"
			"InnoDB: Error: page old max ins size %lu"
			" new max ins size %lu\n"
			"InnoDB: Submit a detailed bug report"
			" to http://bugs.mysql.com\n",
			(unsigned long) data_size1, (unsigned long) data_size2,
			(unsigned long) max_ins_size1,
			(unsigned long) max_ins_size2);
		ut_ad(0);
	} else {
		success = true;
	}

	/* Restore the cursor position. */
	if (pos > 0) {
		cursor->rec = page_rec_get_nth(page, pos);
	} else {
		ut_ad(cursor->rec == page_get_infimum_rec(page));
	}

func_exit:
#ifdef UNIV_ZIP_DEBUG
	ut_a(!page_zip || page_zip_validate(page_zip, page, index));
#endif /* UNIV_ZIP_DEBUG */
#ifndef UNIV_HOTBACKUP
	buf_block_free(temp_block);
#endif /* !UNIV_HOTBACKUP */

	/* Restore logging mode */
	mtr_set_log_mode(mtr, log_mode);

#ifndef UNIV_HOTBACKUP
	if (success) {
		byte	type;
		byte*	log_ptr;

		/* Write the log record */
		if (page_zip) {
			ut_ad(page_is_comp(page));
			type = MLOG_ZIP_PAGE_REORGANIZE;
		} else if (page_is_comp(page)) {
			type = MLOG_COMP_PAGE_REORGANIZE;
		} else {
			type = MLOG_PAGE_REORGANIZE;
		}

		log_ptr = log_compressed
			? NULL
			: mlog_open_and_write_index(
				mtr, page, index, type,
				page_zip ? 1 : 0);

		/* For compressed pages write the compression level. */
		if (log_ptr && page_zip) {
			mach_write_to_1(log_ptr, z_level);
			mlog_close(mtr, log_ptr + 1);
		}

		MONITOR_INC(MONITOR_INDEX_REORG_SUCCESSFUL);
	}
#endif /* !UNIV_HOTBACKUP */

	return(success);
}

/*************************************************************//**
Reorganizes an index page.

IMPORTANT: On success, the caller will have to update IBUF_BITMAP_FREE
if this is a compressed leaf page in a secondary index. This has to
be done either within the same mini-transaction, or by invoking
ibuf_reset_free_bits() before mtr_commit(). On uncompressed pages,
IBUF_BITMAP_FREE is unaffected by reorganization.

@retval true if the operation was successful
@retval false if it is a compressed page, and recompression failed */
UNIV_INTERN
bool
btr_page_reorganize_block(
/*======================*/
	bool		recovery,/*!< in: true if called in recovery:
				locks should not be updated, i.e.,
				there cannot exist locks on the
				page, and a hash index should not be
				dropped: it cannot exist */
	ulint		z_level,/*!< in: compression level to be used
				if dealing with compressed page */
	buf_block_t*	block,	/*!< in/out: B-tree page */
	dict_index_t*	index,	/*!< in: the index tree of the page */
	mtr_t*		mtr)	/*!< in/out: mini-transaction */
{
	page_cur_t	cur;
	page_cur_set_before_first(block, &cur);

	return(btr_page_reorganize_low(recovery, z_level, &cur, index, mtr));
}

#ifndef UNIV_HOTBACKUP
/*************************************************************//**
Reorganizes an index page.

IMPORTANT: On success, the caller will have to update IBUF_BITMAP_FREE
if this is a compressed leaf page in a secondary index. This has to
be done either within the same mini-transaction, or by invoking
ibuf_reset_free_bits() before mtr_commit(). On uncompressed pages,
IBUF_BITMAP_FREE is unaffected by reorganization.

@retval true if the operation was successful
@retval false if it is a compressed page, and recompression failed */
UNIV_INTERN
bool
btr_page_reorganize(
/*================*/
	page_cur_t*	cursor,	/*!< in/out: page cursor */
	dict_index_t*	index,	/*!< in: the index tree of the page */
	mtr_t*		mtr)	/*!< in/out: mini-transaction */
{
	return(btr_page_reorganize_low(false, page_zip_level,
				       cursor, index, mtr));
}
#endif /* !UNIV_HOTBACKUP */

/***********************************************************//**
Parses a redo log record of reorganizing a page.
@return	end of log record or NULL */
UNIV_INTERN
byte*
btr_parse_page_reorganize(
/*======================*/
	byte*		ptr,	/*!< in: buffer */
	byte*		end_ptr,/*!< in: buffer end */
	dict_index_t*	index,	/*!< in: record descriptor */
	bool		compressed,/*!< in: true if compressed page */
	buf_block_t*	block,	/*!< in: page to be reorganized, or NULL */
	mtr_t*		mtr)	/*!< in: mtr or NULL */
{
	ulint	level;

	ut_ad(ptr != NULL);
	ut_ad(end_ptr != NULL);

	/* If dealing with a compressed page the record has the
	compression level used during original compression written in
	one byte. Otherwise record is empty. */
	if (compressed) {
		if (ptr == end_ptr) {
			return(NULL);
		}

		level = mach_read_from_1(ptr);

		ut_a(level <= 9);
		++ptr;
	} else {
		level = page_zip_level;
	}

	if (block != NULL) {
		btr_page_reorganize_block(true, level, block, index, mtr);
	}

	return(ptr);
}

#ifndef UNIV_HOTBACKUP
/*************************************************************//**
Empties an index page.  @see btr_page_create(). */
UNIV_INTERN
void
btr_page_empty(
/*===========*/
	buf_block_t*	block,	/*!< in: page to be emptied */
	page_zip_des_t*	page_zip,/*!< out: compressed page, or NULL */
	dict_index_t*	index,	/*!< in: index of the page */
	ulint		level,	/*!< in: the B-tree level of the page */
	mtr_t*		mtr)	/*!< in: mtr */
{
	page_t*	page = buf_block_get_frame(block);

	ut_ad(mtr_memo_contains(mtr, block, MTR_MEMO_PAGE_X_FIX));
	ut_ad(page_zip == buf_block_get_page_zip(block));
#ifdef UNIV_ZIP_DEBUG
	ut_a(!page_zip || page_zip_validate(page_zip, page, index));
#endif /* UNIV_ZIP_DEBUG */

	btr_search_drop_page_hash_index(block);
	btr_blob_dbg_remove(page, index, "btr_page_empty");

	/* Recreate the page: note that global data on page (possible
	segment headers, next page-field, etc.) is preserved intact */

	if (page_zip) {
		page_create_zip(block, index, level, 0, mtr);
	} else {
		page_create(block, mtr, dict_table_is_comp(index->table));
		btr_page_set_level(page, NULL, level, mtr);
	}

	block->check_index_page_at_flush = TRUE;
}

/*************************************************************//**
Makes tree one level higher by splitting the root, and inserts
the tuple. It is assumed that mtr contains an x-latch on the tree.
NOTE that the operation of this function must always succeed,
we cannot reverse it: therefore enough free disk space must be
guaranteed to be available before this function is called.
@return	inserted record or NULL if run out of space */
UNIV_INTERN
rec_t*
btr_root_raise_and_insert(
/*======================*/
	ulint		flags,	/*!< in: undo logging and locking flags */
	btr_cur_t*	cursor,	/*!< in: cursor at which to insert: must be
				on the root page; when the function returns,
				the cursor is positioned on the predecessor
				of the inserted record */
	ulint**		offsets,/*!< out: offsets on inserted record */
	mem_heap_t**	heap,	/*!< in/out: pointer to memory heap, or NULL */
	const dtuple_t*	tuple,	/*!< in: tuple to insert */
	ulint		n_ext,	/*!< in: number of externally stored columns */
	mtr_t*		mtr)	/*!< in: mtr */
{
	dict_index_t*	index;
	page_t*		root;
	page_t*		new_page;
	ulint		new_page_no;
	rec_t*		rec;
	dtuple_t*	node_ptr;
	ulint		level;
	rec_t*		node_ptr_rec;
	page_cur_t*	page_cursor;
	page_zip_des_t*	root_page_zip;
	page_zip_des_t*	new_page_zip;
	buf_block_t*	root_block;
	buf_block_t*	new_block;

	root = btr_cur_get_page(cursor);
	root_block = btr_cur_get_block(cursor);
	root_page_zip = buf_block_get_page_zip(root_block);
	ut_ad(!page_is_empty(root));
	index = btr_cur_get_index(cursor);
#ifdef UNIV_ZIP_DEBUG
	ut_a(!root_page_zip || page_zip_validate(root_page_zip, root, index));
#endif /* UNIV_ZIP_DEBUG */
#ifdef UNIV_BTR_DEBUG
	if (!dict_index_is_ibuf(index)) {
		ulint	space = dict_index_get_space(index);

		ut_a(btr_root_fseg_validate(FIL_PAGE_DATA + PAGE_BTR_SEG_LEAF
					    + root, space));
		ut_a(btr_root_fseg_validate(FIL_PAGE_DATA + PAGE_BTR_SEG_TOP
					    + root, space));
	}

	ut_a(dict_index_get_page(index) == page_get_page_no(root));
#endif /* UNIV_BTR_DEBUG */
	ut_ad(mtr_memo_contains(mtr, dict_index_get_lock(index),
				MTR_MEMO_X_LOCK));
	ut_ad(mtr_memo_contains(mtr, root_block, MTR_MEMO_PAGE_X_FIX));

	/* Allocate a new page to the tree. Root splitting is done by first
	moving the root records to the new page, emptying the root, putting
	a node pointer to the new page, and then splitting the new page. */

	level = btr_page_get_level(root, mtr);

	new_block = btr_page_alloc(index, 0, FSP_NO_DIR, level, mtr, mtr);

	if (new_block == NULL && os_has_said_disk_full) {
		return(NULL);
        }

	new_page = buf_block_get_frame(new_block);
	new_page_zip = buf_block_get_page_zip(new_block);
	ut_a(!new_page_zip == !root_page_zip);
	ut_a(!new_page_zip
	     || page_zip_get_size(new_page_zip)
	     == page_zip_get_size(root_page_zip));

	btr_page_create(new_block, new_page_zip, index, level, mtr);

	/* Set the next node and previous node fields of new page */
	btr_page_set_next(new_page, new_page_zip, FIL_NULL, mtr);
	btr_page_set_prev(new_page, new_page_zip, FIL_NULL, mtr);

	/* Copy the records from root to the new page one by one. */

	if (0
#ifdef UNIV_ZIP_COPY
	    || new_page_zip
#endif /* UNIV_ZIP_COPY */
	    || !page_copy_rec_list_end(new_block, root_block,
				       page_get_infimum_rec(root),
				       index, mtr)) {
		ut_a(new_page_zip);

		/* Copy the page byte for byte. */
		page_zip_copy_recs(new_page_zip, new_page,
				   root_page_zip, root, index, mtr);

		/* Update the lock table and possible hash index. */

		lock_move_rec_list_end(new_block, root_block,
				       page_get_infimum_rec(root));

		btr_search_move_or_delete_hash_entries(new_block, root_block,
						       index);
	}

	/* If this is a pessimistic insert which is actually done to
	perform a pessimistic update then we have stored the lock
	information of the record to be inserted on the infimum of the
	root page: we cannot discard the lock structs on the root page */

	lock_update_root_raise(new_block, root_block);

	/* Create a memory heap where the node pointer is stored */
	if (!*heap) {
		*heap = mem_heap_create(1000);
	}

	rec = page_rec_get_next(page_get_infimum_rec(new_page));
	new_page_no = buf_block_get_page_no(new_block);

	/* Build the node pointer (= node key and page address) for the
	child */

	node_ptr = dict_index_build_node_ptr(
		index, rec, new_page_no, *heap, level);
	/* The node pointer must be marked as the predefined minimum record,
	as there is no lower alphabetical limit to records in the leftmost
	node of a level: */
	dtuple_set_info_bits(node_ptr,
			     dtuple_get_info_bits(node_ptr)
			     | REC_INFO_MIN_REC_FLAG);

	/* Rebuild the root page to get free space */
	btr_page_empty(root_block, root_page_zip, index, level + 1, mtr);

	/* Set the next node and previous node fields, although
	they should already have been set.  The previous node field
	must be FIL_NULL if root_page_zip != NULL, because the
	REC_INFO_MIN_REC_FLAG (of the first user record) will be
	set if and only if btr_page_get_prev() == FIL_NULL. */
	btr_page_set_next(root, root_page_zip, FIL_NULL, mtr);
	btr_page_set_prev(root, root_page_zip, FIL_NULL, mtr);

	page_cursor = btr_cur_get_page_cur(cursor);

	/* Insert node pointer to the root */

	page_cur_set_before_first(root_block, page_cursor);

	node_ptr_rec = page_cur_tuple_insert(page_cursor, node_ptr,
					     index, offsets, heap, 0, mtr);

	/* The root page should only contain the node pointer
	to new_page at this point.  Thus, the data should fit. */
	ut_a(node_ptr_rec);

	/* We play safe and reset the free bits for the new page */

#if 0
	fprintf(stderr, "Root raise new page no %lu\n", new_page_no);
#endif

	if (!dict_index_is_clust(index)) {
		ibuf_reset_free_bits(new_block);
	}

	if (tuple != NULL) {
		/* Reposition the cursor to the child node */
		page_cur_search(new_block, index, tuple,
				PAGE_CUR_LE, page_cursor);
	} else {
		/* Set cursor to first record on child node */
		page_cur_set_before_first(new_block, page_cursor);
	}

	/* Split the child and insert tuple */
	return(btr_page_split_and_insert(flags, cursor, offsets, heap,
					 tuple, n_ext, mtr));
}

/*************************************************************//**
Decides if the page should be split at the convergence point of inserts
converging to the left.
@return	TRUE if split recommended */
UNIV_INTERN
ibool
btr_page_get_split_rec_to_left(
/*===========================*/
	btr_cur_t*	cursor,	/*!< in: cursor at which to insert */
	rec_t**		split_rec) /*!< out: if split recommended,
				the first record on upper half page,
				or NULL if tuple to be inserted should
				be first */
{
	page_t*	page;
	rec_t*	insert_point;
	rec_t*	infimum;

	page = btr_cur_get_page(cursor);
	insert_point = btr_cur_get_rec(cursor);

	if (page_header_get_ptr(page, PAGE_LAST_INSERT)
	    == page_rec_get_next(insert_point)) {

		infimum = page_get_infimum_rec(page);

		/* If the convergence is in the middle of a page, include also
		the record immediately before the new insert to the upper
		page. Otherwise, we could repeatedly move from page to page
		lots of records smaller than the convergence point. */

		if (infimum != insert_point
		    && page_rec_get_next(infimum) != insert_point) {

			*split_rec = insert_point;
		} else {
			*split_rec = page_rec_get_next(insert_point);
		}

		return(TRUE);
	}

	return(FALSE);
}

/*************************************************************//**
Decides if the page should be split at the convergence point of inserts
converging to the right.
@return	TRUE if split recommended */
UNIV_INTERN
ibool
btr_page_get_split_rec_to_right(
/*============================*/
	btr_cur_t*	cursor,	/*!< in: cursor at which to insert */
	rec_t**		split_rec) /*!< out: if split recommended,
				the first record on upper half page,
				or NULL if tuple to be inserted should
				be first */
{
	page_t*	page;
	rec_t*	insert_point;

	page = btr_cur_get_page(cursor);
	insert_point = btr_cur_get_rec(cursor);

	/* We use eager heuristics: if the new insert would be right after
	the previous insert on the same page, we assume that there is a
	pattern of sequential inserts here. */

	if (page_header_get_ptr(page, PAGE_LAST_INSERT) == insert_point) {

		rec_t*	next_rec;

		next_rec = page_rec_get_next(insert_point);

		if (page_rec_is_supremum(next_rec)) {
split_at_new:
			/* Split at the new record to insert */
			*split_rec = NULL;
		} else {
			rec_t*	next_next_rec = page_rec_get_next(next_rec);
			if (page_rec_is_supremum(next_next_rec)) {

				goto split_at_new;
			}

			/* If there are >= 2 user records up from the insert
			point, split all but 1 off. We want to keep one because
			then sequential inserts can use the adaptive hash
			index, as they can do the necessary checks of the right
			search position just by looking at the records on this
			page. */

			*split_rec = next_next_rec;
		}

		return(TRUE);
	}

	return(FALSE);
}

/*************************************************************//**
Calculates a split record such that the tuple will certainly fit on
its half-page when the split is performed. We assume in this function
only that the cursor page has at least one user record.
@return split record, or NULL if tuple will be the first record on
the lower or upper half-page (determined by btr_page_tuple_smaller()) */
static
rec_t*
btr_page_get_split_rec(
/*===================*/
	btr_cur_t*	cursor,	/*!< in: cursor at which insert should be made */
	const dtuple_t*	tuple,	/*!< in: tuple to insert */
	ulint		n_ext)	/*!< in: number of externally stored columns */
{
	page_t*		page;
	page_zip_des_t*	page_zip;
	ulint		insert_size;
	ulint		free_space;
	ulint		total_data;
	ulint		total_n_recs;
	ulint		total_space;
	ulint		incl_data;
	rec_t*		ins_rec;
	rec_t*		rec;
	rec_t*		next_rec;
	ulint		n;
	mem_heap_t*	heap;
	ulint*		offsets;

	page = btr_cur_get_page(cursor);

	insert_size = rec_get_converted_size(cursor->index, tuple, n_ext);
	free_space  = page_get_free_space_of_empty(page_is_comp(page));

	page_zip = btr_cur_get_page_zip(cursor);
	if (page_zip) {
		/* Estimate the free space of an empty compressed page. */
		ulint	free_space_zip = page_zip_empty_size(
			cursor->index->n_fields,
			page_zip_get_size(page_zip));

		if (free_space > (ulint) free_space_zip) {
			free_space = (ulint) free_space_zip;
		}
	}

	/* free_space is now the free space of a created new page */

	total_data   = page_get_data_size(page) + insert_size;
	total_n_recs = page_get_n_recs(page) + 1;
	ut_ad(total_n_recs >= 2);
	total_space  = total_data + page_dir_calc_reserved_space(total_n_recs);

	n = 0;
	incl_data = 0;
	ins_rec = btr_cur_get_rec(cursor);
	rec = page_get_infimum_rec(page);

	heap = NULL;
	offsets = NULL;

	/* We start to include records to the left half, and when the
	space reserved by them exceeds half of total_space, then if
	the included records fit on the left page, they will be put there
	if something was left over also for the right page,
	otherwise the last included record will be the first on the right
	half page */

	do {
		/* Decide the next record to include */
		if (rec == ins_rec) {
			rec = NULL;	/* NULL denotes that tuple is
					now included */
		} else if (rec == NULL) {
			rec = page_rec_get_next(ins_rec);
		} else {
			rec = page_rec_get_next(rec);
		}

		if (rec == NULL) {
			/* Include tuple */
			incl_data += insert_size;
		} else {
			offsets = rec_get_offsets(rec, cursor->index,
						  offsets, ULINT_UNDEFINED,
						  &heap);
			incl_data += rec_offs_size(offsets);
		}

		n++;
	} while (incl_data + page_dir_calc_reserved_space(n)
		 < total_space / 2);

	if (incl_data + page_dir_calc_reserved_space(n) <= free_space) {
		/* The next record will be the first on
		the right half page if it is not the
		supremum record of page */

		if (rec == ins_rec) {
			rec = NULL;

			goto func_exit;
		} else if (rec == NULL) {
			next_rec = page_rec_get_next(ins_rec);
		} else {
			next_rec = page_rec_get_next(rec);
		}
		ut_ad(next_rec);
		if (!page_rec_is_supremum(next_rec)) {
			rec = next_rec;
		}
	}

func_exit:
	if (heap) {
		mem_heap_free(heap);
	}
	return(rec);
}

/*************************************************************//**
Returns TRUE if the insert fits on the appropriate half-page with the
chosen split_rec.
@return	true if fits */
static MY_ATTRIBUTE((nonnull(1,3,4,6), warn_unused_result))
bool
btr_page_insert_fits(
/*=================*/
	btr_cur_t*	cursor,	/*!< in: cursor at which insert
				should be made */
	const rec_t*	split_rec,/*!< in: suggestion for first record
				on upper half-page, or NULL if
				tuple to be inserted should be first */
	ulint**		offsets,/*!< in: rec_get_offsets(
				split_rec, cursor->index); out: garbage */
	const dtuple_t*	tuple,	/*!< in: tuple to insert */
	ulint		n_ext,	/*!< in: number of externally stored columns */
	mem_heap_t**	heap)	/*!< in: temporary memory heap */
{
	page_t*		page;
	ulint		insert_size;
	ulint		free_space;
	ulint		total_data;
	ulint		total_n_recs;
	const rec_t*	rec;
	const rec_t*	end_rec;

	page = btr_cur_get_page(cursor);

	ut_ad(!split_rec
	      || !page_is_comp(page) == !rec_offs_comp(*offsets));
	ut_ad(!split_rec
	      || rec_offs_validate(split_rec, cursor->index, *offsets));

	insert_size = rec_get_converted_size(cursor->index, tuple, n_ext);
	free_space  = page_get_free_space_of_empty(page_is_comp(page));

	/* free_space is now the free space of a created new page */

	total_data   = page_get_data_size(page) + insert_size;
	total_n_recs = page_get_n_recs(page) + 1;

	/* We determine which records (from rec to end_rec, not including
	end_rec) will end up on the other half page from tuple when it is
	inserted. */

	if (split_rec == NULL) {
		rec = page_rec_get_next(page_get_infimum_rec(page));
		end_rec = page_rec_get_next(btr_cur_get_rec(cursor));

	} else if (cmp_dtuple_rec(tuple, split_rec, *offsets) >= 0) {

		rec = page_rec_get_next(page_get_infimum_rec(page));
		end_rec = split_rec;
	} else {
		rec = split_rec;
		end_rec = page_get_supremum_rec(page);
	}

	if (total_data + page_dir_calc_reserved_space(total_n_recs)
	    <= free_space) {

		/* Ok, there will be enough available space on the
		half page where the tuple is inserted */

		return(true);
	}

	while (rec != end_rec) {
		/* In this loop we calculate the amount of reserved
		space after rec is removed from page. */

		*offsets = rec_get_offsets(rec, cursor->index, *offsets,
					   ULINT_UNDEFINED, heap);

		total_data -= rec_offs_size(*offsets);
		total_n_recs--;

		if (total_data + page_dir_calc_reserved_space(total_n_recs)
		    <= free_space) {

			/* Ok, there will be enough available space on the
			half page where the tuple is inserted */

			return(true);
		}

		rec = page_rec_get_next_const(rec);
	}

	return(false);
}

/*******************************************************//**
Inserts a data tuple to a tree on a non-leaf level. It is assumed
that mtr holds an x-latch on the tree. */
UNIV_INTERN
void
btr_insert_on_non_leaf_level_func(
/*==============================*/
	ulint		flags,	/*!< in: undo logging and locking flags */
	dict_index_t*	index,	/*!< in: index */
	ulint		level,	/*!< in: level, must be > 0 */
	dtuple_t*	tuple,	/*!< in: the record to be inserted */
	const char*	file,	/*!< in: file name */
	ulint		line,	/*!< in: line where called */
	mtr_t*		mtr)	/*!< in: mtr */
{
	big_rec_t*	dummy_big_rec;
	btr_cur_t	cursor;
	dberr_t		err;
	rec_t*		rec;
	ulint*		offsets	= NULL;
	mem_heap_t*	heap = NULL;

	ut_ad(level > 0);

	btr_cur_search_to_nth_level(index, level, tuple, PAGE_CUR_LE,
				    BTR_CONT_MODIFY_TREE,
				    &cursor, 0, file, line, mtr);

	ut_ad(cursor.flag == BTR_CUR_BINARY);

	err = btr_cur_optimistic_insert(
		flags
		| BTR_NO_LOCKING_FLAG
		| BTR_KEEP_SYS_FLAG
		| BTR_NO_UNDO_LOG_FLAG,
		&cursor, &offsets, &heap,
		tuple, &rec, &dummy_big_rec, 0, NULL, mtr);

	if (err == DB_FAIL) {
		err = btr_cur_pessimistic_insert(flags
						 | BTR_NO_LOCKING_FLAG
						 | BTR_KEEP_SYS_FLAG
						 | BTR_NO_UNDO_LOG_FLAG,
						 &cursor, &offsets, &heap,
						 tuple, &rec,
						 &dummy_big_rec, 0, NULL, mtr);
		ut_a(err == DB_SUCCESS);
	}
	mem_heap_free(heap);
}

/**************************************************************//**
Attaches the halves of an index page on the appropriate level in an
index tree. */
static MY_ATTRIBUTE((nonnull))
void
btr_attach_half_pages(
/*==================*/
	ulint		flags,		/*!< in: undo logging and
					locking flags */
	dict_index_t*	index,		/*!< in: the index tree */
	buf_block_t*	block,		/*!< in/out: page to be split */
	const rec_t*	split_rec,	/*!< in: first record on upper
					half page */
	buf_block_t*	new_block,	/*!< in/out: the new half page */
	ulint		direction,	/*!< in: FSP_UP or FSP_DOWN */
	mtr_t*		mtr)		/*!< in: mtr */
{
	ulint		space;
	ulint		zip_size;
	ulint		prev_page_no;
	ulint		next_page_no;
	ulint		level;
	page_t*		page		= buf_block_get_frame(block);
	page_t*		lower_page;
	page_t*		upper_page;
	ulint		lower_page_no;
	ulint		upper_page_no;
	page_zip_des_t*	lower_page_zip;
	page_zip_des_t*	upper_page_zip;
	dtuple_t*	node_ptr_upper;
	mem_heap_t*	heap;

	ut_ad(mtr_memo_contains(mtr, block, MTR_MEMO_PAGE_X_FIX));
	ut_ad(mtr_memo_contains(mtr, new_block, MTR_MEMO_PAGE_X_FIX));

	/* Create a memory heap where the data tuple is stored */
	heap = mem_heap_create(1024);

	/* Based on split direction, decide upper and lower pages */
	if (direction == FSP_DOWN) {

		btr_cur_t	cursor;
		ulint*		offsets;

		lower_page = buf_block_get_frame(new_block);
		lower_page_no = buf_block_get_page_no(new_block);
		lower_page_zip = buf_block_get_page_zip(new_block);
		upper_page = buf_block_get_frame(block);
		upper_page_no = buf_block_get_page_no(block);
		upper_page_zip = buf_block_get_page_zip(block);

		/* Look up the index for the node pointer to page */
		offsets = btr_page_get_father_block(NULL, heap, index,
						    block, mtr, &cursor);

		/* Replace the address of the old child node (= page) with the
		address of the new lower half */

		btr_node_ptr_set_child_page_no(
			btr_cur_get_rec(&cursor),
			btr_cur_get_page_zip(&cursor),
			offsets, lower_page_no, mtr);
		mem_heap_empty(heap);
	} else {
		lower_page = buf_block_get_frame(block);
		lower_page_no = buf_block_get_page_no(block);
		lower_page_zip = buf_block_get_page_zip(block);
		upper_page = buf_block_get_frame(new_block);
		upper_page_no = buf_block_get_page_no(new_block);
		upper_page_zip = buf_block_get_page_zip(new_block);
	}

	/* Get the level of the split pages */
	level = btr_page_get_level(buf_nonnull_block_get_frame(block), mtr);
	ut_ad(level
	      == btr_page_get_level(buf_block_get_frame(new_block), mtr));

	/* Build the node pointer (= node key and page address) for the upper
	half */

	node_ptr_upper = dict_index_build_node_ptr(index, split_rec,
						   upper_page_no, heap, level);

	/* Insert it next to the pointer to the lower half. Note that this
	may generate recursion leading to a split on the higher level. */

	btr_insert_on_non_leaf_level(flags, index, level + 1,
				     node_ptr_upper, mtr);

	/* Free the memory heap */
	mem_heap_free(heap);

	/* Get the previous and next pages of page */

	prev_page_no = btr_page_get_prev(page, mtr);
	next_page_no = btr_page_get_next(page, mtr);
	space = buf_block_get_space(block);
	zip_size = buf_block_get_zip_size(block);

	/* Update page links of the level */

	if (prev_page_no != FIL_NULL) {
		buf_block_t*	prev_block = btr_block_get(
			space, zip_size, prev_page_no, RW_X_LATCH, index, mtr);
#ifdef UNIV_BTR_DEBUG
		ut_a(page_is_comp(prev_block->frame) == page_is_comp(page));
		ut_a(btr_page_get_next(prev_block->frame, mtr)
		     == buf_block_get_page_no(block));
#endif /* UNIV_BTR_DEBUG */

		btr_page_set_next(buf_block_get_frame(prev_block),
				  buf_block_get_page_zip(prev_block),
				  lower_page_no, mtr);
	}

	if (next_page_no != FIL_NULL) {
		buf_block_t*	next_block = btr_block_get(
			space, zip_size, next_page_no, RW_X_LATCH, index, mtr);
#ifdef UNIV_BTR_DEBUG
		ut_a(page_is_comp(next_block->frame) == page_is_comp(page));
		ut_a(btr_page_get_prev(next_block->frame, mtr)
		     == page_get_page_no(page));
#endif /* UNIV_BTR_DEBUG */

		btr_page_set_prev(buf_block_get_frame(next_block),
				  buf_block_get_page_zip(next_block),
				  upper_page_no, mtr);
	}

	btr_page_set_prev(lower_page, lower_page_zip, prev_page_no, mtr);
	btr_page_set_next(lower_page, lower_page_zip, upper_page_no, mtr);

	btr_page_set_prev(upper_page, upper_page_zip, lower_page_no, mtr);
	btr_page_set_next(upper_page, upper_page_zip, next_page_no, mtr);
}

/*************************************************************//**
Determine if a tuple is smaller than any record on the page.
@return TRUE if smaller */
static MY_ATTRIBUTE((nonnull, warn_unused_result))
bool
btr_page_tuple_smaller(
/*===================*/
	btr_cur_t*	cursor,	/*!< in: b-tree cursor */
	const dtuple_t*	tuple,	/*!< in: tuple to consider */
	ulint**		offsets,/*!< in/out: temporary storage */
	ulint		n_uniq,	/*!< in: number of unique fields
				in the index page records */
	mem_heap_t**	heap)	/*!< in/out: heap for offsets */
{
	buf_block_t*	block;
	const rec_t*	first_rec;
	page_cur_t	pcur;

	/* Read the first user record in the page. */
	block = btr_cur_get_block(cursor);
	page_cur_set_before_first(block, &pcur);
	page_cur_move_to_next(&pcur);
	first_rec = page_cur_get_rec(&pcur);

	*offsets = rec_get_offsets(
		first_rec, cursor->index, *offsets,
		n_uniq, heap);

	return(cmp_dtuple_rec(tuple, first_rec, *offsets) < 0);
}

/** Insert the tuple into the right sibling page, if the cursor is at the end
of a page.
@param[in]	flags	undo logging and locking flags
@param[in,out]	cursor	cursor at which to insert; when the function succeeds,
			the cursor is positioned before the insert point.
@param[out]	offsets	offsets on inserted record
@param[in,out]	heap	memory heap for allocating offsets
@param[in]	tuple	tuple to insert
@param[in]	n_ext	number of externally stored columns
@param[in,out]	mtr	mini-transaction
@return	inserted record (first record on the right sibling page);
	the cursor will be positioned on the page infimum
@retval	NULL if the operation was not performed */
static
rec_t*
btr_insert_into_right_sibling(
	ulint		flags,
	btr_cur_t*	cursor,
	ulint**		offsets,
	mem_heap_t*	heap,
	const dtuple_t*	tuple,
	ulint		n_ext,
	mtr_t*		mtr)
{
	buf_block_t*	block = btr_cur_get_block(cursor);
	page_t*		page = buf_block_get_frame(block);
	ulint		next_page_no = btr_page_get_next(page, mtr);

	ut_ad(mtr_memo_contains(mtr, dict_index_get_lock(cursor->index),
				MTR_MEMO_X_LOCK));
	ut_ad(mtr_memo_contains(mtr, block, MTR_MEMO_PAGE_X_FIX));
	ut_ad(heap);

	if (next_page_no == FIL_NULL || !page_rec_is_supremum(
			page_rec_get_next(btr_cur_get_rec(cursor)))) {

		return(NULL);
	}

	page_cur_t	next_page_cursor;
	buf_block_t*	next_block;
	page_t*		next_page;
	btr_cur_t	next_father_cursor;
	rec_t*		rec = NULL;
	ulint		zip_size = buf_block_get_zip_size(block);
	ulint		max_size;

	next_block = btr_block_get(
		buf_block_get_space(block), zip_size,
		next_page_no, RW_X_LATCH, cursor->index, mtr);
	next_page = buf_block_get_frame(next_block);

	bool	is_leaf = page_is_leaf(next_page);

	btr_page_get_father(
		cursor->index, next_block, mtr, &next_father_cursor);

	page_cur_search(
		next_block, cursor->index, tuple, PAGE_CUR_LE,
		&next_page_cursor);

	max_size = page_get_max_insert_size_after_reorganize(next_page, 1);

	/* Extends gap lock for the next page */
	lock_update_split_left(next_block, block);

	rec = page_cur_tuple_insert(
		&next_page_cursor, tuple, cursor->index, offsets, &heap,
		n_ext, mtr);

	if (rec == NULL) {
		if (zip_size && is_leaf
		    && !dict_index_is_clust(cursor->index)) {
			/* Reset the IBUF_BITMAP_FREE bits, because
			page_cur_tuple_insert() will have attempted page
			reorganize before failing. */
			ibuf_reset_free_bits(next_block);
		}
		return(NULL);
	}

	ibool	compressed;
	dberr_t	err;
	ulint	level = btr_page_get_level(next_page, mtr);

	/* adjust cursor position */
	*btr_cur_get_page_cur(cursor) = next_page_cursor;

	ut_ad(btr_cur_get_rec(cursor) == page_get_infimum_rec(next_page));
	ut_ad(page_rec_get_next(page_get_infimum_rec(next_page)) == rec);

	/* We have to change the parent node pointer */

	compressed = btr_cur_pessimistic_delete(
		&err, TRUE, &next_father_cursor,
		BTR_CREATE_FLAG, RB_NONE, mtr);

	ut_a(err == DB_SUCCESS);

	if (!compressed) {
		btr_cur_compress_if_useful(&next_father_cursor, FALSE, mtr);
	}

	dtuple_t*	node_ptr = dict_index_build_node_ptr(
		cursor->index, rec, buf_block_get_page_no(next_block),
		heap, level);

	btr_insert_on_non_leaf_level(
		flags, cursor->index, level + 1, node_ptr, mtr);

	ut_ad(rec_offs_validate(rec, cursor->index, *offsets));

	if (is_leaf && !dict_index_is_clust(cursor->index)) {
		/* Update the free bits of the B-tree page in the
		insert buffer bitmap. */

		if (zip_size) {
			ibuf_update_free_bits_zip(next_block, mtr);
		} else {
			ibuf_update_free_bits_if_full(
				next_block, max_size,
				rec_offs_size(*offsets) + PAGE_DIR_SLOT_SIZE);
		}
	}

	return(rec);
}

/*************************************************************//**
Splits an index page to halves and inserts the tuple. It is assumed
that mtr holds an x-latch to the index tree. NOTE: the tree x-latch is
released within this function! NOTE that the operation of this
function must always succeed, we cannot reverse it: therefore enough
free disk space (2 pages) must be guaranteed to be available before
this function is called.

NOTE: jonaso added support for calling function with tuple == NULL
which cause it to only split a page.

@return inserted record or NULL if run out of space */
UNIV_INTERN
rec_t*
btr_page_split_and_insert(
/*======================*/
	ulint		flags,	/*!< in: undo logging and locking flags */
	btr_cur_t*	cursor,	/*!< in: cursor at which to insert; when the
				function returns, the cursor is positioned
				on the predecessor of the inserted record */
	ulint**		offsets,/*!< out: offsets on inserted record */
	mem_heap_t**	heap,	/*!< in/out: pointer to memory heap, or NULL */
	const dtuple_t*	tuple,	/*!< in: tuple to insert */
	ulint		n_ext,	/*!< in: number of externally stored columns */
	mtr_t*		mtr)	/*!< in: mtr */
{
	buf_block_t*	block;
	page_t*		page;
	page_zip_des_t*	page_zip;
	ulint		page_no;
	byte		direction;
	ulint		hint_page_no;
	buf_block_t*	new_block;
	page_t*		new_page;
	page_zip_des_t*	new_page_zip;
	rec_t*		split_rec;
	buf_block_t*	left_block;
	buf_block_t*	right_block;
	buf_block_t*	insert_block;
	page_cur_t*	page_cursor;
	rec_t*		first_rec;
	byte*		buf = 0; /* remove warning */
	rec_t*		move_limit;
	ibool		insert_will_fit;
	ibool		insert_left;
	ulint		n_iterations = 0;
	rec_t*		rec;
	ulint		n_uniq;

	if (!*heap) {
		*heap = mem_heap_create(1024);
	}
	n_uniq = dict_index_get_n_unique_in_tree(cursor->index);
func_start:
	mem_heap_empty(*heap);
	*offsets = NULL;

	ut_ad(mtr_memo_contains(mtr, dict_index_get_lock(cursor->index),
				MTR_MEMO_X_LOCK));
	ut_ad(!dict_index_is_online_ddl(cursor->index)
	      || (flags & BTR_CREATE_FLAG)
	      || dict_index_is_clust(cursor->index));
#ifdef UNIV_SYNC_DEBUG
	ut_ad(rw_lock_own(dict_index_get_lock(cursor->index), RW_LOCK_EX));
#endif /* UNIV_SYNC_DEBUG */

	block = btr_cur_get_block(cursor);
	page = buf_block_get_frame(block);
	page_zip = buf_block_get_page_zip(block);

	ut_ad(mtr_memo_contains(mtr, block, MTR_MEMO_PAGE_X_FIX));
	ut_ad(!page_is_empty(page));

	/* try to insert to the next page if possible before split */
	rec = btr_insert_into_right_sibling(
		flags, cursor, offsets, *heap, tuple, n_ext, mtr);

	if (rec != NULL) {
		return(rec);
	}

	page_no = buf_block_get_page_no(block);

	/* 1. Decide the split record; split_rec == NULL means that the
	tuple to be inserted should be the first record on the upper
	half-page */
	insert_left = FALSE;

	if (tuple != NULL && n_iterations > 0) {
		direction = FSP_UP;
		hint_page_no = page_no + 1;
		split_rec = btr_page_get_split_rec(cursor, tuple, n_ext);

		if (split_rec == NULL) {
			insert_left = btr_page_tuple_smaller(
				cursor, tuple, offsets, n_uniq, heap);
		}
	} else if (btr_page_get_split_rec_to_right(cursor, &split_rec)) {
		direction = FSP_UP;
		hint_page_no = page_no + 1;

	} else if (btr_page_get_split_rec_to_left(cursor, &split_rec)) {
		direction = FSP_DOWN;
		hint_page_no = page_no - 1;
		ut_ad(split_rec);
	} else {
		direction = FSP_UP;
		hint_page_no = page_no + 1;

		/* If there is only one record in the index page, we
		can't split the node in the middle by default. We need
		to determine whether the new record will be inserted
		to the left or right. */

		if (page_get_n_recs(page) > 1) {
			split_rec = page_get_middle_rec(page);
		} else if (btr_page_tuple_smaller(cursor, tuple,
						  offsets, n_uniq, heap)) {
			split_rec = page_rec_get_next(
				page_get_infimum_rec(page));
		} else {
			split_rec = NULL;
		}
	}

	DBUG_EXECUTE_IF("disk_is_full",
			os_has_said_disk_full = true;
                        return(NULL););

	/* 2. Allocate a new page to the index */
	new_block = btr_page_alloc(cursor->index, hint_page_no, direction,
				   btr_page_get_level(page, mtr), mtr, mtr);

	if (new_block == NULL && os_has_said_disk_full) {
		return(NULL);
        }

	new_page = buf_block_get_frame(new_block);
	new_page_zip = buf_block_get_page_zip(new_block);
	btr_page_create(new_block, new_page_zip, cursor->index,
			btr_page_get_level(page, mtr), mtr);
	/* Only record the leaf level page splits. */
	if (btr_page_get_level(page, mtr) == 0) {
		cursor->index->stat_defrag_n_page_split ++;
		cursor->index->stat_defrag_modified_counter ++;
		btr_defragment_save_defrag_stats_if_needed(cursor->index);
	}

	/* 3. Calculate the first record on the upper half-page, and the
	first record (move_limit) on original page which ends up on the
	upper half */

	if (split_rec) {
		first_rec = move_limit = split_rec;

		*offsets = rec_get_offsets(split_rec, cursor->index, *offsets,
					   n_uniq, heap);

		if (tuple != NULL) {
			insert_left = cmp_dtuple_rec(
				tuple, split_rec, *offsets) < 0;
		} else {
			insert_left = 1;
		}

		if (!insert_left && new_page_zip && n_iterations > 0) {
			/* If a compressed page has already been split,
			avoid further splits by inserting the record
			to an empty page. */
			split_rec = NULL;
			goto insert_empty;
		}
	} else if (insert_left) {
		ut_a(n_iterations > 0);
		first_rec = page_rec_get_next(page_get_infimum_rec(page));
		move_limit = page_rec_get_next(btr_cur_get_rec(cursor));
	} else {
insert_empty:
		ut_ad(!split_rec);
		ut_ad(!insert_left);
		buf = (byte*) mem_alloc(rec_get_converted_size(cursor->index,
							       tuple, n_ext));

		first_rec = rec_convert_dtuple_to_rec(buf, cursor->index,
						      tuple, n_ext);
		move_limit = page_rec_get_next(btr_cur_get_rec(cursor));
	}

	/* 4. Do first the modifications in the tree structure */

	btr_attach_half_pages(flags, cursor->index, block,
			      first_rec, new_block, direction, mtr);

	/* If the split is made on the leaf level and the insert will fit
	on the appropriate half-page, we may release the tree x-latch.
	We can then move the records after releasing the tree latch,
	thus reducing the tree latch contention. */
	if (tuple == NULL) {
		insert_will_fit = 1;
	}
	else if (split_rec) {
		insert_will_fit = !new_page_zip
			&& btr_page_insert_fits(cursor, split_rec,
						offsets, tuple, n_ext, heap);
	} else {
		if (!insert_left) {
			mem_free(buf);
			buf = NULL;
		}

		insert_will_fit = !new_page_zip
			&& btr_page_insert_fits(cursor, NULL,
						offsets, tuple, n_ext, heap);
	}

	if (insert_will_fit && page_is_leaf(page)
	    && !dict_index_is_online_ddl(cursor->index)) {

		mtr_memo_release(mtr, dict_index_get_lock(cursor->index),
				 MTR_MEMO_X_LOCK);
	}

	/* 5. Move then the records to the new page */
	if (direction == FSP_DOWN) {
		/*		fputs("Split left\n", stderr); */

		if (0
#ifdef UNIV_ZIP_COPY
		    || page_zip
#endif /* UNIV_ZIP_COPY */
		    || !page_move_rec_list_start(new_block, block, move_limit,
						 cursor->index, mtr)) {
			/* For some reason, compressing new_page failed,
			even though it should contain fewer records than
			the original page.  Copy the page byte for byte
			and then delete the records from both pages
			as appropriate.  Deleting will always succeed. */
			ut_a(new_page_zip);

			page_zip_copy_recs(new_page_zip, new_page,
					   page_zip, page, cursor->index, mtr);
			page_delete_rec_list_end(move_limit - page + new_page,
						 new_block, cursor->index,
						 ULINT_UNDEFINED,
						 ULINT_UNDEFINED, mtr);

			/* Update the lock table and possible hash index. */

			lock_move_rec_list_start(
				new_block, block, move_limit,
				new_page + PAGE_NEW_INFIMUM);

			btr_search_move_or_delete_hash_entries(
				new_block, block, cursor->index);

			/* Delete the records from the source page. */

			page_delete_rec_list_start(move_limit, block,
						   cursor->index, mtr);
		}

		left_block = new_block;
		right_block = block;

		lock_update_split_left(right_block, left_block);
	} else {
		/*		fputs("Split right\n", stderr); */

		if (0
#ifdef UNIV_ZIP_COPY
		    || page_zip
#endif /* UNIV_ZIP_COPY */
		    || !page_move_rec_list_end(new_block, block, move_limit,
					       cursor->index, mtr)) {
			/* For some reason, compressing new_page failed,
			even though it should contain fewer records than
			the original page.  Copy the page byte for byte
			and then delete the records from both pages
			as appropriate.  Deleting will always succeed. */
			ut_a(new_page_zip);

			page_zip_copy_recs(new_page_zip, new_page,
					   page_zip, page, cursor->index, mtr);
			page_delete_rec_list_start(move_limit - page
						   + new_page, new_block,
						   cursor->index, mtr);

			/* Update the lock table and possible hash index. */

			lock_move_rec_list_end(new_block, block, move_limit);

			btr_search_move_or_delete_hash_entries(
				new_block, block, cursor->index);

			/* Delete the records from the source page. */

			page_delete_rec_list_end(move_limit, block,
						 cursor->index,
						 ULINT_UNDEFINED,
						 ULINT_UNDEFINED, mtr);
		}

		left_block = block;
		right_block = new_block;

		lock_update_split_right(right_block, left_block);
	}

#ifdef UNIV_ZIP_DEBUG
	if (page_zip) {
		ut_a(page_zip_validate(page_zip, page, cursor->index));
		ut_a(page_zip_validate(new_page_zip, new_page, cursor->index));
	}
#endif /* UNIV_ZIP_DEBUG */

	/* At this point, split_rec, move_limit and first_rec may point
	to garbage on the old page. */

	/* 6. The split and the tree modification is now completed. Decide the
	page where the tuple should be inserted */

	if (tuple == NULL) {
		rec = NULL;
		goto func_exit;
	}

	if (insert_left) {
		insert_block = left_block;
	} else {
		insert_block = right_block;
	}

	/* 7. Reposition the cursor for insert and try insertion */
	page_cursor = btr_cur_get_page_cur(cursor);

	page_cur_search(insert_block, cursor->index, tuple,
			PAGE_CUR_LE, page_cursor);

	rec = page_cur_tuple_insert(page_cursor, tuple, cursor->index,
				    offsets, heap, n_ext, mtr);

#ifdef UNIV_ZIP_DEBUG
	{
		page_t*		insert_page
			= buf_block_get_frame(insert_block);

		page_zip_des_t*	insert_page_zip
			= buf_block_get_page_zip(insert_block);

		ut_a(!insert_page_zip
		     || page_zip_validate(insert_page_zip, insert_page,
					  cursor->index));
	}
#endif /* UNIV_ZIP_DEBUG */

	if (rec != NULL) {

		goto func_exit;
	}

	/* 8. If insert did not fit, try page reorganization.
	For compressed pages, page_cur_tuple_insert() will have
	attempted this already. */

	if (page_cur_get_page_zip(page_cursor)
	    || !btr_page_reorganize(page_cursor, cursor->index, mtr)) {

		goto insert_failed;
	}

	rec = page_cur_tuple_insert(page_cursor, tuple, cursor->index,
				    offsets, heap, n_ext, mtr);

	if (rec == NULL) {
		/* The insert did not fit on the page: loop back to the
		start of the function for a new split */
insert_failed:
		/* We play safe and reset the free bits */
		if (!dict_index_is_clust(cursor->index)) {
			ibuf_reset_free_bits(new_block);
			ibuf_reset_free_bits(block);
		}

		/* fprintf(stderr, "Split second round %lu\n",
		page_get_page_no(page)); */
		n_iterations++;
		ut_ad(n_iterations < 2
		      || buf_block_get_page_zip(insert_block));
		ut_ad(!insert_will_fit);

		goto func_start;
	}

func_exit:
	/* Insert fit on the page: update the free bits for the
	left and right pages in the same mtr */

	if (!dict_index_is_clust(cursor->index) && page_is_leaf(page)) {
		ibuf_update_free_bits_for_two_pages_low(
			buf_block_get_zip_size(left_block),
			left_block, right_block, mtr);
	}

#if 0
	fprintf(stderr, "Split and insert done %lu %lu\n",
		buf_block_get_page_no(left_block),
		buf_block_get_page_no(right_block));
#endif
	MONITOR_INC(MONITOR_INDEX_SPLIT);

	ut_ad(page_validate(buf_block_get_frame(left_block), cursor->index));
	ut_ad(page_validate(buf_block_get_frame(right_block), cursor->index));

	if (tuple == NULL) {
		ut_ad(rec == NULL);
	}
	ut_ad(!rec || rec_offs_validate(rec, cursor->index, *offsets));
	return(rec);
}

/*************************************************************//**
Removes a page from the level list of pages. */
UNIV_INTERN
void
btr_level_list_remove_func(
/*=======================*/
	ulint			space,	/*!< in: space where removed */
	ulint			zip_size,/*!< in: compressed page size in bytes
					or 0 for uncompressed pages */
	page_t*			page,	/*!< in/out: page to remove */
	dict_index_t*		index,	/*!< in: index tree */
	mtr_t*			mtr)	/*!< in/out: mini-transaction */
{
	ulint	prev_page_no;
	ulint	next_page_no;

	ut_ad(page != NULL);
	ut_ad(mtr != NULL);
	ut_ad(mtr_memo_contains_page(mtr, page, MTR_MEMO_PAGE_X_FIX));
	ut_ad(space == page_get_space_id(page));
	/* Get the previous and next page numbers of page */

	prev_page_no = btr_page_get_prev(page, mtr);
	next_page_no = btr_page_get_next(page, mtr);

	/* Update page links of the level */

	if (prev_page_no != FIL_NULL) {
		buf_block_t*	prev_block
			= btr_block_get(space, zip_size, prev_page_no,
					RW_X_LATCH, index, mtr);
		page_t*		prev_page
			= buf_block_get_frame(prev_block);
#ifdef UNIV_BTR_DEBUG
		ut_a(page_is_comp(prev_page) == page_is_comp(page));
		ut_a(btr_page_get_next(prev_page, mtr)
		     == page_get_page_no(page));
#endif /* UNIV_BTR_DEBUG */

		btr_page_set_next(prev_page,
				  buf_block_get_page_zip(prev_block),
				  next_page_no, mtr);
	}

	if (next_page_no != FIL_NULL) {
		buf_block_t*	next_block
			= btr_block_get(space, zip_size, next_page_no,
					RW_X_LATCH, index, mtr);
		page_t*		next_page
			= buf_block_get_frame(next_block);
#ifdef UNIV_BTR_DEBUG
		ut_a(page_is_comp(next_page) == page_is_comp(page));
		ut_a(btr_page_get_prev(next_page, mtr)
		     == page_get_page_no(page));
#endif /* UNIV_BTR_DEBUG */

		btr_page_set_prev(next_page,
				  buf_block_get_page_zip(next_block),
				  prev_page_no, mtr);
	}
}

/****************************************************************//**
Writes the redo log record for setting an index record as the predefined
minimum record. */
UNIV_INLINE
void
btr_set_min_rec_mark_log(
/*=====================*/
	rec_t*	rec,	/*!< in: record */
	byte	type,	/*!< in: MLOG_COMP_REC_MIN_MARK or MLOG_REC_MIN_MARK */
	mtr_t*	mtr)	/*!< in: mtr */
{
	mlog_write_initial_log_record(rec, type, mtr);

	/* Write rec offset as a 2-byte ulint */
	mlog_catenate_ulint(mtr, page_offset(rec), MLOG_2BYTES);
}
#else /* !UNIV_HOTBACKUP */
# define btr_set_min_rec_mark_log(rec,comp,mtr) ((void) 0)
#endif /* !UNIV_HOTBACKUP */

/****************************************************************//**
Parses the redo log record for setting an index record as the predefined
minimum record.
@return	end of log record or NULL */
UNIV_INTERN
byte*
btr_parse_set_min_rec_mark(
/*=======================*/
	byte*	ptr,	/*!< in: buffer */
	byte*	end_ptr,/*!< in: buffer end */
	ulint	comp,	/*!< in: nonzero=compact page format */
	page_t*	page,	/*!< in: page or NULL */
	mtr_t*	mtr)	/*!< in: mtr or NULL */
{
	rec_t*	rec;

	if (end_ptr < ptr + 2) {

		return(NULL);
	}

	if (page) {
		ut_a(!page_is_comp(page) == !comp);

		rec = page + mach_read_from_2(ptr);

		btr_set_min_rec_mark(rec, mtr);
	}

	return(ptr + 2);
}

/****************************************************************//**
Sets a record as the predefined minimum record. */
UNIV_INTERN
void
btr_set_min_rec_mark(
/*=================*/
	rec_t*	rec,	/*!< in: record */
	mtr_t*	mtr)	/*!< in: mtr */
{
	ulint	info_bits;

	if (page_rec_is_comp(rec)) {
		info_bits = rec_get_info_bits(rec, TRUE);

		rec_set_info_bits_new(rec, info_bits | REC_INFO_MIN_REC_FLAG);

		btr_set_min_rec_mark_log(rec, MLOG_COMP_REC_MIN_MARK, mtr);
	} else {
		info_bits = rec_get_info_bits(rec, FALSE);

		rec_set_info_bits_old(rec, info_bits | REC_INFO_MIN_REC_FLAG);

		btr_set_min_rec_mark_log(rec, MLOG_REC_MIN_MARK, mtr);
	}
}

#ifndef UNIV_HOTBACKUP
/*************************************************************//**
Deletes on the upper level the node pointer to a page. */
UNIV_INTERN
void
btr_node_ptr_delete(
/*================*/
	dict_index_t*	index,	/*!< in: index tree */
	buf_block_t*	block,	/*!< in: page whose node pointer is deleted */
	mtr_t*		mtr)	/*!< in: mtr */
{
	btr_cur_t	cursor;
	ibool		compressed;
	dberr_t		err;

	ut_ad(mtr_memo_contains(mtr, block, MTR_MEMO_PAGE_X_FIX));

	/* Delete node pointer on father page */
	btr_page_get_father(index, block, mtr, &cursor);

	compressed = btr_cur_pessimistic_delete(&err, TRUE, &cursor,
						BTR_CREATE_FLAG, RB_NONE, mtr);
	ut_a(err == DB_SUCCESS);

	if (!compressed) {
		btr_cur_compress_if_useful(&cursor, FALSE, mtr);
	}
}

/*************************************************************//**
If page is the only on its level, this function moves its records to the
father page, thus reducing the tree height.
@return father block */
UNIV_INTERN
buf_block_t*
btr_lift_page_up(
/*=============*/
	dict_index_t*	index,	/*!< in: index tree */
	buf_block_t*	block,	/*!< in: page which is the only on its level;
				must not be empty: use
				btr_discard_only_page_on_level if the last
				record from the page should be removed */
	mtr_t*		mtr)	/*!< in: mtr */
{
	buf_block_t*	father_block;
	page_t*		father_page;
	ulint		page_level;
	page_zip_des_t*	father_page_zip;
	page_t*		page		= buf_block_get_frame(block);
	ulint		root_page_no;
	buf_block_t*	blocks[BTR_MAX_LEVELS];
	ulint		n_blocks;	/*!< last used index in blocks[] */
	ulint		i;
	bool		lift_father_up;
	buf_block_t*	block_orig	= block;

	ut_ad(btr_page_get_prev(page, mtr) == FIL_NULL);
	ut_ad(btr_page_get_next(page, mtr) == FIL_NULL);
	ut_ad(mtr_memo_contains(mtr, block, MTR_MEMO_PAGE_X_FIX));

	page_level = btr_page_get_level(page, mtr);
	root_page_no = dict_index_get_page(index);

	{
		btr_cur_t	cursor;
		ulint*		offsets	= NULL;
		mem_heap_t*	heap	= mem_heap_create(
			sizeof(*offsets)
			* (REC_OFFS_HEADER_SIZE + 1 + 1 + index->n_fields));
		buf_block_t*	b;

		offsets = btr_page_get_father_block(offsets, heap, index,
						    block, mtr, &cursor);
		father_block = btr_cur_get_block(&cursor);
		father_page_zip = buf_block_get_page_zip(father_block);
		father_page = buf_block_get_frame(father_block);

		n_blocks = 0;

		/* Store all ancestor pages so we can reset their
		levels later on.  We have to do all the searches on
		the tree now because later on, after we've replaced
		the first level, the tree is in an inconsistent state
		and can not be searched. */
		for (b = father_block;
		     buf_block_get_page_no(b) != root_page_no; ) {
			ut_a(n_blocks < BTR_MAX_LEVELS);

			offsets = btr_page_get_father_block(offsets, heap,
							    index, b,
							    mtr, &cursor);

			blocks[n_blocks++] = b = btr_cur_get_block(&cursor);
		}

		lift_father_up = (n_blocks && page_level == 0);
		if (lift_father_up) {
			/* The father page also should be the only on its level (not
			root). We should lift up the father page at first.
			Because the leaf page should be lifted up only for root page.
			The freeing page is based on page_level (==0 or !=0)
			to choose segment. If the page_level is changed ==0 from !=0,
			later freeing of the page doesn't find the page allocation
			to be freed.*/

			block = father_block;
			page = buf_block_get_frame(block);
			page_level = btr_page_get_level(page, mtr);

			ut_ad(btr_page_get_prev(page, mtr) == FIL_NULL);
			ut_ad(btr_page_get_next(page, mtr) == FIL_NULL);
			ut_ad(mtr_memo_contains(mtr, block, MTR_MEMO_PAGE_X_FIX));

			father_block = blocks[0];
			father_page_zip = buf_block_get_page_zip(father_block);
			father_page = buf_block_get_frame(father_block);
		}

		mem_heap_free(heap);
	}

	btr_search_drop_page_hash_index(block);

	/* Make the father empty */
	btr_page_empty(father_block, father_page_zip, index, page_level, mtr);
	page_level++;

	/* Copy the records to the father page one by one. */
	if (0
#ifdef UNIV_ZIP_COPY
	    || father_page_zip
#endif /* UNIV_ZIP_COPY */
	    || !page_copy_rec_list_end(father_block, block,
				       page_get_infimum_rec(page),
				       index, mtr)) {
		const page_zip_des_t*	page_zip
			= buf_block_get_page_zip(block);
		ut_a(father_page_zip);
		ut_a(page_zip);

		/* Copy the page byte for byte. */
		page_zip_copy_recs(father_page_zip, father_page,
				   page_zip, page, index, mtr);

		/* Update the lock table and possible hash index. */

		lock_move_rec_list_end(father_block, block,
				       page_get_infimum_rec(page));

		btr_search_move_or_delete_hash_entries(father_block, block,
						       index);
	}

	btr_blob_dbg_remove(page, index, "btr_lift_page_up");
	lock_update_copy_and_discard(father_block, block);

	/* Go upward to root page, decrementing levels by one. */
	for (i = lift_father_up ? 1 : 0; i < n_blocks; i++, page_level++) {
		page_t*		page	= buf_block_get_frame(blocks[i]);
		page_zip_des_t*	page_zip= buf_block_get_page_zip(blocks[i]);

		ut_ad(btr_page_get_level(page, mtr) == page_level + 1);

		btr_page_set_level(page, page_zip, page_level, mtr);
#ifdef UNIV_ZIP_DEBUG
		ut_a(!page_zip || page_zip_validate(page_zip, page, index));
#endif /* UNIV_ZIP_DEBUG */
	}

	/* Free the file page */
	btr_page_free(index, block, mtr);

	/* We play it safe and reset the free bits for the father */
	if (!dict_index_is_clust(index)) {
		ibuf_reset_free_bits(father_block);
	}
	ut_ad(page_validate(father_page, index));
	ut_ad(btr_check_node_ptr(index, father_block, mtr));

	return(lift_father_up ? block_orig : father_block);
}

/*************************************************************//**
Tries to merge the page first to the left immediate brother if such a
brother exists, and the node pointers to the current page and to the brother
reside on the same page. If the left brother does not satisfy these
conditions, looks at the right brother. If the page is the only one on that
level lifts the records of the page to the father page, thus reducing the
tree height. It is assumed that mtr holds an x-latch on the tree and on the
page. If cursor is on the leaf level, mtr must also hold x-latches to the
brothers, if they exist.
@return	TRUE on success */
UNIV_INTERN
ibool
btr_compress(
/*=========*/
	btr_cur_t*	cursor,	/*!< in/out: cursor on the page to merge
				or lift; the page must not be empty:
				when deleting records, use btr_discard_page()
				if the page would become empty */
	ibool		adjust,	/*!< in: TRUE if should adjust the
				cursor position even if compression occurs */
	mtr_t*		mtr)	/*!< in/out: mini-transaction */
{
	dict_index_t*	index;
	ulint		space;
	ulint		zip_size;
	ulint		left_page_no;
	ulint		right_page_no;
	buf_block_t*	merge_block;
	page_t*		merge_page = NULL;
	page_zip_des_t*	merge_page_zip;
	ibool		is_left;
	buf_block_t*	block;
	page_t*		page;
	btr_cur_t	father_cursor;
	mem_heap_t*	heap;
	ulint*		offsets;
	ulint		nth_rec = 0; /* remove bogus warning */
	DBUG_ENTER("btr_compress");

	block = btr_cur_get_block(cursor);
	page = btr_cur_get_page(cursor);
	index = btr_cur_get_index(cursor);

	btr_assert_not_corrupted(block, index);

	ut_ad(mtr_memo_contains(mtr, dict_index_get_lock(index),
				MTR_MEMO_X_LOCK));
	ut_ad(mtr_memo_contains(mtr, block, MTR_MEMO_PAGE_X_FIX));
	space = dict_index_get_space(index);
	zip_size = dict_table_zip_size(index->table);

	MONITOR_INC(MONITOR_INDEX_MERGE_ATTEMPTS);

	left_page_no = btr_page_get_prev(page, mtr);
	right_page_no = btr_page_get_next(page, mtr);

#ifdef UNIV_DEBUG
	if (!page_is_leaf(page) && left_page_no == FIL_NULL) {
		ut_a(REC_INFO_MIN_REC_FLAG & rec_get_info_bits(
			page_rec_get_next(page_get_infimum_rec(page)),
			page_is_comp(page)));
	}
#endif /* UNIV_DEBUG */

	heap = mem_heap_create(100);
	offsets = btr_page_get_father_block(NULL, heap, index, block, mtr,
					    &father_cursor);

	if (adjust) {
		nth_rec = page_rec_get_n_recs_before(btr_cur_get_rec(cursor));
		ut_ad(nth_rec > 0);
	}

	if (left_page_no == FIL_NULL && right_page_no == FIL_NULL) {
		/* The page is the only one on the level, lift the records
		to the father */

		merge_block = btr_lift_page_up(index, block, mtr);
		goto func_exit;
	}

	/* Decide the page to which we try to merge and which will inherit
	the locks */

	is_left = btr_can_merge_with_page(cursor, left_page_no,
					  &merge_block, mtr);

	DBUG_EXECUTE_IF("ib_always_merge_right", is_left = FALSE;);

	if(!is_left
	   && !btr_can_merge_with_page(cursor, right_page_no, &merge_block,
				       mtr)) {
		goto err_exit;
	}

	merge_page = buf_block_get_frame(merge_block);

#ifdef UNIV_BTR_DEBUG
	if (is_left) {
                ut_a(btr_page_get_next(merge_page, mtr)
                     == buf_block_get_page_no(block));
	} else {
               ut_a(btr_page_get_prev(merge_page, mtr)
                     == buf_block_get_page_no(block));
	}
#endif /* UNIV_BTR_DEBUG */

	ut_ad(page_validate(merge_page, index));

	merge_page_zip = buf_block_get_page_zip(merge_block);
#ifdef UNIV_ZIP_DEBUG
	if (merge_page_zip) {
		const page_zip_des_t*	page_zip
			= buf_block_get_page_zip(block);
		ut_a(page_zip);
		ut_a(page_zip_validate(merge_page_zip, merge_page, index));
		ut_a(page_zip_validate(page_zip, page, index));
	}
#endif /* UNIV_ZIP_DEBUG */

	/* Move records to the merge page */
	if (is_left) {
		rec_t*	orig_pred = page_copy_rec_list_start(
			merge_block, block, page_get_supremum_rec(page),
			index, mtr);

		if (!orig_pred) {
			goto err_exit;
		}

		btr_search_drop_page_hash_index(block);

		/* Remove the page from the level list */
		btr_level_list_remove(space, zip_size, page, index, mtr);

		btr_node_ptr_delete(index, block, mtr);
		lock_update_merge_left(merge_block, orig_pred, block);

		if (adjust) {
			nth_rec += page_rec_get_n_recs_before(orig_pred);
		}
	} else {
		rec_t*		orig_succ;
		ibool		compressed;
		dberr_t		err;
		btr_cur_t	cursor2;
					/* father cursor pointing to node ptr
					of the right sibling */
#ifdef UNIV_BTR_DEBUG
		byte		fil_page_prev[4];
#endif /* UNIV_BTR_DEBUG */

		btr_page_get_father(index, merge_block, mtr, &cursor2);

		if (merge_page_zip && left_page_no == FIL_NULL) {

			/* The function page_zip_compress(), which will be
			invoked by page_copy_rec_list_end() below,
			requires that FIL_PAGE_PREV be FIL_NULL.
			Clear the field, but prepare to restore it. */
#ifdef UNIV_BTR_DEBUG
			memcpy(fil_page_prev, merge_page + FIL_PAGE_PREV, 4);
#endif /* UNIV_BTR_DEBUG */
#if FIL_NULL != 0xffffffff
# error "FIL_NULL != 0xffffffff"
#endif
			memset(merge_page + FIL_PAGE_PREV, 0xff, 4);
		}

		orig_succ = page_copy_rec_list_end(merge_block, block,
						   page_get_infimum_rec(page),
						   cursor->index, mtr);

		if (!orig_succ) {
			ut_a(merge_page_zip);
#ifdef UNIV_BTR_DEBUG
			if (left_page_no == FIL_NULL) {
				/* FIL_PAGE_PREV was restored from
				merge_page_zip. */
				ut_a(!memcmp(fil_page_prev,
					     merge_page + FIL_PAGE_PREV, 4));
			}
#endif /* UNIV_BTR_DEBUG */
			goto err_exit;
		}

		btr_search_drop_page_hash_index(block);

#ifdef UNIV_BTR_DEBUG
		if (merge_page_zip && left_page_no == FIL_NULL) {

			/* Restore FIL_PAGE_PREV in order to avoid an assertion
			failure in btr_level_list_remove(), which will set
			the field again to FIL_NULL.  Even though this makes
			merge_page and merge_page_zip inconsistent for a
			split second, it is harmless, because the pages
			are X-latched. */
			memcpy(merge_page + FIL_PAGE_PREV, fil_page_prev, 4);
		}
#endif /* UNIV_BTR_DEBUG */

		/* Remove the page from the level list */
		btr_level_list_remove(space, zip_size, page, index, mtr);

		/* Replace the address of the old child node (= page) with the
		address of the merge page to the right */
		btr_node_ptr_set_child_page_no(
			btr_cur_get_rec(&father_cursor),
			btr_cur_get_page_zip(&father_cursor),
			offsets, right_page_no, mtr);

		compressed = btr_cur_pessimistic_delete(&err, TRUE, &cursor2,
							BTR_CREATE_FLAG,
							RB_NONE, mtr);
		ut_a(err == DB_SUCCESS);

		if (!compressed) {
			btr_cur_compress_if_useful(&cursor2, FALSE, mtr);
		}

		lock_update_merge_right(merge_block, orig_succ, block);
	}

	btr_blob_dbg_remove(page, index, "btr_compress");

	if (!dict_index_is_clust(index) && page_is_leaf(merge_page)) {
		/* Update the free bits of the B-tree page in the
		insert buffer bitmap.  This has to be done in a
		separate mini-transaction that is committed before the
		main mini-transaction.  We cannot update the insert
		buffer bitmap in this mini-transaction, because
		btr_compress() can be invoked recursively without
		committing the mini-transaction in between.  Since
		insert buffer bitmap pages have a lower rank than
		B-tree pages, we must not access other pages in the
		same mini-transaction after accessing an insert buffer
		bitmap page. */

		/* The free bits in the insert buffer bitmap must
		never exceed the free space on a page.  It is safe to
		decrement or reset the bits in the bitmap in a
		mini-transaction that is committed before the
		mini-transaction that affects the free space. */

		/* It is unsafe to increment the bits in a separately
		committed mini-transaction, because in crash recovery,
		the free bits could momentarily be set too high. */

		if (zip_size) {
			/* Because the free bits may be incremented
			and we cannot update the insert buffer bitmap
			in the same mini-transaction, the only safe
			thing we can do here is the pessimistic
			approach: reset the free bits. */
			ibuf_reset_free_bits(merge_block);
		} else {
			/* On uncompressed pages, the free bits will
			never increase here.  Thus, it is safe to
			write the bits accurately in a separate
			mini-transaction. */
			ibuf_update_free_bits_if_full(merge_block,
						      UNIV_PAGE_SIZE,
						      ULINT_UNDEFINED);
		}
	}

	ut_ad(page_validate(merge_page, index));
#ifdef UNIV_ZIP_DEBUG
	ut_a(!merge_page_zip || page_zip_validate(merge_page_zip, merge_page,
						  index));
#endif /* UNIV_ZIP_DEBUG */

	/* Free the file page */
	btr_page_free(index, block, mtr);

	ut_ad(btr_check_node_ptr(index, merge_block, mtr));
func_exit:
	mem_heap_free(heap);

	if (adjust) {
		ut_ad(nth_rec > 0);
		btr_cur_position(
			index,
			page_rec_get_nth(merge_block->frame, nth_rec),
			merge_block, cursor);
	}

	MONITOR_INC(MONITOR_INDEX_MERGE_SUCCESSFUL);

	DBUG_RETURN(TRUE);

err_exit:
	/* We play it safe and reset the free bits. */
	if (zip_size
	    && merge_page
	    && page_is_leaf(merge_page)
	    && !dict_index_is_clust(index)) {
		ibuf_reset_free_bits(merge_block);
	}

	mem_heap_free(heap);
	DBUG_RETURN(FALSE);
}

/*************************************************************//**
Discards a page that is the only page on its level.  This will empty
the whole B-tree, leaving just an empty root page.  This function
should never be reached, because btr_compress(), which is invoked in
delete operations, calls btr_lift_page_up() to flatten the B-tree. */
static
void
btr_discard_only_page_on_level(
/*===========================*/
	dict_index_t*	index,	/*!< in: index tree */
	buf_block_t*	block,	/*!< in: page which is the only on its level */
	mtr_t*		mtr)	/*!< in: mtr */
{
	ulint		page_level = 0;
	trx_id_t	max_trx_id;

	/* Save the PAGE_MAX_TRX_ID from the leaf page. */
	max_trx_id = page_get_max_trx_id(buf_block_get_frame(block));

	while (buf_block_get_page_no(block) != dict_index_get_page(index)) {
		btr_cur_t	cursor;
		buf_block_t*	father;
		const page_t*	page	= buf_block_get_frame(block);

		ut_a(page_get_n_recs(page) == 1);
		ut_a(page_level == btr_page_get_level(page, mtr));
		ut_a(btr_page_get_prev(page, mtr) == FIL_NULL);
		ut_a(btr_page_get_next(page, mtr) == FIL_NULL);

		ut_ad(mtr_memo_contains(mtr, block, MTR_MEMO_PAGE_X_FIX));
		btr_search_drop_page_hash_index(block);

		btr_page_get_father(index, block, mtr, &cursor);
		father = btr_cur_get_block(&cursor);

		lock_update_discard(father, PAGE_HEAP_NO_SUPREMUM, block);

		/* Free the file page */
		btr_page_free(index, block, mtr);

		block = father;
		page_level++;
	}

	/* block is the root page, which must be empty, except
	for the node pointer to the (now discarded) block(s). */

#ifdef UNIV_BTR_DEBUG
	if (!dict_index_is_ibuf(index)) {
		const page_t*	root	= buf_block_get_frame(block);
		const ulint	space	= dict_index_get_space(index);
		ut_a(btr_root_fseg_validate(FIL_PAGE_DATA + PAGE_BTR_SEG_LEAF
					    + root, space));
		ut_a(btr_root_fseg_validate(FIL_PAGE_DATA + PAGE_BTR_SEG_TOP
					    + root, space));
	}
#endif /* UNIV_BTR_DEBUG */

	btr_page_empty(block, buf_block_get_page_zip(block), index, 0, mtr);
	ut_ad(page_is_leaf(buf_block_get_frame(block)));

	if (!dict_index_is_clust(index)) {
		/* We play it safe and reset the free bits for the root */
		ibuf_reset_free_bits(block);

		ut_a(max_trx_id);
		page_set_max_trx_id(block,
				    buf_block_get_page_zip(block),
				    max_trx_id, mtr);
	}
}

/*************************************************************//**
Discards a page from a B-tree. This is used to remove the last record from
a B-tree page: the whole page must be removed at the same time. This cannot
be used for the root page, which is allowed to be empty. */
UNIV_INTERN
void
btr_discard_page(
/*=============*/
	btr_cur_t*	cursor,	/*!< in: cursor on the page to discard: not on
				the root page */
	mtr_t*		mtr)	/*!< in: mtr */
{
	dict_index_t*	index;
	ulint		space;
	ulint		zip_size;
	ulint		left_page_no;
	ulint		right_page_no;
	buf_block_t*	merge_block;
	page_t*		merge_page;
	buf_block_t*	block;
	page_t*		page;
	rec_t*		node_ptr;

	block = btr_cur_get_block(cursor);
	index = btr_cur_get_index(cursor);

	ut_ad(dict_index_get_page(index) != buf_block_get_page_no(block));
	ut_ad(mtr_memo_contains(mtr, dict_index_get_lock(index),
				MTR_MEMO_X_LOCK));
	ut_ad(mtr_memo_contains(mtr, block, MTR_MEMO_PAGE_X_FIX));
	space = dict_index_get_space(index);
	zip_size = dict_table_zip_size(index->table);

	MONITOR_INC(MONITOR_INDEX_DISCARD);

	/* Decide the page which will inherit the locks */

	left_page_no = btr_page_get_prev(buf_nonnull_block_get_frame(block),
					 mtr);
	right_page_no = btr_page_get_next(buf_nonnull_block_get_frame(block),
					  mtr);

	if (left_page_no != FIL_NULL) {
		merge_block = btr_block_get(space, zip_size, left_page_no,
					    RW_X_LATCH, index, mtr);
		merge_page = buf_block_get_frame(merge_block);
#ifdef UNIV_BTR_DEBUG
		ut_a(btr_page_get_next(merge_page, mtr)
		     == buf_block_get_page_no(block));
#endif /* UNIV_BTR_DEBUG */
	} else if (right_page_no != FIL_NULL) {
		merge_block = btr_block_get(space, zip_size, right_page_no,
					    RW_X_LATCH, index, mtr);
		merge_page = buf_block_get_frame(merge_block);
#ifdef UNIV_BTR_DEBUG
		ut_a(btr_page_get_prev(merge_page, mtr)
		     == buf_block_get_page_no(block));
#endif /* UNIV_BTR_DEBUG */
	} else {
		btr_discard_only_page_on_level(index, block, mtr);

		return;
	}

	page = buf_block_get_frame(block);
	ut_a(page_is_comp(merge_page) == page_is_comp(page));
	btr_search_drop_page_hash_index(block);

	if (left_page_no == FIL_NULL && !page_is_leaf(page)) {

		/* We have to mark the leftmost node pointer on the right
		side page as the predefined minimum record */
		node_ptr = page_rec_get_next(page_get_infimum_rec(merge_page));

		ut_ad(page_rec_is_user_rec(node_ptr));

		/* This will make page_zip_validate() fail on merge_page
		until btr_level_list_remove() completes.  This is harmless,
		because everything will take place within a single
		mini-transaction and because writing to the redo log
		is an atomic operation (performed by mtr_commit()). */
		btr_set_min_rec_mark(node_ptr, mtr);
	}

	btr_node_ptr_delete(index, block, mtr);

	/* Remove the page from the level list */
	btr_level_list_remove(space, zip_size, page, index, mtr);
#ifdef UNIV_ZIP_DEBUG
	{
		page_zip_des_t*	merge_page_zip
			= buf_block_get_page_zip(merge_block);
		ut_a(!merge_page_zip
		     || page_zip_validate(merge_page_zip, merge_page, index));
	}
#endif /* UNIV_ZIP_DEBUG */

	if (left_page_no != FIL_NULL) {
		lock_update_discard(merge_block, PAGE_HEAP_NO_SUPREMUM,
				    block);
	} else {
		lock_update_discard(merge_block,
				    lock_get_min_heap_no(merge_block),
				    block);
	}

	btr_blob_dbg_remove(page, index, "btr_discard_page");

	/* Free the file page */
	btr_page_free(index, block, mtr);

	ut_ad(btr_check_node_ptr(index, merge_block, mtr));
}

#ifdef UNIV_BTR_PRINT
/*************************************************************//**
Prints size info of a B-tree. */
UNIV_INTERN
void
btr_print_size(
/*===========*/
	dict_index_t*	index)	/*!< in: index tree */
{
	page_t*		root;
	fseg_header_t*	seg;
	mtr_t		mtr;

	if (dict_index_is_ibuf(index)) {
		fputs("Sorry, cannot print info of an ibuf tree:"
		      " use ibuf functions\n", stderr);

		return;
	}

	mtr_start(&mtr);

	root = btr_root_get(index, &mtr);

	seg = root + PAGE_HEADER + PAGE_BTR_SEG_TOP;

	fputs("INFO OF THE NON-LEAF PAGE SEGMENT\n", stderr);
	fseg_print(seg, &mtr);

	if (!dict_index_is_univ(index)) {

		seg = root + PAGE_HEADER + PAGE_BTR_SEG_LEAF;

		fputs("INFO OF THE LEAF PAGE SEGMENT\n", stderr);
		fseg_print(seg, &mtr);
	}

	mtr_commit(&mtr);
}

/************************************************************//**
Prints recursively index tree pages. */
static
void
btr_print_recursive(
/*================*/
	dict_index_t*	index,	/*!< in: index tree */
	buf_block_t*	block,	/*!< in: index page */
	ulint		width,	/*!< in: print this many entries from start
				and end */
	mem_heap_t**	heap,	/*!< in/out: heap for rec_get_offsets() */
	ulint**		offsets,/*!< in/out: buffer for rec_get_offsets() */
	mtr_t*		mtr)	/*!< in: mtr */
{
	const page_t*	page	= buf_block_get_frame(block);
	page_cur_t	cursor;
	ulint		n_recs;
	ulint		i	= 0;
	mtr_t		mtr2;

	ut_ad(mtr_memo_contains(mtr, block, MTR_MEMO_PAGE_X_FIX));
	fprintf(stderr, "NODE ON LEVEL %lu page number %lu\n",
		(ulong) btr_page_get_level(page, mtr),
		(ulong) buf_block_get_page_no(block));

	page_print(block, index, width, width);

	n_recs = page_get_n_recs(page);

	page_cur_set_before_first(block, &cursor);
	page_cur_move_to_next(&cursor);

	while (!page_cur_is_after_last(&cursor)) {

		if (page_is_leaf(page)) {

			/* If this is the leaf level, do nothing */

		} else if ((i <= width) || (i >= n_recs - width)) {

			const rec_t*	node_ptr;

			mtr_start(&mtr2);

			node_ptr = page_cur_get_rec(&cursor);

			*offsets = rec_get_offsets(node_ptr, index, *offsets,
						   ULINT_UNDEFINED, heap);
			btr_print_recursive(index,
					    btr_node_ptr_get_child(node_ptr,
								   index,
								   *offsets,
								   &mtr2),
					    width, heap, offsets, &mtr2);
			mtr_commit(&mtr2);
		}

		page_cur_move_to_next(&cursor);
		i++;
	}
}

/**************************************************************//**
Prints directories and other info of all nodes in the tree. */
UNIV_INTERN
void
btr_print_index(
/*============*/
	dict_index_t*	index,	/*!< in: index */
	ulint		width)	/*!< in: print this many entries from start
				and end */
{
	mtr_t		mtr;
	buf_block_t*	root;
	mem_heap_t*	heap	= NULL;
	ulint		offsets_[REC_OFFS_NORMAL_SIZE];
	ulint*		offsets	= offsets_;
	rec_offs_init(offsets_);

	fputs("--------------------------\n"
	      "INDEX TREE PRINT\n", stderr);

	mtr_start(&mtr);

	root = btr_root_block_get(index, RW_X_LATCH, &mtr);

	btr_print_recursive(index, root, width, &heap, &offsets, &mtr);
	if (heap) {
		mem_heap_free(heap);
	}

	mtr_commit(&mtr);

	btr_validate_index(index, 0);
}
#endif /* UNIV_BTR_PRINT */

#ifdef UNIV_DEBUG
/************************************************************//**
Checks that the node pointer to a page is appropriate.
@return	TRUE */
UNIV_INTERN
ibool
btr_check_node_ptr(
/*===============*/
	dict_index_t*	index,	/*!< in: index tree */
	buf_block_t*	block,	/*!< in: index page */
	mtr_t*		mtr)	/*!< in: mtr */
{
	mem_heap_t*	heap;
	dtuple_t*	tuple;
	ulint*		offsets;
	btr_cur_t	cursor;
	page_t*		page = buf_block_get_frame(block);

	ut_ad(mtr_memo_contains(mtr, block, MTR_MEMO_PAGE_X_FIX));
	if (dict_index_get_page(index) == buf_block_get_page_no(block)) {

		return(TRUE);
	}

	heap = mem_heap_create(256);
	offsets = btr_page_get_father_block(NULL, heap, index, block, mtr,
					    &cursor);

	if (page_is_leaf(page)) {

		goto func_exit;
	}

	tuple = dict_index_build_node_ptr(
		index, page_rec_get_next(page_get_infimum_rec(page)), 0, heap,
		btr_page_get_level(page, mtr));

	ut_a(!cmp_dtuple_rec(tuple, btr_cur_get_rec(&cursor), offsets));
func_exit:
	mem_heap_free(heap);

	return(TRUE);
}
#endif /* UNIV_DEBUG */

/************************************************************//**
Display identification information for a record. */
static
void
btr_index_rec_validate_report(
/*==========================*/
	const page_t*		page,	/*!< in: index page */
	const rec_t*		rec,	/*!< in: index record */
	const dict_index_t*	index)	/*!< in: index */
{
	fputs("InnoDB: Record in ", stderr);
	dict_index_name_print(stderr, NULL, index);
	fprintf(stderr, ", page %lu, at offset %lu\n",
		page_get_page_no(page), (ulint) page_offset(rec));
}

/************************************************************//**
Checks the size and number of fields in a record based on the definition of
the index.
@return	TRUE if ok */
UNIV_INTERN
ibool
btr_index_rec_validate(
/*===================*/
	const rec_t*		rec,		/*!< in: index record */
	const dict_index_t*	index,		/*!< in: index */
	ibool			dump_on_error)	/*!< in: TRUE if the function
						should print hex dump of record
						and page on error */
{
	ulint		len;
	ulint		n;
	ulint		i;
	const page_t*	page;
	mem_heap_t*	heap	= NULL;
	ulint		offsets_[REC_OFFS_NORMAL_SIZE];
	ulint*		offsets	= offsets_;
	rec_offs_init(offsets_);

	page = page_align(rec);

	if (dict_index_is_univ(index)) {
		/* The insert buffer index tree can contain records from any
		other index: we cannot check the number of fields or
		their length */

		return(TRUE);
	}

	if ((ibool)!!page_is_comp(page) != dict_table_is_comp(index->table)) {
		btr_index_rec_validate_report(page, rec, index);
		fprintf(stderr, "InnoDB: compact flag=%lu, should be %lu\n",
			(ulong) !!page_is_comp(page),
			(ulong) dict_table_is_comp(index->table));

		return(FALSE);
	}

	n = dict_index_get_n_fields(index);

	if (!page_is_comp(page) && rec_get_n_fields_old(rec) != n) {
		btr_index_rec_validate_report(page, rec, index);
		fprintf(stderr, "InnoDB: has %lu fields, should have %lu\n",
			(ulong) rec_get_n_fields_old(rec), (ulong) n);

		if (dump_on_error) {
			buf_page_print(page, 0, BUF_PAGE_PRINT_NO_CRASH);

			fputs("InnoDB: corrupt record ", stderr);
			rec_print_old(stderr, rec);
			putc('\n', stderr);
		}
		return(FALSE);
	}

	offsets = rec_get_offsets(rec, index, offsets, ULINT_UNDEFINED, &heap);

	for (i = 0; i < n; i++) {
		ulint	fixed_size = dict_col_get_fixed_size(
			dict_index_get_nth_col(index, i), page_is_comp(page));

		rec_get_nth_field_offs(offsets, i, &len);

		/* Note that if fixed_size != 0, it equals the
		length of a fixed-size column in the clustered index.
		A prefix index of the column is of fixed, but different
		length.  When fixed_size == 0, prefix_len is the maximum
		length of the prefix index column. */

		if ((dict_index_get_nth_field(index, i)->prefix_len == 0
		     && len != UNIV_SQL_NULL && fixed_size
		     && len != fixed_size)
		    || (dict_index_get_nth_field(index, i)->prefix_len > 0
			&& len != UNIV_SQL_NULL
			&& len
			> dict_index_get_nth_field(index, i)->prefix_len)) {

			btr_index_rec_validate_report(page, rec, index);
			fprintf(stderr,
				"InnoDB: field %lu len is %lu,"
				" should be %lu\n",
				(ulong) i, (ulong) len, (ulong) fixed_size);

			if (dump_on_error) {
				buf_page_print(page, 0,
					       BUF_PAGE_PRINT_NO_CRASH);

				fputs("InnoDB: corrupt record ", stderr);
				rec_print_new(stderr, rec, offsets);
				putc('\n', stderr);
			}
			if (heap) {
				mem_heap_free(heap);
			}
			return(FALSE);
		}
	}

	if (heap) {
		mem_heap_free(heap);
	}
	return(TRUE);
}

/************************************************************//**
Checks the size and number of fields in records based on the definition of
the index.
@return	TRUE if ok */
static
ibool
btr_index_page_validate(
/*====================*/
	buf_block_t*	block,	/*!< in: index page */
	dict_index_t*	index)	/*!< in: index */
{
	page_cur_t	cur;
	ibool		ret	= TRUE;
#ifndef DBUG_OFF
	ulint		nth	= 1;
#endif /* !DBUG_OFF */

	page_cur_set_before_first(block, &cur);

	/* Directory slot 0 should only contain the infimum record. */
	DBUG_EXECUTE_IF("check_table_rec_next",
			ut_a(page_rec_get_nth_const(
				     page_cur_get_page(&cur), 0)
			     == cur.rec);
			ut_a(page_dir_slot_get_n_owned(
				     page_dir_get_nth_slot(
					     page_cur_get_page(&cur), 0))
			     == 1););

	page_cur_move_to_next(&cur);

	for (;;) {
		if (page_cur_is_after_last(&cur)) {

			break;
		}

		if (!btr_index_rec_validate(cur.rec, index, TRUE)) {

			return(FALSE);
		}

		/* Verify that page_rec_get_nth_const() is correctly
		retrieving each record. */
		DBUG_EXECUTE_IF("check_table_rec_next",
				ut_a(cur.rec == page_rec_get_nth_const(
					     page_cur_get_page(&cur),
					     page_rec_get_n_recs_before(
						     cur.rec)));
				ut_a(nth++ == page_rec_get_n_recs_before(
					     cur.rec)););

		page_cur_move_to_next(&cur);
	}

	return(ret);
}

/************************************************************//**
Report an error on one page of an index tree. */
static
void
btr_validate_report1(
/*=================*/
	dict_index_t*		index,	/*!< in: index */
	ulint			level,	/*!< in: B-tree level */
	const buf_block_t*	block)	/*!< in: index page */
{
	fprintf(stderr, "InnoDB: Error in page %lu of ",
		buf_block_get_page_no(block));
	dict_index_name_print(stderr, NULL, index);
	if (level) {
		fprintf(stderr, ", index tree level %lu", level);
	}
	putc('\n', stderr);
}

/************************************************************//**
Report an error on two pages of an index tree. */
static
void
btr_validate_report2(
/*=================*/
	const dict_index_t*	index,	/*!< in: index */
	ulint			level,	/*!< in: B-tree level */
	const buf_block_t*	block1,	/*!< in: first index page */
	const buf_block_t*	block2)	/*!< in: second index page */
{
	fprintf(stderr, "InnoDB: Error in pages %lu and %lu of ",
		buf_block_get_page_no(block1),
		buf_block_get_page_no(block2));
	dict_index_name_print(stderr, NULL, index);
	if (level) {
		fprintf(stderr, ", index tree level %lu", level);
	}
	putc('\n', stderr);
}

/************************************************************//**
Validates index tree level.
@return	TRUE if ok */
static
bool
btr_validate_level(
/*===============*/
	dict_index_t*	index,	/*!< in: index tree */
	const trx_t*	trx,	/*!< in: transaction or NULL */
	ulint		level)	/*!< in: level number */
{
	ulint		space;
	ulint		space_flags;
	ulint		zip_size;
	buf_block_t*	block;
	page_t*		page;
	buf_block_t*	right_block = 0; /* remove warning */
	page_t*		right_page = 0; /* remove warning */
	page_t*		father_page;
	btr_cur_t	node_cur;
	btr_cur_t	right_node_cur;
	rec_t*		rec;
	ulint		right_page_no;
	ulint		left_page_no;
	page_cur_t	cursor;
	dtuple_t*	node_ptr_tuple;
	bool		ret	= true;
	mtr_t		mtr;
	mem_heap_t*	heap	= mem_heap_create(256);
	fseg_header_t*	seg;
	ulint*		offsets	= NULL;
	ulint*		offsets2= NULL;
#ifdef UNIV_ZIP_DEBUG
	page_zip_des_t*	page_zip;
#endif /* UNIV_ZIP_DEBUG */

	mtr_start(&mtr);

	mtr_x_lock(dict_index_get_lock(index), &mtr);

	block = btr_root_block_get(index, RW_X_LATCH, &mtr);
	page = buf_block_get_frame(block);
	seg = page + PAGE_HEADER + PAGE_BTR_SEG_TOP;

	space = dict_index_get_space(index);
	zip_size = dict_table_zip_size(index->table);

	fil_space_get_latch(space, &space_flags);

	if (zip_size != dict_tf_get_zip_size(space_flags)) {

		ib_logf(IB_LOG_LEVEL_WARN,
			"Flags mismatch: table=%lu, tablespace=%lu",
			(ulint) index->table->flags, (ulint) space_flags);

		mtr_commit(&mtr);

		return(false);
	}

	while (level != btr_page_get_level(page, &mtr)) {
		const rec_t*	node_ptr;

		if (fseg_page_is_free(seg,
				      block->page.space, block->page.offset)) {

			btr_validate_report1(index, level, block);

			ib_logf(IB_LOG_LEVEL_WARN, "page is free");

			ret = false;
		}

		ut_a(space == buf_block_get_space(block));
		ut_a(space == page_get_space_id(page));
#ifdef UNIV_ZIP_DEBUG
		page_zip = buf_block_get_page_zip(block);
		ut_a(!page_zip || page_zip_validate(page_zip, page, index));
#endif /* UNIV_ZIP_DEBUG */
		ut_a(!page_is_leaf(page));

		page_cur_set_before_first(block, &cursor);
		page_cur_move_to_next(&cursor);

		node_ptr = page_cur_get_rec(&cursor);
		offsets = rec_get_offsets(node_ptr, index, offsets,
					  ULINT_UNDEFINED, &heap);
		block = btr_node_ptr_get_child(node_ptr, index, offsets, &mtr);
		page = buf_block_get_frame(block);
	}

	/* Now we are on the desired level. Loop through the pages on that
	level. */

	if (level == 0) {
		/* Leaf pages are managed in their own file segment. */
		seg -= PAGE_BTR_SEG_TOP - PAGE_BTR_SEG_LEAF;
	}

loop:
	mem_heap_empty(heap);
	offsets = offsets2 = NULL;
	mtr_x_lock(dict_index_get_lock(index), &mtr);

#ifdef UNIV_ZIP_DEBUG
	page_zip = buf_block_get_page_zip(block);
	ut_a(!page_zip || page_zip_validate(page_zip, page, index));
#endif /* UNIV_ZIP_DEBUG */

	ut_a(block->page.space == space);

	if (fseg_page_is_free(seg, block->page.space, block->page.offset)) {

		btr_validate_report1(index, level, block);

		ib_logf(IB_LOG_LEVEL_WARN, "Page is marked as free");
		ret = false;

	} else if (btr_page_get_index_id(page) != index->id) {

		ib_logf(IB_LOG_LEVEL_ERROR,
			"Page index id " IB_ID_FMT " != data dictionary "
			"index id " IB_ID_FMT,
			btr_page_get_index_id(page), index->id);

		ret = false;

	} else if (!page_validate(page, index)) {

		btr_validate_report1(index, level, block);
		ret = false;

	} else if (level == 0 && !btr_index_page_validate(block, index)) {

		/* We are on level 0. Check that the records have the right
		number of fields, and field lengths are right. */

		ret = false;
	}

	ut_a(btr_page_get_level(page, &mtr) == level);

	right_page_no = btr_page_get_next(page, &mtr);
	left_page_no = btr_page_get_prev(page, &mtr);

	ut_a(!page_is_empty(page)
	     || (level == 0
		 && page_get_page_no(page) == dict_index_get_page(index)));

	if (right_page_no != FIL_NULL) {
		const rec_t*	right_rec;
		right_block = btr_block_get(space, zip_size, right_page_no,
					    RW_X_LATCH, index, &mtr);
		right_page = buf_block_get_frame(right_block);
		if (btr_page_get_prev(right_page, &mtr)
		    != page_get_page_no(page)) {

			btr_validate_report2(index, level, block, right_block);
			fputs("InnoDB: broken FIL_PAGE_NEXT"
			      " or FIL_PAGE_PREV links\n", stderr);
			buf_page_print(page, 0, BUF_PAGE_PRINT_NO_CRASH);
			buf_page_print(right_page, 0, BUF_PAGE_PRINT_NO_CRASH);

			ret = false;
		}

		if (page_is_comp(right_page) != page_is_comp(page)) {
			btr_validate_report2(index, level, block, right_block);
			fputs("InnoDB: 'compact' flag mismatch\n", stderr);
			buf_page_print(page, 0, BUF_PAGE_PRINT_NO_CRASH);
			buf_page_print(right_page, 0, BUF_PAGE_PRINT_NO_CRASH);

			ret = false;

			goto node_ptr_fails;
		}

		rec = page_rec_get_prev(page_get_supremum_rec(page));
		right_rec = page_rec_get_next(page_get_infimum_rec(
						      right_page));
		offsets = rec_get_offsets(rec, index,
					  offsets, ULINT_UNDEFINED, &heap);
		offsets2 = rec_get_offsets(right_rec, index,
					   offsets2, ULINT_UNDEFINED, &heap);
		if (cmp_rec_rec(rec, right_rec, offsets, offsets2,
			        index) >= 0) {

			btr_validate_report2(index, level, block, right_block);

			fputs("InnoDB: records in wrong order"
			      " on adjacent pages\n", stderr);

			buf_page_print(page, 0, BUF_PAGE_PRINT_NO_CRASH);
			buf_page_print(right_page, 0, BUF_PAGE_PRINT_NO_CRASH);

			fputs("InnoDB: record ", stderr);
			rec = page_rec_get_prev(page_get_supremum_rec(page));
			rec_print(stderr, rec, index);
			putc('\n', stderr);
			fputs("InnoDB: record ", stderr);
			rec = page_rec_get_next(
				page_get_infimum_rec(right_page));
			rec_print(stderr, rec, index);
			putc('\n', stderr);

			ret = false;
		}
	}

	if (level > 0 && left_page_no == FIL_NULL) {
		ut_a(REC_INFO_MIN_REC_FLAG & rec_get_info_bits(
			     page_rec_get_next(page_get_infimum_rec(page)),
			     page_is_comp(page)));
	}

	if (buf_block_get_page_no(block) != dict_index_get_page(index)) {

		/* Check father node pointers */

		rec_t*	node_ptr;

		offsets = btr_page_get_father_block(offsets, heap, index,
						    block, &mtr, &node_cur);
		father_page = btr_cur_get_page(&node_cur);
		node_ptr = btr_cur_get_rec(&node_cur);

		btr_cur_position(
			index, page_rec_get_prev(page_get_supremum_rec(page)),
			block, &node_cur);
		offsets = btr_page_get_father_node_ptr(offsets, heap,
						       &node_cur, &mtr);

		if (node_ptr != btr_cur_get_rec(&node_cur)
		    || btr_node_ptr_get_child_page_no(node_ptr, offsets)
				     != buf_block_get_page_no(block)) {

			btr_validate_report1(index, level, block);

			fputs("InnoDB: node pointer to the page is wrong\n",
			      stderr);

			buf_page_print(father_page, 0, BUF_PAGE_PRINT_NO_CRASH);
			buf_page_print(page, 0, BUF_PAGE_PRINT_NO_CRASH);

			fputs("InnoDB: node ptr ", stderr);
			rec_print(stderr, node_ptr, index);

			rec = btr_cur_get_rec(&node_cur);
			fprintf(stderr, "\n"
				"InnoDB: node ptr child page n:o %lu\n",
				(ulong) btr_node_ptr_get_child_page_no(
					rec, offsets));

			fputs("InnoDB: record on page ", stderr);
			rec_print_new(stderr, rec, offsets);
			putc('\n', stderr);
			ret = false;

			goto node_ptr_fails;
		}

		if (!page_is_leaf(page)) {
			node_ptr_tuple = dict_index_build_node_ptr(
				index,
				page_rec_get_next(page_get_infimum_rec(page)),
				0, heap, btr_page_get_level(page, &mtr));

			if (cmp_dtuple_rec(node_ptr_tuple, node_ptr,
					   offsets)) {
				const rec_t* first_rec = page_rec_get_next(
					page_get_infimum_rec(page));

				btr_validate_report1(index, level, block);

				buf_page_print(father_page, 0,
					       BUF_PAGE_PRINT_NO_CRASH);
				buf_page_print(page, 0,
					       BUF_PAGE_PRINT_NO_CRASH);

				fputs("InnoDB: Error: node ptrs differ"
				      " on levels > 0\n"
				      "InnoDB: node ptr ", stderr);
				rec_print_new(stderr, node_ptr, offsets);
				fputs("InnoDB: first rec ", stderr);
				rec_print(stderr, first_rec, index);
				putc('\n', stderr);
				ret = false;

				goto node_ptr_fails;
			}
		}

		if (left_page_no == FIL_NULL) {
			ut_a(node_ptr == page_rec_get_next(
				     page_get_infimum_rec(father_page)));
			ut_a(btr_page_get_prev(father_page, &mtr) == FIL_NULL);
		}

		if (right_page_no == FIL_NULL) {
			ut_a(node_ptr == page_rec_get_prev(
				     page_get_supremum_rec(father_page)));
			ut_a(btr_page_get_next(father_page, &mtr) == FIL_NULL);
		} else {
			const rec_t*	right_node_ptr
				= page_rec_get_next(node_ptr);

			offsets = btr_page_get_father_block(
				offsets, heap, index, right_block,
				&mtr, &right_node_cur);
			if (right_node_ptr
			    != page_get_supremum_rec(father_page)) {

				if (btr_cur_get_rec(&right_node_cur)
				    != right_node_ptr) {
					ret = false;
					fputs("InnoDB: node pointer to"
					      " the right page is wrong\n",
					      stderr);

					btr_validate_report1(index, level,
							     block);

					buf_page_print(
						father_page, 0,
						BUF_PAGE_PRINT_NO_CRASH);
					buf_page_print(
						page, 0,
						BUF_PAGE_PRINT_NO_CRASH);
					buf_page_print(
						right_page, 0,
						BUF_PAGE_PRINT_NO_CRASH);
				}
			} else {
				page_t*	right_father_page
					= btr_cur_get_page(&right_node_cur);

				if (btr_cur_get_rec(&right_node_cur)
				    != page_rec_get_next(
					    page_get_infimum_rec(
						    right_father_page))) {
					ret = false;
					fputs("InnoDB: node pointer 2 to"
					      " the right page is wrong\n",
					      stderr);

					btr_validate_report1(index, level,
							     block);

					buf_page_print(
						father_page, 0,
						BUF_PAGE_PRINT_NO_CRASH);
					buf_page_print(
						right_father_page, 0,
						BUF_PAGE_PRINT_NO_CRASH);
					buf_page_print(
						page, 0,
						BUF_PAGE_PRINT_NO_CRASH);
					buf_page_print(
						right_page, 0,
						BUF_PAGE_PRINT_NO_CRASH);
				}

				if (page_get_page_no(right_father_page)
				    != btr_page_get_next(father_page, &mtr)) {

					ret = false;
					fputs("InnoDB: node pointer 3 to"
					      " the right page is wrong\n",
					      stderr);

					btr_validate_report1(index, level,
							     block);

					buf_page_print(
						father_page, 0,
						BUF_PAGE_PRINT_NO_CRASH);
					buf_page_print(
						right_father_page, 0,
						BUF_PAGE_PRINT_NO_CRASH);
					buf_page_print(
						page, 0,
						BUF_PAGE_PRINT_NO_CRASH);
					buf_page_print(
						right_page, 0,
						BUF_PAGE_PRINT_NO_CRASH);
				}
			}
		}
	}

node_ptr_fails:
	/* Commit the mini-transaction to release the latch on 'page'.
	Re-acquire the latch on right_page, which will become 'page'
	on the next loop.  The page has already been checked. */
	mtr_commit(&mtr);

	if (trx_is_interrupted(trx)) {
		/* On interrupt, return the current status. */
	} else if (right_page_no != FIL_NULL) {

		mtr_start(&mtr);

		block = btr_block_get(
			space, zip_size, right_page_no,
			RW_X_LATCH, index, &mtr);

		page = buf_block_get_frame(block);

		goto loop;
	}

	mem_heap_free(heap);

	return(ret);
}

/**************************************************************//**
Checks the consistency of an index tree.
@return	DB_SUCCESS if ok, error code if not */
UNIV_INTERN
dberr_t
btr_validate_index(
/*===============*/
	dict_index_t*	index,	/*!< in: index */
	const trx_t*	trx)	/*!< in: transaction or NULL */
{
	dberr_t err = DB_SUCCESS;

	/* Full Text index are implemented by auxiliary tables,
	not the B-tree */
	if (dict_index_is_online_ddl(index) || (index->type & DICT_FTS)) {
		return(err);
	}

	mtr_t		mtr;

	mtr_start(&mtr);

	mtr_x_lock(dict_index_get_lock(index), &mtr);

	page_t*	root = btr_root_get(index, &mtr);

	if (root == NULL && index->table->is_encrypted) {
		err = DB_DECRYPTION_FAILED;
		mtr_commit(&mtr);
		return err;
	}

	SRV_CORRUPT_TABLE_CHECK(root,
	{
		mtr_commit(&mtr);
		return(DB_CORRUPTION);
	});

	ulint	n = btr_page_get_level(root, &mtr);

	for (ulint i = 0; i <= n; ++i) {

		if (!btr_validate_level(index, trx, n - i)) {
			err = DB_CORRUPTION;
			break;
		}
	}

	mtr_commit(&mtr);

	return(err);
}

/**************************************************************//**
Checks if the page in the cursor can be merged with given page.
If necessary, re-organize the merge_page.
@return	TRUE if possible to merge. */
UNIV_INTERN
ibool
btr_can_merge_with_page(
/*====================*/
	btr_cur_t*	cursor,		/*!< in: cursor on the page to merge */
	ulint		page_no,	/*!< in: a sibling page */
	buf_block_t**	merge_block,	/*!< out: the merge block */
	mtr_t*		mtr)		/*!< in: mini-transaction */
{
	dict_index_t*	index;
	page_t*		page;
	ulint		space;
	ulint		zip_size;
	ulint		n_recs;
	ulint		data_size;
        ulint           max_ins_size_reorg;
	ulint		max_ins_size;
	buf_block_t*	mblock;
	page_t*		mpage;
	DBUG_ENTER("btr_can_merge_with_page");

	if (page_no == FIL_NULL) {
		goto error;
	}

	index = btr_cur_get_index(cursor);
	page  = btr_cur_get_page(cursor);
	space = dict_index_get_space(index);
        zip_size = dict_table_zip_size(index->table);

	mblock = btr_block_get(space, zip_size, page_no, RW_X_LATCH, index,
			       mtr);
	mpage = buf_block_get_frame(mblock);

        n_recs = page_get_n_recs(page);
        data_size = page_get_data_size(page);

        max_ins_size_reorg = page_get_max_insert_size_after_reorganize(
                mpage, n_recs);

	if (data_size > max_ins_size_reorg) {
		goto error;
	}

	/* If compression padding tells us that merging will result in
	too packed up page i.e.: which is likely to cause compression
	failure then don't merge the pages. */
	if (zip_size && page_is_leaf(mpage)
	    && (page_get_data_size(mpage) + data_size
		>= dict_index_zip_pad_optimal_page_size(index))) {

		goto error;
	}


	max_ins_size = page_get_max_insert_size(mpage, n_recs);

	if (data_size > max_ins_size) {

		/* We have to reorganize mpage */

		if (!btr_page_reorganize_block(
			    false, page_zip_level, mblock, index, mtr)) {

			goto error;
		}

		max_ins_size = page_get_max_insert_size(mpage, n_recs);

		ut_ad(page_validate(mpage, index));
		ut_ad(max_ins_size == max_ins_size_reorg);

		if (data_size > max_ins_size) {

			/* Add fault tolerance, though this should
			never happen */

			goto error;
		}
	}

	*merge_block = mblock;
	DBUG_RETURN(TRUE);

error:
	*merge_block = NULL;
	DBUG_RETURN(FALSE);
}

#endif /* !UNIV_HOTBACKUP */<|MERGE_RESOLUTION|>--- conflicted
+++ resolved
@@ -722,10 +722,6 @@
 /**************************************************************//**
 Gets the root node of a tree and x- or s-latches it.
 @return	root page, x- or s-latched */
-<<<<<<< HEAD
-
-=======
->>>>>>> 9dc3afa9
 buf_block_t*
 btr_root_block_get(
 /*===============*/
@@ -1534,10 +1530,6 @@
 /************************************************************//**
 Returns the child page of a node pointer and x-latches it.
 @return	child page, x-latched */
-<<<<<<< HEAD
-
-=======
->>>>>>> 9dc3afa9
 buf_block_t*
 btr_node_ptr_get_child(
 /*===================*/
