/*
   Copyright (c) 2004, 2012, Oracle and/or its affiliates
   Copyright (c) 2010, 2013 Monty Program Ab.

   This program is free software; you can redistribute it and/or
   modify it under the terms of the GNU General Public License
   as published by the Free Software Foundation; version 2 of
   the License.

   This program is distributed in the hope that it will be useful,
   but WITHOUT ANY WARRANTY; without even the implied warranty of
   MERCHANTABILITY or FITNESS FOR A PARTICULAR PURPOSE. See the
   GNU General Public License for more details.

   You should have received a copy of the GNU General Public License
   along with this program; if not, write to the Free Software
   Foundation, Inc., 51 Franklin St, Fifth Floor, Boston, MA 02110-1301  USA
*/

#ifdef USE_PRAGMA_IMPLEMENTATION
#pragma implementation        // gcc: Class implementation
#endif

#include "sql_class.h"                          // SSV
#include "sql_table.h"                          // build_table_filename
#include <myisam.h>                             // T_EXTEND

#include "ha_archive.h"
#include "discover.h"
#include <my_dir.h>

#include <mysql/plugin.h>

/*
  First, if you want to understand storage engines you should look at 
  ha_example.cc and ha_example.h. 

  This example was written as a test case for a customer who needed
  a storage engine without indexes that could compress data very well.
  So, welcome to a completely compressed storage engine. This storage
  engine only does inserts. No replace, deletes, or updates. All reads are 
  complete table scans. Compression is done through a combination of packing
  and making use of the zlib library
  
  We keep a file pointer open for each instance of ha_archive for each read
  but for writes we keep one open file handle just for that. We flush it
  only if we have a read occur. azip handles compressing lots of records
  at once much better then doing lots of little records between writes.
  It is possible to not lock on writes but this would then mean we couldn't
  handle bulk inserts as well (that is if someone was trying to read at
  the same time since we would want to flush).

  A "meta" file is kept alongside the data file. This file serves two purpose.
  The first purpose is to track the number of rows in the table. The second 
  purpose is to determine if the table was closed properly or not. When the 
  meta file is first opened it is marked as dirty. It is opened when the table 
  itself is opened for writing. When the table is closed the new count for rows 
  is written to the meta file and the file is marked as clean. If the meta file 
  is opened and it is marked as dirty, it is assumed that a crash occured. At 
  this point an error occurs and the user is told to rebuild the file.
  A rebuild scans the rows and rewrites the meta file. If corruption is found
  in the data file then the meta file is not repaired.

  At some point a recovery method for such a drastic case needs to be divised.

  Locks are row level, and you will get a consistant read. 

  For performance as far as table scans go it is quite fast. I don't have
  good numbers but locally it has out performed both Innodb and MyISAM. For
  Innodb the question will be if the table can be fit into the buffer
  pool. For MyISAM its a question of how much the file system caches the
  MyISAM file. With enough free memory MyISAM is faster. Its only when the OS
  doesn't have enough memory to cache entire table that archive turns out 
  to be any faster. 

  Examples between MyISAM (packed) and Archive.

  Table with 76695844 identical rows:
  29680807 a_archive.ARZ
  920350317 a.MYD


  Table with 8991478 rows (all of Slashdot's comments):
  1922964506 comment_archive.ARZ
  2944970297 comment_text.MYD


  TODO:
   Allow users to set compression level.
   Allow adjustable block size.
   Implement versioning, should be easy.
   Allow for errors, find a way to mark bad rows.
   Add optional feature so that rows can be flushed at interval (which will cause less
     compression but may speed up ordered searches).
   Checkpoint the meta file to allow for faster rebuilds.
   Option to allow for dirty reads, this would lower the sync calls, which would make
     inserts a lot faster, but would mean highly arbitrary reads.

    -Brian
*/


/* The file extension */
#define ARZ ".ARZ"               // The data file
#define ARN ".ARN"               // Files used during an optimize call

/* 5.0 compatibility */
#define META_V1_OFFSET_CHECK_HEADER  0
#define META_V1_OFFSET_VERSION       1
#define META_V1_OFFSET_ROWS_RECORDED 2
#define META_V1_OFFSET_CHECK_POINT   10
#define META_V1_OFFSET_CRASHED       18
#define META_V1_LENGTH               19

/*
  uchar + uchar
*/
#define DATA_BUFFER_SIZE 2       // Size of the data used in the data file
#define ARCHIVE_CHECK_HEADER 254 // The number we use to determine corruption

#ifdef HAVE_PSI_INTERFACE
extern "C" PSI_file_key arch_key_file_data;
#endif

/* Static declarations for handerton */
static handler *archive_create_handler(handlerton *hton, 
                                       TABLE_SHARE *table, 
                                       MEM_ROOT *mem_root);
int archive_discover(handlerton *hton, THD* thd, TABLE_SHARE *share);

/*
  Number of rows that will force a bulk insert.
*/
#define ARCHIVE_MIN_ROWS_TO_USE_BULK_INSERT 2

/*
  Size of header used for row
*/
#define ARCHIVE_ROW_HEADER_SIZE 4

static handler *archive_create_handler(handlerton *hton,
                                       TABLE_SHARE *table, 
                                       MEM_ROOT *mem_root)
{
  return new (mem_root) ha_archive(hton, table);
}

#ifdef HAVE_PSI_INTERFACE
PSI_mutex_key az_key_mutex_Archive_share_mutex;

static PSI_mutex_info all_archive_mutexes[]=
{
  { &az_key_mutex_Archive_share_mutex, "Archive_share::mutex", 0}
};

PSI_file_key arch_key_file_metadata, arch_key_file_data;
static PSI_file_info all_archive_files[]=
{
    { &arch_key_file_metadata, "metadata", 0},
    { &arch_key_file_data, "data", 0}
};

static void init_archive_psi_keys(void)
{
  const char* category= "archive";
  int count;

  if (PSI_server == NULL)
    return;

  count= array_elements(all_archive_mutexes);
  PSI_server->register_mutex(category, all_archive_mutexes, count);

  count= array_elements(all_archive_files);
  PSI_server->register_file(category, all_archive_files, count);
}

#endif /* HAVE_PSI_INTERFACE */

/*
  Initialize the archive handler.

  SYNOPSIS
    archive_db_init()
    void *

  RETURN
    FALSE       OK
    TRUE        Error
*/

/*
  We just implement one additional file extension.
*/
static const char *ha_archive_exts[] = {
  ARZ,
  NullS
};

int archive_db_init(void *p)
{
  DBUG_ENTER("archive_db_init");
  handlerton *archive_hton;

#ifdef HAVE_PSI_INTERFACE
  init_archive_psi_keys();
#endif

  archive_hton= (handlerton *)p;
  archive_hton->state= SHOW_OPTION_YES;
  archive_hton->db_type= DB_TYPE_ARCHIVE_DB;
  archive_hton->create= archive_create_handler;
  archive_hton->flags= HTON_NO_FLAGS;
  archive_hton->discover_table= archive_discover;
  archive_hton->tablefile_extensions= ha_archive_exts;

  DBUG_RETURN(0);
}


Archive_share::Archive_share()
{
  crashed= false;
  in_optimize= false;
  archive_write_open= false;
  dirty= false;
  DBUG_PRINT("ha_archive", ("Archive_share: %p",
                            this));
  thr_lock_init(&lock);
  /*
    We will use this lock for rows.
  */
  mysql_mutex_init(az_key_mutex_Archive_share_mutex,
                   &mutex, MY_MUTEX_INIT_FAST);
}


ha_archive::ha_archive(handlerton *hton, TABLE_SHARE *table_arg)
  :handler(hton, table_arg), delayed_insert(0), bulk_insert(0)
{
  /* Set our original buffer from pre-allocated memory */
  buffer.set((char *)byte_buffer, IO_SIZE, system_charset_info);

  /* The size of the offset value we will use for position() */
  ref_length= sizeof(my_off_t);
  archive_reader_open= FALSE;
}

int archive_discover(handlerton *hton, THD* thd, TABLE_SHARE *share)
{
  DBUG_ENTER("archive_discover");
  DBUG_PRINT("archive_discover", ("db: '%s'  name: '%s'", share->db.str,
                                  share->table_name.str)); 
  azio_stream frm_stream;
  char az_file[FN_REFLEN];
  uchar *frm_ptr;
  MY_STAT file_stat; 

  strxmov(az_file, share->normalized_path.str, ARZ, NullS);

  if (!(mysql_file_stat(/* arch_key_file_data */ 0, az_file, &file_stat, MYF(0))))
    DBUG_RETURN(HA_ERR_NO_SUCH_TABLE);

  if (!(azopen(&frm_stream, az_file, O_RDONLY|O_BINARY)))
  {
    if (errno == EROFS || errno == EACCES)
      DBUG_RETURN(my_errno= errno);
    DBUG_RETURN(HA_ERR_CRASHED_ON_USAGE);
  }

  if (frm_stream.frm_length == 0)
    DBUG_RETURN(HA_ERR_CRASHED_ON_USAGE);

  frm_ptr= (uchar *)my_malloc(sizeof(char) * frm_stream.frm_length,
                              MYF(MY_THREAD_SPECIFIC | MY_WME));
  if (!frm_ptr)
    DBUG_RETURN(HA_ERR_OUT_OF_MEM);

  if (azread_frm(&frm_stream, frm_ptr))
    goto ret;

  azclose(&frm_stream);

  my_errno= share->init_from_binary_frm_image(thd, 1,
                                              frm_ptr, frm_stream.frm_length);
ret:
  my_free(frm_ptr);
  DBUG_RETURN(my_errno);
}

/**
  @brief Read version 1 meta file (5.0 compatibility routine).

  @return Completion status
    @retval  0 Success
    @retval !0 Failure
*/

int Archive_share::read_v1_metafile()
{
  char file_name[FN_REFLEN];
  uchar buf[META_V1_LENGTH];
  File fd;
  DBUG_ENTER("Archive_share::read_v1_metafile");

  fn_format(file_name, data_file_name, "", ARM, MY_REPLACE_EXT);
  if ((fd= mysql_file_open(arch_key_file_metadata, file_name, O_RDONLY, MYF(0))) == -1)
    DBUG_RETURN(-1);

  if (mysql_file_read(fd, buf, sizeof(buf), MYF(0)) != sizeof(buf))
  {
    mysql_file_close(fd, MYF(0));
    DBUG_RETURN(-1);
  }
  
  rows_recorded= uint8korr(buf + META_V1_OFFSET_ROWS_RECORDED);
  crashed= buf[META_V1_OFFSET_CRASHED];
  mysql_file_close(fd, MYF(0));
  DBUG_RETURN(0);
}


/**
  @brief Write version 1 meta file (5.0 compatibility routine).

  @return Completion status
    @retval  0 Success
    @retval !0 Failure
*/

int Archive_share::write_v1_metafile()
{
  char file_name[FN_REFLEN];
  uchar buf[META_V1_LENGTH];
  File fd;
  DBUG_ENTER("Archive_share::write_v1_metafile");

  buf[META_V1_OFFSET_CHECK_HEADER]= ARCHIVE_CHECK_HEADER;
  buf[META_V1_OFFSET_VERSION]= 1;
  int8store(buf + META_V1_OFFSET_ROWS_RECORDED, rows_recorded);
  int8store(buf + META_V1_OFFSET_CHECK_POINT, (ulonglong) 0);
  buf[META_V1_OFFSET_CRASHED]= crashed;

  fn_format(file_name, data_file_name, "", ARM, MY_REPLACE_EXT);
  if ((fd= mysql_file_open(arch_key_file_metadata, file_name, O_WRONLY, MYF(0))) == -1)
    DBUG_RETURN(-1);

  if (mysql_file_write(fd, buf, sizeof(buf), MYF(0)) != sizeof(buf))
  {
    mysql_file_close(fd, MYF(0));
    DBUG_RETURN(-1);
  }
  
  mysql_file_close(fd, MYF(0));
  DBUG_RETURN(0);
}

/**
  @brief Pack version 1 row (5.0 compatibility routine).

  @param[in]  record  the record to pack

  @return Length of packed row
*/

unsigned int ha_archive::pack_row_v1(uchar *record)
{
  uint *blob, *end;
  uchar *pos;
  DBUG_ENTER("pack_row_v1");
  memcpy(record_buffer->buffer, record, table->s->reclength);
  pos= record_buffer->buffer + table->s->reclength;
  for (blob= table->s->blob_field, end= blob + table->s->blob_fields;
       blob != end; blob++)
  {
    uint32 length= ((Field_blob *) table->field[*blob])->get_length();
    if (length)
    {
      uchar *data_ptr;
      ((Field_blob *) table->field[*blob])->get_ptr(&data_ptr);
      memcpy(pos, data_ptr, length);
      pos+= length;
    }
  }
  DBUG_RETURN(pos - record_buffer->buffer);
}

/*
  This method reads the header of a datafile and returns whether or not it was successful.
*/
int ha_archive::read_data_header(azio_stream *file_to_read)
{
  int error;
  unsigned long ret;
  uchar data_buffer[DATA_BUFFER_SIZE];
  DBUG_ENTER("ha_archive::read_data_header");

  if (azrewind(file_to_read) == -1)
    DBUG_RETURN(HA_ERR_CRASHED_ON_USAGE);

  if (file_to_read->version >= 3)
    DBUG_RETURN(0);
  /* Everything below this is just legacy to version 2< */

  DBUG_PRINT("ha_archive", ("Reading legacy data header"));

  ret= azread(file_to_read, data_buffer, DATA_BUFFER_SIZE, &error);

  if (ret != DATA_BUFFER_SIZE)
  {
    DBUG_PRINT("ha_archive", ("Reading, expected %d got %lu", 
                              DATA_BUFFER_SIZE, ret));
    DBUG_RETURN(1);
  }

  if (error)
  {
    DBUG_PRINT("ha_archive", ("Compression error (%d)", error));
    DBUG_RETURN(1);
  }
  
  DBUG_PRINT("ha_archive", ("Check %u", data_buffer[0]));
  DBUG_PRINT("ha_archive", ("Version %u", data_buffer[1]));

  if ((data_buffer[0] != (uchar)ARCHIVE_CHECK_HEADER) &&  
      (data_buffer[1] == 1 || data_buffer[1] == 2))
    DBUG_RETURN(HA_ERR_CRASHED_ON_USAGE);

  DBUG_RETURN(0);
}


/*
  We create the shared memory space that we will use for the open table. 
  No matter what we try to get or create a share. This is so that a repair
  table operation can occur. 

  See ha_example.cc for a longer description.
*/
Archive_share *ha_archive::get_share(const char *table_name, int *rc)
{
  Archive_share *tmp_share;

  DBUG_ENTER("ha_archive::get_share");

  lock_shared_ha_data();
  if (!(tmp_share= static_cast<Archive_share*>(get_ha_share_ptr())))
  {
    azio_stream archive_tmp;

    tmp_share= new Archive_share;

    if (!tmp_share)
    {
      *rc= HA_ERR_OUT_OF_MEM;
      goto err;
    }
    DBUG_PRINT("ha_archive", ("new Archive_share: %p",
                              tmp_share));

    fn_format(tmp_share->data_file_name, table_name, "",
              ARZ, MY_REPLACE_EXT | MY_UNPACK_FILENAME);
    strmov(tmp_share->table_name, table_name);
    DBUG_PRINT("ha_archive", ("Data File %s",
                        tmp_share->data_file_name));

    /*
      We read the meta file, but do not mark it dirty. Since we are not
      doing a write we won't mark it dirty (and we won't open it for
      anything but reading... open it for write and we will generate null
      compression writes).
    */
    if (!(azopen(&archive_tmp, tmp_share->data_file_name, O_RDONLY|O_BINARY)))
    {
      delete tmp_share;
      *rc= my_errno ? my_errno : HA_ERR_CRASHED;
      tmp_share= NULL;
      goto err;
    }
<<<<<<< HEAD
    share->version= archive_tmp.version;
    if (archive_tmp.version == ARCHIVE_VERSION)
    {
      stats.auto_increment_value= archive_tmp.auto_increment + 1;
      share->rows_recorded= (ha_rows)archive_tmp.rows;
      share->crashed= archive_tmp.dirty;
    }
    else
    {
      /* Used by repair */
      share->rows_recorded= ~(ha_rows) 0;
      stats.auto_increment_value= 0;
    }
    /*
      If archive version is less than 3, It should be upgraded before
      use.
    */
    if (archive_tmp.version < ARCHIVE_VERSION)
      *rc= HA_ERR_TABLE_NEEDS_UPGRADE;
    else if (frm_compare(&archive_tmp))
      *rc= HA_ERR_TABLE_DEF_CHANGED;

=======
    stats.auto_increment_value= archive_tmp.auto_increment + 1;
    tmp_share->rows_recorded= (ha_rows)archive_tmp.rows;
    tmp_share->crashed= archive_tmp.dirty;
    share= tmp_share;
    if (archive_tmp.version == 1)
      share->read_v1_metafile();
>>>>>>> c1d6a2d7
    azclose(&archive_tmp);

    set_ha_share_ptr(static_cast<Handler_share*>(tmp_share));
  }
  if (tmp_share->crashed)
    *rc= HA_ERR_CRASHED_ON_USAGE;
err:
  unlock_shared_ha_data();

  DBUG_ASSERT(tmp_share || *rc);

  DBUG_RETURN(tmp_share);
}


int Archive_share::init_archive_writer()
{
  DBUG_ENTER("Archive_share::init_archive_writer");
  /*
    It is expensive to open and close the data files and since you can't have
    a gzip file that can be both read and written we keep a writer open
    that is shared amoung all open tables.
  */
  if (!(azopen(&archive_write, data_file_name,
               O_RDWR|O_BINARY)))
  {
    DBUG_PRINT("ha_archive", ("Could not open archive write file"));
    crashed= true;
    DBUG_RETURN(1);
  }
  archive_write_open= true;

  DBUG_RETURN(0);
}


void Archive_share::close_archive_writer()
{
  mysql_mutex_assert_owner(&mutex);
  if (archive_write_open)
  {
    if (archive_write.version == 1)
      (void) write_v1_metafile();
    azclose(&archive_write);
    archive_write_open= false;
    dirty= false;
  }
}


/* 
  No locks are required because it is associated with just one handler instance
*/
int ha_archive::init_archive_reader()
{
  DBUG_ENTER("ha_archive::init_archive_reader");
  /* 
    It is expensive to open and close the data files and since you can't have
    a gzip file that can be both read and written we keep a writer open
    that is shared amoung all open tables, but have one reader open for
    each handler instance.
  */
  if (!archive_reader_open)
  {
    if (!(azopen(&archive, share->data_file_name, O_RDONLY|O_BINARY)))
    {
      DBUG_PRINT("ha_archive", ("Could not open archive read file"));
      share->crashed= TRUE;
      DBUG_RETURN(1);
    }
    archive_reader_open= TRUE;
  }

  DBUG_RETURN(0);
}


/* 
  When opening a file we:
  Create/get our shared structure.
  Init out lock.
  We open the file we will read from.
*/
int ha_archive::open(const char *name, int mode, uint open_options)
{
  int rc= 0;
  DBUG_ENTER("ha_archive::open");

  DBUG_PRINT("ha_archive", ("archive table was opened for crash: %s", 
                      (open_options & HA_OPEN_FOR_REPAIR) ? "yes" : "no"));
  share= get_share(name, &rc);
  if (!share)
    DBUG_RETURN(rc);

 /*
    Allow open on crashed table in repair mode only.
    Block open on 5.0 ARCHIVE table. Though we have almost all
    routines to access these tables, they were not well tested.
    For now we have to refuse to open such table to avoid
    potential data loss.
  */
  switch (rc)
  {
  case 0:
    break;
  case HA_ERR_TABLE_DEF_CHANGED:
  case HA_ERR_CRASHED_ON_USAGE:
  case HA_ERR_TABLE_NEEDS_UPGRADE:
    if (open_options & HA_OPEN_FOR_REPAIR)
    {
      rc= 0;
      break;
    }
    /* fall through */
  default:
    DBUG_RETURN(rc);
  }

  DBUG_ASSERT(share);

  record_buffer= create_record_buffer(table->s->reclength + 
                                      ARCHIVE_ROW_HEADER_SIZE);

  if (!record_buffer)
    DBUG_RETURN(HA_ERR_OUT_OF_MEM);

  thr_lock_data_init(&share->lock, &lock, NULL);

  DBUG_PRINT("ha_archive", ("archive table was crashed %s", 
                      rc == HA_ERR_CRASHED_ON_USAGE ? "yes" : "no"));
  if (rc == HA_ERR_CRASHED_ON_USAGE && open_options & HA_OPEN_FOR_REPAIR)
  {
    DBUG_RETURN(0);
  }

  DBUG_RETURN(rc);
}


/*
  Closes the file.

  SYNOPSIS
    close();
  
  IMPLEMENTATION:

  We first close this storage engines file handle to the archive and
  then remove our reference count to the table (and possibly free it
  as well).

  RETURN
    0  ok
    1  Error
*/

int ha_archive::close(void)
{
  int rc= 0;
  DBUG_ENTER("ha_archive::close");

  destroy_record_buffer(record_buffer);

  /* First close stream */
  if (archive_reader_open)
  {
    if (azclose(&archive))
      rc= 1;
  }

  DBUG_RETURN(rc);
}


/**
  Copy a frm blob between streams.

  @param  src   The source stream.
  @param  dst   The destination stream.

  @return Zero on success, non-zero otherwise.
*/

int ha_archive::frm_copy(azio_stream *src, azio_stream *dst)
{
  int rc= 0;
  uchar *frm_ptr;

  if (!(frm_ptr= (uchar *) my_malloc(src->frm_length,
                                     MYF(MY_THREAD_SPECIFIC | MY_WME))))
    return HA_ERR_OUT_OF_MEM;

  /* Write file offset is set to the end of the file. */
  if (azread_frm(src, frm_ptr) ||
      azwrite_frm(dst, frm_ptr, src->frm_length))
    rc= my_errno ? my_errno : HA_ERR_INTERNAL_ERROR;

  my_free(frm_ptr);

  return rc;
}


/**
  Compare frm blob with the on-disk frm file

  @param  s     The azio stream.

  @return Zero if equal, non-zero otherwise.
*/

int ha_archive::frm_compare(azio_stream *s)
{
  if (!s->frmver_length)
    return 0; // Old pre-10.0 archive table. Never rediscover.

  LEX_CUSTRING *ver= &table->s->tabledef_version;
  return ver->length != s->frmver_length ||
         memcmp(ver->str,  s->frmver, ver->length);
}


/*
  We create our data file here. The format is pretty simple. 
  You can read about the format of the data file above.
  Unlike other storage engines we do not "pack" our data. Since we 
  are about to do a general compression, packing would just be a waste of 
  CPU time. If the table has blobs they are written after the row in the order 
  of creation.
*/

int ha_archive::create(const char *name, TABLE *table_arg,
                       HA_CREATE_INFO *create_info)
{
  char name_buff[FN_REFLEN];
  char linkname[FN_REFLEN];
  int error;
  azio_stream create_stream;            /* Archive file we are working with */
  const uchar *frm_ptr;
  size_t frm_len;

  DBUG_ENTER("ha_archive::create");

  stats.auto_increment_value= create_info->auto_increment_value;

  for (uint key= 0; key < table_arg->s->keys; key++)
  {
    KEY *pos= table_arg->key_info+key;
    KEY_PART_INFO *key_part=     pos->key_part;
    KEY_PART_INFO *key_part_end= key_part + pos->user_defined_key_parts;

    for (; key_part != key_part_end; key_part++)
    {
      Field *field= key_part->field;

      if (!(field->flags & AUTO_INCREMENT_FLAG))
      {
        error= -1;
        DBUG_PRINT("ha_archive", ("Index error in creating archive table"));
        goto error;
      }
    }
  }

  /* 
    We reuse name_buff since it is available.
  */
  if (create_info->data_file_name && create_info->data_file_name[0] != '#')
  {
    DBUG_PRINT("ha_archive", ("archive will create stream file %s", 
                        create_info->data_file_name));
                        
    fn_format(name_buff, create_info->data_file_name, "", ARZ,
              MY_REPLACE_EXT | MY_UNPACK_FILENAME);
    fn_format(linkname, name, "", ARZ,
              MY_REPLACE_EXT | MY_UNPACK_FILENAME);
  }
  else
  {
    fn_format(name_buff, name, "", ARZ,
              MY_REPLACE_EXT | MY_UNPACK_FILENAME);
    linkname[0]= 0;
  }

  /*
    There is a chance that the file was "discovered". In this case
    just use whatever file is there.
  */
  my_errno= 0;
  if (!(azopen(&create_stream, name_buff, O_CREAT|O_RDWR|O_BINARY)))
  {
    error= errno;
    goto error2;
  }

  if (linkname[0])
    my_symlink(name_buff, linkname, MYF(0));

  /*
    Here is where we open up the frm and pass it to archive to store 
  */
  if (!table_arg->s->read_frm_image(&frm_ptr, &frm_len))
  {
    azwrite_frm(&create_stream, frm_ptr, frm_len);
    table_arg->s->free_frm_image(frm_ptr);
  }

  if (create_info->comment.str)
    azwrite_comment(&create_stream, create_info->comment.str, 
                    create_info->comment.length);

  /* 
    Yes you need to do this, because the starting value 
    for the autoincrement may not be zero.
  */
  create_stream.auto_increment= stats.auto_increment_value ?
                                  stats.auto_increment_value - 1 : 0;
  if (azclose(&create_stream))
  {
    error= errno;
    goto error2;
  }

  DBUG_PRINT("ha_archive", ("Creating File %s", name_buff));
  DBUG_PRINT("ha_archive", ("Creating Link %s", linkname));


  DBUG_RETURN(0);

error2:
  delete_table(name);
error:
  /* Return error number, if we got one */
  DBUG_RETURN(error ? error : -1);
}

/*
  This is where the actual row is written out.
*/
int ha_archive::real_write_row(uchar *buf, azio_stream *writer)
{
  my_off_t written;
  unsigned int r_pack_length;
  DBUG_ENTER("ha_archive::real_write_row");

  /* We pack the row for writing */
  r_pack_length= pack_row(buf, writer);

  written= azwrite(writer, record_buffer->buffer, r_pack_length);
  if (written != r_pack_length)
  {
    DBUG_PRINT("ha_archive", ("Wrote %d bytes expected %d", 
                                              (uint32) written, 
                                              (uint32)r_pack_length));
    DBUG_RETURN(-1);
  }

  if (!delayed_insert || !bulk_insert)
    share->dirty= TRUE;

  DBUG_RETURN(0);
}


/* 
  Calculate max length needed for row. This includes
  the bytes required for the length in the header.
*/

uint32 ha_archive::max_row_length(const uchar *buf)
{
  uint32 length= (uint32)(table->s->reclength + table->s->fields*2);
  length+= ARCHIVE_ROW_HEADER_SIZE;

  uint *ptr, *end;
  for (ptr= table->s->blob_field, end=ptr + table->s->blob_fields ;
       ptr != end ;
       ptr++)
  {
    if (!table->field[*ptr]->is_null())
      length += 2 + ((Field_blob*)table->field[*ptr])->get_length();
  }

  return length;
}


unsigned int ha_archive::pack_row(uchar *record, azio_stream *writer)
{
  uchar *ptr;

  DBUG_ENTER("ha_archive::pack_row");


  if (fix_rec_buff(max_row_length(record)))
    DBUG_RETURN(HA_ERR_OUT_OF_MEM); /* purecov: inspected */

  if (writer->version == 1)
    DBUG_RETURN(pack_row_v1(record));

  /* Copy null bits */
  memcpy(record_buffer->buffer+ARCHIVE_ROW_HEADER_SIZE, 
         record, table->s->null_bytes);
  ptr= record_buffer->buffer + table->s->null_bytes + ARCHIVE_ROW_HEADER_SIZE;

  for (Field **field=table->field ; *field ; field++)
  {
    if (!((*field)->is_null()))
      ptr= (*field)->pack(ptr, record + (*field)->offset(record));
  }

  int4store(record_buffer->buffer, (int)(ptr - record_buffer->buffer -
                                         ARCHIVE_ROW_HEADER_SIZE)); 
  DBUG_PRINT("ha_archive",("Pack row length %u", (unsigned int)
                           (ptr - record_buffer->buffer - 
                             ARCHIVE_ROW_HEADER_SIZE)));

  DBUG_RETURN((unsigned int) (ptr - record_buffer->buffer));
}


/* 
  Look at ha_archive::open() for an explanation of the row format.
  Here we just write out the row.

  Wondering about start_bulk_insert()? We don't implement it for
  archive since it optimizes for lots of writes. The only save
  for implementing start_bulk_insert() is that we could skip 
  setting dirty to true each time.
*/
int ha_archive::write_row(uchar *buf)
{
  int rc;
  uchar *read_buf= NULL;
  ulonglong temp_auto;
  uchar *record=  table->record[0];
  DBUG_ENTER("ha_archive::write_row");

  if (share->crashed)
    DBUG_RETURN(HA_ERR_CRASHED_ON_USAGE);

  mysql_mutex_lock(&share->mutex);

<<<<<<< HEAD
  if (!share->archive_write_open && init_archive_writer())
  {
    rc= errno;
    goto error;
  }
=======
  if (!share->archive_write_open)
    if (share->init_archive_writer())
      DBUG_RETURN(HA_ERR_CRASHED_ON_USAGE);

>>>>>>> c1d6a2d7

  if (table->next_number_field && record == table->record[0])
  {
    KEY *mkey= &table->s->key_info[0]; // We only support one key right now
    update_auto_increment();
    temp_auto= table->next_number_field->val_int();

    /*
      We don't support decremening auto_increment. They make the performance
      just cry.
    */
    if (temp_auto <= share->archive_write.auto_increment && 
        mkey->flags & HA_NOSAME)
    {
      rc= HA_ERR_FOUND_DUPP_KEY;
      goto error;
    }
#ifdef DEAD_CODE
    /*
      Bad news, this will cause a search for the unique value which is very 
      expensive since we will have to do a table scan which will lock up 
      all other writers during this period. This could perhaps be optimized 
      in the future.
    */
    {
      /* 
        First we create a buffer that we can use for reading rows, and can pass
        to get_row().
      */
      if (!(read_buf= (uchar*) my_malloc(table->s->reclength,
                                         MYF(MY_THREAD_SPECIFIC | MY_WME))))
      {
        rc= HA_ERR_OUT_OF_MEM;
        goto error;
      }
       /* 
         All of the buffer must be written out or we won't see all of the
         data 
       */
      azflush(&(share->archive_write), Z_SYNC_FLUSH);
      /*
        Set the position of the local read thread to the beginning position.
      */
      if (read_data_header(&archive))
      {
        rc= HA_ERR_CRASHED_ON_USAGE;
        goto error;
      }

      Field *mfield= table->next_number_field;

      while (!(get_row(&archive, read_buf)))
      {
        if (!memcmp(read_buf + mfield->offset(record),
                    table->next_number_field->ptr,
                    mfield->max_display_length()))
        {
          rc= HA_ERR_FOUND_DUPP_KEY;
          goto error;
        }
      }
    }
#endif
    else
    {
      if (temp_auto > share->archive_write.auto_increment)
        stats.auto_increment_value=
          (share->archive_write.auto_increment= temp_auto) + 1;
    }
  }

  /*
    Notice that the global auto_increment has been increased.
    In case of a failed row write, we will never try to reuse the value.
  */
  share->rows_recorded++;
  rc= real_write_row(buf,  &(share->archive_write));
error:
  mysql_mutex_unlock(&share->mutex);
  my_free(read_buf);
  DBUG_RETURN(rc);
}


void ha_archive::get_auto_increment(ulonglong offset, ulonglong increment,
                                    ulonglong nb_desired_values,
                                    ulonglong *first_value,
                                    ulonglong *nb_reserved_values)
{
  *nb_reserved_values= ULONGLONG_MAX;
  *first_value= share->archive_write.auto_increment + 1;
}

/* Initialized at each key walk (called multiple times unlike rnd_init()) */
int ha_archive::index_init(uint keynr, bool sorted)
{
  DBUG_ENTER("ha_archive::index_init");
  active_index= keynr;
  DBUG_RETURN(0);
}


/*
  No indexes, so if we get a request for an index search since we tell
  the optimizer that we have unique indexes, we scan
*/
int ha_archive::index_read(uchar *buf, const uchar *key,
                             uint key_len, enum ha_rkey_function find_flag)
{
  int rc;
  DBUG_ENTER("ha_archive::index_read");
  rc= index_read_idx(buf, active_index, key, key_len, find_flag);
  DBUG_RETURN(rc);
}


int ha_archive::index_read_idx(uchar *buf, uint index, const uchar *key,
                                 uint key_len, enum ha_rkey_function find_flag)
{
  int rc;
  bool found= 0;
  KEY *mkey= &table->s->key_info[index];
  current_k_offset= mkey->key_part->offset;
  current_key= key;
  current_key_len= key_len;


  DBUG_ENTER("ha_archive::index_read_idx");

  rc= rnd_init(TRUE);

  if (rc)
    goto error;

  while (!(get_row(&archive, buf)))
  {
    if (!memcmp(current_key, buf + current_k_offset, current_key_len))
    {
      found= 1;
      break;
    }
  }

  if (found)
  {
    /* notify handler that a record has been found */
    table->status= 0;
    DBUG_RETURN(0);
  }

error:
  DBUG_RETURN(rc ? rc : HA_ERR_END_OF_FILE);
}


int ha_archive::index_next(uchar * buf) 
{ 
  bool found= 0;
  int rc;

  DBUG_ENTER("ha_archive::index_next");

  while (!(get_row(&archive, buf)))
  {
    if (!memcmp(current_key, buf+current_k_offset, current_key_len))
    {
      found= 1;
      break;
    }
  }

  rc= found ? 0 : HA_ERR_END_OF_FILE;
  DBUG_RETURN(rc);
}

/*
  All calls that need to scan the table start with this method. If we are told
  that it is a table scan we rewind the file to the beginning, otherwise
  we assume the position will be set.
*/

int ha_archive::rnd_init(bool scan)
{
  DBUG_ENTER("ha_archive::rnd_init");
  
  if (share->crashed)
      DBUG_RETURN(HA_ERR_CRASHED_ON_USAGE);

  if (init_archive_reader())
      DBUG_RETURN(errno);

  /* We rewind the file so that we can read from the beginning if scan */
  if (scan)
  {
    scan_rows= stats.records;
    DBUG_PRINT("info", ("archive will retrieve %llu rows", 
                        (unsigned long long) scan_rows));

    if (read_data_header(&archive))
      DBUG_RETURN(HA_ERR_CRASHED_ON_USAGE);
  }

  DBUG_RETURN(0);
}


/*
  This is the method that is used to read a row. It assumes that the row is 
  positioned where you want it.
*/
int ha_archive::get_row(azio_stream *file_to_read, uchar *buf)
{
  int rc;
  DBUG_ENTER("ha_archive::get_row");
  DBUG_PRINT("ha_archive", ("Picking version for get_row() %d -> %d", 
                            (uchar)file_to_read->version, 
                            ARCHIVE_VERSION));
  if (file_to_read->version == ARCHIVE_VERSION)
    rc= get_row_version3(file_to_read, buf);
  else
    rc= get_row_version2(file_to_read, buf);

  DBUG_PRINT("ha_archive", ("Return %d\n", rc));

  DBUG_RETURN(rc);
}

/* Reallocate buffer if needed */
bool ha_archive::fix_rec_buff(unsigned int length)
{
  DBUG_ENTER("ha_archive::fix_rec_buff");
  DBUG_PRINT("ha_archive", ("Fixing %u for %u", 
                            length, record_buffer->length));
  DBUG_ASSERT(record_buffer->buffer);

  if (length > record_buffer->length)
  {
    uchar *newptr;
    if (!(newptr=(uchar*) my_realloc((uchar*) record_buffer->buffer, 
                                    length,
				    MYF(MY_ALLOW_ZERO_PTR))))
      DBUG_RETURN(1);
    record_buffer->buffer= newptr;
    record_buffer->length= length;
  }

  DBUG_ASSERT(length <= record_buffer->length);

  DBUG_RETURN(0);
}

int ha_archive::unpack_row(azio_stream *file_to_read, uchar *record)
{
  DBUG_ENTER("ha_archive::unpack_row");

  unsigned int read;
  int error;
  uchar size_buffer[ARCHIVE_ROW_HEADER_SIZE];
  unsigned int row_len;

  /* First we grab the length stored */
  read= azread(file_to_read, size_buffer, ARCHIVE_ROW_HEADER_SIZE, &error);

  if (error == Z_STREAM_ERROR ||  (read && read < ARCHIVE_ROW_HEADER_SIZE))
    DBUG_RETURN(HA_ERR_CRASHED_ON_USAGE);

  /* If we read nothing we are at the end of the file */
  if (read == 0 || read != ARCHIVE_ROW_HEADER_SIZE)
    DBUG_RETURN(HA_ERR_END_OF_FILE);

  row_len=  uint4korr(size_buffer);
  DBUG_PRINT("ha_archive",("Unpack row length %u -> %u", row_len, 
                           (unsigned int)table->s->reclength));

  if (fix_rec_buff(row_len))
  {
    DBUG_RETURN(HA_ERR_OUT_OF_MEM);
  }
  DBUG_ASSERT(row_len <= record_buffer->length);

  read= azread(file_to_read, record_buffer->buffer, row_len, &error);

  if (read != row_len || error)
  {
    DBUG_RETURN(error ? HA_ERR_CRASHED_ON_USAGE : HA_ERR_WRONG_IN_RECORD);
  }

  /* Copy null bits */
  const uchar *ptr= record_buffer->buffer, *end= ptr+ row_len;
  memcpy(record, ptr, table->s->null_bytes);
  ptr+= table->s->null_bytes;
  if (ptr > end)
    DBUG_RETURN(HA_ERR_WRONG_IN_RECORD);
  for (Field **field=table->field ; *field ; field++)
  {
    if (!((*field)->is_null_in_record(record)))
    {
      if (!(ptr= (*field)->unpack(record + (*field)->offset(table->record[0]),
                                  ptr, end)))
        DBUG_RETURN(HA_ERR_WRONG_IN_RECORD);
    }
  }
  if (ptr != end)
    DBUG_RETURN(HA_ERR_WRONG_IN_RECORD);
  DBUG_RETURN(0);
}


int ha_archive::get_row_version3(azio_stream *file_to_read, uchar *buf)
{
  DBUG_ENTER("ha_archive::get_row_version3");

  int returnable= unpack_row(file_to_read, buf);

  DBUG_RETURN(returnable);
}


int ha_archive::get_row_version2(azio_stream *file_to_read, uchar *buf)
{
  unsigned int read;
  int error;
  uint *ptr, *end;
  char *last;
  size_t total_blob_length= 0;
  MY_BITMAP *read_set= table->read_set;
  DBUG_ENTER("ha_archive::get_row_version2");

  read= azread(file_to_read, (voidp)buf, table->s->reclength, &error);

  /* If we read nothing we are at the end of the file */
  if (read == 0)
    DBUG_RETURN(HA_ERR_END_OF_FILE);

  if (read != table->s->reclength)
  {
    DBUG_PRINT("ha_archive::get_row_version2", ("Read %u bytes expected %u", 
                                                read, 
                                                (unsigned int)table->s->reclength));
    DBUG_RETURN(HA_ERR_CRASHED_ON_USAGE);
  }

  if (error == Z_STREAM_ERROR || error == Z_DATA_ERROR )
    DBUG_RETURN(HA_ERR_CRASHED_ON_USAGE);

  /* 
    If the record is the wrong size, the file is probably damaged, unless 
    we are dealing with a delayed insert or a bulk insert.
  */
  if ((ulong) read != table->s->reclength)
    DBUG_RETURN(HA_ERR_END_OF_FILE);

  /* Calculate blob length, we use this for our buffer */
  for (ptr= table->s->blob_field, end=ptr + table->s->blob_fields ;
       ptr != end ;
       ptr++)
  {
    if (bitmap_is_set(read_set,
                      (((Field_blob*) table->field[*ptr])->field_index)))
        total_blob_length += ((Field_blob*) table->field[*ptr])->get_length();
  }

  /* Adjust our row buffer if we need be */
  buffer.alloc(total_blob_length);
  last= (char *)buffer.ptr();

  /* Loop through our blobs and read them */
  for (ptr= table->s->blob_field, end=ptr + table->s->blob_fields ;
       ptr != end ;
       ptr++)
  {
    size_t size= ((Field_blob*) table->field[*ptr])->get_length();
    if (size)
    {
      if (bitmap_is_set(read_set,
                        ((Field_blob*) table->field[*ptr])->field_index))
      {
        read= azread(file_to_read, last, size, &error);

        if (error)
          DBUG_RETURN(HA_ERR_CRASHED_ON_USAGE);

        if ((size_t) read != size)
          DBUG_RETURN(HA_ERR_END_OF_FILE);
        ((Field_blob*) table->field[*ptr])->set_ptr(size, (uchar*) last);
        last += size;
      }
      else
      {
        (void)azseek(file_to_read, size, SEEK_CUR);
      }
    }
  }
  DBUG_RETURN(0);
}


/* 
  Called during ORDER BY. Its position is either from being called sequentially
  or by having had ha_archive::rnd_pos() called before it is called.
*/

int ha_archive::rnd_next(uchar *buf)
{
  int rc;
  DBUG_ENTER("ha_archive::rnd_next");

  if (share->crashed)
      DBUG_RETURN(HA_ERR_CRASHED_ON_USAGE);

  if (!scan_rows)
  {
    rc= HA_ERR_END_OF_FILE;
    goto end;
  }
  scan_rows--;

  current_position= aztell(&archive);
  rc= get_row(&archive, buf);

  table->status=rc ? STATUS_NOT_FOUND: 0;

end:
  DBUG_RETURN(rc);
}


/*
  Thanks to the table flag HA_REC_NOT_IN_SEQ this will be called after
  each call to ha_archive::rnd_next() if an ordering of the rows is
  needed.
*/

void ha_archive::position(const uchar *record)
{
  DBUG_ENTER("ha_archive::position");
  my_store_ptr(ref, ref_length, current_position);
  DBUG_VOID_RETURN;
}


/*
  This is called after a table scan for each row if the results of the
  scan need to be ordered. It will take *pos and use it to move the
  cursor in the file so that the next row that is called is the
  correctly ordered row.
*/

int ha_archive::rnd_pos(uchar * buf, uchar *pos)
{
  int rc;
  DBUG_ENTER("ha_archive::rnd_pos");
  current_position= (my_off_t)my_get_ptr(pos, ref_length);
  if (azseek(&archive, current_position, SEEK_SET) == (my_off_t)(-1L))
  {
    rc= HA_ERR_CRASHED_ON_USAGE;
    goto end;
  }
  rc= get_row(&archive, buf);
end:
  DBUG_RETURN(rc);
}


/**
  @brief Check for upgrade

  @param[in]  check_opt  check options

  @return Completion status
    @retval HA_ADMIN_OK            No upgrade required
    @retval HA_ADMIN_CORRUPT       Cannot read meta-data
    @retval HA_ADMIN_NEEDS_UPGRADE Upgrade required
*/

int ha_archive::check_for_upgrade(HA_CHECK_OPT *check_opt)
{
  DBUG_ENTER("ha_archive::check_for_upgrade");
  if (init_archive_reader())
    DBUG_RETURN(HA_ADMIN_CORRUPT);
  if (archive.version < ARCHIVE_VERSION)
    DBUG_RETURN(HA_ADMIN_NEEDS_UPGRADE);
  DBUG_RETURN(HA_ADMIN_OK);
}


/*
  This method repairs the meta file. It does this by walking the datafile and 
  rewriting the meta file. If EXTENDED repair is requested, we attempt to
  recover as much data as possible.
*/
int ha_archive::repair(THD* thd, HA_CHECK_OPT* check_opt)
{
  DBUG_ENTER("ha_archive::repair");
  int rc= optimize(thd, check_opt);

  if (rc)
    DBUG_RETURN(HA_ADMIN_CORRUPT);

  share->crashed= FALSE;
  DBUG_RETURN(0);
}

/*
  The table can become fragmented if data was inserted, read, and then
  inserted again. What we do is open up the file and recompress it completely. 
*/
int ha_archive::optimize(THD* thd, HA_CHECK_OPT* check_opt)
{
  int rc= 0;
  azio_stream writer;
  char writer_filename[FN_REFLEN];
  DBUG_ENTER("ha_archive::optimize");

  mysql_mutex_lock(&share->mutex);

  if (init_archive_reader())
  {
    mysql_mutex_unlock(&share->mutex);
    DBUG_RETURN(errno);
  }

  // now we close both our writer and our reader for the rename
  if (share->archive_write_open)
  {
    azclose(&(share->archive_write));
    share->archive_write_open= FALSE;
  }

  /* Lets create a file to contain the new data */
  fn_format(writer_filename, share->table_name, "", ARN, 
            MY_REPLACE_EXT | MY_UNPACK_FILENAME);

  if (!(azopen(&writer, writer_filename, O_CREAT|O_RDWR|O_BINARY)))
  {
    mysql_mutex_unlock(&share->mutex);
    DBUG_RETURN(HA_ERR_CRASHED_ON_USAGE); 
  }

  /*
    Transfer the embedded FRM so that the file can be discoverable.
    Write file offset is set to the end of the file.
  */
  if ((rc= frm_copy(&archive, &writer)))
    goto error;

  /* 
    An extended rebuild is a lot more effort. We open up each row and re-record it. 
    Any dead rows are removed (aka rows that may have been partially recorded). 

    As of Archive format 3, this is the only type that is performed, before this
    version it was just done on T_EXTEND
  */
  if (1)
  {
    DBUG_PRINT("ha_archive", ("archive extended rebuild"));

    /*
      Now we will rewind the archive file so that we are positioned at the 
      start of the file.
    */
    rc= read_data_header(&archive);

    /* 
      On success of writing out the new header, we now fetch each row and
      insert it into the new archive file. 
    */
    if (!rc)
    {
      share->rows_recorded= 0;
      stats.auto_increment_value= 1;
      share->archive_write.auto_increment= 0;
      my_bitmap_map *org_bitmap= dbug_tmp_use_all_columns(table, table->read_set);

      while (!(rc= get_row(&archive, table->record[0])))
      {
        real_write_row(table->record[0], &writer);
        /*
          Long term it should be possible to optimize this so that
          it is not called on each row.
        */
        if (table->found_next_number_field)
        {
          Field *field= table->found_next_number_field;
          ulonglong auto_value=
            (ulonglong) field->val_int(table->record[0] +
                                       field->offset(table->record[0]));
          if (share->archive_write.auto_increment < auto_value)
            stats.auto_increment_value=
              (share->archive_write.auto_increment= auto_value) + 1;
        }
      }

      dbug_tmp_restore_column_map(table->read_set, org_bitmap);
      share->rows_recorded= (ha_rows)writer.rows;
    }

    DBUG_PRINT("info", ("recovered %llu archive rows", 
                        (unsigned long long)share->rows_recorded));

    DBUG_PRINT("ha_archive", ("recovered %llu archive rows", 
                        (unsigned long long)share->rows_recorded));

    /*
      If REPAIR ... EXTENDED is requested, try to recover as much data
      from data file as possible. In this case if we failed to read a
      record, we assume EOF. This allows massive data loss, but we can
      hardly do more with broken zlib stream. And this is the only way
      to restore at least what is still recoverable.
    */
    if (rc && rc != HA_ERR_END_OF_FILE && !(check_opt->flags & T_EXTEND))
      goto error;
  } 

  azclose(&writer);
  share->dirty= FALSE;
  
  azclose(&archive);

  // make the file we just wrote be our data file
  rc= my_rename(writer_filename, share->data_file_name, MYF(0));


  mysql_mutex_unlock(&share->mutex);
  DBUG_RETURN(rc);
error:
  DBUG_PRINT("ha_archive", ("Failed to recover, error was %d", rc));
  azclose(&writer);
  mysql_mutex_unlock(&share->mutex);

  DBUG_RETURN(rc); 
}

/* 
  Below is an example of how to setup row level locking.
*/
THR_LOCK_DATA **ha_archive::store_lock(THD *thd,
                                       THR_LOCK_DATA **to,
                                       enum thr_lock_type lock_type)
{
  if (lock_type == TL_WRITE_DELAYED)
    delayed_insert= TRUE;
  else
    delayed_insert= FALSE;

  if (lock_type != TL_IGNORE && lock.type == TL_UNLOCK) 
  {
    /* 
      Here is where we get into the guts of a row level lock.
      If TL_UNLOCK is set 
      If we are not doing a LOCK TABLE, DELAYED LOCK or DISCARD/IMPORT
      TABLESPACE, then allow multiple writers 
    */

    if ((lock_type >= TL_WRITE_CONCURRENT_INSERT &&
         lock_type <= TL_WRITE) && delayed_insert == FALSE &&
        !thd_in_lock_tables(thd)
        && !thd_tablespace_op(thd))
      lock_type = TL_WRITE_ALLOW_WRITE;

    /* 
      In queries of type INSERT INTO t1 SELECT ... FROM t2 ...
      MySQL would use the lock TL_READ_NO_INSERT on t2, and that
      would conflict with TL_WRITE_ALLOW_WRITE, blocking all inserts
      to t2. Convert the lock to a normal read lock to allow
      concurrent inserts to t2. 
    */

    if (lock_type == TL_READ_NO_INSERT && !thd_in_lock_tables(thd)) 
      lock_type = TL_READ;

    lock.type=lock_type;
  }

  *to++= &lock;

  return to;
}

void ha_archive::update_create_info(HA_CREATE_INFO *create_info)
{
  char tmp_real_path[FN_REFLEN];
  DBUG_ENTER("ha_archive::update_create_info");

  ha_archive::info(HA_STATUS_AUTO);
  if (!(create_info->used_fields & HA_CREATE_USED_AUTO))
  {
    create_info->auto_increment_value= stats.auto_increment_value;
  }

  if (!(my_readlink(tmp_real_path, share->data_file_name, MYF(0))))
    create_info->data_file_name= sql_strdup(tmp_real_path);

  DBUG_VOID_RETURN;
}


/*
  Hints for optimizer, see ha_tina for more information
*/
int ha_archive::info(uint flag)
{
  DBUG_ENTER("ha_archive::info");

  /* 
    If dirty, we lock, and then reset/flush the data.
    I found that just calling azflush() doesn't always work.
  */
  mysql_mutex_lock(&share->mutex);
  if (share->dirty == TRUE)
  {
    if (share->dirty == TRUE)
    {
      DBUG_PRINT("ha_archive", ("archive flushing out rows for scan"));
      azflush(&(share->archive_write), Z_SYNC_FLUSH);
      share->dirty= FALSE;
    }
  }

  /* 
    This should be an accurate number now, though bulk and delayed inserts can
    cause the number to be inaccurate.
  */
  stats.records= share->rows_recorded;
  mysql_mutex_unlock(&share->mutex);

  stats.deleted= 0;

  DBUG_PRINT("ha_archive", ("Stats rows is %d\n", (int)stats.records));
  /* Costs quite a bit more to get all information */
  if (flag & (HA_STATUS_TIME | HA_STATUS_CONST | HA_STATUS_VARIABLE))
  {
    MY_STAT file_stat;  // Stat information for the data file

    (void) mysql_file_stat(/* arch_key_file_data */ 0, share->data_file_name, &file_stat, MYF(MY_WME));

    if (flag & HA_STATUS_TIME)
      stats.update_time= (ulong) file_stat.st_mtime;
    if (flag & HA_STATUS_CONST)
    {
      stats.max_data_file_length= share->rows_recorded * stats.mean_rec_length;
      stats.max_data_file_length= MAX_FILE_SIZE;
      stats.create_time= (ulong) file_stat.st_ctime;
    }
    if (flag & HA_STATUS_VARIABLE)
    {
      stats.delete_length= 0;
      stats.data_file_length= file_stat.st_size;
      stats.index_file_length=0;
      stats.mean_rec_length= stats.records ?
        ulong(stats.data_file_length / stats.records) : table->s->reclength;
    }
  }

  if (flag & HA_STATUS_AUTO)
  {
    if (init_archive_reader())
      DBUG_RETURN(errno);

    mysql_mutex_lock(&share->mutex);
    azflush(&archive, Z_SYNC_FLUSH);
    mysql_mutex_unlock(&share->mutex);
    stats.auto_increment_value= archive.auto_increment + 1;
  }

  DBUG_RETURN(0);
}


/*
  This method tells us that a bulk insert operation is about to occur. We set
  a flag which will keep write_row from saying that its data is dirty. This in
  turn will keep selects from causing a sync to occur.
  Basically, yet another optimizations to keep compression working well.
*/
void ha_archive::start_bulk_insert(ha_rows rows, uint flags)
{
  DBUG_ENTER("ha_archive::start_bulk_insert");
  if (!rows || rows >= ARCHIVE_MIN_ROWS_TO_USE_BULK_INSERT)
    bulk_insert= TRUE;
  DBUG_VOID_RETURN;
}


/* 
  Other side of start_bulk_insert, is end_bulk_insert. Here we turn off the bulk insert
  flag, and set the share dirty so that the next select will call sync for us.
*/
int ha_archive::end_bulk_insert()
{
  DBUG_ENTER("ha_archive::end_bulk_insert");
  bulk_insert= FALSE;
  share->dirty= TRUE;
  DBUG_RETURN(0);
}

/*
  We cancel a truncate command. The only way to delete an archive table is to drop it.
  This is done for security reasons. In a later version we will enable this by 
  allowing the user to select a different row format.
*/
int ha_archive::truncate()
{
  DBUG_ENTER("ha_archive::truncate");
  DBUG_RETURN(HA_ERR_WRONG_COMMAND);
}

/*
  We just return state if asked.
*/
bool ha_archive::is_crashed() const 
{
  DBUG_ENTER("ha_archive::is_crashed");
  DBUG_RETURN(share->crashed); 
}

/*
  Simple scan of the tables to make sure everything is ok.
*/

int ha_archive::check(THD* thd, HA_CHECK_OPT* check_opt)
{
  int rc= 0;
  const char *old_proc_info;
  ha_rows count;
  DBUG_ENTER("ha_archive::check");

  old_proc_info= thd_proc_info(thd, "Checking table");
  mysql_mutex_lock(&share->mutex);
  count= share->rows_recorded;
  /* Flush any waiting data */
  if (share->archive_write_open)
    azflush(&(share->archive_write), Z_SYNC_FLUSH);
  mysql_mutex_unlock(&share->mutex);

  if (init_archive_reader())
    DBUG_RETURN(HA_ADMIN_CORRUPT);
  /*
    Now we will rewind the archive file so that we are positioned at the 
    start of the file.
  */
  read_data_header(&archive);
  for (ha_rows cur_count= count; cur_count; cur_count--)
  {
    if ((rc= get_row(&archive, table->record[0])))
      goto error;
  }
  /*
    Now read records that may have been inserted concurrently.
    Acquire share->mutex so tail of the table is not modified by
    concurrent writers.
  */
  mysql_mutex_lock(&share->mutex);
  count= share->rows_recorded - count;
  if (share->archive_write_open)
    azflush(&(share->archive_write), Z_SYNC_FLUSH);
  while (!(rc= get_row(&archive, table->record[0])))
    count--;
  mysql_mutex_unlock(&share->mutex);

  if ((rc && rc != HA_ERR_END_OF_FILE) || count)  
    goto error;

  thd_proc_info(thd, old_proc_info);
  DBUG_RETURN(HA_ADMIN_OK);

error:
  thd_proc_info(thd, old_proc_info);
  share->crashed= FALSE;
  DBUG_RETURN(HA_ADMIN_CORRUPT);
}

/*
  Check and repair the table if needed.
*/
bool ha_archive::check_and_repair(THD *thd) 
{
  HA_CHECK_OPT check_opt;
  DBUG_ENTER("ha_archive::check_and_repair");

  check_opt.init();

  DBUG_RETURN(repair(thd, &check_opt));
}

archive_record_buffer *ha_archive::create_record_buffer(unsigned int length) 
{
  DBUG_ENTER("ha_archive::create_record_buffer");
  archive_record_buffer *r;
  if (!(r= 
        (archive_record_buffer*) my_malloc(sizeof(archive_record_buffer),
                                           MYF(MY_WME))))
  {
    DBUG_RETURN(NULL); /* purecov: inspected */
  }
  r->length= (int)length;

  if (!(r->buffer= (uchar*) my_malloc(r->length,
                                    MYF(MY_WME))))
  {
    my_free(r);
    DBUG_RETURN(NULL); /* purecov: inspected */
  }

  DBUG_RETURN(r);
}

void ha_archive::destroy_record_buffer(archive_record_buffer *r) 
{
  DBUG_ENTER("ha_archive::destroy_record_buffer");
  my_free(r->buffer);
  my_free(r);
  DBUG_VOID_RETURN;
}

bool ha_archive::check_if_incompatible_data(HA_CREATE_INFO *info,
                                            uint table_changes)
{
  if (info->auto_increment_value != stats.auto_increment_value ||
      (info->used_fields & HA_CREATE_USED_DATADIR) ||
      info->data_file_name ||
      (info->used_fields & HA_CREATE_USED_COMMENT) ||
      table_changes != IS_EQUAL_YES)
    return COMPATIBLE_DATA_NO;

  return COMPATIBLE_DATA_YES;
}


struct st_mysql_storage_engine archive_storage_engine=
{ MYSQL_HANDLERTON_INTERFACE_VERSION };

<<<<<<< HEAD
=======
mysql_declare_plugin(archive)
{
  MYSQL_STORAGE_ENGINE_PLUGIN,
  &archive_storage_engine,
  "ARCHIVE",
  "Brian Aker, MySQL AB",
  "Archive storage engine",
  PLUGIN_LICENSE_GPL,
  archive_db_init, /* Plugin Init */
  NULL, /* Plugin Deinit */
  0x0300 /* 3.0 */,
  NULL,                       /* status variables                */
  NULL,                       /* system variables                */
  NULL,                       /* config options                  */
  0,                          /* flags                           */
}
mysql_declare_plugin_end;
>>>>>>> c1d6a2d7
maria_declare_plugin(archive)
{
  MYSQL_STORAGE_ENGINE_PLUGIN,
  &archive_storage_engine,
  "ARCHIVE",
  "Brian Aker, MySQL AB",
  "Archive storage engine",
  PLUGIN_LICENSE_GPL,
  archive_db_init, /* Plugin Init */
  NULL, /* Plugin Deinit */
  0x0300 /* 3.0 */,
  NULL,                       /* status variables                */
  NULL,                       /* system variables                */
  "1.0",                      /* string version */
  MariaDB_PLUGIN_MATURITY_STABLE /* maturity */
}
maria_declare_plugin_end;
<|MERGE_RESOLUTION|>--- conflicted
+++ resolved
@@ -103,6 +103,7 @@
 /* The file extension */
 #define ARZ ".ARZ"               // The data file
 #define ARN ".ARN"               // Files used during an optimize call
+#define ARM ".ARM"               // Meta file (deprecated)
 
 /* 5.0 compatibility */
 #define META_V1_OFFSET_CHECK_HEADER  0
@@ -477,37 +478,12 @@
       tmp_share= NULL;
       goto err;
     }
-<<<<<<< HEAD
-    share->version= archive_tmp.version;
-    if (archive_tmp.version == ARCHIVE_VERSION)
-    {
-      stats.auto_increment_value= archive_tmp.auto_increment + 1;
-      share->rows_recorded= (ha_rows)archive_tmp.rows;
-      share->crashed= archive_tmp.dirty;
-    }
-    else
-    {
-      /* Used by repair */
-      share->rows_recorded= ~(ha_rows) 0;
-      stats.auto_increment_value= 0;
-    }
-    /*
-      If archive version is less than 3, It should be upgraded before
-      use.
-    */
-    if (archive_tmp.version < ARCHIVE_VERSION)
-      *rc= HA_ERR_TABLE_NEEDS_UPGRADE;
-    else if (frm_compare(&archive_tmp))
-      *rc= HA_ERR_TABLE_DEF_CHANGED;
-
-=======
     stats.auto_increment_value= archive_tmp.auto_increment + 1;
     tmp_share->rows_recorded= (ha_rows)archive_tmp.rows;
     tmp_share->crashed= archive_tmp.dirty;
     share= tmp_share;
     if (archive_tmp.version == 1)
       share->read_v1_metafile();
->>>>>>> c1d6a2d7
     azclose(&archive_tmp);
 
     set_ha_share_ptr(static_cast<Handler_share*>(tmp_share));
@@ -951,18 +927,11 @@
 
   mysql_mutex_lock(&share->mutex);
 
-<<<<<<< HEAD
-  if (!share->archive_write_open && init_archive_writer())
+  if (!share->archive_write_open && share->init_archive_writer())
   {
     rc= errno;
     goto error;
   }
-=======
-  if (!share->archive_write_open)
-    if (share->init_archive_writer())
-      DBUG_RETURN(HA_ERR_CRASHED_ON_USAGE);
-
->>>>>>> c1d6a2d7
 
   if (table->next_number_field && record == table->record[0])
   {
@@ -1895,26 +1864,6 @@
 struct st_mysql_storage_engine archive_storage_engine=
 { MYSQL_HANDLERTON_INTERFACE_VERSION };
 
-<<<<<<< HEAD
-=======
-mysql_declare_plugin(archive)
-{
-  MYSQL_STORAGE_ENGINE_PLUGIN,
-  &archive_storage_engine,
-  "ARCHIVE",
-  "Brian Aker, MySQL AB",
-  "Archive storage engine",
-  PLUGIN_LICENSE_GPL,
-  archive_db_init, /* Plugin Init */
-  NULL, /* Plugin Deinit */
-  0x0300 /* 3.0 */,
-  NULL,                       /* status variables                */
-  NULL,                       /* system variables                */
-  NULL,                       /* config options                  */
-  0,                          /* flags                           */
-}
-mysql_declare_plugin_end;
->>>>>>> c1d6a2d7
 maria_declare_plugin(archive)
 {
   MYSQL_STORAGE_ENGINE_PLUGIN,
