--- conflicted
+++ resolved
@@ -7,10 +7,7 @@
 slow_query_log: MDEV-11480
 select_for_update_skip_locked_nowait: MDEV-11481
 rpl_read_free: MDEV-10976
-<<<<<<< HEAD
-=======
 lock_wait_timeout_stats: MDEV-13404
->>>>>>> 7d49aab3
 
 optimizer_loose_index_scans: MariaDB doesnt support Skip Scan
 
@@ -44,10 +41,7 @@
 mysqldump2 : MariaRocks: MariaDB's mysqldump doesn't support --print-ordering-key
 
 show_engine : MariaRocks: MariaDB doesnt support SHOW ENGINE rocksdb TRANSACTION STATUS
-<<<<<<< HEAD
-=======
 issue243_transactionStatus: MariaDB doesnt support SHOW ENGINE rocksdb TRANSACTION STATUS
->>>>>>> 7d49aab3
 
 rpl_row_not_found : MariaDB doesnt support slave_exec_mode='SEMI_STRICT'
 
@@ -68,11 +62,6 @@
 
 # MDEV-12474 Regularly failing tests on Buildbot
 autoinc_vars_thread : MDEV-12474 Regularly fails on buildbot
-<<<<<<< HEAD
-validate_datadic : MDEV-12474 Regularly fails on buildbot
-unique_check : MDEV-12474 Regularly fails on buildbot
-bloomfilter : MDEV-12474 Regularly fails on buildbot
-=======
 unique_check : MDEV-12474 Regularly fails on buildbot
 bloomfilter : MDEV-12474 Regularly fails on buildbot
 
@@ -85,4 +74,3 @@
 type_float       : MDEV-12474 - Fails in fulltest
 
 native_procedure : Not supported in MariaDB
->>>>>>> 7d49aab3
