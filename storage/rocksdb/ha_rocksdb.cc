/*
   Copyright (c) 2012, Monty Program Ab

   This program is free software; you can redistribute it and/or modify
   it under the terms of the GNU General Public License as published by
   the Free Software Foundation; version 2 of the License.

   This program is distributed in the hope that it will be useful,
   but WITHOUT ANY WARRANTY; without even the implied warranty of
   MERCHANTABILITY or FITNESS FOR A PARTICULAR PURPOSE.  See the
   GNU General Public License for more details.

   You should have received a copy of the GNU General Public License
   along with this program; if not, write to the Free Software
   Foundation, Inc., 59 Temple Place, Suite 330, Boston, MA  02111-1307  USA */

#ifdef USE_PRAGMA_IMPLEMENTATION
#pragma implementation // gcc: Class implementation
#endif

#define MYSQL_SERVER 1

/* For use of 'PRIu64': */
#define __STDC_FORMAT_MACROS

#include <my_config.h>

#include <inttypes.h>

/* The C++ file's header */
#include "./ha_rocksdb.h"

/* C++ standard header files */
#include <algorithm>
#include <limits>
#include <map>
#include <queue>
#include <set>
#include <string>
#include <vector>

/* MySQL includes */
#include "./debug_sync.h"
#include "./my_bit.h"
#include "./my_stacktrace.h"
#include "./my_sys.h"
#include "./sql_audit.h"
#include "./sql_table.h"
#include "./sql_hset.h"
#include <mysql/psi/mysql_table.h>
#ifdef MARIAROCKS_NOT_YET
#include <mysql/thread_pool_priv.h>
#endif
#include <mysys_err.h>

// Both MySQL and RocksDB define the same constant. To avoid compilation errors
// till we make the fix in RocksDB, we'll temporary undefine it here.
#undef CACHE_LINE_SIZE

/* RocksDB includes */
#include "monitoring/histogram.h"
#include "rocksdb/compaction_filter.h"
#include "rocksdb/env.h"
#include "rocksdb/persistent_cache.h"
#include "rocksdb/rate_limiter.h"
#include "rocksdb/slice_transform.h"
#include "rocksdb/thread_status.h"
#include "rocksdb/utilities/checkpoint.h"
#include "rocksdb/utilities/convenience.h"
#include "rocksdb/utilities/memory_util.h"
#include "rocksdb/utilities/sim_cache.h"
#include "util/stop_watch.h"

/* MyRocks includes */
#include "./event_listener.h"
#include "./ha_rocksdb_proto.h"
#include "./logger.h"
#include "./rdb_cf_manager.h"
#include "./rdb_cf_options.h"
#include "./rdb_datadic.h"
#include "./rdb_i_s.h"
#include "./rdb_index_merge.h"
#include "./rdb_mutex_wrapper.h"
#include "./rdb_psi.h"
#include "./rdb_threads.h"
#include "./rdb_mariadb_server_port.h"

// Internal MySQL APIs not exposed in any header.
extern "C" {
/**
  Mark transaction to rollback and mark error as fatal to a sub-statement.
  @param  thd   Thread handle
  @param  all   TRUE <=> rollback main transaction.
*/
void thd_mark_transaction_to_rollback(MYSQL_THD thd, bool all);

/**
 *   Get the user thread's binary logging format
 *   @param thd  user thread
 *   @return Value to be used as index into the binlog_format_names array
*/
int thd_binlog_format(const MYSQL_THD thd);

/**
 *   Check if binary logging is filtered for thread's current db.
 *   @param  thd   Thread handle
 *   @retval 1 the query is not filtered, 0 otherwise.
*/
bool thd_binlog_filter_ok(const MYSQL_THD thd);
}

MYSQL_PLUGIN_IMPORT bool my_disable_leak_check;

namespace myrocks {

static st_global_stats global_stats;
static st_export_stats export_stats;
static st_memory_stats memory_stats;
static st_io_stall_stats io_stall_stats;

const std::string DEFAULT_CF_NAME("default");
const std::string DEFAULT_SYSTEM_CF_NAME("__system__");
const std::string PER_INDEX_CF_NAME("$per_index_cf");

/**
  Updates row counters based on the table type and operation type.
*/
void ha_rocksdb::update_row_stats(const operation_type &type) {
  DBUG_ASSERT(type < ROWS_MAX);
  // Find if we are modifying system databases.
  if (table->s && m_tbl_def->m_is_mysql_system_table)
    global_stats.system_rows[type].inc();
  else
    global_stats.rows[type].inc();
}

void dbug_dump_database(rocksdb::DB *db);
static handler *rocksdb_create_handler(my_core::handlerton *hton,
                                       my_core::TABLE_SHARE *table_arg,
                                       my_core::MEM_ROOT *mem_root);

bool can_use_bloom_filter(THD *thd, const Rdb_key_def &kd,
                          const rocksdb::Slice &eq_cond,
                          const bool use_all_keys);

static rocksdb::CompactRangeOptions getCompactRangeOptions() {
  rocksdb::CompactRangeOptions compact_range_options;
  compact_range_options.bottommost_level_compaction =
      rocksdb::BottommostLevelCompaction::kForce;
  compact_range_options.exclusive_manual_compaction = false;
  return compact_range_options;
}

///////////////////////////////////////////////////////////
// Parameters and settings
///////////////////////////////////////////////////////////
static char *rocksdb_default_cf_options = nullptr;
static char *rocksdb_override_cf_options = nullptr;
static char *rocksdb_update_cf_options = nullptr;

///////////////////////////////////////////////////////////
// Globals
///////////////////////////////////////////////////////////
handlerton *rocksdb_hton;

rocksdb::TransactionDB *rdb = nullptr;
rocksdb::HistogramImpl *commit_latency_stats = nullptr;

static std::shared_ptr<rocksdb::Statistics> rocksdb_stats;
static std::unique_ptr<rocksdb::Env> flashcache_aware_env;
static std::shared_ptr<Rdb_tbl_prop_coll_factory> properties_collector_factory;

Rdb_dict_manager dict_manager;
Rdb_cf_manager cf_manager;
Rdb_ddl_manager ddl_manager;
Rdb_binlog_manager binlog_manager;

#if !defined(_WIN32) && !defined(__APPLE__)
Rdb_io_watchdog *io_watchdog = nullptr;
#endif
/**
  MyRocks background thread control
  N.B. This is besides RocksDB's own background threads
       (@see rocksdb::CancelAllBackgroundWork())
*/

static Rdb_background_thread rdb_bg_thread;

// List of table names (using regex) that are exceptions to the strict
// collation check requirement.
Regex_list_handler *rdb_collation_exceptions;

static const char **rdb_get_error_messages(int nr);

static void rocksdb_flush_all_memtables() {
  const Rdb_cf_manager &cf_manager = rdb_get_cf_manager();
  for (const auto &cf_handle : cf_manager.get_all_cf()) {
    rdb->Flush(rocksdb::FlushOptions(), cf_handle);
  }
}

static void rocksdb_compact_column_family_stub(
    THD *const thd, struct st_mysql_sys_var *const var, void *const var_ptr,
    const void *const save) {}

static int rocksdb_compact_column_family(THD *const thd,
                                         struct st_mysql_sys_var *const var,
                                         void *const var_ptr,
                                         struct st_mysql_value *const value) {
  char buff[STRING_BUFFER_USUAL_SIZE];
  int len = sizeof(buff);

  DBUG_ASSERT(value != nullptr);

  if (const char *const cf = value->val_str(value, buff, &len)) {
    auto cfh = cf_manager.get_cf(cf);
    if (cfh != nullptr && rdb != nullptr) {
      sql_print_information("RocksDB: Manual compaction of column family: %s\n",
                            cf);
      rdb->CompactRange(getCompactRangeOptions(), cfh, nullptr, nullptr);
    }
  }
  return HA_EXIT_SUCCESS;
}

///////////////////////////////////////////////////////////
// Hash map: table name => open table handler
///////////////////////////////////////////////////////////

namespace // anonymous namespace = not visible outside this source file
{

const ulong TABLE_HASH_SIZE = 32;
typedef Hash_set<Rdb_table_handler> Rdb_table_set;

struct Rdb_open_tables_map {
  /* Hash table used to track the handlers of open tables */
  Rdb_table_set m_hash;
  /* The mutex used to protect the hash table */
  mutable mysql_mutex_t m_mutex;

  static uchar *get_hash_key(const Rdb_table_handler *const table_handler,
                             size_t *const length,
                             my_bool not_used MY_ATTRIBUTE((__unused__)));

  Rdb_table_handler *get_table_handler(const char *const table_name);
  void release_table_handler(Rdb_table_handler *const table_handler);

  Rdb_open_tables_map() : m_hash(get_hash_key, system_charset_info) { }

  std::vector<std::string> get_table_names(void) const;
};

} // anonymous namespace

static Rdb_open_tables_map rdb_open_tables;

static std::string rdb_normalize_dir(std::string dir) {
  while (dir.size() > 0 && dir.back() == '/') {
    dir.resize(dir.size() - 1);
  }
  return dir;
}

static int rocksdb_create_checkpoint(
    THD *const thd MY_ATTRIBUTE((__unused__)),
    struct st_mysql_sys_var *const var MY_ATTRIBUTE((__unused__)),
    void *const save MY_ATTRIBUTE((__unused__)),
    struct st_mysql_value *const value) {
  char buf[FN_REFLEN];
  int len = sizeof(buf);
  const char *const checkpoint_dir_raw = value->val_str(value, buf, &len);
  if (checkpoint_dir_raw) {
    if (rdb != nullptr) {
      std::string checkpoint_dir = rdb_normalize_dir(checkpoint_dir_raw);
      // NO_LINT_DEBUG
      sql_print_information("RocksDB: creating checkpoint in directory : %s\n",
                            checkpoint_dir.c_str());
      rocksdb::Checkpoint *checkpoint;
      auto status = rocksdb::Checkpoint::Create(rdb, &checkpoint);
      // We can only return HA_EXIT_FAILURE/HA_EXIT_SUCCESS here which is why
      // the return code is ignored, but by calling into rdb_error_to_mysql,
      // it will call my_error for us, which will propogate up to the client.
      int rc __attribute__((__unused__));
      if (status.ok()) {
        status = checkpoint->CreateCheckpoint(checkpoint_dir.c_str());
        delete checkpoint;
        if (status.ok()) {
          sql_print_information(
              "RocksDB: created checkpoint in directory : %s\n",
              checkpoint_dir.c_str());
          return HA_EXIT_SUCCESS;
        } else {
          rc = ha_rocksdb::rdb_error_to_mysql(status);
        }
      } else {
        rc = ha_rocksdb::rdb_error_to_mysql(status);
      }
    }
  }
  return HA_EXIT_FAILURE;
}

/* This method is needed to indicate that the
   ROCKSDB_CREATE_CHECKPOINT command is not read-only */
static void rocksdb_create_checkpoint_stub(THD *const thd,
                                           struct st_mysql_sys_var *const var,
                                           void *const var_ptr,
                                           const void *const save) {}

static void rocksdb_force_flush_memtable_now_stub(
    THD *const thd, struct st_mysql_sys_var *const var, void *const var_ptr,
    const void *const save) {}

static int rocksdb_force_flush_memtable_now(
    THD *const thd, struct st_mysql_sys_var *const var, void *const var_ptr,
    struct st_mysql_value *const value) {
  sql_print_information("RocksDB: Manual memtable flush.");
  rocksdb_flush_all_memtables();
  return HA_EXIT_SUCCESS;
}

static void rocksdb_force_flush_memtable_and_lzero_now_stub(
    THD *const thd, struct st_mysql_sys_var *const var, void *const var_ptr,
    const void *const save) {}

static int rocksdb_force_flush_memtable_and_lzero_now(
    THD *const thd, struct st_mysql_sys_var *const var, void *const var_ptr,
    struct st_mysql_value *const value) {
  sql_print_information("RocksDB: Manual memtable and L0 flush.");
  rocksdb_flush_all_memtables();

  const Rdb_cf_manager &cf_manager = rdb_get_cf_manager();
  rocksdb::CompactionOptions c_options = rocksdb::CompactionOptions();
  rocksdb::ColumnFamilyMetaData metadata;
  rocksdb::ColumnFamilyDescriptor cf_descr;

  for (const auto &cf_handle : cf_manager.get_all_cf()) {
    rdb->GetColumnFamilyMetaData(cf_handle, &metadata);
    cf_handle->GetDescriptor(&cf_descr);
    c_options.output_file_size_limit = cf_descr.options.target_file_size_base;

    DBUG_ASSERT(metadata.levels[0].level == 0);
    std::vector<std::string> file_names;
    for (auto &file : metadata.levels[0].files) {
      file_names.emplace_back(file.db_path + file.name);
    }

    if (!file_names.empty()) {
      rocksdb::Status s;
      s = rdb->CompactFiles(c_options, cf_handle, file_names, 1);

      if (!s.ok() && !s.IsAborted()) {
        rdb_handle_io_error(s, RDB_IO_ERROR_GENERAL);
        return HA_EXIT_FAILURE;
      }
    }
  }

  return HA_EXIT_SUCCESS;
}

static void rocksdb_drop_index_wakeup_thread(
    my_core::THD *const thd MY_ATTRIBUTE((__unused__)),
    struct st_mysql_sys_var *const var MY_ATTRIBUTE((__unused__)),
    void *const var_ptr MY_ATTRIBUTE((__unused__)), const void *const save);

static my_bool rocksdb_pause_background_work = 0;
static mysql_mutex_t rdb_sysvars_mutex;

static void rocksdb_set_pause_background_work(
    my_core::THD *const thd MY_ATTRIBUTE((__unused__)),
    struct st_mysql_sys_var *const var MY_ATTRIBUTE((__unused__)),
    void *const var_ptr MY_ATTRIBUTE((__unused__)), const void *const save) {
  RDB_MUTEX_LOCK_CHECK(rdb_sysvars_mutex);
  const bool pause_requested = *static_cast<const bool *>(save);
  if (rocksdb_pause_background_work != pause_requested) {
    if (pause_requested) {
      rdb->PauseBackgroundWork();
    } else {
      rdb->ContinueBackgroundWork();
    }
    rocksdb_pause_background_work = pause_requested;
  }
  RDB_MUTEX_UNLOCK_CHECK(rdb_sysvars_mutex);
}

static void rocksdb_set_compaction_options(THD *thd,
                                           struct st_mysql_sys_var *var,
                                           void *var_ptr, const void *save);

static void rocksdb_set_table_stats_sampling_pct(THD *thd,
                                                 struct st_mysql_sys_var *var,
                                                 void *var_ptr,
                                                 const void *save);

static void rocksdb_set_rate_limiter_bytes_per_sec(THD *thd,
                                                   struct st_mysql_sys_var *var,
                                                   void *var_ptr,
                                                   const void *save);

static void rocksdb_set_sst_mgr_rate_bytes_per_sec(THD *thd,
                                                   struct st_mysql_sys_var *var,
                                                   void *var_ptr,
                                                   const void *save);

static void rocksdb_set_delayed_write_rate(THD *thd,
                                           struct st_mysql_sys_var *var,
                                           void *var_ptr, const void *save);

static void rocksdb_set_max_latest_deadlocks(THD *thd,
                                             struct st_mysql_sys_var *var,
                                             void *var_ptr, const void *save);

static void rdb_set_collation_exception_list(const char *exception_list);
static void rocksdb_set_collation_exception_list(THD *thd,
                                                 struct st_mysql_sys_var *var,
                                                 void *var_ptr,
                                                 const void *save);

void rocksdb_set_update_cf_options(THD *thd,
                                   struct st_mysql_sys_var *var,
                                   void *var_ptr,
                                   const void *save);

static void
rocksdb_set_bulk_load(THD *thd,
                      struct st_mysql_sys_var *var MY_ATTRIBUTE((__unused__)),
                      void *var_ptr, const void *save);

static void rocksdb_set_bulk_load_allow_unsorted(
    THD *thd, struct st_mysql_sys_var *var MY_ATTRIBUTE((__unused__)),
    void *var_ptr, const void *save);

static void rocksdb_set_max_background_jobs(THD *thd,
                                            struct st_mysql_sys_var *const var,
                                            void *const var_ptr,
                                            const void *const save);
//////////////////////////////////////////////////////////////////////////////
// Options definitions
//////////////////////////////////////////////////////////////////////////////
static long long rocksdb_block_cache_size;
static long long rocksdb_sim_cache_size;
static my_bool rocksdb_use_clock_cache;
/* Use unsigned long long instead of uint64_t because of MySQL compatibility */
static unsigned long long  // NOLINT(runtime/int)
    rocksdb_rate_limiter_bytes_per_sec;
static unsigned long long  // NOLINT(runtime/int)
    rocksdb_sst_mgr_rate_bytes_per_sec;
static unsigned long long rocksdb_delayed_write_rate;
static uint32_t rocksdb_max_latest_deadlocks;
static unsigned long  // NOLINT(runtime/int)
    rocksdb_persistent_cache_size_mb;
static ulong rocksdb_info_log_level;
static char *rocksdb_wal_dir;
static char *rocksdb_persistent_cache_path;
static ulong rocksdb_index_type;
static uint32_t rocksdb_flush_log_at_trx_commit;
static uint32_t rocksdb_debug_optimizer_n_rows;
static my_bool rocksdb_force_compute_memtable_stats;
static uint32_t rocksdb_force_compute_memtable_stats_cachetime;
static my_bool rocksdb_debug_optimizer_no_zero_cardinality;
static uint32_t rocksdb_wal_recovery_mode;
static uint32_t rocksdb_access_hint_on_compaction_start;
static char *rocksdb_compact_cf_name;
static char *rocksdb_checkpoint_name;
static my_bool rocksdb_signal_drop_index_thread;
static my_bool rocksdb_strict_collation_check = 1;
static my_bool rocksdb_enable_2pc = 0;
static char *rocksdb_strict_collation_exceptions;
static my_bool rocksdb_collect_sst_properties = 1;
static my_bool rocksdb_force_flush_memtable_now_var = 0;
static my_bool rocksdb_force_flush_memtable_and_lzero_now_var = 0;
static my_bool rocksdb_enable_ttl = 1;
static my_bool rocksdb_enable_ttl_read_filtering = 1;
static int rocksdb_debug_ttl_rec_ts = 0;
static int rocksdb_debug_ttl_snapshot_ts = 0;
static int rocksdb_debug_ttl_read_filter_ts = 0;
static my_bool rocksdb_debug_ttl_ignore_pk = 0;
static my_bool rocksdb_reset_stats = 0;
static uint32_t rocksdb_io_write_timeout_secs = 0;
static uint64_t rocksdb_number_stat_computes = 0;
static uint32_t rocksdb_seconds_between_stat_computes = 3600;
static long long rocksdb_compaction_sequential_deletes = 0l;
static long long rocksdb_compaction_sequential_deletes_window = 0l;
static long long rocksdb_compaction_sequential_deletes_file_size = 0l;
static uint32_t rocksdb_validate_tables = 1;
static char *rocksdb_datadir;
static uint32_t rocksdb_table_stats_sampling_pct;
static my_bool rocksdb_enable_bulk_load_api = 1;
static my_bool rocksdb_print_snapshot_conflict_queries = 0;
static my_bool rocksdb_large_prefix = 0;

char *compression_types_val=
  const_cast<char*>(get_rocksdb_supported_compression_types());

std::atomic<uint64_t> rocksdb_snapshot_conflict_errors(0);
std::atomic<uint64_t> rocksdb_wal_group_syncs(0);

static std::unique_ptr<rocksdb::DBOptions> rdb_init_rocksdb_db_options(void) {
  auto o = std::unique_ptr<rocksdb::DBOptions>(new rocksdb::DBOptions());

  o->create_if_missing = true;
  o->listeners.push_back(std::make_shared<Rdb_event_listener>(&ddl_manager));
  o->info_log_level = rocksdb::InfoLogLevel::INFO_LEVEL;
  o->max_subcompactions = DEFAULT_SUBCOMPACTIONS;

  o->concurrent_prepare = true;
  o->manual_wal_flush = true;
  return o;
}

/* DBOptions contains Statistics and needs to be destructed last */
static std::unique_ptr<rocksdb::BlockBasedTableOptions> rocksdb_tbl_options =
    std::unique_ptr<rocksdb::BlockBasedTableOptions>(
        new rocksdb::BlockBasedTableOptions());
static std::unique_ptr<rocksdb::DBOptions> rocksdb_db_options =
    rdb_init_rocksdb_db_options();

static std::shared_ptr<rocksdb::RateLimiter> rocksdb_rate_limiter;

/* This enum needs to be kept up to date with rocksdb::InfoLogLevel */
static const char *info_log_level_names[] = {"debug_level", "info_level",
                                             "warn_level",  "error_level",
                                             "fatal_level", NullS};

static TYPELIB info_log_level_typelib = {
    array_elements(info_log_level_names) - 1, "info_log_level_typelib",
    info_log_level_names, nullptr};

static void rocksdb_set_rocksdb_info_log_level(
    THD *const thd, struct st_mysql_sys_var *const var, void *const var_ptr,
    const void *const save) {
  DBUG_ASSERT(save != nullptr);

  RDB_MUTEX_LOCK_CHECK(rdb_sysvars_mutex);
  rocksdb_info_log_level = *static_cast<const uint64_t *>(save);
  rocksdb_db_options->info_log->SetInfoLogLevel(
      static_cast<const rocksdb::InfoLogLevel>(rocksdb_info_log_level));
  RDB_MUTEX_UNLOCK_CHECK(rdb_sysvars_mutex);
}

static void rocksdb_set_reset_stats(
    my_core::THD *const /* unused */,
    my_core::st_mysql_sys_var *const var MY_ATTRIBUTE((__unused__)),
    void *const var_ptr, const void *const save) {
  DBUG_ASSERT(save != nullptr);
  DBUG_ASSERT(rdb != nullptr);
  DBUG_ASSERT(rocksdb_stats != nullptr);

  RDB_MUTEX_LOCK_CHECK(rdb_sysvars_mutex);

  *static_cast<bool *>(var_ptr) = *static_cast<const bool *>(save);

  if (rocksdb_reset_stats) {
    rocksdb::Status s = rdb->ResetStats();

    // RocksDB will always return success. Let's document this assumption here
    // as well so that we'll get immediately notified when contract changes.
    DBUG_ASSERT(s == rocksdb::Status::OK());

    s = rocksdb_stats->Reset();
    DBUG_ASSERT(s == rocksdb::Status::OK());
  }

  RDB_MUTEX_UNLOCK_CHECK(rdb_sysvars_mutex);
}

static void rocksdb_set_io_write_timeout(
    my_core::THD *const thd MY_ATTRIBUTE((__unused__)),
    my_core::st_mysql_sys_var *const var MY_ATTRIBUTE((__unused__)),
    void *const var_ptr MY_ATTRIBUTE((__unused__)), const void *const save) {
  DBUG_ASSERT(save != nullptr);
  DBUG_ASSERT(rdb != nullptr);
#if !defined(_WIN32) && !defined(__APPLE__)
  DBUG_ASSERT(io_watchdog != nullptr);
#endif

  RDB_MUTEX_LOCK_CHECK(rdb_sysvars_mutex);

  const uint32_t new_val = *static_cast<const uint32_t *>(save);

  rocksdb_io_write_timeout_secs = new_val;
#if !defined(_WIN32) && !defined(__APPLE__)
  io_watchdog->reset_timeout(rocksdb_io_write_timeout_secs);
#endif
  RDB_MUTEX_UNLOCK_CHECK(rdb_sysvars_mutex);
}

static const char *index_type_names[] = {"kBinarySearch", "kHashSearch", NullS};

static TYPELIB index_type_typelib = {array_elements(index_type_names) - 1,
                                     "index_type_typelib", index_type_names,
                                     nullptr};

const ulong RDB_MAX_LOCK_WAIT_SECONDS = 1024 * 1024 * 1024;
const ulong RDB_MAX_ROW_LOCKS = 1024 * 1024 * 1024;
const ulong RDB_DEFAULT_BULK_LOAD_SIZE = 1000;
const ulong RDB_MAX_BULK_LOAD_SIZE = 1024 * 1024 * 1024;
const size_t RDB_DEFAULT_MERGE_BUF_SIZE = 64 * 1024 * 1024;
const size_t RDB_MIN_MERGE_BUF_SIZE = 100;
const size_t RDB_DEFAULT_MERGE_COMBINE_READ_SIZE = 1024 * 1024 * 1024;
const size_t RDB_MIN_MERGE_COMBINE_READ_SIZE = 100;
const size_t RDB_DEFAULT_MERGE_TMP_FILE_REMOVAL_DELAY = 0;
const size_t RDB_MIN_MERGE_TMP_FILE_REMOVAL_DELAY = 0;
const int64 RDB_DEFAULT_BLOCK_CACHE_SIZE = 512 * 1024 * 1024;
const int64 RDB_MIN_BLOCK_CACHE_SIZE = 1024;
const int RDB_MAX_CHECKSUMS_PCT = 100;
const ulong RDB_DEADLOCK_DETECT_DEPTH = 50;

// TODO: 0 means don't wait at all, and we don't support it yet?
static MYSQL_THDVAR_ULONG(lock_wait_timeout, PLUGIN_VAR_RQCMDARG,
                          "Number of seconds to wait for lock", nullptr,
                          nullptr, /*default*/ 1, /*min*/ 1,
                          /*max*/ RDB_MAX_LOCK_WAIT_SECONDS, 0);

static MYSQL_THDVAR_BOOL(deadlock_detect, PLUGIN_VAR_RQCMDARG,
                         "Enables deadlock detection", nullptr, nullptr, FALSE);

static MYSQL_THDVAR_ULONG(deadlock_detect_depth, PLUGIN_VAR_RQCMDARG,
                          "Number of transactions deadlock detection will "
                          "traverse through before assuming deadlock",
                          nullptr, nullptr,
                          /*default*/ RDB_DEADLOCK_DETECT_DEPTH,
                          /*min*/ 2,
                          /*max*/ ULONG_MAX, 0);

static MYSQL_THDVAR_BOOL(
    trace_sst_api, PLUGIN_VAR_RQCMDARG,
    "Generate trace output in the log for each call to the SstFileWriter",
    nullptr, nullptr, FALSE);

static MYSQL_THDVAR_BOOL(
    bulk_load, PLUGIN_VAR_RQCMDARG,
    "Use bulk-load mode for inserts. This disables "
    "unique_checks and enables rocksdb_commit_in_the_middle.",
    nullptr, rocksdb_set_bulk_load, FALSE);

static MYSQL_THDVAR_BOOL(bulk_load_allow_unsorted, PLUGIN_VAR_RQCMDARG,
                         "Allow unsorted input during bulk-load. "
                         "Can be changed only when bulk load is disabled.",
                         nullptr, rocksdb_set_bulk_load_allow_unsorted, FALSE);

static MYSQL_SYSVAR_BOOL(enable_bulk_load_api, rocksdb_enable_bulk_load_api,
                         PLUGIN_VAR_RQCMDARG | PLUGIN_VAR_READONLY,
                         "Enables using SstFileWriter for bulk loading",
                         nullptr, nullptr, rocksdb_enable_bulk_load_api);

static MYSQL_THDVAR_STR(tmpdir, PLUGIN_VAR_OPCMDARG | PLUGIN_VAR_MEMALLOC,
                        "Directory for temporary files during DDL operations.",
                        nullptr, nullptr, "");

static MYSQL_THDVAR_STR(
    skip_unique_check_tables, PLUGIN_VAR_RQCMDARG | PLUGIN_VAR_MEMALLOC,
    "Skip unique constraint checking for the specified tables", nullptr,
    nullptr, ".*");

static MYSQL_THDVAR_BOOL(
    commit_in_the_middle, PLUGIN_VAR_RQCMDARG,
    "Commit rows implicitly every rocksdb_bulk_load_size, on bulk load/insert, "
    "update and delete",
    nullptr, nullptr, FALSE);

static MYSQL_THDVAR_BOOL(
    blind_delete_primary_key, PLUGIN_VAR_RQCMDARG,
    "Deleting rows by primary key lookup, without reading rows (Blind Deletes)."
    " Blind delete is disabled if the table has secondary key",
    nullptr, nullptr, FALSE);

static MYSQL_THDVAR_STR(
    read_free_rpl_tables, PLUGIN_VAR_RQCMDARG | PLUGIN_VAR_MEMALLOC,
    "List of tables that will use read-free replication on the slave "
    "(i.e. not lookup a row during replication)",
    nullptr, nullptr, "");

static MYSQL_THDVAR_BOOL(skip_bloom_filter_on_read, PLUGIN_VAR_RQCMDARG,
                         "Skip using bloom filter for reads", nullptr, nullptr,
                         FALSE);

static MYSQL_THDVAR_ULONG(max_row_locks, PLUGIN_VAR_RQCMDARG,
                          "Maximum number of locks a transaction can have",
                          nullptr, nullptr,
                          /*default*/ RDB_MAX_ROW_LOCKS,
                          /*min*/ 1,
                          /*max*/ RDB_MAX_ROW_LOCKS, 0);

static MYSQL_THDVAR_ULONGLONG(
    write_batch_max_bytes, PLUGIN_VAR_RQCMDARG,
    "Maximum size of write batch in bytes. 0 means no limit.", nullptr, nullptr,
    /* default */ 0, /* min */ 0, /* max */ SIZE_T_MAX, 1);

static MYSQL_THDVAR_BOOL(
    lock_scanned_rows, PLUGIN_VAR_RQCMDARG,
    "Take and hold locks on rows that are scanned but not updated", nullptr,
    nullptr, FALSE);

static MYSQL_THDVAR_ULONG(bulk_load_size, PLUGIN_VAR_RQCMDARG,
                          "Max #records in a batch for bulk-load mode", nullptr,
                          nullptr,
                          /*default*/ RDB_DEFAULT_BULK_LOAD_SIZE,
                          /*min*/ 1,
                          /*max*/ RDB_MAX_BULK_LOAD_SIZE, 0);

static MYSQL_THDVAR_ULONGLONG(
    merge_buf_size, PLUGIN_VAR_RQCMDARG,
    "Size to allocate for merge sort buffers written out to disk "
    "during inplace index creation.",
    nullptr, nullptr,
    /* default (64MB) */ RDB_DEFAULT_MERGE_BUF_SIZE,
    /* min (100B) */ RDB_MIN_MERGE_BUF_SIZE,
    /* max */ SIZE_T_MAX, 1);

static MYSQL_THDVAR_ULONGLONG(
    merge_combine_read_size, PLUGIN_VAR_RQCMDARG,
    "Size that we have to work with during combine (reading from disk) phase "
    "of "
    "external sort during fast index creation.",
    nullptr, nullptr,
    /* default (1GB) */ RDB_DEFAULT_MERGE_COMBINE_READ_SIZE,
    /* min (100B) */ RDB_MIN_MERGE_COMBINE_READ_SIZE,
    /* max */ SIZE_T_MAX, 1);

static MYSQL_THDVAR_ULONGLONG(
    merge_tmp_file_removal_delay_ms, PLUGIN_VAR_RQCMDARG,
    "Fast index creation creates a large tmp file on disk during index "
    "creation.  Removing this large file all at once when index creation is "
    "complete can cause trim stalls on Flash.  This variable specifies a "
    "duration to sleep (in milliseconds) between calling chsize() to truncate "
    "the file in chunks.  The chunk size is  the same as merge_buf_size.",
    nullptr, nullptr,
    /* default (0ms) */ RDB_DEFAULT_MERGE_TMP_FILE_REMOVAL_DELAY,
    /* min (0ms) */ RDB_MIN_MERGE_TMP_FILE_REMOVAL_DELAY,
    /* max */ SIZE_T_MAX, 1);

static MYSQL_SYSVAR_BOOL(
    create_if_missing,
    *reinterpret_cast<my_bool *>(&rocksdb_db_options->create_if_missing),
    PLUGIN_VAR_RQCMDARG | PLUGIN_VAR_READONLY,
    "DBOptions::create_if_missing for RocksDB", nullptr, nullptr,
    rocksdb_db_options->create_if_missing);

static MYSQL_SYSVAR_BOOL(
    concurrent_prepare,
    *reinterpret_cast<my_bool *>(&rocksdb_db_options->concurrent_prepare),
    PLUGIN_VAR_RQCMDARG | PLUGIN_VAR_READONLY,
    "DBOptions::concurrent_prepare for RocksDB", nullptr, nullptr,
    rocksdb_db_options->concurrent_prepare);

static MYSQL_SYSVAR_BOOL(
    manual_wal_flush,
    *reinterpret_cast<my_bool *>(&rocksdb_db_options->manual_wal_flush),
    PLUGIN_VAR_RQCMDARG | PLUGIN_VAR_READONLY,
    "DBOptions::manual_wal_flush for RocksDB", nullptr, nullptr,
    rocksdb_db_options->manual_wal_flush);

static MYSQL_SYSVAR_BOOL(
    create_missing_column_families,
    *reinterpret_cast<my_bool *>(
        &rocksdb_db_options->create_missing_column_families),
    PLUGIN_VAR_RQCMDARG | PLUGIN_VAR_READONLY,
    "DBOptions::create_missing_column_families for RocksDB", nullptr, nullptr,
    rocksdb_db_options->create_missing_column_families);

static MYSQL_SYSVAR_BOOL(
    error_if_exists,
    *reinterpret_cast<my_bool *>(&rocksdb_db_options->error_if_exists),
    PLUGIN_VAR_RQCMDARG | PLUGIN_VAR_READONLY,
    "DBOptions::error_if_exists for RocksDB", nullptr, nullptr,
    rocksdb_db_options->error_if_exists);

static MYSQL_SYSVAR_BOOL(
    paranoid_checks,
    *reinterpret_cast<my_bool *>(&rocksdb_db_options->paranoid_checks),
    PLUGIN_VAR_RQCMDARG | PLUGIN_VAR_READONLY,
    "DBOptions::paranoid_checks for RocksDB", nullptr, nullptr,
    rocksdb_db_options->paranoid_checks);

static MYSQL_SYSVAR_ULONGLONG(
    rate_limiter_bytes_per_sec, rocksdb_rate_limiter_bytes_per_sec,
    PLUGIN_VAR_RQCMDARG, "DBOptions::rate_limiter bytes_per_sec for RocksDB",
    nullptr, rocksdb_set_rate_limiter_bytes_per_sec, /* default */ 0L,
    /* min */ 0L, /* max */ MAX_RATE_LIMITER_BYTES_PER_SEC, 0);

static MYSQL_SYSVAR_ULONGLONG(
    sst_mgr_rate_bytes_per_sec, rocksdb_sst_mgr_rate_bytes_per_sec,
    PLUGIN_VAR_RQCMDARG,
    "DBOptions::sst_file_manager rate_bytes_per_sec for RocksDB", nullptr,
    rocksdb_set_sst_mgr_rate_bytes_per_sec,
    /* default */ DEFAULT_SST_MGR_RATE_BYTES_PER_SEC,
    /* min */ 0L, /* max */ UINT64_MAX, 0);

static MYSQL_SYSVAR_ULONGLONG(delayed_write_rate, rocksdb_delayed_write_rate,
                              PLUGIN_VAR_RQCMDARG,
                              "DBOptions::delayed_write_rate", nullptr,
                              rocksdb_set_delayed_write_rate,
                              rocksdb_db_options->delayed_write_rate, 0,
                              UINT64_MAX, 0);

static MYSQL_SYSVAR_UINT(max_latest_deadlocks, rocksdb_max_latest_deadlocks,
                         PLUGIN_VAR_RQCMDARG,
                         "Maximum number of recent "
                         "deadlocks to store",
                         nullptr, rocksdb_set_max_latest_deadlocks,
                         rocksdb::kInitialMaxDeadlocks, 0, UINT32_MAX, 0);

static MYSQL_SYSVAR_ENUM(
    info_log_level, rocksdb_info_log_level, PLUGIN_VAR_RQCMDARG,
    "Filter level for info logs to be written mysqld error log. "
    "Valid values include 'debug_level', 'info_level', 'warn_level'"
    "'error_level' and 'fatal_level'.",
    nullptr, rocksdb_set_rocksdb_info_log_level,
    rocksdb::InfoLogLevel::ERROR_LEVEL, &info_log_level_typelib);

static MYSQL_THDVAR_INT(
    perf_context_level, PLUGIN_VAR_RQCMDARG,
    "Perf Context Level for rocksdb internal timer stat collection", nullptr,
    nullptr,
    /* default */ rocksdb::PerfLevel::kUninitialized,
    /* min */ rocksdb::PerfLevel::kUninitialized,
    /* max */ rocksdb::PerfLevel::kOutOfBounds - 1, 0);

static MYSQL_SYSVAR_UINT(
    wal_recovery_mode, rocksdb_wal_recovery_mode, PLUGIN_VAR_RQCMDARG,
    "DBOptions::wal_recovery_mode for RocksDB. Default is kAbsoluteConsistency",
    nullptr, nullptr,
    /* default */ (uint)rocksdb::WALRecoveryMode::kAbsoluteConsistency,
    /* min */ (uint)rocksdb::WALRecoveryMode::kTolerateCorruptedTailRecords,
    /* max */ (uint)rocksdb::WALRecoveryMode::kSkipAnyCorruptedRecords, 0);

static MYSQL_SYSVAR_SIZE_T(compaction_readahead_size,
                          rocksdb_db_options->compaction_readahead_size,
                          PLUGIN_VAR_RQCMDARG,
                          "DBOptions::compaction_readahead_size for RocksDB",
                          nullptr, nullptr,
                          rocksdb_db_options->compaction_readahead_size,
                          /* min */ 0L, /* max */ SIZE_T_MAX, 0);

static MYSQL_SYSVAR_BOOL(
    new_table_reader_for_compaction_inputs,
    *reinterpret_cast<my_bool *>(
        &rocksdb_db_options->new_table_reader_for_compaction_inputs),
    PLUGIN_VAR_RQCMDARG | PLUGIN_VAR_READONLY,
    "DBOptions::new_table_reader_for_compaction_inputs for RocksDB", nullptr,
    nullptr, rocksdb_db_options->new_table_reader_for_compaction_inputs);

static MYSQL_SYSVAR_UINT(
    access_hint_on_compaction_start, rocksdb_access_hint_on_compaction_start,
    PLUGIN_VAR_RQCMDARG | PLUGIN_VAR_READONLY,
    "DBOptions::access_hint_on_compaction_start for RocksDB", nullptr, nullptr,
    /* default */ (uint)rocksdb::Options::AccessHint::NORMAL,
    /* min */ (uint)rocksdb::Options::AccessHint::NONE,
    /* max */ (uint)rocksdb::Options::AccessHint::WILLNEED, 0);

static MYSQL_SYSVAR_BOOL(
    allow_concurrent_memtable_write,
    *reinterpret_cast<my_bool *>(
        &rocksdb_db_options->allow_concurrent_memtable_write),
    PLUGIN_VAR_RQCMDARG | PLUGIN_VAR_READONLY,
    "DBOptions::allow_concurrent_memtable_write for RocksDB", nullptr, nullptr,
    false);

static MYSQL_SYSVAR_BOOL(
    enable_write_thread_adaptive_yield,
    *reinterpret_cast<my_bool *>(
        &rocksdb_db_options->enable_write_thread_adaptive_yield),
    PLUGIN_VAR_RQCMDARG | PLUGIN_VAR_READONLY,
    "DBOptions::enable_write_thread_adaptive_yield for RocksDB", nullptr,
    nullptr, false);

static MYSQL_SYSVAR_INT(max_open_files, rocksdb_db_options->max_open_files,
                        PLUGIN_VAR_RQCMDARG | PLUGIN_VAR_READONLY,
                        "DBOptions::max_open_files for RocksDB", nullptr,
                        nullptr, rocksdb_db_options->max_open_files,
                        /* min */ -1, /* max */ INT_MAX, 0);

static MYSQL_SYSVAR_UINT64_T(max_total_wal_size,
                          rocksdb_db_options->max_total_wal_size,
                          PLUGIN_VAR_RQCMDARG | PLUGIN_VAR_READONLY,
                          "DBOptions::max_total_wal_size for RocksDB", nullptr,
                          nullptr, rocksdb_db_options->max_total_wal_size,
                          /* min */ 0, /* max */ LONGLONG_MAX, 0);

static MYSQL_SYSVAR_BOOL(
    use_fsync, *reinterpret_cast<my_bool *>(&rocksdb_db_options->use_fsync),
    PLUGIN_VAR_RQCMDARG | PLUGIN_VAR_READONLY,
    "DBOptions::use_fsync for RocksDB", nullptr, nullptr,
    rocksdb_db_options->use_fsync);

static MYSQL_SYSVAR_STR(wal_dir, rocksdb_wal_dir,
                        PLUGIN_VAR_RQCMDARG | PLUGIN_VAR_READONLY,
                        "DBOptions::wal_dir for RocksDB", nullptr, nullptr,
                        rocksdb_db_options->wal_dir.c_str());

static MYSQL_SYSVAR_STR(
    persistent_cache_path, rocksdb_persistent_cache_path,
    PLUGIN_VAR_RQCMDARG | PLUGIN_VAR_READONLY,
    "Path for BlockBasedTableOptions::persistent_cache for RocksDB", nullptr,
    nullptr, "");

static MYSQL_SYSVAR_ULONG(
    persistent_cache_size_mb, rocksdb_persistent_cache_size_mb,
    PLUGIN_VAR_RQCMDARG | PLUGIN_VAR_READONLY,
    "Size of cache in MB for BlockBasedTableOptions::persistent_cache "
    "for RocksDB", nullptr, nullptr, rocksdb_persistent_cache_size_mb,
    /* min */ 0L, /* max */ ULONG_MAX, 0);

static MYSQL_SYSVAR_UINT64_T(
    delete_obsolete_files_period_micros,
    rocksdb_db_options->delete_obsolete_files_period_micros,
    PLUGIN_VAR_RQCMDARG | PLUGIN_VAR_READONLY,
    "DBOptions::delete_obsolete_files_period_micros for RocksDB", nullptr,
    nullptr, rocksdb_db_options->delete_obsolete_files_period_micros,
  /* min */ 0, /* max */ LONGLONG_MAX, 0);

static MYSQL_SYSVAR_INT(max_background_jobs,
                        rocksdb_db_options->max_background_jobs,
                        PLUGIN_VAR_RQCMDARG,
                        "DBOptions::max_background_jobs for RocksDB", nullptr,
                        rocksdb_set_max_background_jobs,
                        rocksdb_db_options->max_background_jobs,
                        /* min */ -1, /* max */ MAX_BACKGROUND_JOBS, 0);

static MYSQL_SYSVAR_UINT(max_subcompactions,
                         rocksdb_db_options->max_subcompactions,
                         PLUGIN_VAR_RQCMDARG | PLUGIN_VAR_READONLY,
                         "DBOptions::max_subcompactions for RocksDB", nullptr,
                         nullptr, rocksdb_db_options->max_subcompactions,
                         /* min */ 1, /* max */ MAX_SUBCOMPACTIONS, 0);

static MYSQL_SYSVAR_SIZE_T(max_log_file_size,
                          rocksdb_db_options->max_log_file_size,
                          PLUGIN_VAR_RQCMDARG | PLUGIN_VAR_READONLY,
                          "DBOptions::max_log_file_size for RocksDB", nullptr,
                          nullptr, rocksdb_db_options->max_log_file_size,
                          /* min */ 0L, /* max */ SIZE_T_MAX, 0);

static MYSQL_SYSVAR_SIZE_T(log_file_time_to_roll,
                          rocksdb_db_options->log_file_time_to_roll,
                          PLUGIN_VAR_RQCMDARG | PLUGIN_VAR_READONLY,
                          "DBOptions::log_file_time_to_roll for RocksDB",
                          nullptr, nullptr,
                          rocksdb_db_options->log_file_time_to_roll,
                          /* min */ 0L, /* max */ SIZE_T_MAX, 0);

static MYSQL_SYSVAR_SIZE_T(keep_log_file_num,
                          rocksdb_db_options->keep_log_file_num,
                          PLUGIN_VAR_RQCMDARG | PLUGIN_VAR_READONLY,
                          "DBOptions::keep_log_file_num for RocksDB", nullptr,
                          nullptr, rocksdb_db_options->keep_log_file_num,
                          /* min */ 0L, /* max */ SIZE_T_MAX, 0);

static MYSQL_SYSVAR_UINT64_T(max_manifest_file_size,
                          rocksdb_db_options->max_manifest_file_size,
                          PLUGIN_VAR_RQCMDARG | PLUGIN_VAR_READONLY,
                          "DBOptions::max_manifest_file_size for RocksDB",
                          nullptr, nullptr,
                          rocksdb_db_options->max_manifest_file_size,
                          /* min */ 0L, /* max */ ULONGLONG_MAX, 0);

static MYSQL_SYSVAR_INT(table_cache_numshardbits,
                        rocksdb_db_options->table_cache_numshardbits,
                        PLUGIN_VAR_RQCMDARG | PLUGIN_VAR_READONLY,
                        "DBOptions::table_cache_numshardbits for RocksDB",
                        nullptr, nullptr,
                        rocksdb_db_options->table_cache_numshardbits,
                        /* min */ 0, /* max */ INT_MAX, 0);

static MYSQL_SYSVAR_UINT64_T(wal_ttl_seconds, rocksdb_db_options->WAL_ttl_seconds,
                          PLUGIN_VAR_RQCMDARG | PLUGIN_VAR_READONLY,
                          "DBOptions::WAL_ttl_seconds for RocksDB", nullptr,
                          nullptr, rocksdb_db_options->WAL_ttl_seconds,
                          /* min */ 0L, /* max */ LONGLONG_MAX, 0);

static MYSQL_SYSVAR_UINT64_T(wal_size_limit_mb,
                          rocksdb_db_options->WAL_size_limit_MB,
                          PLUGIN_VAR_RQCMDARG | PLUGIN_VAR_READONLY,
                          "DBOptions::WAL_size_limit_MB for RocksDB", nullptr,
                          nullptr, rocksdb_db_options->WAL_size_limit_MB,
                          /* min */ 0L, /* max */ LONGLONG_MAX, 0);

static MYSQL_SYSVAR_SIZE_T(manifest_preallocation_size,
                          rocksdb_db_options->manifest_preallocation_size,
                          PLUGIN_VAR_RQCMDARG | PLUGIN_VAR_READONLY,
                          "DBOptions::manifest_preallocation_size for RocksDB",
                          nullptr, nullptr,
                          rocksdb_db_options->manifest_preallocation_size,
                          /* min */ 0L, /* max */ SIZE_T_MAX, 0);

static MYSQL_SYSVAR_BOOL(
    use_direct_reads,
    *reinterpret_cast<my_bool *>(&rocksdb_db_options->use_direct_reads),
    PLUGIN_VAR_RQCMDARG | PLUGIN_VAR_READONLY,
    "DBOptions::use_direct_reads for RocksDB", nullptr, nullptr,
    rocksdb_db_options->use_direct_reads);

static MYSQL_SYSVAR_BOOL(
    use_direct_io_for_flush_and_compaction,
    *reinterpret_cast<my_bool *>(&rocksdb_db_options->use_direct_io_for_flush_and_compaction),
    PLUGIN_VAR_RQCMDARG | PLUGIN_VAR_READONLY,
    "DBOptions::use_direct_io_for_flush_and_compaction for RocksDB", nullptr, nullptr,
    rocksdb_db_options->use_direct_io_for_flush_and_compaction);

static MYSQL_SYSVAR_BOOL(
    allow_mmap_reads,
    *reinterpret_cast<my_bool *>(&rocksdb_db_options->allow_mmap_reads),
    PLUGIN_VAR_RQCMDARG | PLUGIN_VAR_READONLY,
    "DBOptions::allow_mmap_reads for RocksDB", nullptr, nullptr,
    rocksdb_db_options->allow_mmap_reads);

static MYSQL_SYSVAR_BOOL(
    allow_mmap_writes,
    *reinterpret_cast<my_bool *>(&rocksdb_db_options->allow_mmap_writes),
    PLUGIN_VAR_RQCMDARG | PLUGIN_VAR_READONLY,
    "DBOptions::allow_mmap_writes for RocksDB", nullptr, nullptr,
    rocksdb_db_options->allow_mmap_writes);

static MYSQL_SYSVAR_BOOL(
    is_fd_close_on_exec,
    *reinterpret_cast<my_bool *>(&rocksdb_db_options->is_fd_close_on_exec),
    PLUGIN_VAR_RQCMDARG | PLUGIN_VAR_READONLY,
    "DBOptions::is_fd_close_on_exec for RocksDB", nullptr, nullptr,
    rocksdb_db_options->is_fd_close_on_exec);

static MYSQL_SYSVAR_UINT(stats_dump_period_sec,
                         rocksdb_db_options->stats_dump_period_sec,
                         PLUGIN_VAR_RQCMDARG | PLUGIN_VAR_READONLY,
                         "DBOptions::stats_dump_period_sec for RocksDB",
                         nullptr, nullptr,
                         rocksdb_db_options->stats_dump_period_sec,
                         /* min */ 0, /* max */ INT_MAX, 0);

static MYSQL_SYSVAR_BOOL(
    advise_random_on_open,
    *reinterpret_cast<my_bool *>(&rocksdb_db_options->advise_random_on_open),
    PLUGIN_VAR_RQCMDARG | PLUGIN_VAR_READONLY,
    "DBOptions::advise_random_on_open for RocksDB", nullptr, nullptr,
    rocksdb_db_options->advise_random_on_open);

static MYSQL_SYSVAR_SIZE_T(db_write_buffer_size,
                          rocksdb_db_options->db_write_buffer_size,
                          PLUGIN_VAR_RQCMDARG | PLUGIN_VAR_READONLY,
                          "DBOptions::db_write_buffer_size for RocksDB",
                          nullptr, nullptr,
                          rocksdb_db_options->db_write_buffer_size,
                          /* min */ 0L, /* max */ SIZE_T_MAX, 0);

static MYSQL_SYSVAR_BOOL(
    use_adaptive_mutex,
    *reinterpret_cast<my_bool *>(&rocksdb_db_options->use_adaptive_mutex),
    PLUGIN_VAR_RQCMDARG | PLUGIN_VAR_READONLY,
    "DBOptions::use_adaptive_mutex for RocksDB", nullptr, nullptr,
    rocksdb_db_options->use_adaptive_mutex);

static MYSQL_SYSVAR_UINT64_T(bytes_per_sync, rocksdb_db_options->bytes_per_sync,
                          PLUGIN_VAR_RQCMDARG | PLUGIN_VAR_READONLY,
                          "DBOptions::bytes_per_sync for RocksDB", nullptr,
                          nullptr, rocksdb_db_options->bytes_per_sync,
                          /* min */ 0L, /* max */ ULONGLONG_MAX, 0);

static MYSQL_SYSVAR_UINT64_T(wal_bytes_per_sync,
                          rocksdb_db_options->wal_bytes_per_sync,
                          PLUGIN_VAR_RQCMDARG | PLUGIN_VAR_READONLY,
                          "DBOptions::wal_bytes_per_sync for RocksDB", nullptr,
                          nullptr, rocksdb_db_options->wal_bytes_per_sync,
                          /* min */ 0L, /* max */ ULONGLONG_MAX, 0);

static MYSQL_SYSVAR_BOOL(
    enable_thread_tracking,
    *reinterpret_cast<my_bool *>(&rocksdb_db_options->enable_thread_tracking),
    PLUGIN_VAR_RQCMDARG | PLUGIN_VAR_READONLY,
    "DBOptions::enable_thread_tracking for RocksDB", nullptr, nullptr, true);

static MYSQL_SYSVAR_LONGLONG(block_cache_size, rocksdb_block_cache_size,
                             PLUGIN_VAR_RQCMDARG | PLUGIN_VAR_READONLY,
                             "block_cache size for RocksDB", nullptr, nullptr,
                             /* default */ RDB_DEFAULT_BLOCK_CACHE_SIZE,
                             /* min */ RDB_MIN_BLOCK_CACHE_SIZE,
                             /* max */ LONGLONG_MAX,
                             /* Block size */ RDB_MIN_BLOCK_CACHE_SIZE);

static MYSQL_SYSVAR_LONGLONG(sim_cache_size, rocksdb_sim_cache_size,
                             PLUGIN_VAR_RQCMDARG | PLUGIN_VAR_READONLY,
                             "Simulated cache size for RocksDB", nullptr,
                             nullptr,
                             /* default */ 0,
                             /* min */ 0,
                             /* max */ LONGLONG_MAX,
                             /* Block size */ 0);

static MYSQL_SYSVAR_BOOL(
    use_clock_cache,
    rocksdb_use_clock_cache,
    PLUGIN_VAR_RQCMDARG | PLUGIN_VAR_READONLY,
    "Use ClockCache instead of default LRUCache for RocksDB",
    nullptr, nullptr, false);

static MYSQL_SYSVAR_BOOL(
    cache_index_and_filter_blocks,
    *reinterpret_cast<my_bool *>(
        &rocksdb_tbl_options->cache_index_and_filter_blocks),
    PLUGIN_VAR_RQCMDARG | PLUGIN_VAR_READONLY,
    "BlockBasedTableOptions::cache_index_and_filter_blocks for RocksDB",
    nullptr, nullptr, true);

// When pin_l0_filter_and_index_blocks_in_cache is true, RocksDB will  use the
// LRU cache, but will always keep the filter & idndex block's handle checked
// out (=won't call ShardedLRUCache::Release), plus the parsed out objects
// the LRU cache will never push flush them out, hence they're pinned.
//
// This fixes the mutex contention between :ShardedLRUCache::Lookup and
// ShardedLRUCache::Release which reduced the QPS ratio (QPS using secondary
// index / QPS using PK).
static MYSQL_SYSVAR_BOOL(
    pin_l0_filter_and_index_blocks_in_cache,
    *reinterpret_cast<my_bool *>(
        &rocksdb_tbl_options->pin_l0_filter_and_index_blocks_in_cache),
    PLUGIN_VAR_RQCMDARG | PLUGIN_VAR_READONLY,
    "pin_l0_filter_and_index_blocks_in_cache for RocksDB", nullptr, nullptr,
    true);

static MYSQL_SYSVAR_ENUM(index_type, rocksdb_index_type,
                         PLUGIN_VAR_RQCMDARG | PLUGIN_VAR_READONLY,
                         "BlockBasedTableOptions::index_type for RocksDB",
                         nullptr, nullptr,
                         (ulong)rocksdb_tbl_options->index_type,
                         &index_type_typelib);

static MYSQL_SYSVAR_BOOL(
    hash_index_allow_collision,
    *reinterpret_cast<my_bool *>(
        &rocksdb_tbl_options->hash_index_allow_collision),
    PLUGIN_VAR_RQCMDARG | PLUGIN_VAR_READONLY,
    "BlockBasedTableOptions::hash_index_allow_collision for RocksDB", nullptr,
    nullptr, rocksdb_tbl_options->hash_index_allow_collision);

static MYSQL_SYSVAR_BOOL(
    no_block_cache,
    *reinterpret_cast<my_bool *>(&rocksdb_tbl_options->no_block_cache),
    PLUGIN_VAR_RQCMDARG | PLUGIN_VAR_READONLY,
    "BlockBasedTableOptions::no_block_cache for RocksDB", nullptr, nullptr,
    rocksdb_tbl_options->no_block_cache);

static MYSQL_SYSVAR_SIZE_T(block_size, rocksdb_tbl_options->block_size,
                          PLUGIN_VAR_RQCMDARG | PLUGIN_VAR_READONLY,
                          "BlockBasedTableOptions::block_size for RocksDB",
                          nullptr, nullptr, rocksdb_tbl_options->block_size,
                          /* min */ 1L, /* max */ SIZE_T_MAX, 0);

static MYSQL_SYSVAR_INT(
    block_size_deviation, rocksdb_tbl_options->block_size_deviation,
    PLUGIN_VAR_RQCMDARG | PLUGIN_VAR_READONLY,
    "BlockBasedTableOptions::block_size_deviation for RocksDB", nullptr,
    nullptr, rocksdb_tbl_options->block_size_deviation,
    /* min */ 0, /* max */ INT_MAX, 0);

static MYSQL_SYSVAR_INT(
    block_restart_interval, rocksdb_tbl_options->block_restart_interval,
    PLUGIN_VAR_RQCMDARG | PLUGIN_VAR_READONLY,
    "BlockBasedTableOptions::block_restart_interval for RocksDB", nullptr,
    nullptr, rocksdb_tbl_options->block_restart_interval,
    /* min */ 1, /* max */ INT_MAX, 0);

static MYSQL_SYSVAR_BOOL(
    whole_key_filtering,
    *reinterpret_cast<my_bool *>(&rocksdb_tbl_options->whole_key_filtering),
    PLUGIN_VAR_RQCMDARG | PLUGIN_VAR_READONLY,
    "BlockBasedTableOptions::whole_key_filtering for RocksDB", nullptr, nullptr,
    rocksdb_tbl_options->whole_key_filtering);

static MYSQL_SYSVAR_STR(default_cf_options, rocksdb_default_cf_options,
                        PLUGIN_VAR_RQCMDARG | PLUGIN_VAR_READONLY,
                        "default cf options for RocksDB", nullptr, nullptr, "");

static MYSQL_SYSVAR_STR(override_cf_options, rocksdb_override_cf_options,
                        PLUGIN_VAR_RQCMDARG | PLUGIN_VAR_READONLY,
                        "option overrides per cf for RocksDB", nullptr, nullptr,
                        "");

static MYSQL_SYSVAR_STR(update_cf_options, rocksdb_update_cf_options,
                        PLUGIN_VAR_RQCMDARG | PLUGIN_VAR_MEMALLOC 
                        /* psergey-merge: need this? :  PLUGIN_VAR_ALLOCATED*/,
                        "Option updates per column family for RocksDB", nullptr,
                        rocksdb_set_update_cf_options, nullptr);

enum rocksdb_flush_log_at_trx_commit_type : unsigned int {
  FLUSH_LOG_NEVER = 0,
  FLUSH_LOG_SYNC,
  FLUSH_LOG_BACKGROUND,
  FLUSH_LOG_MAX /* must be last */
};

static MYSQL_SYSVAR_UINT(flush_log_at_trx_commit,
                         rocksdb_flush_log_at_trx_commit, PLUGIN_VAR_RQCMDARG,
                         "Sync on transaction commit. Similar to "
                         "innodb_flush_log_at_trx_commit. 1: sync on commit, "
                         "0,2: not sync on commit",
                         nullptr, nullptr, /* default */ FLUSH_LOG_SYNC,
                         /* min */ FLUSH_LOG_NEVER,
                         /* max */ FLUSH_LOG_BACKGROUND, 0);

static MYSQL_THDVAR_BOOL(write_disable_wal, PLUGIN_VAR_RQCMDARG,
                         "WriteOptions::disableWAL for RocksDB", nullptr,
                         nullptr, rocksdb::WriteOptions().disableWAL);

static MYSQL_THDVAR_BOOL(
    write_ignore_missing_column_families, PLUGIN_VAR_RQCMDARG,
    "WriteOptions::ignore_missing_column_families for RocksDB", nullptr,
    nullptr, rocksdb::WriteOptions().ignore_missing_column_families);

static MYSQL_THDVAR_BOOL(skip_fill_cache, PLUGIN_VAR_RQCMDARG,
                         "Skip filling block cache on read requests", nullptr,
                         nullptr, FALSE);

static MYSQL_THDVAR_BOOL(
    unsafe_for_binlog, PLUGIN_VAR_RQCMDARG,
    "Allowing statement based binary logging which may break consistency",
    nullptr, nullptr, FALSE);

static MYSQL_THDVAR_UINT(records_in_range, PLUGIN_VAR_RQCMDARG,
                         "Used to override the result of records_in_range(). "
                         "Set to a positive number to override",
                         nullptr, nullptr, 0,
                         /* min */ 0, /* max */ INT_MAX, 0);

static MYSQL_THDVAR_UINT(force_index_records_in_range, PLUGIN_VAR_RQCMDARG,
                         "Used to override the result of records_in_range() "
                         "when FORCE INDEX is used.",
                         nullptr, nullptr, 0,
                         /* min */ 0, /* max */ INT_MAX, 0);

static MYSQL_SYSVAR_UINT(
    debug_optimizer_n_rows, rocksdb_debug_optimizer_n_rows,
    PLUGIN_VAR_RQCMDARG | PLUGIN_VAR_READONLY | PLUGIN_VAR_NOSYSVAR,
    "Test only to override rocksdb estimates of table size in a memtable",
    nullptr, nullptr, 0, /* min */ 0, /* max */ INT_MAX, 0);

static MYSQL_SYSVAR_BOOL(force_compute_memtable_stats,
    rocksdb_force_compute_memtable_stats,
    PLUGIN_VAR_RQCMDARG,
    "Force to always compute memtable stats",
    nullptr, nullptr, TRUE);

static MYSQL_SYSVAR_UINT(force_compute_memtable_stats_cachetime,
                         rocksdb_force_compute_memtable_stats_cachetime,
                         PLUGIN_VAR_RQCMDARG,
                         "Time in usecs to cache memtable estimates", nullptr,
                         nullptr, /* default */ 60 * 1000 * 1000,
                         /* min */ 0, /* max */ INT_MAX, 0);

static MYSQL_SYSVAR_BOOL(
    debug_optimizer_no_zero_cardinality,
    rocksdb_debug_optimizer_no_zero_cardinality, PLUGIN_VAR_RQCMDARG,
    "In case if cardinality is zero, overrides it with some value", nullptr,
    nullptr, TRUE);

static MYSQL_SYSVAR_STR(compact_cf, rocksdb_compact_cf_name,
                        PLUGIN_VAR_RQCMDARG, "Compact column family",
                        rocksdb_compact_column_family,
                        rocksdb_compact_column_family_stub, "");

static MYSQL_SYSVAR_STR(create_checkpoint, rocksdb_checkpoint_name,
                        PLUGIN_VAR_RQCMDARG, "Checkpoint directory",
                        rocksdb_create_checkpoint,
                        rocksdb_create_checkpoint_stub, "");

static MYSQL_SYSVAR_BOOL(signal_drop_index_thread,
                         rocksdb_signal_drop_index_thread, PLUGIN_VAR_RQCMDARG,
                         "Wake up drop index thread", nullptr,
                         rocksdb_drop_index_wakeup_thread, FALSE);

static MYSQL_SYSVAR_BOOL(pause_background_work, rocksdb_pause_background_work,
                         PLUGIN_VAR_RQCMDARG,
                         "Disable all rocksdb background operations", nullptr,
                         rocksdb_set_pause_background_work, FALSE);

static MYSQL_SYSVAR_BOOL(
    enable_ttl, rocksdb_enable_ttl, PLUGIN_VAR_RQCMDARG,
    "Enable expired TTL records to be dropped during compaction.", nullptr,
    nullptr, TRUE);

static MYSQL_SYSVAR_BOOL(
    enable_ttl_read_filtering, rocksdb_enable_ttl_read_filtering,
    PLUGIN_VAR_RQCMDARG,
    "For tables with TTL, expired records are skipped/filtered out during "
    "processing and in query results. Disabling this will allow these records "
    "to be seen, but as a result rows may disappear in the middle of "
    "transactions as they are dropped during compaction. Use with caution.",
    nullptr, nullptr, TRUE);

static MYSQL_SYSVAR_INT(
    debug_ttl_rec_ts, rocksdb_debug_ttl_rec_ts, PLUGIN_VAR_RQCMDARG,
    "For debugging purposes only.  Overrides the TTL of records to "
    "now() + debug_ttl_rec_ts.  The value can be +/- to simulate "
    "a record inserted in the past vs a record inserted in the 'future'. "
    "A value of 0 denotes that the variable is not set. This variable is a "
    "no-op in non-debug builds.",
    nullptr, nullptr, 0, /* min */ -3600, /* max */ 3600, 0);

static MYSQL_SYSVAR_INT(
    debug_ttl_snapshot_ts, rocksdb_debug_ttl_snapshot_ts, PLUGIN_VAR_RQCMDARG,
    "For debugging purposes only.  Sets the snapshot during compaction to "
    "now() + debug_set_ttl_snapshot_ts.  The value can be +/- to simulate "
    "a snapshot in the past vs a snapshot created in the 'future'. "
    "A value of 0 denotes that the variable is not set. This variable is a "
    "no-op in non-debug builds.",
    nullptr, nullptr, 0, /* min */ -3600, /* max */ 3600, 0);

static MYSQL_SYSVAR_INT(
    debug_ttl_read_filter_ts, rocksdb_debug_ttl_read_filter_ts,
    PLUGIN_VAR_RQCMDARG,
    "For debugging purposes only.  Overrides the TTL read filtering time to "
    "time + debug_ttl_read_filter_ts. A value of 0 denotes that the variable "
    "is not set. This variable is a no-op in non-debug builds.",
    nullptr, nullptr, 0, /* min */ -3600, /* max */ 3600, 0);

static MYSQL_SYSVAR_BOOL(
    debug_ttl_ignore_pk, rocksdb_debug_ttl_ignore_pk, PLUGIN_VAR_RQCMDARG,
    "For debugging purposes only. If true, compaction filtering will not occur "
    "on PK TTL data. This variable is a no-op in non-debug builds.",
    nullptr, nullptr, FALSE);

static MYSQL_SYSVAR_BOOL(
    reset_stats, rocksdb_reset_stats, PLUGIN_VAR_RQCMDARG,
    "Reset the RocksDB internal statistics without restarting the DB.", nullptr,
    rocksdb_set_reset_stats, FALSE);

static MYSQL_SYSVAR_UINT(io_write_timeout, rocksdb_io_write_timeout_secs,
                         PLUGIN_VAR_RQCMDARG,
                         "Timeout for experimental I/O watchdog.", nullptr,
                         rocksdb_set_io_write_timeout, /* default */ 0,
                         /* min */ 0L,
                         /* max */ UINT_MAX, 0);

static MYSQL_SYSVAR_BOOL(enable_2pc, rocksdb_enable_2pc, PLUGIN_VAR_RQCMDARG,
                         "Enable two phase commit for MyRocks", nullptr,
                         nullptr, TRUE);

static MYSQL_SYSVAR_BOOL(strict_collation_check, rocksdb_strict_collation_check,
                         PLUGIN_VAR_RQCMDARG,
                         "Enforce case sensitive collation for MyRocks indexes",
                         nullptr, nullptr, TRUE);

static MYSQL_SYSVAR_STR(strict_collation_exceptions,
                        rocksdb_strict_collation_exceptions,
                        PLUGIN_VAR_RQCMDARG | PLUGIN_VAR_MEMALLOC,
                        "List of tables (using regex) that are excluded "
                        "from the case sensitive collation enforcement",
                        nullptr, rocksdb_set_collation_exception_list, "");

static MYSQL_SYSVAR_BOOL(collect_sst_properties, rocksdb_collect_sst_properties,
                         PLUGIN_VAR_RQCMDARG | PLUGIN_VAR_READONLY,
                         "Enables collecting SST file properties on each flush",
                         nullptr, nullptr, rocksdb_collect_sst_properties);

static MYSQL_SYSVAR_BOOL(
    force_flush_memtable_now, rocksdb_force_flush_memtable_now_var,
    PLUGIN_VAR_RQCMDARG,
    "Forces memstore flush which may block all write requests so be careful",
    rocksdb_force_flush_memtable_now, rocksdb_force_flush_memtable_now_stub,
    FALSE);

static MYSQL_SYSVAR_BOOL(
    force_flush_memtable_and_lzero_now,
    rocksdb_force_flush_memtable_and_lzero_now_var, PLUGIN_VAR_RQCMDARG,
    "Acts similar to force_flush_memtable_now, but also compacts all L0 files.",
    rocksdb_force_flush_memtable_and_lzero_now,
    rocksdb_force_flush_memtable_and_lzero_now_stub, FALSE);

static MYSQL_THDVAR_BOOL(
    flush_memtable_on_analyze, PLUGIN_VAR_RQCMDARG,
    "Forces memtable flush on ANALZYE table to get accurate cardinality",
    nullptr, nullptr, true);

static MYSQL_SYSVAR_UINT(
    seconds_between_stat_computes, rocksdb_seconds_between_stat_computes,
    PLUGIN_VAR_RQCMDARG,
    "Sets a number of seconds to wait between optimizer stats recomputation. "
    "Only changed indexes will be refreshed.",
    nullptr, nullptr, rocksdb_seconds_between_stat_computes,
    /* min */ 0L, /* max */ UINT_MAX, 0);

static MYSQL_SYSVAR_LONGLONG(compaction_sequential_deletes,
                             rocksdb_compaction_sequential_deletes,
                             PLUGIN_VAR_RQCMDARG,
                             "RocksDB will trigger compaction for the file if "
                             "it has more than this number sequential deletes "
                             "per window",
                             nullptr, rocksdb_set_compaction_options,
                             DEFAULT_COMPACTION_SEQUENTIAL_DELETES,
                             /* min */ 0L,
                             /* max */ MAX_COMPACTION_SEQUENTIAL_DELETES, 0);

static MYSQL_SYSVAR_LONGLONG(
    compaction_sequential_deletes_window,
    rocksdb_compaction_sequential_deletes_window, PLUGIN_VAR_RQCMDARG,
    "Size of the window for counting rocksdb_compaction_sequential_deletes",
    nullptr, rocksdb_set_compaction_options,
    DEFAULT_COMPACTION_SEQUENTIAL_DELETES_WINDOW,
    /* min */ 0L, /* max */ MAX_COMPACTION_SEQUENTIAL_DELETES_WINDOW, 0);

static MYSQL_SYSVAR_LONGLONG(
    compaction_sequential_deletes_file_size,
    rocksdb_compaction_sequential_deletes_file_size, PLUGIN_VAR_RQCMDARG,
    "Minimum file size required for compaction_sequential_deletes", nullptr,
    rocksdb_set_compaction_options, 0L,
    /* min */ -1L, /* max */ LONGLONG_MAX, 0);

static MYSQL_SYSVAR_BOOL(
    compaction_sequential_deletes_count_sd,
    rocksdb_compaction_sequential_deletes_count_sd, PLUGIN_VAR_RQCMDARG,
    "Counting SingleDelete as rocksdb_compaction_sequential_deletes", nullptr,
    nullptr, rocksdb_compaction_sequential_deletes_count_sd);

static MYSQL_SYSVAR_BOOL(
    print_snapshot_conflict_queries, rocksdb_print_snapshot_conflict_queries,
    PLUGIN_VAR_RQCMDARG,
    "Logging queries that got snapshot conflict errors into *.err log", nullptr,
    nullptr, rocksdb_print_snapshot_conflict_queries);

static MYSQL_THDVAR_INT(checksums_pct, PLUGIN_VAR_RQCMDARG,
                        "How many percentages of rows to be checksummed",
                        nullptr, nullptr, RDB_MAX_CHECKSUMS_PCT,
                        /* min */ 0, /* max */ RDB_MAX_CHECKSUMS_PCT, 0);

static MYSQL_THDVAR_BOOL(store_row_debug_checksums, PLUGIN_VAR_RQCMDARG,
                         "Include checksums when writing index/table records",
                         nullptr, nullptr, false /* default value */);

static MYSQL_THDVAR_BOOL(verify_row_debug_checksums, PLUGIN_VAR_RQCMDARG,
                         "Verify checksums when reading index/table records",
                         nullptr, nullptr, false /* default value */);

static MYSQL_THDVAR_BOOL(master_skip_tx_api, PLUGIN_VAR_RQCMDARG,
                         "Skipping holding any lock on row access. "
                         "Not effective on slave.",
                         nullptr, nullptr, false);

static MYSQL_SYSVAR_UINT(
    validate_tables, rocksdb_validate_tables,
    PLUGIN_VAR_RQCMDARG | PLUGIN_VAR_READONLY,
    "Verify all .frm files match all RocksDB tables (0 means no verification, "
    "1 means verify and fail on error, and 2 means verify but continue",
    nullptr, nullptr, 1 /* default value */, 0 /* min value */,
    2 /* max value */, 0);

static MYSQL_SYSVAR_STR(datadir, rocksdb_datadir,
                        PLUGIN_VAR_OPCMDARG | PLUGIN_VAR_READONLY,
                        "RocksDB data directory", nullptr, nullptr,
                        "./.rocksdb");

static MYSQL_SYSVAR_STR(supported_compression_types,
  compression_types_val,
  PLUGIN_VAR_NOCMDOPT | PLUGIN_VAR_READONLY,
  "Compression algorithms supported by RocksDB",
  nullptr, nullptr,
  compression_types_val);

static MYSQL_SYSVAR_UINT(
    table_stats_sampling_pct, rocksdb_table_stats_sampling_pct,
    PLUGIN_VAR_RQCMDARG,
    "Percentage of entries to sample when collecting statistics about table "
    "properties. Specify either 0 to sample everything or percentage "
    "[" STRINGIFY_ARG(RDB_TBL_STATS_SAMPLE_PCT_MIN) ".." STRINGIFY_ARG(
        RDB_TBL_STATS_SAMPLE_PCT_MAX) "]. "
                                      "By default " STRINGIFY_ARG(
                                          RDB_DEFAULT_TBL_STATS_SAMPLE_PCT) "% "
                                                                            "of"
                                                                            " e"
                                                                            "nt"
                                                                            "ri"
                                                                            "es"
                                                                            " a"
                                                                            "re"
                                                                            " "
                                                                            "sa"
                                                                            "mp"
                                                                            "le"
                                                                            "d"
                                                                            ".",
    nullptr, rocksdb_set_table_stats_sampling_pct, /* default */
    RDB_DEFAULT_TBL_STATS_SAMPLE_PCT, /* everything */ 0,
    /* max */ RDB_TBL_STATS_SAMPLE_PCT_MAX, 0);

static MYSQL_SYSVAR_BOOL(
    large_prefix, rocksdb_large_prefix, PLUGIN_VAR_RQCMDARG,
    "Support large index prefix length of 3072 bytes. If off, the maximum "
    "index prefix length is 767.",
    nullptr, nullptr, FALSE);

static const int ROCKSDB_ASSUMED_KEY_VALUE_DISK_SIZE = 100;

static struct st_mysql_sys_var *rocksdb_system_variables[] = {
    MYSQL_SYSVAR(lock_wait_timeout),
    MYSQL_SYSVAR(deadlock_detect),
    MYSQL_SYSVAR(deadlock_detect_depth),
    MYSQL_SYSVAR(max_row_locks),
    MYSQL_SYSVAR(write_batch_max_bytes),
    MYSQL_SYSVAR(lock_scanned_rows),
    MYSQL_SYSVAR(bulk_load),
    MYSQL_SYSVAR(bulk_load_allow_unsorted),
    MYSQL_SYSVAR(skip_unique_check_tables),
    MYSQL_SYSVAR(trace_sst_api),
    MYSQL_SYSVAR(commit_in_the_middle),
    MYSQL_SYSVAR(blind_delete_primary_key),
    MYSQL_SYSVAR(read_free_rpl_tables),
    MYSQL_SYSVAR(bulk_load_size),
    MYSQL_SYSVAR(merge_buf_size),
    MYSQL_SYSVAR(enable_bulk_load_api),
    MYSQL_SYSVAR(tmpdir),
    MYSQL_SYSVAR(merge_combine_read_size),
    MYSQL_SYSVAR(merge_tmp_file_removal_delay_ms),
    MYSQL_SYSVAR(skip_bloom_filter_on_read),

    MYSQL_SYSVAR(create_if_missing),
    MYSQL_SYSVAR(concurrent_prepare),
    MYSQL_SYSVAR(manual_wal_flush),
    MYSQL_SYSVAR(create_missing_column_families),
    MYSQL_SYSVAR(error_if_exists),
    MYSQL_SYSVAR(paranoid_checks),
    MYSQL_SYSVAR(rate_limiter_bytes_per_sec),
    MYSQL_SYSVAR(sst_mgr_rate_bytes_per_sec),
    MYSQL_SYSVAR(delayed_write_rate),
    MYSQL_SYSVAR(max_latest_deadlocks),
    MYSQL_SYSVAR(info_log_level),
    MYSQL_SYSVAR(max_open_files),
    MYSQL_SYSVAR(max_total_wal_size),
    MYSQL_SYSVAR(use_fsync),
    MYSQL_SYSVAR(wal_dir),
    MYSQL_SYSVAR(persistent_cache_path),
    MYSQL_SYSVAR(persistent_cache_size_mb),
    MYSQL_SYSVAR(delete_obsolete_files_period_micros),
    MYSQL_SYSVAR(max_background_jobs),
    MYSQL_SYSVAR(max_log_file_size),
    MYSQL_SYSVAR(max_subcompactions),
    MYSQL_SYSVAR(log_file_time_to_roll),
    MYSQL_SYSVAR(keep_log_file_num),
    MYSQL_SYSVAR(max_manifest_file_size),
    MYSQL_SYSVAR(table_cache_numshardbits),
    MYSQL_SYSVAR(wal_ttl_seconds),
    MYSQL_SYSVAR(wal_size_limit_mb),
    MYSQL_SYSVAR(manifest_preallocation_size),
    MYSQL_SYSVAR(use_direct_reads),
    MYSQL_SYSVAR(use_direct_io_for_flush_and_compaction),
    MYSQL_SYSVAR(allow_mmap_reads),
    MYSQL_SYSVAR(allow_mmap_writes),
    MYSQL_SYSVAR(is_fd_close_on_exec),
    MYSQL_SYSVAR(stats_dump_period_sec),
    MYSQL_SYSVAR(advise_random_on_open),
    MYSQL_SYSVAR(db_write_buffer_size),
    MYSQL_SYSVAR(use_adaptive_mutex),
    MYSQL_SYSVAR(bytes_per_sync),
    MYSQL_SYSVAR(wal_bytes_per_sync),
    MYSQL_SYSVAR(enable_thread_tracking),
    MYSQL_SYSVAR(perf_context_level),
    MYSQL_SYSVAR(wal_recovery_mode),
    MYSQL_SYSVAR(access_hint_on_compaction_start),
    MYSQL_SYSVAR(new_table_reader_for_compaction_inputs),
    MYSQL_SYSVAR(compaction_readahead_size),
    MYSQL_SYSVAR(allow_concurrent_memtable_write),
    MYSQL_SYSVAR(enable_write_thread_adaptive_yield),

    MYSQL_SYSVAR(block_cache_size),
    MYSQL_SYSVAR(sim_cache_size),
    MYSQL_SYSVAR(use_clock_cache),
    MYSQL_SYSVAR(cache_index_and_filter_blocks),
    MYSQL_SYSVAR(pin_l0_filter_and_index_blocks_in_cache),
    MYSQL_SYSVAR(index_type),
    MYSQL_SYSVAR(hash_index_allow_collision),
    MYSQL_SYSVAR(no_block_cache),
    MYSQL_SYSVAR(block_size),
    MYSQL_SYSVAR(block_size_deviation),
    MYSQL_SYSVAR(block_restart_interval),
    MYSQL_SYSVAR(whole_key_filtering),

    MYSQL_SYSVAR(default_cf_options),
    MYSQL_SYSVAR(override_cf_options),
    MYSQL_SYSVAR(update_cf_options),

    MYSQL_SYSVAR(flush_log_at_trx_commit),
    MYSQL_SYSVAR(write_disable_wal),
    MYSQL_SYSVAR(write_ignore_missing_column_families),

    MYSQL_SYSVAR(skip_fill_cache),
    MYSQL_SYSVAR(unsafe_for_binlog),

    MYSQL_SYSVAR(records_in_range),
    MYSQL_SYSVAR(force_index_records_in_range),
    MYSQL_SYSVAR(debug_optimizer_n_rows),
    MYSQL_SYSVAR(force_compute_memtable_stats),
    MYSQL_SYSVAR(force_compute_memtable_stats_cachetime),
    MYSQL_SYSVAR(debug_optimizer_no_zero_cardinality),

    MYSQL_SYSVAR(compact_cf),
    MYSQL_SYSVAR(signal_drop_index_thread),
    MYSQL_SYSVAR(pause_background_work),
    MYSQL_SYSVAR(enable_2pc),
    MYSQL_SYSVAR(strict_collation_check),
    MYSQL_SYSVAR(strict_collation_exceptions),
    MYSQL_SYSVAR(collect_sst_properties),
    MYSQL_SYSVAR(force_flush_memtable_now),
    MYSQL_SYSVAR(force_flush_memtable_and_lzero_now),
    MYSQL_SYSVAR(enable_ttl),
    MYSQL_SYSVAR(enable_ttl_read_filtering),
    MYSQL_SYSVAR(debug_ttl_rec_ts),
    MYSQL_SYSVAR(debug_ttl_snapshot_ts),
    MYSQL_SYSVAR(debug_ttl_read_filter_ts),
    MYSQL_SYSVAR(debug_ttl_ignore_pk),
    MYSQL_SYSVAR(reset_stats),
    MYSQL_SYSVAR(io_write_timeout),
    MYSQL_SYSVAR(flush_memtable_on_analyze),
    MYSQL_SYSVAR(seconds_between_stat_computes),

    MYSQL_SYSVAR(compaction_sequential_deletes),
    MYSQL_SYSVAR(compaction_sequential_deletes_window),
    MYSQL_SYSVAR(compaction_sequential_deletes_file_size),
    MYSQL_SYSVAR(compaction_sequential_deletes_count_sd),
    MYSQL_SYSVAR(print_snapshot_conflict_queries),

    MYSQL_SYSVAR(datadir),
  MYSQL_SYSVAR(supported_compression_types),
    MYSQL_SYSVAR(create_checkpoint),

    MYSQL_SYSVAR(checksums_pct),
    MYSQL_SYSVAR(store_row_debug_checksums),
    MYSQL_SYSVAR(verify_row_debug_checksums),
    MYSQL_SYSVAR(master_skip_tx_api),

    MYSQL_SYSVAR(validate_tables),
    MYSQL_SYSVAR(table_stats_sampling_pct),

    MYSQL_SYSVAR(large_prefix),
    nullptr};

static rocksdb::WriteOptions
rdb_get_rocksdb_write_options(my_core::THD *const thd) {
  rocksdb::WriteOptions opt;

  opt.sync = (rocksdb_flush_log_at_trx_commit == FLUSH_LOG_SYNC);
  opt.disableWAL = THDVAR(thd, write_disable_wal);
  opt.ignore_missing_column_families =
      THDVAR(thd, write_ignore_missing_column_families);

  return opt;
}

///////////////////////////////////////////////////////////////////////////////////////////

/**
  @brief
  Function we use in the creation of our hash to get key.
*/

uchar *
Rdb_open_tables_map::get_hash_key(const Rdb_table_handler *const table_handler,
                                  size_t *const length,
                                  my_bool not_used MY_ATTRIBUTE((__unused__))) {
  *length = table_handler->m_table_name_length;
  return reinterpret_cast<uchar *>(table_handler->m_table_name);
}

/*
  Drop index thread's control
*/

static Rdb_drop_index_thread rdb_drop_idx_thread;

static void rocksdb_drop_index_wakeup_thread(
    my_core::THD *const thd MY_ATTRIBUTE((__unused__)),
    struct st_mysql_sys_var *const var MY_ATTRIBUTE((__unused__)),
    void *const var_ptr MY_ATTRIBUTE((__unused__)), const void *const save) {
  if (*static_cast<const bool *>(save)) {
    rdb_drop_idx_thread.signal();
  }
}

static inline uint32_t rocksdb_perf_context_level(THD *const thd) {
  DBUG_ASSERT(thd != nullptr);

  const int session_perf_context_level = THDVAR(thd, perf_context_level);
  if (session_perf_context_level > rocksdb::PerfLevel::kUninitialized) {
    return session_perf_context_level;
  }

  /*
    Fallback to global thdvar, if session specific one was not set to a valid
    value.
  */

  const int global_perf_context_level = THDVAR(nullptr, perf_context_level);
  if (global_perf_context_level > rocksdb::PerfLevel::kUninitialized) {
    return global_perf_context_level;
  }

  return rocksdb::PerfLevel::kDisable;
}

/*
  Very short (functor-like) interface to be passed to
  Rdb_transaction::walk_tx_list()
*/

interface Rdb_tx_list_walker {
  virtual ~Rdb_tx_list_walker() {}
  virtual void process_tran(const Rdb_transaction *const) = 0;
};

/*
  This is a helper class that is passed to RocksDB to get notifications when
  a snapshot gets created.
*/

class Rdb_snapshot_notifier : public rocksdb::TransactionNotifier {
  Rdb_transaction *m_owning_tx;

  void SnapshotCreated(const rocksdb::Snapshot *snapshot) override;

public:
  Rdb_snapshot_notifier(const Rdb_snapshot_notifier &) = delete;
  Rdb_snapshot_notifier &operator=(const Rdb_snapshot_notifier &) = delete;

  explicit Rdb_snapshot_notifier(Rdb_transaction *const owning_tx)
      : m_owning_tx(owning_tx) {}

  // If the owning Rdb_transaction gets destructed we need to not reference
  // it anymore.
  void detach() { m_owning_tx = nullptr; }
};


#ifdef MARIAROCKS_NOT_YET
// ER_LOCK_WAIT_TIMEOUT error also has a reason in facebook/mysql-5.6
#endif
String timeout_message(const char *command, const char *name1,
                       const char *name2)
{
    String msg;
    msg.append("Timeout on ");
    msg.append(command);
    msg.append(": ");
    msg.append(name1);
    if (name2 && name2[0])
    {
      msg.append(".");
      msg.append(name2);
    }
    return msg;
}


/* This is the base class for transactions when interacting with rocksdb.
*/
class Rdb_transaction {
protected:
  ulonglong m_write_count = 0;
  ulonglong m_insert_count = 0;
  ulonglong m_update_count = 0;
  ulonglong m_delete_count = 0;
  ulonglong m_lock_count = 0;

  bool m_is_delayed_snapshot = false;
  bool m_is_two_phase = false;

  THD *m_thd = nullptr;

  rocksdb::ReadOptions m_read_opts;

  static std::multiset<Rdb_transaction *> s_tx_list;
  static mysql_mutex_t s_tx_list_mutex;

  Rdb_io_perf *m_tbl_io_perf;

  bool m_tx_read_only = false;

  int m_timeout_sec; /* Cached value of @@rocksdb_lock_wait_timeout */

  /* Maximum number of locks the transaction can have */
  ulonglong m_max_row_locks;

  bool m_is_tx_failed = false;
  bool m_rollback_only = false;

  std::shared_ptr<Rdb_snapshot_notifier> m_notifier;

  // This should be used only when updating binlog information.
  virtual rocksdb::WriteBatchBase *get_write_batch() = 0;
  virtual bool commit_no_binlog() = 0;
  virtual rocksdb::Iterator *
  get_iterator(const rocksdb::ReadOptions &options,
               rocksdb::ColumnFamilyHandle *column_family) = 0;

public:
  const char *m_mysql_log_file_name;
  my_off_t m_mysql_log_offset;
#ifdef MARIAROCKS_NOT_YET
  // TODO: MariaDB probably doesn't need these at all:
  const char *m_mysql_gtid;
  const char *m_mysql_max_gtid;
#endif
  String m_detailed_error;
  int64_t m_snapshot_timestamp = 0;
  bool m_ddl_transaction;

  /*
    Tracks the number of tables in use through external_lock.
    This should not be reset during start_tx().
  */
  int64_t m_n_mysql_tables_in_use = 0;

  /*
    for distinction between rdb_transaction_impl and rdb_writebatch_impl
    when using walk tx list
  */
  virtual bool is_writebatch_trx() const = 0;

  static void init_mutex() {
    mysql_mutex_init(key_mutex_tx_list, &s_tx_list_mutex, MY_MUTEX_INIT_FAST);
  }

  static void term_mutex() {
    DBUG_ASSERT(s_tx_list.size() == 0);
    mysql_mutex_destroy(&s_tx_list_mutex);
  }

  static void walk_tx_list(Rdb_tx_list_walker *walker) {
    DBUG_ASSERT(walker != nullptr);

    RDB_MUTEX_LOCK_CHECK(s_tx_list_mutex);

    for (auto it : s_tx_list)
      walker->process_tran(it);

    RDB_MUTEX_UNLOCK_CHECK(s_tx_list_mutex);
  }

  int set_status_error(THD *const thd, const rocksdb::Status &s,
                       const Rdb_key_def &kd, Rdb_tbl_def *const tbl_def,
                       Rdb_table_handler *const table_handler) {
    DBUG_ASSERT(!s.ok());
    DBUG_ASSERT(tbl_def != nullptr);

    if (s.IsTimedOut()) {
      /*
        SQL layer has weird expectations. If we return an error when
        doing a read in DELETE IGNORE, it will ignore the error ("because it's
        an IGNORE command!) but then will fail an assert, because "error code
        was returned, but no error happened".  Do what InnoDB's
        convert_error_code_to_mysql() does: force a statement
        rollback before returning HA_ERR_LOCK_WAIT_TIMEOUT:
        */
      my_core::thd_mark_transaction_to_rollback(thd, false /*just statement*/);
      m_detailed_error.copy(timeout_message(
          "index", tbl_def->full_tablename().c_str(), kd.get_name().c_str()));
      table_handler->m_lock_wait_timeout_counter.inc();

      return HA_ERR_LOCK_WAIT_TIMEOUT;
    }

    if (s.IsDeadlock()) {
      my_core::thd_mark_transaction_to_rollback(thd,
                                                false /* just statement */);
      m_detailed_error = String();
      table_handler->m_deadlock_counter.inc();
      return HA_ERR_LOCK_DEADLOCK;
    } else if (s.IsBusy()) {
      rocksdb_snapshot_conflict_errors++;
      if (rocksdb_print_snapshot_conflict_queries) {
        char user_host_buff[MAX_USER_HOST_SIZE + 1];
        make_user_name(thd, user_host_buff);
        // NO_LINT_DEBUG
        sql_print_warning("Got snapshot conflict errors: User: %s "
                          "Query: %s",
                          user_host_buff, thd->query());
      }
      m_detailed_error = String(" (snapshot conflict)", system_charset_info);
      table_handler->m_deadlock_counter.inc();
      return HA_ERR_LOCK_DEADLOCK;
    }

    if (s.IsIOError() || s.IsCorruption()) {
      rdb_handle_io_error(s, RDB_IO_ERROR_GENERAL);
    }

    return ha_rocksdb::rdb_error_to_mysql(s);
  }

  THD *get_thd() const { return m_thd; }

  /* Used for tracking io_perf counters */
  void io_perf_start(Rdb_io_perf *const io_perf) {
    /*
      Since perf_context is tracked per thread, it is difficult and expensive
      to maintain perf_context on a per table basis. Therefore, roll all
      perf_context data into the first table used in a query. This works well
      for single table queries and is probably good enough for queries that hit
      multiple tables.

      perf_context stats gathering is started when the table lock is acquired
      or when ha_rocksdb::start_stmt is called in case of LOCK TABLES. They
      are recorded when the table lock is released, or when commit/rollback
      is called on the transaction, whichever comes first. Table lock release
      and commit/rollback can happen in different orders. In the case where
      the lock is released before commit/rollback is called, an extra step to
      gather stats during commit/rollback is needed.
    */
    if (m_tbl_io_perf == nullptr &&
        io_perf->start(rocksdb_perf_context_level(m_thd))) {
      m_tbl_io_perf = io_perf;
    }
  }

  void io_perf_end_and_record(void) {
    if (m_tbl_io_perf != nullptr) {
      m_tbl_io_perf->end_and_record(rocksdb_perf_context_level(m_thd));
      m_tbl_io_perf = nullptr;
    }
  }

  void io_perf_end_and_record(Rdb_io_perf *const io_perf) {
    if (m_tbl_io_perf == io_perf) {
      io_perf_end_and_record();
    }
  }

  void update_bytes_written(ulonglong bytes_written) {
    if (m_tbl_io_perf != nullptr) {
      m_tbl_io_perf->update_bytes_written(rocksdb_perf_context_level(m_thd),
                                          bytes_written);
    }
  }

  void set_params(int timeout_sec_arg, int max_row_locks_arg) {
    m_timeout_sec = timeout_sec_arg;
    m_max_row_locks = max_row_locks_arg;
    set_lock_timeout(timeout_sec_arg);
  }

  virtual void set_lock_timeout(int timeout_sec_arg) = 0;

  ulonglong get_write_count() const { return m_write_count; }

  ulonglong get_insert_count() const { return m_insert_count; }

  ulonglong get_update_count() const { return m_update_count; }

  ulonglong get_delete_count() const { return m_delete_count; }

  void incr_insert_count() { ++m_insert_count; }

  void incr_update_count() { ++m_update_count; }

  void incr_delete_count() { ++m_delete_count; }

  int get_timeout_sec() const { return m_timeout_sec; }

  ulonglong get_lock_count() const { return m_lock_count; }

  virtual void set_sync(bool sync) = 0;

  virtual void release_lock(rocksdb::ColumnFamilyHandle *const column_family,
                            const std::string &rowkey) = 0;

  virtual bool prepare(const rocksdb::TransactionName &name) = 0;

  bool commit_or_rollback() {
    bool res;
    if (m_is_tx_failed) {
      rollback();
      res = false;
    } else
      res = commit();
    return res;
  }

  bool commit() {
    if (get_write_count() == 0) {
      rollback();
      return false;
    } else if (m_rollback_only) {
      /*
        Transactions marked as rollback_only are expected to be rolled back at
        prepare(). But there are some exceptions like below that prepare() is
        never called and commit() is called instead.
         1. Binlog is disabled
         2. No modification exists in binlog cache for the transaction (#195)
        In both cases, rolling back transaction is safe. Nothing is written to
        binlog.
       */
      my_error(ER_ROLLBACK_ONLY, MYF(0));
      rollback();
      return true;
    } else {
      mysql_bin_log_commit_pos(m_thd, &m_mysql_log_offset,
                               &m_mysql_log_file_name);
      binlog_manager.update(m_mysql_log_file_name, m_mysql_log_offset,
                            get_write_batch());
      return commit_no_binlog();
    }
  }

  virtual void rollback() = 0;

  void snapshot_created(const rocksdb::Snapshot *const snapshot) {
    DBUG_ASSERT(snapshot != nullptr);

    m_read_opts.snapshot = snapshot;
    rdb->GetEnv()->GetCurrentTime(&m_snapshot_timestamp);
    m_is_delayed_snapshot = false;
  }

  virtual void acquire_snapshot(bool acquire_now) = 0;
  virtual void release_snapshot() = 0;

  bool has_snapshot() const { return m_read_opts.snapshot != nullptr; }

private:
  // The tables we are currently loading.  In a partitioned table this can
  // have more than one entry
  std::vector<ha_rocksdb *> m_curr_bulk_load;

public:
  int finish_bulk_load() {
    int rc = 0;

    std::vector<ha_rocksdb *>::iterator it;
    while ((it = m_curr_bulk_load.begin()) != m_curr_bulk_load.end()) {
      int rc2 = (*it)->finalize_bulk_load();
      if (rc2 != 0 && rc == 0) {
        rc = rc2;
      }
    }

    DBUG_ASSERT(m_curr_bulk_load.size() == 0);

    return rc;
  }

  void start_bulk_load(ha_rocksdb *const bulk_load) {
    /*
     If we already have an open bulk load of a table and the name doesn't
     match the current one, close out the currently running one.  This allows
     multiple bulk loads to occur on a partitioned table, but then closes
     them all out when we switch to another table.
    */
    DBUG_ASSERT(bulk_load != nullptr);

    if (!m_curr_bulk_load.empty() &&
        !bulk_load->same_table(*m_curr_bulk_load[0])) {
      const auto res = finish_bulk_load();
      SHIP_ASSERT(res == 0);
    }

    m_curr_bulk_load.push_back(bulk_load);
  }

  void end_bulk_load(ha_rocksdb *const bulk_load) {
    for (auto it = m_curr_bulk_load.begin(); it != m_curr_bulk_load.end();
         it++) {
      if (*it == bulk_load) {
        m_curr_bulk_load.erase(it);
        return;
      }
    }

    // Should not reach here
    SHIP_ASSERT(0);
  }

  int num_ongoing_bulk_load() const { return m_curr_bulk_load.size(); }

  /*
    Flush the data accumulated so far. This assumes we're doing a bulk insert.

    @detail
      This should work like transaction commit, except that we don't
      synchronize with the binlog (there is no API that would allow to have
      binlog flush the changes accumulated so far and return its current
      position)

    @todo
      Add test coverage for what happens when somebody attempts to do bulk
      inserts while inside a multi-statement transaction.
  */
  bool flush_batch() {
    if (get_write_count() == 0)
      return false;

    /* Commit the current transaction */
    if (commit_no_binlog())
      return true;

    /* Start another one */
    start_tx();
    return false;
  }

  virtual rocksdb::Status put(rocksdb::ColumnFamilyHandle *const column_family,
                              const rocksdb::Slice &key,
                              const rocksdb::Slice &value) = 0;
  virtual rocksdb::Status
  delete_key(rocksdb::ColumnFamilyHandle *const column_family,
             const rocksdb::Slice &key) = 0;
  virtual rocksdb::Status
  single_delete(rocksdb::ColumnFamilyHandle *const column_family,
                const rocksdb::Slice &key) = 0;

  virtual bool has_modifications() const = 0;

  virtual rocksdb::WriteBatchBase *get_indexed_write_batch() = 0;
  /*
    Return a WriteBatch that one can write to. The writes will skip any
    transaction locking. The writes will NOT be visible to the transaction.
  */
  rocksdb::WriteBatchBase *get_blind_write_batch() {
    return get_indexed_write_batch()->GetWriteBatch();
  }

  virtual rocksdb::Status get(rocksdb::ColumnFamilyHandle *const column_family,
                              const rocksdb::Slice &key,
                              std::string *value) const = 0;
  virtual rocksdb::Status
  get_for_update(rocksdb::ColumnFamilyHandle *const column_family,
                 const rocksdb::Slice &key, std::string *const value,
                 bool exclusive) = 0;

  rocksdb::Iterator *
  get_iterator(rocksdb::ColumnFamilyHandle *const column_family,
               bool skip_bloom_filter, bool fill_cache,
               bool read_current = false, bool create_snapshot = true) {
    // Make sure we are not doing both read_current (which implies we don't
    // want a snapshot) and create_snapshot which makes sure we create
    // a snapshot
    DBUG_ASSERT(column_family != nullptr);
    DBUG_ASSERT(!read_current || !create_snapshot);

    if (create_snapshot)
      acquire_snapshot(true);

    rocksdb::ReadOptions options = m_read_opts;

    if (skip_bloom_filter) {
      options.total_order_seek = true;
    } else {
      // With this option, Iterator::Valid() returns false if key
      // is outside of the prefix bloom filter range set at Seek().
      // Must not be set to true if not using bloom filter.
      options.prefix_same_as_start = true;
    }
    options.fill_cache = fill_cache;
    if (read_current) {
      options.snapshot = nullptr;
    }
    return get_iterator(options, column_family);
  }

  virtual bool is_tx_started() const = 0;
  virtual void start_tx() = 0;
  virtual void start_stmt() = 0;
  virtual void rollback_stmt() = 0;

  void set_tx_failed(bool failed_arg) { m_is_tx_failed = failed_arg; }

  bool can_prepare() const {
    if (m_rollback_only) {
      my_error(ER_ROLLBACK_ONLY, MYF(0));
      return false;
    }
    return true;
  }

  int rollback_to_savepoint(void *const savepoint) {
    if (has_modifications()) {
      my_error(ER_ROLLBACK_TO_SAVEPOINT, MYF(0));
      m_rollback_only = true;
      return HA_EXIT_FAILURE;
    }
    return HA_EXIT_SUCCESS;
  }

  /*
    This is used by transactions started with "START TRANSACTION WITH "
    "CONSISTENT [ROCKSDB] SNAPSHOT". When tx_read_only is turned on,
    snapshot has to be created via DB::GetSnapshot(), not via Transaction
    API.
  */
  bool is_tx_read_only() const { return m_tx_read_only; }

  bool is_two_phase() const { return m_is_two_phase; }

  void set_tx_read_only(bool val) { m_tx_read_only = val; }

  explicit Rdb_transaction(THD *const thd)
      : m_thd(thd), m_tbl_io_perf(nullptr) {
    RDB_MUTEX_LOCK_CHECK(s_tx_list_mutex);
    s_tx_list.insert(this);
    RDB_MUTEX_UNLOCK_CHECK(s_tx_list_mutex);
  }

  virtual ~Rdb_transaction() {
    RDB_MUTEX_LOCK_CHECK(s_tx_list_mutex);
    s_tx_list.erase(this);
    RDB_MUTEX_UNLOCK_CHECK(s_tx_list_mutex);
  }
};

/*
  This is a rocksdb transaction. Its members represent the current transaction,
  which consists of:
  - the snapshot
  - the changes we've made but are not seeing yet.

  The changes are made to individual tables, which store them here and then
  this object commits them on commit.
*/
class Rdb_transaction_impl : public Rdb_transaction {
  rocksdb::Transaction *m_rocksdb_tx = nullptr;
  rocksdb::Transaction *m_rocksdb_reuse_tx = nullptr;

public:
  void set_lock_timeout(int timeout_sec_arg) override {
    if (m_rocksdb_tx)
      m_rocksdb_tx->SetLockTimeout(rdb_convert_sec_to_ms(m_timeout_sec));
  }

  void set_sync(bool sync) override {
    m_rocksdb_tx->GetWriteOptions()->sync = sync;
  }

  void release_lock(rocksdb::ColumnFamilyHandle *const column_family,
                    const std::string &rowkey) override {
    if (!THDVAR(m_thd, lock_scanned_rows)) {
      m_rocksdb_tx->UndoGetForUpdate(column_family, rocksdb::Slice(rowkey));
    }
  }

  virtual bool is_writebatch_trx() const override { return false; }

private:
  void release_tx(void) {
    // We are done with the current active transaction object.  Preserve it
    // for later reuse.
    DBUG_ASSERT(m_rocksdb_reuse_tx == nullptr);
    m_rocksdb_reuse_tx = m_rocksdb_tx;
    m_rocksdb_tx = nullptr;
  }

  bool prepare(const rocksdb::TransactionName &name) override {
    rocksdb::Status s;
    s = m_rocksdb_tx->SetName(name);
    if (!s.ok()) {
      rdb_handle_io_error(s, RDB_IO_ERROR_TX_COMMIT);
      return false;
    }

    s = m_rocksdb_tx->Prepare();
    if (!s.ok()) {
      rdb_handle_io_error(s, RDB_IO_ERROR_TX_COMMIT);
      return false;
    }
    return true;
  }

  bool commit_no_binlog() override {
    bool res = false;
    release_snapshot();
    const rocksdb::Status s = m_rocksdb_tx->Commit();
    if (!s.ok()) {
      rdb_handle_io_error(s, RDB_IO_ERROR_TX_COMMIT);
      res = true;
    }

    /* Save the transaction object to be reused */
    release_tx();

    m_write_count = 0;
    m_insert_count = 0;
    m_update_count = 0;
    m_delete_count = 0;
    m_lock_count = 0;
    set_tx_read_only(false);
    m_rollback_only = false;
    return res;
  }

public:
  void rollback() override {
    m_write_count = 0;
    m_insert_count = 0;
    m_update_count = 0;
    m_delete_count = 0;
    m_lock_count = 0;
    m_ddl_transaction = false;
    if (m_rocksdb_tx) {
      release_snapshot();
      /* This will also release all of the locks: */
      m_rocksdb_tx->Rollback();

      /* Save the transaction object to be reused */
      release_tx();

      set_tx_read_only(false);
      m_rollback_only = false;
    }
  }

  void acquire_snapshot(bool acquire_now) override {
    if (m_read_opts.snapshot == nullptr) {
      if (is_tx_read_only()) {
        snapshot_created(rdb->GetSnapshot());
      } else if (acquire_now) {
        m_rocksdb_tx->SetSnapshot();
        snapshot_created(m_rocksdb_tx->GetSnapshot());
      } else if (!m_is_delayed_snapshot) {
        m_rocksdb_tx->SetSnapshotOnNextOperation(m_notifier);
        m_is_delayed_snapshot = true;
      }
    }
  }

  void release_snapshot() override {
    bool need_clear = m_is_delayed_snapshot;

    if (m_read_opts.snapshot != nullptr) {
      m_snapshot_timestamp = 0;
      if (is_tx_read_only()) {
        rdb->ReleaseSnapshot(m_read_opts.snapshot);
        need_clear = false;
      } else {
        need_clear = true;
      }
      m_read_opts.snapshot = nullptr;
    }

    if (need_clear && m_rocksdb_tx != nullptr)
      m_rocksdb_tx->ClearSnapshot();
  }

  bool has_snapshot() { return m_read_opts.snapshot != nullptr; }

  rocksdb::Status put(rocksdb::ColumnFamilyHandle *const column_family,
                      const rocksdb::Slice &key,
                      const rocksdb::Slice &value) override {
    ++m_write_count;
    ++m_lock_count;
    if (m_write_count > m_max_row_locks || m_lock_count > m_max_row_locks)
      return rocksdb::Status::Aborted(rocksdb::Status::kLockLimit);
    return m_rocksdb_tx->Put(column_family, key, value);
  }

  rocksdb::Status delete_key(rocksdb::ColumnFamilyHandle *const column_family,
                             const rocksdb::Slice &key) override {
    ++m_write_count;
    ++m_lock_count;
    if (m_write_count > m_max_row_locks || m_lock_count > m_max_row_locks)
      return rocksdb::Status::Aborted(rocksdb::Status::kLockLimit);
    return m_rocksdb_tx->Delete(column_family, key);
  }

  rocksdb::Status
  single_delete(rocksdb::ColumnFamilyHandle *const column_family,
                const rocksdb::Slice &key) override {
    ++m_write_count;
    ++m_lock_count;
    if (m_write_count > m_max_row_locks || m_lock_count > m_max_row_locks)
      return rocksdb::Status::Aborted(rocksdb::Status::kLockLimit);
    return m_rocksdb_tx->SingleDelete(column_family, key);
  }

  bool has_modifications() const override {
    return m_rocksdb_tx->GetWriteBatch() &&
           m_rocksdb_tx->GetWriteBatch()->GetWriteBatch() &&
           m_rocksdb_tx->GetWriteBatch()->GetWriteBatch()->Count() > 0;
  }

  rocksdb::WriteBatchBase *get_write_batch() override {
    if (is_two_phase()) {
      return m_rocksdb_tx->GetCommitTimeWriteBatch();
    }
    return m_rocksdb_tx->GetWriteBatch()->GetWriteBatch();
  }

  /*
    Return a WriteBatch that one can write to. The writes will skip any
    transaction locking. The writes WILL be visible to the transaction.
  */
  rocksdb::WriteBatchBase *get_indexed_write_batch() override {
    ++m_write_count;
    return m_rocksdb_tx->GetWriteBatch();
  }

  rocksdb::Status get(rocksdb::ColumnFamilyHandle *const column_family,
                      const rocksdb::Slice &key,
                      std::string *value) const override {
    global_stats.queries[QUERIES_POINT].inc();
    return m_rocksdb_tx->Get(m_read_opts, column_family, key, value);
  }

  rocksdb::Status
  get_for_update(rocksdb::ColumnFamilyHandle *const column_family,
                 const rocksdb::Slice &key, std::string *const value,
                 bool exclusive) override {
    if (++m_lock_count > m_max_row_locks)
      return rocksdb::Status::Aborted(rocksdb::Status::kLockLimit);

    return m_rocksdb_tx->GetForUpdate(m_read_opts, column_family, key, value,
                                      exclusive);
  }

  rocksdb::Iterator *
  get_iterator(const rocksdb::ReadOptions &options,
               rocksdb::ColumnFamilyHandle *const column_family) override {
    global_stats.queries[QUERIES_RANGE].inc();
    return m_rocksdb_tx->GetIterator(options, column_family);
  }

  const rocksdb::Transaction *get_rdb_trx() const { return m_rocksdb_tx; }

  bool is_tx_started() const override { return (m_rocksdb_tx != nullptr); }

  void start_tx() override {
    rocksdb::TransactionOptions tx_opts;
    rocksdb::WriteOptions write_opts;
    tx_opts.set_snapshot = false;
    tx_opts.lock_timeout = rdb_convert_sec_to_ms(m_timeout_sec);
    tx_opts.deadlock_detect = THDVAR(m_thd, deadlock_detect);
    tx_opts.deadlock_detect_depth = THDVAR(m_thd, deadlock_detect_depth);
    tx_opts.max_write_batch_size = THDVAR(m_thd, write_batch_max_bytes);

    write_opts.sync = (rocksdb_flush_log_at_trx_commit == FLUSH_LOG_SYNC);
    write_opts.disableWAL = THDVAR(m_thd, write_disable_wal);
    write_opts.ignore_missing_column_families =
        THDVAR(m_thd, write_ignore_missing_column_families);
    m_is_two_phase = rocksdb_enable_2pc;

    /*
      If m_rocksdb_reuse_tx is null this will create a new transaction object.
      Otherwise it will reuse the existing one.
    */
    m_rocksdb_tx =
        rdb->BeginTransaction(write_opts, tx_opts, m_rocksdb_reuse_tx);
    m_rocksdb_reuse_tx = nullptr;

    m_read_opts = rocksdb::ReadOptions();

    m_ddl_transaction = false;
  }

  /*
    Start a statement inside a multi-statement transaction.

    @todo: are we sure this is called once (and not several times) per
    statement start?

    For hooking to start of statement that is its own transaction, see
    ha_rocksdb::external_lock().
  */
  void start_stmt() override {
    // Set the snapshot to delayed acquisition (SetSnapshotOnNextOperation)
    acquire_snapshot(false);
    m_rocksdb_tx->SetSavePoint();
  }

  /*
    This must be called when last statement is rolled back, but the transaction
    continues
  */
  void rollback_stmt() override {
    /* TODO: here we must release the locks taken since the start_stmt() call */
    if (m_rocksdb_tx) {
      const rocksdb::Snapshot *const org_snapshot = m_rocksdb_tx->GetSnapshot();
      m_rocksdb_tx->RollbackToSavePoint();

      const rocksdb::Snapshot *const cur_snapshot = m_rocksdb_tx->GetSnapshot();
      if (org_snapshot != cur_snapshot) {
        if (org_snapshot != nullptr)
          m_snapshot_timestamp = 0;

        m_read_opts.snapshot = cur_snapshot;
        if (cur_snapshot != nullptr)
          rdb->GetEnv()->GetCurrentTime(&m_snapshot_timestamp);
        else
          m_is_delayed_snapshot = true;
      }
    }
  }

  explicit Rdb_transaction_impl(THD *const thd)
      : Rdb_transaction(thd), m_rocksdb_tx(nullptr) {
    // Create a notifier that can be called when a snapshot gets generated.
    m_notifier = std::make_shared<Rdb_snapshot_notifier>(this);
  }

  virtual ~Rdb_transaction_impl() {
    rollback();

    // Theoretically the notifier could outlive the Rdb_transaction_impl
    // (because of the shared_ptr), so let it know it can't reference
    // the transaction anymore.
    m_notifier->detach();

    // Free any transaction memory that is still hanging around.
    delete m_rocksdb_reuse_tx;
    DBUG_ASSERT(m_rocksdb_tx == nullptr);
  }
};

/* This is a rocksdb write batch. This class doesn't hold or wait on any
   transaction locks (skips rocksdb transaction API) thus giving better
   performance. The commit is done through rdb->GetBaseDB()->Commit().

   Currently this is only used for replication threads which are guaranteed
   to be non-conflicting. Any further usage of this class should completely
   be thought thoroughly.
*/
class Rdb_writebatch_impl : public Rdb_transaction {
  rocksdb::WriteBatchWithIndex *m_batch;
  rocksdb::WriteOptions write_opts;
  // Called after commit/rollback.
  void reset() {
    m_batch->Clear();
    m_read_opts = rocksdb::ReadOptions();
    m_ddl_transaction = false;
  }

private:
  bool prepare(const rocksdb::TransactionName &name) override { return true; }

  bool commit_no_binlog() override {
    bool res = false;
    release_snapshot();
    const rocksdb::Status s =
        rdb->GetBaseDB()->Write(write_opts, m_batch->GetWriteBatch());
    if (!s.ok()) {
      rdb_handle_io_error(s, RDB_IO_ERROR_TX_COMMIT);
      res = true;
    }
    reset();

    m_write_count = 0;
    m_insert_count = 0;
    m_update_count = 0;
    m_delete_count = 0;
    set_tx_read_only(false);
    m_rollback_only = false;
    return res;
  }

public:
  bool is_writebatch_trx() const override { return true; }

  void set_lock_timeout(int timeout_sec_arg) override {
    // Nothing to do here.
  }

  void set_sync(bool sync) override { write_opts.sync = sync; }

  void release_lock(rocksdb::ColumnFamilyHandle *const column_family,
                    const std::string &rowkey) override {
    // Nothing to do here since we don't hold any row locks.
  }

  void rollback() override {
    m_write_count = 0;
    m_insert_count = 0;
    m_update_count = 0;
    m_delete_count = 0;
    m_lock_count = 0;
    release_snapshot();

    reset();
    set_tx_read_only(false);
    m_rollback_only = false;
  }

  void acquire_snapshot(bool acquire_now) override {
    if (m_read_opts.snapshot == nullptr)
      snapshot_created(rdb->GetSnapshot());
  }

  void release_snapshot() override {
    if (m_read_opts.snapshot != nullptr) {
      rdb->ReleaseSnapshot(m_read_opts.snapshot);
      m_read_opts.snapshot = nullptr;
    }
  }

  rocksdb::Status put(rocksdb::ColumnFamilyHandle *const column_family,
                      const rocksdb::Slice &key,
                      const rocksdb::Slice &value) override {
    ++m_write_count;
    m_batch->Put(column_family, key, value);
    // Note Put/Delete in write batch doesn't return any error code. We simply
    // return OK here.
    return rocksdb::Status::OK();
  }

  rocksdb::Status delete_key(rocksdb::ColumnFamilyHandle *const column_family,
                             const rocksdb::Slice &key) override {
    ++m_write_count;
    m_batch->Delete(column_family, key);
    return rocksdb::Status::OK();
  }

  rocksdb::Status
  single_delete(rocksdb::ColumnFamilyHandle *const column_family,
                const rocksdb::Slice &key) override {
    ++m_write_count;
    m_batch->SingleDelete(column_family, key);
    return rocksdb::Status::OK();
  }

  bool has_modifications() const override {
    return m_batch->GetWriteBatch()->Count() > 0;
  }

  rocksdb::WriteBatchBase *get_write_batch() override { return m_batch; }

  rocksdb::WriteBatchBase *get_indexed_write_batch() override {
    ++m_write_count;
    return m_batch;
  }

  rocksdb::Status get(rocksdb::ColumnFamilyHandle *const column_family,
                      const rocksdb::Slice &key,
                      std::string *const value) const override {
    return m_batch->GetFromBatchAndDB(rdb, m_read_opts, column_family, key,
                                      value);
  }

  rocksdb::Status
  get_for_update(rocksdb::ColumnFamilyHandle *const column_family,
                 const rocksdb::Slice &key, std::string *const value,
                 bool exclusive) override {
    return get(column_family, key, value);
  }

  rocksdb::Iterator *
  get_iterator(const rocksdb::ReadOptions &options,
               rocksdb::ColumnFamilyHandle *const column_family) override {
    const auto it = rdb->NewIterator(options);
    return m_batch->NewIteratorWithBase(it);
  }

  bool is_tx_started() const override { return (m_batch != nullptr); }

  void start_tx() override {
    reset();
    write_opts.sync = (rocksdb_flush_log_at_trx_commit == FLUSH_LOG_SYNC);
    write_opts.disableWAL = THDVAR(m_thd, write_disable_wal);
    write_opts.ignore_missing_column_families =
        THDVAR(m_thd, write_ignore_missing_column_families);
  }

  void start_stmt() override { m_batch->SetSavePoint(); }

  void rollback_stmt() override {
    if (m_batch)
      m_batch->RollbackToSavePoint();
  }

  explicit Rdb_writebatch_impl(THD *const thd)
      : Rdb_transaction(thd), m_batch(nullptr) {
    m_batch = new rocksdb::WriteBatchWithIndex(rocksdb::BytewiseComparator(), 0,
                                               true);
  }

  virtual ~Rdb_writebatch_impl() {
    rollback();
    delete m_batch;
  }
};

void Rdb_snapshot_notifier::SnapshotCreated(
    const rocksdb::Snapshot *const snapshot) {
  if (m_owning_tx != nullptr) {
    m_owning_tx->snapshot_created(snapshot);
  }
}

std::multiset<Rdb_transaction *> Rdb_transaction::s_tx_list;
mysql_mutex_t Rdb_transaction::s_tx_list_mutex;

static Rdb_transaction *&get_tx_from_thd(THD *const thd) {
  return *reinterpret_cast<Rdb_transaction **>(
      my_core::thd_ha_data(thd, rocksdb_hton));
}

namespace {

class Rdb_perf_context_guard {
  Rdb_io_perf m_io_perf;
  Rdb_io_perf *m_io_perf_ptr;
  Rdb_transaction *m_tx;
  uint m_level;

 public:
  Rdb_perf_context_guard(const Rdb_perf_context_guard &) = delete;
  Rdb_perf_context_guard &operator=(const Rdb_perf_context_guard &) = delete;

  explicit Rdb_perf_context_guard(Rdb_io_perf *io_perf, uint level)
      : m_io_perf_ptr(io_perf), m_tx(nullptr), m_level(level) {
    m_io_perf_ptr->start(m_level);
  }

  explicit Rdb_perf_context_guard(Rdb_transaction *tx, uint level)
      : m_io_perf_ptr(nullptr), m_tx(tx), m_level(level) {
    /*
      if perf_context information is already being recorded, this becomes a
      no-op
    */
    if (tx != nullptr) {
      tx->io_perf_start(&m_io_perf);
    }
  }

  ~Rdb_perf_context_guard() {
    if (m_tx != nullptr) {
      m_tx->io_perf_end_and_record();
    } else if (m_io_perf_ptr != nullptr) {
      m_io_perf_ptr->end_and_record(m_level);
    }
  }
};

} // anonymous namespace

/*
  TODO: maybe, call this in external_lock() and store in ha_rocksdb..
*/

static Rdb_transaction *get_or_create_tx(THD *const thd) {
  Rdb_transaction *&tx = get_tx_from_thd(thd);
  // TODO: this is called too many times.. O(#rows)
  if (tx == nullptr) {
    bool rpl_skip_tx_api= false; // MARIAROCKS_NOT_YET.
    if ((rpl_skip_tx_api && thd->rgi_slave) ||
        false /* MARIAROCKS_NOT_YET: THDVAR(thd, master_skip_tx_api) && !thd->rgi_slave)*/)
    {
      tx = new Rdb_writebatch_impl(thd);
    }
    else
    {
      tx = new Rdb_transaction_impl(thd);
    }
    tx->set_params(THDVAR(thd, lock_wait_timeout), THDVAR(thd, max_row_locks));
    tx->start_tx();
  } else {
    tx->set_params(THDVAR(thd, lock_wait_timeout), THDVAR(thd, max_row_locks));
    if (!tx->is_tx_started()) {
      tx->start_tx();
    }
  }

  return tx;
}

static int rocksdb_close_connection(handlerton *const hton, THD *const thd) {
  Rdb_transaction *&tx = get_tx_from_thd(thd);
  if (tx != nullptr) {
    int rc = tx->finish_bulk_load();
    if (rc != 0) {
      // NO_LINT_DEBUG
      sql_print_error("RocksDB: Error %d finalizing last SST file while "
                      "disconnecting",
                      rc);
      abort_with_stack_traces();
    }

    delete tx;
    tx = nullptr;
  }
  return HA_EXIT_SUCCESS;
}

/*
 * Serializes an xid to a string so that it can
 * be used as a rocksdb transaction name
 */
static std::string rdb_xid_to_string(const XID &src) {
  DBUG_ASSERT(src.gtrid_length >= 0 && src.gtrid_length <= MAXGTRIDSIZE);
  DBUG_ASSERT(src.bqual_length >= 0 && src.bqual_length <= MAXBQUALSIZE);

  std::string buf;
  buf.reserve(RDB_XIDHDR_LEN + src.gtrid_length + src.bqual_length);

  /*
   * expand formatID to fill 8 bytes if it doesn't already
   * then reinterpret bit pattern as unsigned and store in network order
   */
  uchar fidbuf[RDB_FORMATID_SZ];
  int64 signed_fid8 = src.formatID;
  const uint64 raw_fid8 = *reinterpret_cast<uint64 *>(&signed_fid8);
  rdb_netbuf_store_uint64(fidbuf, raw_fid8);
  buf.append(reinterpret_cast<const char *>(fidbuf), RDB_FORMATID_SZ);

  buf.push_back(src.gtrid_length);
  buf.push_back(src.bqual_length);
  buf.append(src.data, (src.gtrid_length) + (src.bqual_length));
  return buf;
}

#if 0
// MARIAROCKS: MariaDB doesn't have flush_wal method
/**
  Called by hton->flush_logs after MySQL group commit prepares a set of
  transactions.
*/
static bool rocksdb_flush_wal(handlerton* hton __attribute__((__unused__)))
  DBUG_ASSERT(rdb != nullptr);

  rocksdb::Status s;
  /*
    target_lsn is set to 0 when MySQL wants to sync the wal files
  */
  if (target_lsn == 0 || rocksdb_flush_log_at_trx_commit != FLUSH_LOG_NEVER) {
    rocksdb_wal_group_syncs++;
    s = rdb->FlushWAL(target_lsn == 0 ||
                      rocksdb_flush_log_at_trx_commit == FLUSH_LOG_SYNC);
  }

  if (!s.ok()) {
    rdb_log_status_error(s);
    return HA_EXIT_FAILURE;
  }
  return HA_EXIT_SUCCESS;
}
#endif

/**
  For a slave, prepare() updates the slave_gtid_info table which tracks the
  replication progress.
*/
static int rocksdb_prepare(handlerton* hton, THD* thd, bool prepare_tx)
{
// This is "ASYNC_COMMIT" feature which is only in webscalesql
  bool async=false;

  Rdb_transaction *&tx = get_tx_from_thd(thd);
  if (!tx->can_prepare()) {
    return HA_EXIT_FAILURE;
  }
  if (prepare_tx ||
      (!my_core::thd_test_options(thd, OPTION_NOT_AUTOCOMMIT | OPTION_BEGIN))) {
    /* We were instructed to prepare the whole transaction, or
    this is an SQL statement end and autocommit is on */
#ifdef MARIAROCKS_NOT_YET // disable prepare/commit
    std::vector<st_slave_gtid_info> slave_gtid_info;
    my_core::thd_slave_gtid_info(thd, &slave_gtid_info);
    for (const auto &it : slave_gtid_info) {
      rocksdb::WriteBatchBase *const write_batch = tx->get_blind_write_batch();
      binlog_manager.update_slave_gtid_info(it.id, it.db, it.gtid, write_batch);
    }
#endif

    if (tx->is_two_phase()) {
      if (thd->durability_property == HA_IGNORE_DURABILITY || async) {
        tx->set_sync(false);
      }
      XID xid;
      thd_get_xid(thd, reinterpret_cast<MYSQL_XID *>(&xid));
      if (!tx->prepare(rdb_xid_to_string(xid))) {
        return HA_EXIT_FAILURE;
      }
      if (thd->durability_property == HA_IGNORE_DURABILITY )
<<<<<<< HEAD
#ifdef MARIAROCKS_NOT_YET      
          (rocksdb_flush_log_at_trx_commit != FLUSH_LOG_NEVER)) {
=======
#ifdef MARIAROCKS_NOT_YET
>>>>>>> c52ffbeb
          &&
          THDVAR(thd, flush_log_at_trx_commit)) 
#endif          
      {
#ifdef MARIAROCKS_NOT_YET
        // MariaRocks: disable the
        //   "write/sync redo log before flushing binlog cache to file"
        //  feature. See a869c56d361bb44f46c0efeb11a8f03561676247
        /**
          we set the log sequence as '1' just to trigger hton->flush_logs
        */
        thd_store_lsn(thd, 1, DB_TYPE_ROCKSDB);
#endif        
      }
    }

    DEBUG_SYNC(thd, "rocksdb.prepared");
  }
  return HA_EXIT_SUCCESS;
}

/**
 do nothing for prepare/commit by xid
 this is needed to avoid crashes in XA scenarios
*/
static int rocksdb_commit_by_xid(handlerton *const hton, XID *const xid) {
  DBUG_ENTER_FUNC();

  DBUG_ASSERT(hton != nullptr);
  DBUG_ASSERT(xid != nullptr);
  DBUG_ASSERT(commit_latency_stats != nullptr);

  rocksdb::StopWatchNano timer(rocksdb::Env::Default(), true);

  const auto name = rdb_xid_to_string(*xid);
  DBUG_ASSERT(!name.empty());

  rocksdb::Transaction *const trx = rdb->GetTransactionByName(name);

  if (trx == nullptr) {
    DBUG_RETURN(HA_EXIT_FAILURE);
  }

  const rocksdb::Status s = trx->Commit();

  if (!s.ok()) {
    rdb_log_status_error(s);
    DBUG_RETURN(HA_EXIT_FAILURE);
  }

  delete trx;

  // `Add()` is implemented in a thread-safe manner.
  commit_latency_stats->Add(timer.ElapsedNanos() / 1000);

  DBUG_RETURN(HA_EXIT_SUCCESS);
}

static int
rocksdb_rollback_by_xid(handlerton *const hton MY_ATTRIBUTE((__unused__)),
                        XID *const xid) {
  DBUG_ENTER_FUNC();

  DBUG_ASSERT(hton != nullptr);
  DBUG_ASSERT(xid != nullptr);
  DBUG_ASSERT(rdb != nullptr);

  const auto name = rdb_xid_to_string(*xid);

  rocksdb::Transaction *const trx = rdb->GetTransactionByName(name);

  if (trx == nullptr) {
    DBUG_RETURN(HA_EXIT_FAILURE);
  }

  const rocksdb::Status s = trx->Rollback();

  if (!s.ok()) {
    rdb_log_status_error(s);
    DBUG_RETURN(HA_EXIT_FAILURE);
  }

  delete trx;

  DBUG_RETURN(HA_EXIT_SUCCESS);
}

/**
  Rebuilds an XID from a serialized version stored in a string.
*/
static void rdb_xid_from_string(const std::string &src, XID *const dst) {
  DBUG_ASSERT(dst != nullptr);
  uint offset = 0;
  uint64 raw_fid8 =
      rdb_netbuf_to_uint64(reinterpret_cast<const uchar *>(src.data()));
  const int64 signed_fid8 = *reinterpret_cast<int64 *>(&raw_fid8);
  dst->formatID = signed_fid8;
  offset += RDB_FORMATID_SZ;
  dst->gtrid_length = src.at(offset);
  offset += RDB_GTRID_SZ;
  dst->bqual_length = src.at(offset);
  offset += RDB_BQUAL_SZ;

  DBUG_ASSERT(dst->gtrid_length >= 0 && dst->gtrid_length <= MAXGTRIDSIZE);
  DBUG_ASSERT(dst->bqual_length >= 0 && dst->bqual_length <= MAXBQUALSIZE);

  src.copy(dst->data, (dst->gtrid_length) + (dst->bqual_length),
           RDB_XIDHDR_LEN);
}

/**
  Reading last committed binary log info from RocksDB system row.
  The info is needed for crash safe slave/master to work.
*/
static int rocksdb_recover(handlerton* hton, XID* xid_list, uint len)
#ifdef MARIAROCKS_NOT_YET
                           char* const binlog_file,
                           my_off_t *const binlog_pos,
                           Gtid *const binlog_max_gtid) {
#endif
{
#ifdef MARIAROCKS_NOT_YET
  if (binlog_file && binlog_pos) {
    char file_buf[FN_REFLEN + 1] = {0};
    my_off_t pos;
    char gtid_buf[FN_REFLEN + 1] = {0};
    if (binlog_manager.read(file_buf, &pos, gtid_buf)) {
      if (is_binlog_advanced(binlog_file, *binlog_pos, file_buf, pos)) {
        memcpy(binlog_file, file_buf, FN_REFLEN + 1);
        *binlog_pos = pos;
        fprintf(stderr, "RocksDB: Last binlog file position %llu,"
                        " file name %s\n",
                pos, file_buf);
        if (*gtid_buf) {
          global_sid_lock->rdlock();
          binlog_max_gtid->parse(global_sid_map, gtid_buf);
          global_sid_lock->unlock();
          fprintf(stderr, "RocksDB: Last MySQL Gtid %s\n", gtid_buf);
        }
      }
    }
  }
#endif

  if (len == 0 || xid_list == nullptr) {
    return HA_EXIT_SUCCESS;
  }

  std::vector<rocksdb::Transaction *> trans_list;
  rdb->GetAllPreparedTransactions(&trans_list);

  uint count = 0;
  for (auto &trans : trans_list) {
    if (count >= len) {
      break;
    }
    auto name = trans->GetName();
    rdb_xid_from_string(name, &xid_list[count]);
    count++;
  }
  return count;
}

static int rocksdb_commit(handlerton* hton, THD* thd, bool commit_tx)
{
  DBUG_ENTER_FUNC();

  DBUG_ASSERT(hton != nullptr);
  DBUG_ASSERT(thd != nullptr);
  DBUG_ASSERT(commit_latency_stats != nullptr);

  rocksdb::StopWatchNano timer(rocksdb::Env::Default(), true);

  /* note: h->external_lock(F_UNLCK) is called after this function is called) */
  Rdb_transaction *&tx = get_tx_from_thd(thd);

  /* this will trigger saving of perf_context information */
  Rdb_perf_context_guard guard(tx, rocksdb_perf_context_level(thd));

  if (tx != nullptr) {
    if (commit_tx || (!my_core::thd_test_options(thd, OPTION_NOT_AUTOCOMMIT |
                                                          OPTION_BEGIN))) {
      /*
        We get here
         - For a COMMIT statement that finishes a multi-statement transaction
         - For a statement that has its own transaction
      */
      if (tx->commit()) {
        DBUG_RETURN(HA_ERR_ROCKSDB_COMMIT_FAILED);
      }
    } else {
      /*
        We get here when committing a statement within a transaction.

        We don't need to do anything here. tx->start_stmt() will notify
        Rdb_transaction_impl that another statement has started.
      */
      tx->set_tx_failed(false);
    }

    if (my_core::thd_tx_isolation(thd) <= ISO_READ_COMMITTED) {
      // For READ_COMMITTED, we release any existing snapshot so that we will
      // see any changes that occurred since the last statement.
      tx->release_snapshot();
    }
  }

  // `Add()` is implemented in a thread-safe manner.
  commit_latency_stats->Add(timer.ElapsedNanos() / 1000);

  DBUG_RETURN(HA_EXIT_SUCCESS);
}

static int rocksdb_rollback(handlerton *const hton, THD *const thd,
                            bool rollback_tx) {
  Rdb_transaction *&tx = get_tx_from_thd(thd);
  Rdb_perf_context_guard guard(tx, rocksdb_perf_context_level(thd));

  if (tx != nullptr) {
    if (rollback_tx) {
      /*
        We get here, when
        - ROLLBACK statement is issued.

        Discard the changes made by the transaction
      */
      tx->rollback();
    } else {
      /*
        We get here when
        - a statement with AUTOCOMMIT=1 is being rolled back (because of some
          error)
        - a statement inside a transaction is rolled back
      */

      tx->rollback_stmt();
      tx->set_tx_failed(true);
    }

    if (my_core::thd_tx_isolation(thd) <= ISO_READ_COMMITTED) {
      // For READ_COMMITTED, we release any existing snapshot so that we will
      // see any changes that occurred since the last statement.
      tx->release_snapshot();
    }
  }
  return HA_EXIT_SUCCESS;
}

static bool print_stats(THD *const thd, std::string const &type,
                        std::string const &name, std::string const &status,
                        stat_print_fn *stat_print) {
  return stat_print(thd, type.c_str(), type.size(), name.c_str(), name.size(),
                    status.c_str(), status.size());
}

static std::string format_string(const char *const format, ...) {
  std::string res;
  va_list args;
  va_list args_copy;
  char static_buff[256];

  DBUG_ASSERT(format != nullptr);

  va_start(args, format);
  va_copy(args_copy, args);

  // Calculate how much space we will need
  int len = vsnprintf(nullptr, 0, format, args);
  va_end(args);

  if (len < 0) {
    res = std::string("<format error>");
  } else if (len == 0) {
    // Shortcut for an empty string
    res = std::string("");
  } else {
    // For short enough output use a static buffer
    char *buff = static_buff;
    std::unique_ptr<char[]> dynamic_buff = nullptr;

    len++; // Add one for null terminator

    // for longer output use an allocated buffer
    if (static_cast<uint>(len) > sizeof(static_buff)) {
      dynamic_buff.reset(new char[len]);
      buff = dynamic_buff.get();
    }

    // Now re-do the vsnprintf with the buffer which is now large enough
    (void)vsnprintf(buff, len, format, args_copy);

    // Convert to a std::string.  Note we could have created a std::string
    // large enough and then converted the buffer to a 'char*' and created
    // the output in place.  This would probably work but feels like a hack.
    // Since this isn't code that needs to be super-performant we are going
    // with this 'safer' method.
    res = std::string(buff);
  }

  va_end(args_copy);

  return res;
}

class Rdb_snapshot_status : public Rdb_tx_list_walker {
private:
  std::string m_data;

  static std::string current_timestamp(void) {
    static const char *const format = "%d-%02d-%02d %02d:%02d:%02d";
    time_t currtime;
    struct tm currtm;

    time(&currtime);

    localtime_r(&currtime, &currtm);

    return format_string(format, currtm.tm_year + 1900, currtm.tm_mon + 1,
                         currtm.tm_mday, currtm.tm_hour, currtm.tm_min,
                         currtm.tm_sec);
  }

  static std::string get_header(void) {
    return "\n============================================================\n" +
           current_timestamp() +
           " ROCKSDB TRANSACTION MONITOR OUTPUT\n"
           "============================================================\n"
           "---------\n"
           "SNAPSHOTS\n"
           "---------\n"
           "LIST OF SNAPSHOTS FOR EACH SESSION:\n";
  }

  static std::string get_footer(void) {
    return "-----------------------------------------\n"
           "END OF ROCKSDB TRANSACTION MONITOR OUTPUT\n"
           "=========================================\n";
  }

  static std::string get_dlock_txn_info(const rocksdb::DeadlockInfo &txn,
                                        const GL_INDEX_ID &gl_index_id,
                                        bool is_last_path = false) {
    std::string txn_data;

    /* extract table name and index names using the index id */
    std::string table_name = ddl_manager.safe_get_table_name(gl_index_id);
    if (table_name.empty()) {
      table_name =
          "NOT FOUND; INDEX_ID: " + std::to_string(gl_index_id.index_id);
    }
    auto kd = ddl_manager.safe_find(gl_index_id);
    std::string idx_name =
        (kd) ? kd->get_name()
             : "NOT FOUND; INDEX_ID: " + std::to_string(gl_index_id.index_id);

    /* get the name of the column family */
    rocksdb::ColumnFamilyHandle *cfh = cf_manager.get_cf(txn.m_cf_id);
    std::string cf_name = cfh->GetName();

    txn_data += format_string(
        "TRANSACTIONID: %u\n"
        "COLUMN FAMILY NAME: %s\n"
        "WAITING KEY: %s\n"
        "LOCK TYPE: %s\n"
        "INDEX NAME: %s\n"
        "TABLE NAME: %s\n",
        txn.m_txn_id, cf_name.c_str(),
        rdb_hexdump(txn.m_waiting_key.c_str(), txn.m_waiting_key.length())
            .c_str(),
        txn.m_exclusive ? "EXCLUSIVE" : "SHARED", idx_name.c_str(),
        table_name.c_str());
    if (!is_last_path) {
      txn_data += "---------------WAITING FOR---------------\n";
    }
    return txn_data;
  }

  static std::string
  get_dlock_path_info(const rocksdb::DeadlockPath &path_entry) {
    std::string path_data;
    if (path_entry.limit_exceeded) {
      path_data += "\n-------DEADLOCK EXCEEDED MAX DEPTH-------\n";
    } else {
      path_data += "\n*** DEADLOCK PATH\n"
                   "=========================================\n";
      for (auto it = path_entry.path.begin(); it != path_entry.path.end();
           it++) {
        auto txn = *it;
        const GL_INDEX_ID gl_index_id = {
            txn.m_cf_id, rdb_netbuf_to_uint32(reinterpret_cast<const uchar *>(
                             txn.m_waiting_key.c_str()))};
        path_data += get_dlock_txn_info(txn, gl_index_id);
      }

      DBUG_ASSERT_IFF(path_entry.limit_exceeded, path_entry.path.empty());
      /* print the first txn in the path to display the full deadlock cycle */
      if (!path_entry.path.empty() && !path_entry.limit_exceeded) {
        auto txn = path_entry.path[0];
        const GL_INDEX_ID gl_index_id = {
            txn.m_cf_id, rdb_netbuf_to_uint32(reinterpret_cast<const uchar *>(
                             txn.m_waiting_key.c_str()))};
        path_data += get_dlock_txn_info(txn, gl_index_id, true);

        /* prints the txn id of the transaction that caused the deadlock */
        auto deadlocking_txn = *(path_entry.path.end() - 1);
        path_data +=
            format_string("\n--------TRANSACTIONID: %u GOT DEADLOCK---------\n",
                          deadlocking_txn.m_txn_id);
      }
    }

    return path_data;
  }

 public:
  Rdb_snapshot_status() : m_data(get_header()) {}

  std::string getResult() { return m_data + get_footer(); }

  /* Implement Rdb_transaction interface */
  /* Create one row in the snapshot status table */
  void process_tran(const Rdb_transaction *const tx) override {
    DBUG_ASSERT(tx != nullptr);

    /* Calculate the duration the snapshot has existed */
    int64_t snapshot_timestamp = tx->m_snapshot_timestamp;
    if (snapshot_timestamp != 0) {
      int64_t curr_time;
      rdb->GetEnv()->GetCurrentTime(&curr_time);

      char buffer[1024];
#ifdef MARIAROCKS_NOT_YET
      thd_security_context(tx->get_thd(), buffer, sizeof buffer, 0);
#endif
      m_data += format_string(
          "---SNAPSHOT, ACTIVE %lld sec\n"
                              "%s\n"
          "lock count %llu, write count %llu\n"
          "insert count %llu, update count %llu, delete count %llu\n",
          (longlong)(curr_time - snapshot_timestamp), buffer, tx->get_lock_count(),
          tx->get_write_count(), tx->get_insert_count(), tx->get_update_count(),
          tx->get_delete_count());
    }
  }

  void populate_deadlock_buffer() {
    auto dlock_buffer = rdb->GetDeadlockInfoBuffer();
    m_data += "----------LATEST DETECTED DEADLOCKS----------\n";

    for (auto path_entry : dlock_buffer) {
      m_data += get_dlock_path_info(path_entry);
    }
  }
};

/**
 * @brief
 * walks through all non-replication transactions and copies
 * out relevant information for information_schema.rocksdb_trx
 */
class Rdb_trx_info_aggregator : public Rdb_tx_list_walker {
private:
  std::vector<Rdb_trx_info> *m_trx_info;

public:
  explicit Rdb_trx_info_aggregator(std::vector<Rdb_trx_info> *const trx_info)
      : m_trx_info(trx_info) {}

  void process_tran(const Rdb_transaction *const tx) override {
    static const std::map<int, std::string> state_map = {
        {rocksdb::Transaction::STARTED, "STARTED"},
        {rocksdb::Transaction::AWAITING_PREPARE, "AWAITING_PREPARE"},
        {rocksdb::Transaction::PREPARED, "PREPARED"},
        {rocksdb::Transaction::AWAITING_COMMIT, "AWAITING_COMMIT"},
        {rocksdb::Transaction::COMMITED, "COMMITED"},
        {rocksdb::Transaction::AWAITING_ROLLBACK, "AWAITING_ROLLBACK"},
        {rocksdb::Transaction::ROLLEDBACK, "ROLLEDBACK"},
    };

    DBUG_ASSERT(tx != nullptr);

    THD *const thd = tx->get_thd();
    ulong thread_id = thd_get_thread_id(thd);

    if (tx->is_writebatch_trx()) {
      const auto wb_impl = static_cast<const Rdb_writebatch_impl *>(tx);
      DBUG_ASSERT(wb_impl);
      m_trx_info->push_back(
          {"",                            /* name */
           0,                             /* trx_id */
           wb_impl->get_write_count(), 0, /* lock_count */
           0,                             /* timeout_sec */
           "",                            /* state */
           "",                            /* waiting_key */
           0,                             /* waiting_cf_id */
           1,                             /*is_replication */
           1,                             /* skip_trx_api */
           wb_impl->is_tx_read_only(), 0, /* deadlock detection */
           wb_impl->num_ongoing_bulk_load(), thread_id, "" /* query string */});
    } else {
      const auto tx_impl = static_cast<const Rdb_transaction_impl *>(tx);
      DBUG_ASSERT(tx_impl);
      const rocksdb::Transaction *rdb_trx = tx_impl->get_rdb_trx();

      if (rdb_trx == nullptr) {
        return;
      }

      char query_buf[NAME_LEN+1];
      thd_query_safe(thd, query_buf, sizeof(query_buf));
      std::string query_str(query_buf);

      const auto state_it = state_map.find(rdb_trx->GetState());
      DBUG_ASSERT(state_it != state_map.end());
      const int is_replication = (thd->rgi_slave != nullptr);
      uint32_t waiting_cf_id;
      std::string waiting_key;
      rdb_trx->GetWaitingTxns(&waiting_cf_id, &waiting_key),

          m_trx_info->push_back(
              {rdb_trx->GetName(), rdb_trx->GetID(), tx_impl->get_write_count(),
               tx_impl->get_lock_count(), tx_impl->get_timeout_sec(),
               state_it->second, waiting_key, waiting_cf_id, is_replication,
               0, /* skip_trx_api */
               tx_impl->is_tx_read_only(), rdb_trx->IsDeadlockDetect(),
               tx_impl->num_ongoing_bulk_load(), thread_id, query_str});
    }
  }
};

/*
  returns a vector of info for all non-replication threads
  for use by information_schema.rocksdb_trx
*/
std::vector<Rdb_trx_info> rdb_get_all_trx_info() {
  std::vector<Rdb_trx_info> trx_info;
  Rdb_trx_info_aggregator trx_info_agg(&trx_info);
  Rdb_transaction::walk_tx_list(&trx_info_agg);
  return trx_info;
}

#ifdef MARIAROCKS_NOT_YET
/* Generate the snapshot status table */
static bool rocksdb_show_snapshot_status(handlerton *const hton, THD *const thd,
                                         stat_print_fn *const stat_print) {
  Rdb_snapshot_status showStatus;

  Rdb_transaction::walk_tx_list(&showStatus);
  showStatus.populate_deadlock_buffer();

  /* Send the result data back to MySQL */
  return print_stats(thd, "rocksdb", "", showStatus.getResult(), stat_print);
}
#endif

/*
  This is called for SHOW ENGINE ROCKSDB STATUS | LOGS | etc.

  For now, produce info about live files (which gives an imprecise idea about
  what column families are there).
*/
static bool rocksdb_show_status(handlerton *const hton, THD *const thd,
                                stat_print_fn *const stat_print,
                                enum ha_stat_type stat_type) {
  DBUG_ASSERT(hton != nullptr);
  DBUG_ASSERT(thd != nullptr);
  DBUG_ASSERT(stat_print != nullptr);

  bool res = false;
  char buf[100] = {'\0'};

  if (stat_type == HA_ENGINE_STATUS) {
    DBUG_ASSERT(rdb != nullptr);

    std::string str;

    /* Global DB Statistics */
    if (rocksdb_stats) {
      str = rocksdb_stats->ToString();

      // Use the same format as internal RocksDB statistics entries to make
      // sure that output will look unified.
      DBUG_ASSERT(commit_latency_stats != nullptr);

      snprintf(buf, sizeof(buf), "rocksdb.commit_latency statistics "
                                 "Percentiles :=> 50 : %.2f 95 : %.2f "
                                 "99 : %.2f 100 : %.2f\n",
               commit_latency_stats->Percentile(50),
               commit_latency_stats->Percentile(95),
               commit_latency_stats->Percentile(99),
               commit_latency_stats->Percentile(100));
      str.append(buf);

      uint64_t v = 0;

      // Retrieve additional stalling related numbers from RocksDB and append
      // them to the buffer meant for displaying detailed statistics. The intent
      // here is to avoid adding another row to the query output because of
      // just two numbers.
      //
      // NB! We're replacing hyphens with underscores in output to better match
      // the existing naming convention.
      if (rdb->GetIntProperty("rocksdb.is-write-stopped", &v)) {
        snprintf(buf, sizeof(buf), "rocksdb.is_write_stopped COUNT : %llu\n", (ulonglong)v);
        str.append(buf);
      }

      if (rdb->GetIntProperty("rocksdb.actual-delayed-write-rate", &v)) {
        snprintf(buf, sizeof(buf), "rocksdb.actual_delayed_write_rate "
                                   "COUNT : %llu\n",
                 (ulonglong)v);
        str.append(buf);
      }

      res |= print_stats(thd, "STATISTICS", "rocksdb", str, stat_print);
    }

    /* Per DB stats */
    if (rdb->GetProperty("rocksdb.dbstats", &str)) {
      res |= print_stats(thd, "DBSTATS", "rocksdb", str, stat_print);
    }

    /* Per column family stats */
    for (const auto &cf_name : cf_manager.get_cf_names()) {
      rocksdb::ColumnFamilyHandle *cfh = cf_manager.get_cf(cf_name);
      if (cfh == nullptr) {
        continue;
      }

      if (!rdb->GetProperty(cfh, "rocksdb.cfstats", &str)) {
        continue;
      }

      res |= print_stats(thd, "CF_COMPACTION", cf_name, str, stat_print);
    }

    /* Memory Statistics */
    std::vector<rocksdb::DB *> dbs;
    std::unordered_set<const rocksdb::Cache *> cache_set;
    size_t internal_cache_count = 0;
    size_t kDefaultInternalCacheSize = 8 * 1024 * 1024;

    dbs.push_back(rdb);
    cache_set.insert(rocksdb_tbl_options->block_cache.get());

    for (const auto &cf_handle : cf_manager.get_all_cf()) {
      rocksdb::ColumnFamilyDescriptor cf_desc;
      cf_handle->GetDescriptor(&cf_desc);
      auto *const table_factory = cf_desc.options.table_factory.get();

      if (table_factory != nullptr) {
        std::string tf_name = table_factory->Name();

        if (tf_name.find("BlockBasedTable") != std::string::npos) {
          const rocksdb::BlockBasedTableOptions *const bbt_opt =
              reinterpret_cast<rocksdb::BlockBasedTableOptions *>(
                  table_factory->GetOptions());

          if (bbt_opt != nullptr) {
            if (bbt_opt->block_cache.get() != nullptr) {
              cache_set.insert(bbt_opt->block_cache.get());
            } else {
              internal_cache_count++;
            }
            cache_set.insert(bbt_opt->block_cache_compressed.get());
          }
        }
      }
    }

    std::map<rocksdb::MemoryUtil::UsageType, uint64_t> temp_usage_by_type;
    str.clear();
    rocksdb::MemoryUtil::GetApproximateMemoryUsageByType(dbs, cache_set,
                                                         &temp_usage_by_type);
    snprintf(buf, sizeof(buf), "\nMemTable Total: %llu",
             (ulonglong)temp_usage_by_type[rocksdb::MemoryUtil::kMemTableTotal]);
    str.append(buf);
    snprintf(buf, sizeof(buf), "\nMemTable Unflushed: %llu",
             (ulonglong)temp_usage_by_type[rocksdb::MemoryUtil::kMemTableUnFlushed]);
    str.append(buf);
    snprintf(buf, sizeof(buf), "\nTable Readers Total: %llu",
             (ulonglong)temp_usage_by_type[rocksdb::MemoryUtil::kTableReadersTotal]);
    str.append(buf);
    snprintf(buf, sizeof(buf), "\nCache Total: %llu",
             (ulonglong)temp_usage_by_type[rocksdb::MemoryUtil::kCacheTotal]);
    str.append(buf);
    snprintf(buf, sizeof(buf), "\nDefault Cache Capacity: %llu",
             (ulonglong)internal_cache_count * kDefaultInternalCacheSize);
    str.append(buf);
    res |= print_stats(thd, "MEMORY_STATS", "rocksdb", str, stat_print);
#ifdef MARIAROCKS_NOT_YET
    /* Show the background thread status */
    std::vector<rocksdb::ThreadStatus> thread_list;
    rocksdb::Status s = rdb->GetEnv()->GetThreadList(&thread_list);

    if (!s.ok()) {
      sql_print_error("RocksDB: Returned error (%s) from GetThreadList.\n",
                      s.ToString().c_str());
      res |= true;
    } else {
      /* For each background thread retrieved, print out its information */
      for (auto &it : thread_list) {
        /* Only look at background threads. Ignore user threads, if any. */
        if (it.thread_type > rocksdb::ThreadStatus::LOW_PRIORITY) {
          continue;
        }

        str = "\nthread_type: " + it.GetThreadTypeName(it.thread_type) +
              "\ncf_name: " + it.cf_name +
              "\noperation_type: " + it.GetOperationName(it.operation_type) +
              "\noperation_stage: " +
              it.GetOperationStageName(it.operation_stage) +
              "\nelapsed_time_ms: " +
              it.MicrosToString(it.op_elapsed_micros);

        for (auto &it_props :
          it.InterpretOperationProperties(it.operation_type,
                                          it.op_properties)) {
          str += "\n" + it_props.first + ": " + std::to_string(it_props.second);
        }

        str += "\nstate_type: " + it.GetStateName(it.state_type);

        res |= print_stats(thd, "BG_THREADS", std::to_string(it.thread_id),
                           str, stat_print);
      }
    }
#endif

#ifdef MARIAROCKS_NOT_YET
  } else if (stat_type == HA_ENGINE_TRX) {
    /* Handle the SHOW ENGINE ROCKSDB TRANSACTION STATUS command */
    res |= rocksdb_show_snapshot_status(hton, thd, stat_print);
#endif
  }
  return res;
}

static inline void rocksdb_register_tx(handlerton *const hton, THD *const thd,
                                       Rdb_transaction *const tx) {
  DBUG_ASSERT(tx != nullptr);

  trans_register_ha(thd, FALSE, rocksdb_hton);
  if (my_core::thd_test_options(thd, OPTION_NOT_AUTOCOMMIT | OPTION_BEGIN)) {
    tx->start_stmt();
    trans_register_ha(thd, TRUE, rocksdb_hton);
  }
}

static const char *ha_rocksdb_exts[] = {NullS};

/*
    Supporting START TRANSACTION WITH CONSISTENT [ROCKSDB] SNAPSHOT

    Features:
    1. Supporting START TRANSACTION WITH CONSISTENT SNAPSHOT
    2. Getting current binlog position in addition to #1.

    The second feature is done by START TRANSACTION WITH
    CONSISTENT ROCKSDB SNAPSHOT. This is Facebook's extension, and
    it works like existing START TRANSACTION WITH CONSISTENT INNODB SNAPSHOT.

    - When not setting engine, START TRANSACTION WITH CONSISTENT SNAPSHOT
    takes both InnoDB and RocksDB snapshots, and both InnoDB and RocksDB
    participate in transaction. When executing COMMIT, both InnoDB and
    RocksDB modifications are committed. Remember that XA is not supported yet,
    so mixing engines is not recommended anyway.

    - When setting engine, START TRANSACTION WITH CONSISTENT.. takes
    snapshot for the specified engine only. But it starts both
    InnoDB and RocksDB transactions.
*/
static int rocksdb_start_tx_and_assign_read_view(
    handlerton *const hton,          /*!< in: RocksDB handlerton */
        THD*            thd)            /*!< in: MySQL thread handle of the
                                     user for whom the transaction should
                                     be committed */
{
  ulong const tx_isolation = my_core::thd_tx_isolation(thd);

  if (tx_isolation != ISO_REPEATABLE_READ) {
    my_error(ER_ISOLATION_LEVEL_WITH_CONSISTENT_SNAPSHOT, MYF(0));
    return HA_EXIT_FAILURE;
  }
  /*
    MariaDB: there is no need to call mysql_bin_log_lock_commits and then
    unlock back.
    SQL layer calls start_consistent_snapshot() for all engines, including the
    binlog under LOCK_commit_ordered mutex.
    The mutex prevents binlog commits from happening (right?) while the storage
    engine(s) allocate read snapshots. That way, each storage engine is
    synchronized with current binlog position.
  */
  mysql_mutex_assert_owner(&LOCK_commit_ordered);

  Rdb_transaction *const tx = get_or_create_tx(thd);
  Rdb_perf_context_guard guard(tx, rocksdb_perf_context_level(thd));

  DBUG_ASSERT(!tx->has_snapshot());
  tx->set_tx_read_only(true);
  rocksdb_register_tx(hton, thd, tx);
  tx->acquire_snapshot(true);

  return HA_EXIT_SUCCESS;
}

/* Dummy SAVEPOINT support. This is needed for long running transactions
 * like mysqldump (https://bugs.mysql.com/bug.php?id=71017).
 * Current SAVEPOINT does not correctly handle ROLLBACK and does not return
 * errors. This needs to be addressed in future versions (Issue#96).
 */
static int rocksdb_savepoint(handlerton *const hton, THD *const thd,
                             void *const savepoint) {
  return HA_EXIT_SUCCESS;
}

static int rocksdb_rollback_to_savepoint(handlerton *const hton, THD *const thd,
                                         void *const savepoint) {
  Rdb_transaction *&tx = get_tx_from_thd(thd);
  return tx->rollback_to_savepoint(savepoint);
}

static bool
rocksdb_rollback_to_savepoint_can_release_mdl(handlerton *const hton,
                                              THD *const thd) {
  return true;
}

#ifdef MARIAROCKS_NOT_YET
/*
  This is called for INFORMATION_SCHEMA
*/
static void rocksdb_update_table_stats(
    /* per-table stats callback */
    void (*cb)(const char *db, const char *tbl, bool is_partition,
               my_io_perf_t *r, my_io_perf_t *w, my_io_perf_t *r_blob,
               my_io_perf_t *r_primary, my_io_perf_t *r_secondary,
               page_stats_t *page_stats, comp_stats_t *comp_stats,
               int n_lock_wait, int n_lock_wait_timeout, int n_lock_deadlock,
               const char *engine)) {
  my_io_perf_t io_perf_read;
  my_io_perf_t io_perf_write;
  my_io_perf_t io_perf;
  page_stats_t page_stats;
  comp_stats_t comp_stats;
  uint lock_wait_timeout_stats;
  uint deadlock_stats;
  std::vector<std::string> tablenames;

  /*
    Most of these are for innodb, so setting them to 0.
    TODO: possibly separate out primary vs. secondary index reads
   */
  memset(&io_perf, 0, sizeof(io_perf));
  memset(&page_stats, 0, sizeof(page_stats));
  memset(&comp_stats, 0, sizeof(comp_stats));
  memset(&io_perf_write, 0, sizeof(io_perf_write));

  tablenames = rdb_open_tables.get_table_names();

  for (const auto &it : tablenames) {
    Rdb_table_handler *table_handler;
    std::string str, dbname, tablename, partname;
    char dbname_sys[NAME_LEN + 1];
    char tablename_sys[NAME_LEN + 1];
    bool is_partition;

    if (rdb_normalize_tablename(it, &str) != HA_EXIT_SUCCESS) {
      /* Function needs to return void because of the interface and we've
       * detected an error which shouldn't happen. There's no way to let
       * caller know that something failed.
      */
      SHIP_ASSERT(false);
      return;
    }

    if (rdb_split_normalized_tablename(str, &dbname, &tablename, &partname)) {
      continue;
    }

    is_partition = (partname.size() != 0);

    table_handler = rdb_open_tables.get_table_handler(it.c_str());
    if (table_handler == nullptr) {
      continue;
    }

    io_perf_read.bytes = table_handler->m_io_perf_read.bytes.load();
    io_perf_read.requests = table_handler->m_io_perf_read.requests.load();
    io_perf_write.bytes = table_handler->m_io_perf_write.bytes.load();
    io_perf_write.requests = table_handler->m_io_perf_write.requests.load();
    lock_wait_timeout_stats = table_handler->m_lock_wait_timeout_counter.load();
    deadlock_stats = table_handler->m_deadlock_counter.load();

    /*
      Convert from rocksdb timer to mysql timer. RocksDB values are
      in nanoseconds, but table statistics expect the value to be
      in my_timer format.
     */
    io_perf_read.svc_time = my_core::microseconds_to_my_timer(
        table_handler->m_io_perf_read.svc_time.load() / 1000);
    io_perf_read.svc_time_max = my_core::microseconds_to_my_timer(
        table_handler->m_io_perf_read.svc_time_max.load() / 1000);
    io_perf_read.wait_time = my_core::microseconds_to_my_timer(
        table_handler->m_io_perf_read.wait_time.load() / 1000);
    io_perf_read.wait_time_max = my_core::microseconds_to_my_timer(
        table_handler->m_io_perf_read.wait_time_max.load() / 1000);
    io_perf_read.slow_ios = table_handler->m_io_perf_read.slow_ios.load();
    rdb_open_tables.release_table_handler(table_handler);

    /*
      Table stats expects our database and table name to be in system encoding,
      not filename format. Convert before calling callback.
     */
    my_core::filename_to_tablename(dbname.c_str(), dbname_sys,
                                   sizeof(dbname_sys));
    my_core::filename_to_tablename(tablename.c_str(), tablename_sys,
                                   sizeof(tablename_sys));
    (*cb)(dbname_sys, tablename_sys, is_partition, &io_perf_read,
          &io_perf_write, &io_perf, &io_perf, &io_perf, &page_stats,
          &comp_stats, 0, lock_wait_timeout_stats, deadlock_stats,
          rocksdb_hton_name);
  }
}
#endif
static rocksdb::Status check_rocksdb_options_compatibility(
    const char *const dbpath, const rocksdb::Options &main_opts,
    const std::vector<rocksdb::ColumnFamilyDescriptor> &cf_descr) {
  DBUG_ASSERT(rocksdb_datadir != nullptr);

  rocksdb::DBOptions loaded_db_opt;
  std::vector<rocksdb::ColumnFamilyDescriptor> loaded_cf_descs;
  rocksdb::Status status = LoadLatestOptions(dbpath, rocksdb::Env::Default(),
                                             &loaded_db_opt, &loaded_cf_descs);

  // If we're starting from scratch and there are no options saved yet then this
  // is a valid case. Therefore we can't compare the current set of options to
  // anything.
  if (status.IsNotFound()) {
    return rocksdb::Status::OK();
  }

  if (!status.ok()) {
    return status;
  }

  if (loaded_cf_descs.size() != cf_descr.size()) {
    return rocksdb::Status::NotSupported("Mismatched size of column family "
                                         "descriptors.");
  }

  // Please see RocksDB documentation for more context about why we need to set
  // user-defined functions and pointer-typed options manually.
  for (size_t i = 0; i < loaded_cf_descs.size(); i++) {
    loaded_cf_descs[i].options.compaction_filter =
        cf_descr[i].options.compaction_filter;
    loaded_cf_descs[i].options.compaction_filter_factory =
        cf_descr[i].options.compaction_filter_factory;
    loaded_cf_descs[i].options.comparator = cf_descr[i].options.comparator;
    loaded_cf_descs[i].options.memtable_factory =
        cf_descr[i].options.memtable_factory;
    loaded_cf_descs[i].options.merge_operator =
        cf_descr[i].options.merge_operator;
    loaded_cf_descs[i].options.prefix_extractor =
        cf_descr[i].options.prefix_extractor;
    loaded_cf_descs[i].options.table_factory =
        cf_descr[i].options.table_factory;
  }

  // This is the essence of the function - determine if it's safe to open the
  // database or not.
  status = CheckOptionsCompatibility(dbpath, rocksdb::Env::Default(), main_opts,
                                     loaded_cf_descs);

  return status;
}

/*
  Storage Engine initialization function, invoked when plugin is loaded.
*/

static int rocksdb_init_func(void *const p) {
  DBUG_ENTER_FUNC();

  // Validate the assumption about the size of ROCKSDB_SIZEOF_HIDDEN_PK_COLUMN.
  static_assert(sizeof(longlong) == 8, "Assuming that longlong is 8 bytes.");

  init_rocksdb_psi_keys();

  rocksdb_hton = (handlerton *)p;
  mysql_mutex_init(rdb_psi_open_tbls_mutex_key, &rdb_open_tables.m_mutex,
                   MY_MUTEX_INIT_FAST);
#ifdef HAVE_PSI_INTERFACE
  rdb_bg_thread.init(rdb_signal_bg_psi_mutex_key, rdb_signal_bg_psi_cond_key);
  rdb_drop_idx_thread.init(rdb_signal_drop_idx_psi_mutex_key,
                           rdb_signal_drop_idx_psi_cond_key);
#else
  rdb_bg_thread.init();
  rdb_drop_idx_thread.init();
#endif
  mysql_mutex_init(rdb_collation_data_mutex_key, &rdb_collation_data_mutex,
                   MY_MUTEX_INIT_FAST);
  mysql_mutex_init(rdb_mem_cmp_space_mutex_key, &rdb_mem_cmp_space_mutex,
                   MY_MUTEX_INIT_FAST);

#if defined(HAVE_PSI_INTERFACE)
  rdb_collation_exceptions =
      new Regex_list_handler(key_rwlock_collation_exception_list);
#else
  rdb_collation_exceptions = new Regex_list_handler();
#endif

  mysql_mutex_init(rdb_sysvars_psi_mutex_key, &rdb_sysvars_mutex,
                   MY_MUTEX_INIT_FAST);
  Rdb_transaction::init_mutex();

  rocksdb_hton->state = SHOW_OPTION_YES;
  rocksdb_hton->create = rocksdb_create_handler;
  rocksdb_hton->close_connection = rocksdb_close_connection;
  rocksdb_hton->prepare = rocksdb_prepare;
  rocksdb_hton->commit_by_xid = rocksdb_commit_by_xid;
  rocksdb_hton->rollback_by_xid = rocksdb_rollback_by_xid;
  rocksdb_hton->recover = rocksdb_recover;
  rocksdb_hton->commit = rocksdb_commit;
  rocksdb_hton->rollback = rocksdb_rollback;
  rocksdb_hton->show_status = rocksdb_show_status;
  rocksdb_hton->start_consistent_snapshot =
      rocksdb_start_tx_and_assign_read_view;
  rocksdb_hton->savepoint_set = rocksdb_savepoint;
  rocksdb_hton->savepoint_rollback = rocksdb_rollback_to_savepoint;
  rocksdb_hton->savepoint_rollback_can_release_mdl =
      rocksdb_rollback_to_savepoint_can_release_mdl;
#ifdef MARIAROCKS_NOT_YET
  rocksdb_hton->update_table_stats = rocksdb_update_table_stats;
#endif // MARIAROCKS_NOT_YET
  
  /*
  Not needed in MariaDB:
  rocksdb_hton->flush_logs = rocksdb_flush_wal;
  */

  rocksdb_hton->flags = HTON_TEMPORARY_NOT_SUPPORTED |
                        HTON_SUPPORTS_EXTENDED_KEYS | HTON_CAN_RECREATE;

  rocksdb_hton->tablefile_extensions= ha_rocksdb_exts;
  DBUG_ASSERT(!mysqld_embedded);

  rocksdb_stats = rocksdb::CreateDBStatistics();
  rocksdb_db_options->statistics = rocksdb_stats;

  if (rocksdb_rate_limiter_bytes_per_sec != 0) {
    rocksdb_rate_limiter.reset(
        rocksdb::NewGenericRateLimiter(rocksdb_rate_limiter_bytes_per_sec));
    rocksdb_db_options->rate_limiter = rocksdb_rate_limiter;
  }

  rocksdb_db_options->delayed_write_rate = rocksdb_delayed_write_rate;

  std::shared_ptr<Rdb_logger> myrocks_logger = std::make_shared<Rdb_logger>();
  rocksdb::Status s = rocksdb::CreateLoggerFromOptions(
      rocksdb_datadir, *rocksdb_db_options, &rocksdb_db_options->info_log);
  if (s.ok()) {
    myrocks_logger->SetRocksDBLogger(rocksdb_db_options->info_log);
  }

  rocksdb_db_options->info_log = myrocks_logger;
  myrocks_logger->SetInfoLogLevel(
      static_cast<rocksdb::InfoLogLevel>(rocksdb_info_log_level));
  rocksdb_db_options->wal_dir = rocksdb_wal_dir;

  rocksdb_db_options->wal_recovery_mode =
      static_cast<rocksdb::WALRecoveryMode>(rocksdb_wal_recovery_mode);

  rocksdb_db_options->access_hint_on_compaction_start =
      static_cast<rocksdb::Options::AccessHint>(
          rocksdb_access_hint_on_compaction_start);

  if (rocksdb_db_options->allow_mmap_reads &&
      rocksdb_db_options->use_direct_reads) {
    // allow_mmap_reads implies !use_direct_reads and RocksDB will not open if
    // mmap_reads and direct_reads are both on.   (NO_LINT_DEBUG)
    sql_print_error("RocksDB: Can't enable both use_direct_reads "
                    "and allow_mmap_reads\n");
    DBUG_RETURN(HA_EXIT_FAILURE);
  }

  if (rocksdb_db_options->allow_mmap_writes &&
      rocksdb_db_options->use_direct_io_for_flush_and_compaction) {
    // See above comment for allow_mmap_reads. (NO_LINT_DEBUG)
    sql_print_error("RocksDB: Can't enable both "
                    "use_direct_io_for_flush_and_compaction and "
                    "allow_mmap_writes\n");
    DBUG_RETURN(HA_EXIT_FAILURE);
  }

  // sst_file_manager will move deleted rocksdb sst files to trash_dir
  // to be deleted in a background thread.
  std::string trash_dir = std::string(rocksdb_datadir) + "/trash";
  rocksdb_db_options->sst_file_manager.reset(
      NewSstFileManager(rocksdb_db_options->env, myrocks_logger, trash_dir));

  rocksdb_db_options->sst_file_manager->SetDeleteRateBytesPerSecond(
      rocksdb_sst_mgr_rate_bytes_per_sec);

  std::vector<std::string> cf_names;
  rocksdb::Status status;
  status = rocksdb::DB::ListColumnFamilies(*rocksdb_db_options, rocksdb_datadir,
                                           &cf_names);
  if (!status.ok()) {
    /*
      When we start on an empty datadir, ListColumnFamilies returns IOError,
      and RocksDB doesn't provide any way to check what kind of error it was.
      Checking system errno happens to work right now.
    */
    if (status.IsIOError() 
#ifndef _WIN32
      && errno == ENOENT
#endif
      ) {
      sql_print_information("RocksDB: Got ENOENT when listing column families");
      sql_print_information(
          "RocksDB:   assuming that we're creating a new database");
    } else {
      rdb_log_status_error(status, "Error listing column families");
      DBUG_RETURN(HA_EXIT_FAILURE);
    }
  } else
    sql_print_information("RocksDB: %ld column families found",
                          cf_names.size());

  std::vector<rocksdb::ColumnFamilyDescriptor> cf_descr;
  std::vector<rocksdb::ColumnFamilyHandle *> cf_handles;

  rocksdb_tbl_options->index_type =
      (rocksdb::BlockBasedTableOptions::IndexType)rocksdb_index_type;

  if (!rocksdb_tbl_options->no_block_cache) {
    std::shared_ptr<rocksdb::Cache> block_cache = rocksdb_use_clock_cache
      ? rocksdb::NewClockCache(rocksdb_block_cache_size)
      : rocksdb::NewLRUCache(rocksdb_block_cache_size);
    if (rocksdb_sim_cache_size > 0) {
      // Simulated cache enabled
      // Wrap block cache inside a simulated cache and pass it to RocksDB
      rocksdb_tbl_options->block_cache =
          rocksdb::NewSimCache(block_cache, rocksdb_sim_cache_size, 6);
    } else {
      // Pass block cache to RocksDB
      rocksdb_tbl_options->block_cache = block_cache;
    }
  }
  // Using newer BlockBasedTable format version for better compression
  // and better memory allocation.
  // See:
  // https://github.com/facebook/rocksdb/commit/9ab5adfc59a621d12357580c94451d9f7320c2dd
  rocksdb_tbl_options->format_version = 2;

  if (rocksdb_collect_sst_properties) {
    properties_collector_factory =
        std::make_shared<Rdb_tbl_prop_coll_factory>(&ddl_manager);

    rocksdb_set_compaction_options(nullptr, nullptr, nullptr, nullptr);

    RDB_MUTEX_LOCK_CHECK(rdb_sysvars_mutex);

    DBUG_ASSERT(rocksdb_table_stats_sampling_pct <=
                RDB_TBL_STATS_SAMPLE_PCT_MAX);
    properties_collector_factory->SetTableStatsSamplingPct(
        rocksdb_table_stats_sampling_pct);

    RDB_MUTEX_UNLOCK_CHECK(rdb_sysvars_mutex);
  }

  if (rocksdb_persistent_cache_size_mb > 0) {
    std::shared_ptr<rocksdb::PersistentCache> pcache;
    uint64_t cache_size_bytes= rocksdb_persistent_cache_size_mb * 1024 * 1024;
    rocksdb::NewPersistentCache(
        rocksdb::Env::Default(), std::string(rocksdb_persistent_cache_path),
        cache_size_bytes, myrocks_logger, true, &pcache);
    rocksdb_tbl_options->persistent_cache = pcache;
  } else if (strlen(rocksdb_persistent_cache_path)) {
    sql_print_error("RocksDB: Must specify rocksdb_persistent_cache_size_mb");
    DBUG_RETURN(HA_EXIT_FAILURE);
  }

  std::unique_ptr<Rdb_cf_options> cf_options_map(new Rdb_cf_options());
  if (!cf_options_map->init(*rocksdb_tbl_options, properties_collector_factory,
                            rocksdb_default_cf_options,
                            rocksdb_override_cf_options)) {
    // NO_LINT_DEBUG
    sql_print_error("RocksDB: Failed to initialize CF options map.");
    DBUG_RETURN(HA_EXIT_FAILURE);
  }

  /*
    If there are no column families, we're creating the new database.
    Create one column family named "default".
  */
  if (cf_names.size() == 0)
    cf_names.push_back(DEFAULT_CF_NAME);

  std::vector<int> compaction_enabled_cf_indices;
  sql_print_information("RocksDB: Column Families at start:");
  for (size_t i = 0; i < cf_names.size(); ++i) {
    rocksdb::ColumnFamilyOptions opts;
    cf_options_map->get_cf_options(cf_names[i], &opts);

    sql_print_information("  cf=%s", cf_names[i].c_str());
    sql_print_information("    write_buffer_size=%ld", opts.write_buffer_size);
    sql_print_information("    target_file_size_base=%" PRIu64,
                          opts.target_file_size_base);

    /*
      Temporarily disable compactions to prevent a race condition where
      compaction starts before compaction filter is ready.
    */
    if (!opts.disable_auto_compactions) {
      compaction_enabled_cf_indices.push_back(i);
      opts.disable_auto_compactions = true;
    }
    cf_descr.push_back(rocksdb::ColumnFamilyDescriptor(cf_names[i], opts));
  }

  rocksdb::Options main_opts(*rocksdb_db_options,
                             cf_options_map->get_defaults());

  rocksdb::TransactionDBOptions tx_db_options;
  tx_db_options.transaction_lock_timeout = 2; // 2 seconds
  tx_db_options.custom_mutex_factory = std::make_shared<Rdb_mutex_factory>();

  status =
      check_rocksdb_options_compatibility(rocksdb_datadir, main_opts, cf_descr);

  // We won't start if we'll determine that there's a chance of data corruption
  // because of incompatible options.
  if (!status.ok()) {
    rdb_log_status_error(
        status, "Compatibility check against existing database options failed");
    DBUG_RETURN(HA_EXIT_FAILURE);
  }

  status = rocksdb::TransactionDB::Open(
      main_opts, tx_db_options, rocksdb_datadir, cf_descr, &cf_handles, &rdb);

  if (!status.ok()) {
    rdb_log_status_error(status, "Error opening instance");
    DBUG_RETURN(HA_EXIT_FAILURE);
  }
  cf_manager.init(std::move(cf_options_map), &cf_handles);

  if (dict_manager.init(rdb->GetBaseDB(), &cf_manager)) {
    // NO_LINT_DEBUG
    sql_print_error("RocksDB: Failed to initialize data dictionary.");
    DBUG_RETURN(HA_EXIT_FAILURE);
  }

  if (binlog_manager.init(&dict_manager)) {
    // NO_LINT_DEBUG
    sql_print_error("RocksDB: Failed to initialize binlog manager.");
    DBUG_RETURN(HA_EXIT_FAILURE);
  }

  if (ddl_manager.init(&dict_manager, &cf_manager, rocksdb_validate_tables)) {
    // NO_LINT_DEBUG
    sql_print_error("RocksDB: Failed to initialize DDL manager.");
    DBUG_RETURN(HA_EXIT_FAILURE);
  }

  Rdb_sst_info::init(rdb);

  /*
    Enable auto compaction, things needed for compaction filter are finished
    initializing
  */
  std::vector<rocksdb::ColumnFamilyHandle *> compaction_enabled_cf_handles;
  compaction_enabled_cf_handles.reserve(compaction_enabled_cf_indices.size());
  for (const auto &index : compaction_enabled_cf_indices) {
    compaction_enabled_cf_handles.push_back(cf_handles[index]);
  }

  status = rdb->EnableAutoCompaction(compaction_enabled_cf_handles);

  if (!status.ok()) {
    rdb_log_status_error(status, "Error enabling compaction");
    DBUG_RETURN(HA_EXIT_FAILURE);
  }

  auto err = rdb_bg_thread.create_thread(BG_THREAD_NAME
#ifdef HAVE_PSI_INTERFACE
                                         ,
                                         rdb_background_psi_thread_key
#endif
                                         );
  if (err != 0) {
    sql_print_error("RocksDB: Couldn't start the background thread: (errno=%d)",
                    err);
    DBUG_RETURN(HA_EXIT_FAILURE);
  }

  err = rdb_drop_idx_thread.create_thread(INDEX_THREAD_NAME
#ifdef HAVE_PSI_INTERFACE
                                          ,
                                          rdb_drop_idx_psi_thread_key
#endif
                                          );
  if (err != 0) {
    sql_print_error("RocksDB: Couldn't start the drop index thread: (errno=%d)",
                    err);
    DBUG_RETURN(HA_EXIT_FAILURE);
  }

  rdb_set_collation_exception_list(rocksdb_strict_collation_exceptions);

  if (rocksdb_pause_background_work) {
    rdb->PauseBackgroundWork();
  }

  // NO_LINT_DEBUG
  sql_print_information("RocksDB: global statistics using %s indexer",
                        STRINGIFY_ARG(RDB_INDEXER));
#if defined(HAVE_SCHED_GETCPU)
  if (sched_getcpu() == -1) {
    // NO_LINT_DEBUG
    sql_print_information(
        "RocksDB: sched_getcpu() failed - "
        "global statistics will use thread_id_indexer_t instead");
  }
#endif

  /**
    Rocksdb does not always shutdown its threads, when
    plugin is shut down. Disable server's leak check
    at exit to avoid crash.
  */
  my_disable_leak_check = true;

  err = my_error_register(rdb_get_error_messages, HA_ERR_ROCKSDB_FIRST,
                          HA_ERR_ROCKSDB_LAST);
  if (err != 0) {
    // NO_LINT_DEBUG
    sql_print_error("RocksDB: Couldn't initialize error messages");
    rdb_open_tables.m_hash.~Rdb_table_set();
    DBUG_RETURN(HA_EXIT_FAILURE);
  }



  // Creating an instance of HistogramImpl should only happen after RocksDB
  // has been successfully initialized.
  commit_latency_stats = new rocksdb::HistogramImpl();

  // Construct a list of directories which will be monitored by I/O watchdog
  // to make sure that we won't lose write access to them.
  std::vector<std::string> directories;

  // 1. Data directory.
  directories.push_back(mysql_real_data_home);

  // 2. Transaction logs.
  if (myrocks::rocksdb_wal_dir && *myrocks::rocksdb_wal_dir) {
    directories.push_back(myrocks::rocksdb_wal_dir);
  }

#if !defined(_WIN32) && !defined(__APPLE__)
  io_watchdog = new Rdb_io_watchdog(directories);
  io_watchdog->reset_timeout(rocksdb_io_write_timeout_secs);
#endif

  // NO_LINT_DEBUG
  sql_print_information("MyRocks storage engine plugin has been successfully "
                        "initialized.");

  DBUG_RETURN(HA_EXIT_SUCCESS);
}

/*
  Storage Engine deinitialization function, invoked when plugin is unloaded.
*/

static int rocksdb_done_func(void *const p) {
  DBUG_ENTER_FUNC();

  int error = 0;

  // signal the drop index thread to stop
  rdb_drop_idx_thread.signal(true);

  // Flush all memtables for not losing data, even if WAL is disabled.
  rocksdb_flush_all_memtables();

  // Stop all rocksdb background work
  CancelAllBackgroundWork(rdb->GetBaseDB(), true);

  // Signal the background thread to stop and to persist all stats collected
  // from background flushes and compactions. This will add more keys to a new
  // memtable, but since the memtables were just flushed, it should not trigger
  // a flush that can stall due to background threads being stopped. As long
  // as these keys are stored in a WAL file, they can be retrieved on restart.
  rdb_bg_thread.signal(true);

  // Wait for the background thread to finish.
  auto err = rdb_bg_thread.join();
  if (err != 0) {
    // We'll log the message and continue because we're shutting down and
    // continuation is the optimal strategy.
    // NO_LINT_DEBUG
    sql_print_error("RocksDB: Couldn't stop the background thread: (errno=%d)",
                    err);
  }

  // Wait for the drop index thread to finish.
  err = rdb_drop_idx_thread.join();
  if (err != 0) {
    // NO_LINT_DEBUG
    sql_print_error("RocksDB: Couldn't stop the index thread: (errno=%d)", err);
  }

  if (rdb_open_tables.m_hash.size()) {
    // Looks like we are getting unloaded and yet we have some open tables
    // left behind.
    error = 1;
  }

  /*
    destructors for static objects can be called at _exit(),
    but we want to free the memory at dlclose()
  */
  rdb_open_tables.m_hash.~Rdb_table_set();
  mysql_mutex_destroy(&rdb_open_tables.m_mutex);
  mysql_mutex_destroy(&rdb_sysvars_mutex);


  delete rdb_collation_exceptions;

  mysql_mutex_destroy(&rdb_collation_data_mutex);
  mysql_mutex_destroy(&rdb_mem_cmp_space_mutex);

  Rdb_transaction::term_mutex();

  for (auto &it : rdb_collation_data) {
    delete it;
    it = nullptr;
  }

  ddl_manager.cleanup();
  binlog_manager.cleanup();
  dict_manager.cleanup();
  cf_manager.cleanup();

  delete rdb;
  rdb = nullptr;

  delete commit_latency_stats;
  commit_latency_stats = nullptr;

#if !defined(_WIN32) && !defined(__APPLE__)
  delete io_watchdog;
  io_watchdog = nullptr;
#endif

// Disown the cache data since we're shutting down.
// This results in memory leaks but it improved the shutdown time.
// Don't disown when running under valgrind
#ifndef HAVE_purify
  if (rocksdb_tbl_options->block_cache) {
    rocksdb_tbl_options->block_cache->DisownData();
  }
#endif /* HAVE_purify */

  rocksdb_db_options = nullptr;
  rocksdb_tbl_options = nullptr;
  rocksdb_stats = nullptr;

  my_error_unregister(HA_ERR_ROCKSDB_FIRST, HA_ERR_ROCKSDB_LAST);

  DBUG_RETURN(error);
}

static inline void rocksdb_smart_seek(bool seek_backward,
                                      rocksdb::Iterator *const iter,
                                      const rocksdb::Slice &key_slice) {
  if (seek_backward) {
    iter->SeekForPrev(key_slice);
  } else {
    iter->Seek(key_slice);
  }
}

static inline void rocksdb_smart_next(bool seek_backward,
                                      rocksdb::Iterator *const iter) {
  if (seek_backward) {
    iter->Prev();
  } else {
    iter->Next();
  }
}

/**
  @brief
  Example of simple lock controls. The "table_handler" it creates is a
  structure we will pass to each ha_rocksdb handler. Do you have to have
  one of these? Well, you have pieces that are used for locking, and
  they are needed to function.
*/

Rdb_table_handler *
Rdb_open_tables_map::get_table_handler(const char *const table_name) {
  Rdb_table_handler *table_handler;
  uint length;
  char *tmp_name;

  DBUG_ASSERT(table_name != nullptr);
  length = (uint)strlen(table_name);

  // First, look up the table in the hash map.
  RDB_MUTEX_LOCK_CHECK(m_mutex);
  if (!m_hash.size() || !(table_handler = m_hash.find(table_name, length))) {
    // Since we did not find it in the hash map, attempt to create and add it
    // to the hash map.
    if (!(table_handler = reinterpret_cast<Rdb_table_handler *>(my_multi_malloc(
              MYF(MY_WME | MY_ZEROFILL), &table_handler, sizeof(*table_handler),
              &tmp_name, length + 1, NullS)))) {
      // Allocating a new Rdb_table_handler and a new table name failed.
      RDB_MUTEX_UNLOCK_CHECK(m_mutex);
      return nullptr;
    }

    table_handler->m_ref_count = 0;
    table_handler->m_table_name_length = length;
    table_handler->m_table_name = tmp_name;
    strmov(table_handler->m_table_name, table_name);

    if (m_hash.insert(table_handler)) {
      // Inserting into the hash map failed.
      RDB_MUTEX_UNLOCK_CHECK(m_mutex);
      my_free(table_handler);
      return nullptr;
    }

    thr_lock_init(&table_handler->m_thr_lock);
#ifdef MARIAROCKS_NOT_YET
    table_handler->m_io_perf_read.init();
    table_handler->m_io_perf_write.init();
#endif
  }
  DBUG_ASSERT(table_handler->m_ref_count >= 0);
  table_handler->m_ref_count++;

  RDB_MUTEX_UNLOCK_CHECK(m_mutex);

  return table_handler;
}

std::vector<std::string> rdb_get_open_table_names(void) {
  return rdb_open_tables.get_table_names();
}

std::vector<std::string> Rdb_open_tables_map::get_table_names(void) const {
  size_t i;
  const Rdb_table_handler *table_handler;
  std::vector<std::string> names;

  RDB_MUTEX_LOCK_CHECK(m_mutex);
  for (i = 0; (table_handler = m_hash.at(i)); i++) {
    DBUG_ASSERT(table_handler != nullptr);
    names.push_back(table_handler->m_table_name);
  }
  DBUG_ASSERT(i == m_hash.size());
  RDB_MUTEX_UNLOCK_CHECK(m_mutex);

  return names;
}

void ha_rocksdb::load_auto_incr_value() {
  const int save_active_index = active_index;
  active_index = table->s->next_number_index;
  const uint8 save_table_status = table->status;

  /*
    load_auto_incr_value() may be called by statements that
    do not execute implicit commits (i.e. SHOW CREATE TABLE).
    index_last() creates a snapshot. When a snapshot is created
    here, it has to be released as well. (GitHub issue#189)
  */
  Rdb_transaction *const tx = get_or_create_tx(table->in_use);
  const bool is_new_snapshot = !tx->has_snapshot();

  // Do a lookup. We only need index column, so it should be index-only.
  // (another reason to make it index-only is that table->read_set is
  //  not set appropriately and non-index-only lookup will not read the value)
  const bool save_keyread_only = m_keyread_only;
  m_keyread_only = true;

  if (!index_last(table->record[0]))
    update_auto_incr_val();

  m_keyread_only = save_keyread_only;
  if (is_new_snapshot) {
    tx->release_snapshot();
  }

  table->status = save_table_status;
  active_index = save_active_index;

  /*
    Do what ha_rocksdb::index_end() does.
    (Why don't we use index_init/index_end? class handler defines index_init
     as private, for some reason).
  */
  release_scan_iterator();
}

/* Get PK value from table->record[0]. */
/*
  TODO(alexyang): No existing support for auto_increment on non-pk columns, see
  end of ha_rocksdb::create. Also see opened issue here:
  https://github.com/facebook/mysql-5.6/issues/153
*/
void ha_rocksdb::update_auto_incr_val() {
  Field *field;
  longlong new_val;
  field = table->key_info[table->s->next_number_index].key_part[0].field;

  my_bitmap_map *const old_map =
      dbug_tmp_use_all_columns(table, table->read_set);
  new_val = field->val_int();
  // don't increment if we would wrap around
  if (new_val != std::numeric_limits<longlong>::max()) {
    new_val++;
  }

  dbug_tmp_restore_column_map(table->read_set, old_map);

  longlong auto_incr_val = m_tbl_def->m_auto_incr_val;
  while (auto_incr_val < new_val &&
         !m_tbl_def->m_auto_incr_val.compare_exchange_weak(auto_incr_val,
                                                           new_val)) {
    // Do nothing - just loop until auto_incr_val is >= new_val or
    // we successfully set it
  }
}

int ha_rocksdb::load_hidden_pk_value() {
  const int save_active_index = active_index;
  active_index = m_tbl_def->m_key_count - 1;
  const uint8 save_table_status = table->status;

  Rdb_transaction *const tx = get_or_create_tx(table->in_use);
  const bool is_new_snapshot = !tx->has_snapshot();

  // Do a lookup.
  if (!index_last(table->record[0])) {
    /*
      Decode PK field from the key
    */
    longlong hidden_pk_id = 0;
    auto err = read_hidden_pk_id_from_rowkey(&hidden_pk_id);
    if (err) {
      if (is_new_snapshot) {
        tx->release_snapshot();
      }
      return err;
    }

    hidden_pk_id++;
    longlong old = m_tbl_def->m_hidden_pk_val;
    while (
        old < hidden_pk_id &&
        !m_tbl_def->m_hidden_pk_val.compare_exchange_weak(old, hidden_pk_id)) {
    }
  }

  if (is_new_snapshot) {
    tx->release_snapshot();
  }

  table->status = save_table_status;
  active_index = save_active_index;

  release_scan_iterator();

  return HA_EXIT_SUCCESS;
}

/* Get PK value from m_tbl_def->m_hidden_pk_info. */
longlong ha_rocksdb::update_hidden_pk_val() {
  DBUG_ASSERT(has_hidden_pk(table));
  const longlong new_val = m_tbl_def->m_hidden_pk_val++;
  return new_val;
}

/* Get the id of the hidden pk id from m_last_rowkey */
int ha_rocksdb::read_hidden_pk_id_from_rowkey(longlong *const hidden_pk_id) {
  DBUG_ASSERT(hidden_pk_id != nullptr);
  DBUG_ASSERT(table != nullptr);
  DBUG_ASSERT(has_hidden_pk(table));

  rocksdb::Slice rowkey_slice(m_last_rowkey.ptr(), m_last_rowkey.length());

  // Get hidden primary key from old key slice
  Rdb_string_reader reader(&rowkey_slice);
  if ((!reader.read(Rdb_key_def::INDEX_NUMBER_SIZE)))
    return HA_ERR_ROCKSDB_CORRUPT_DATA;

  const int length= 8; /* was Field_longlong::PACK_LENGTH in FB MySQL tree */
  const uchar *from = reinterpret_cast<const uchar *>(reader.read(length));
  if (from == nullptr) {
    /* Mem-comparable image doesn't have enough bytes */
    return HA_ERR_ROCKSDB_CORRUPT_DATA;
  }

  *hidden_pk_id = rdb_netbuf_read_uint64(&from);
  return HA_EXIT_SUCCESS;
}

/**
  @brief
  Free lock controls. We call this whenever we close a table. If the table had
  the last reference to the table_handler, then we free the memory associated
  with it.
*/

void Rdb_open_tables_map::release_table_handler(
    Rdb_table_handler *const table_handler) {
  RDB_MUTEX_LOCK_CHECK(m_mutex);

  DBUG_ASSERT(table_handler != nullptr);
  DBUG_ASSERT(table_handler->m_ref_count > 0);
  if (!--table_handler->m_ref_count) {
    // Last reference was released. Tear down the hash entry.
    const auto ret MY_ATTRIBUTE((__unused__)) = m_hash.remove(table_handler);
    DBUG_ASSERT(!ret); // the hash entry must actually be found and deleted
    my_core::thr_lock_delete(&table_handler->m_thr_lock);
    my_free(table_handler);
  }

  RDB_MUTEX_UNLOCK_CHECK(m_mutex);
}

static handler *rocksdb_create_handler(my_core::handlerton *const hton,
                                       my_core::TABLE_SHARE *const table_arg,
                                       my_core::MEM_ROOT *const mem_root) {
  return new (mem_root) ha_rocksdb(hton, table_arg);
}

ha_rocksdb::ha_rocksdb(my_core::handlerton *const hton,
                       my_core::TABLE_SHARE *const table_arg)
    : handler(hton, table_arg), m_table_handler(nullptr), m_scan_it(nullptr),
      m_scan_it_skips_bloom(false), m_scan_it_snapshot(nullptr),
      m_tbl_def(nullptr), m_pk_descr(nullptr), m_key_descr_arr(nullptr),
      m_pk_can_be_decoded(false), m_maybe_unpack_info(false),
      m_pk_tuple(nullptr), m_pk_packed_tuple(nullptr),
      m_sk_packed_tuple(nullptr), m_end_key_packed_tuple(nullptr),
      m_sk_match_prefix(nullptr), m_sk_match_prefix_buf(nullptr),
      m_sk_packed_tuple_old(nullptr), m_dup_sk_packed_tuple(nullptr),
      m_dup_sk_packed_tuple_old(nullptr), m_pack_buffer(nullptr),
      m_lock_rows(RDB_LOCK_NONE), m_keyread_only(FALSE),
      m_bulk_load_tx(nullptr), m_encoder_arr(nullptr),
      m_row_checksums_checked(0), m_in_rpl_delete_rows(false),
      m_in_rpl_update_rows(false), m_force_skip_unique_check(false) {
  // TODO(alexyang): create a valid PSI_mutex_key for this mutex
  mysql_mutex_init(0, &m_bulk_load_mutex, MY_MUTEX_INIT_FAST);
}


bool ha_rocksdb::same_table(const ha_rocksdb &other) const {
  return m_tbl_def->base_tablename() == other.m_tbl_def->base_tablename();
}

/**
  @return
    false  OK
    other  Error inpacking the data
*/
bool ha_rocksdb::init_with_fields() {
  DBUG_ENTER_FUNC();

  const uint pk = table_share->primary_key;
  if (pk != MAX_KEY) {
    const uint key_parts = table_share->key_info[pk].user_defined_key_parts;
    check_keyread_allowed(pk /*PK*/, key_parts - 1, true);
  } else
    m_pk_can_be_decoded = false;

  cached_table_flags = table_flags();

  DBUG_RETURN(false); /* Ok */
}

/*
  If the key is a TTL key, we may need to filter it out.

  The purpose of read filtering for tables with TTL is to ensure that
  during a transaction a key which has expired already but not removed by
  compaction yet is not returned to the user.

  Without this the user might be hit with problems such as disappearing
  rows within a transaction, etc, because the compaction filter ignores
  snapshots when filtering keys.
*/
bool ha_rocksdb::should_hide_ttl_rec(const Rdb_key_def &kd,
                                     const rocksdb::Slice &ttl_rec_val,
                                     const int64_t curr_ts) {
  DBUG_ASSERT(kd.has_ttl());
  DBUG_ASSERT(kd.m_ttl_rec_offset != UINT_MAX);

  /*
    Curr_ts can only be 0 if there are no snapshots open.
    should_hide_ttl_rec can only be called when there is >=1 snapshots, unless
    we are filtering on the write path (single INSERT/UPDATE) in which case
    we are passed in the current time as curr_ts.

    In the event curr_ts is 0, we always decide not to filter the record. We
    also log a warning and increment a diagnostic counter.
  */
  if (curr_ts == 0) {
    update_row_stats(ROWS_HIDDEN_NO_SNAPSHOT);
    return false;
  }

  if (!rdb_is_ttl_read_filtering_enabled() || !rdb_is_ttl_enabled()) {
    return false;
  }

  Rdb_string_reader reader(&ttl_rec_val);

  /*
    Find where the 8-byte ttl is for each record in this index.
  */
  uint64 ts;
  if (!reader.read(kd.m_ttl_rec_offset) || reader.read_uint64(&ts)) {
    /*
      This condition should never be reached since all TTL records have an
      8 byte ttl field in front. Don't filter the record out, and log an error.
    */
    std::string buf;
    buf = rdb_hexdump(ttl_rec_val.data(), ttl_rec_val.size(),
                      RDB_MAX_HEXDUMP_LEN);
    const GL_INDEX_ID gl_index_id = kd.get_gl_index_id();
    // NO_LINT_DEBUG
    sql_print_error("Decoding ttl from PK value failed, "
                    "for index (%u,%u), val: %s",
                    gl_index_id.cf_id, gl_index_id.index_id, buf.c_str());
    DBUG_ASSERT(0);
    return false;
  }

  /* Hide record if it has expired before the current snapshot time. */
  uint64 read_filter_ts = 0;
#ifndef NDEBUG
  read_filter_ts += rdb_dbug_set_ttl_read_filter_ts();
#endif
  return ts + kd.m_ttl_duration + read_filter_ts <=
         static_cast<uint64>(curr_ts);
}

void ha_rocksdb::rocksdb_skip_expired_records(const Rdb_key_def &kd,
                                              rocksdb::Iterator *const iter,
                                              bool seek_backward) {
  if (kd.has_ttl()) {
    while (iter->Valid() &&
           should_hide_ttl_rec(
               kd, iter->value(),
               get_or_create_tx(table->in_use)->m_snapshot_timestamp)) {
      rocksdb_smart_next(seek_backward, iter);
    }
  }
}

/**
  Convert record from table->record[0] form into a form that can be written
  into rocksdb.

  @param pk_packed_slice      Packed PK tuple. We need it in order to compute
                              and store its CRC.
  @param packed_rec      OUT  Data slice with record data.
*/

int ha_rocksdb::convert_record_to_storage_format(
    const struct update_row_info &row_info, rocksdb::Slice *const packed_rec) {
  DBUG_ASSERT_IMP(m_maybe_unpack_info, row_info.new_pk_unpack_info);
  DBUG_ASSERT(m_pk_descr != nullptr);

  const rocksdb::Slice &pk_packed_slice = row_info.new_pk_slice;
  Rdb_string_writer *const pk_unpack_info = row_info.new_pk_unpack_info;
  bool has_ttl = m_pk_descr->has_ttl();
  bool has_ttl_column = !m_pk_descr->m_ttl_column.empty();
  bool ttl_in_pk = has_ttl_column && (row_info.ttl_pk_offset != UINT_MAX);

  m_storage_record.length(0);

  if (has_ttl) {
    /* If it's a TTL record, reserve space for 8 byte TTL value in front. */
    m_storage_record.fill(ROCKSDB_SIZEOF_TTL_RECORD + m_null_bytes_in_rec, 0);
    m_ttl_bytes_updated = false;

    /*
      If the TTL is contained within the key, we use the offset to find the
      TTL value and place it in the beginning of the value record.
    */
    if (ttl_in_pk) {
      Rdb_string_reader reader(&pk_packed_slice);
      const char *ts;
      if (!reader.read(row_info.ttl_pk_offset) ||
          !(ts = reader.read(ROCKSDB_SIZEOF_TTL_RECORD))) {
        std::string buf;
        buf = rdb_hexdump(pk_packed_slice.data(), pk_packed_slice.size(),
                          RDB_MAX_HEXDUMP_LEN);
        const GL_INDEX_ID gl_index_id = m_pk_descr->get_gl_index_id();
        // NO_LINT_DEBUG
        sql_print_error("Decoding ttl from PK failed during insert, "
                        "for index (%u,%u), key: %s",
                        gl_index_id.cf_id, gl_index_id.index_id, buf.c_str());
        return HA_EXIT_FAILURE;
      }

      char *const data = const_cast<char *>(m_storage_record.ptr());
      memcpy(data, ts, ROCKSDB_SIZEOF_TTL_RECORD);
#ifndef NDEBUG
      // Adjust for test case if needed
      rdb_netbuf_store_uint64(
          reinterpret_cast<uchar *>(data),
          rdb_netbuf_to_uint64(reinterpret_cast<const uchar *>(data)) +
              rdb_dbug_set_ttl_rec_ts());
#endif
      // Also store in m_ttl_bytes to propagate to update_sk
      memcpy(m_ttl_bytes, data, ROCKSDB_SIZEOF_TTL_RECORD);
    } else if (!has_ttl_column) {
      /*
        For implicitly generated TTL records we need to copy over the old
        TTL value from the old record in the event of an update. It was stored
        in m_ttl_bytes.

        Otherwise, generate a timestamp using the current time.
      */
      if (!row_info.old_pk_slice.empty()) {
        char *const data = const_cast<char *>(m_storage_record.ptr());
        memcpy(data, m_ttl_bytes, sizeof(uint64));
      } else {
        uint64 ts = static_cast<uint64>(std::time(nullptr));
#ifndef NDEBUG
        ts += rdb_dbug_set_ttl_rec_ts();
#endif
        char *const data = const_cast<char *>(m_storage_record.ptr());
        rdb_netbuf_store_uint64(reinterpret_cast<uchar *>(data), ts);
        // Also store in m_ttl_bytes to propagate to update_sk
        memcpy(m_ttl_bytes, data, ROCKSDB_SIZEOF_TTL_RECORD);
      }
    }
  } else {
    /* All NULL bits are initially 0 */
    m_storage_record.fill(m_null_bytes_in_rec, 0);
  }

  // If a primary key may have non-empty unpack_info for certain values,
  // (m_maybe_unpack_info=TRUE), we write the unpack_info block. The block
  // itself was prepared in Rdb_key_def::pack_record.
  if (m_maybe_unpack_info) {
    m_storage_record.append(reinterpret_cast<char *>(pk_unpack_info->ptr()),
                            pk_unpack_info->get_current_pos());
  }

  for (uint i = 0; i < table->s->fields; i++) {
    /* Don't pack decodable PK key parts */
    if (m_encoder_arr[i].m_storage_type != Rdb_field_encoder::STORE_ALL) {
      continue;
    }

    Field *const field = table->field[i];
    if (m_encoder_arr[i].maybe_null()) {
      char *data = const_cast<char *>(m_storage_record.ptr());
      if (has_ttl) {
        data += ROCKSDB_SIZEOF_TTL_RECORD;
      }

      if (field->is_null()) {
        data[m_encoder_arr[i].m_null_offset] |= m_encoder_arr[i].m_null_mask;
        /* Don't write anything for NULL values */
        continue;
      }
    }

    if (m_encoder_arr[i].m_field_type == MYSQL_TYPE_BLOB) {
      my_core::Field_blob *blob = (my_core::Field_blob *)field;
      /* Get the number of bytes needed to store length*/
      const uint length_bytes = blob->pack_length() - portable_sizeof_char_ptr;

      /* Store the length of the value */
      m_storage_record.append(reinterpret_cast<char *>(blob->ptr),
                              length_bytes);

      /* Store the blob value itself */
      char *data_ptr;
      memcpy(&data_ptr, blob->ptr + length_bytes, sizeof(uchar **));
      m_storage_record.append(data_ptr, blob->get_length());
    } else if (m_encoder_arr[i].m_field_type == MYSQL_TYPE_VARCHAR) {
      Field_varstring *const field_var = (Field_varstring *)field;
      uint data_len;
      /* field_var->length_bytes is 1 or 2 */
      if (field_var->length_bytes == 1) {
        data_len = field_var->ptr[0];
      } else {
        DBUG_ASSERT(field_var->length_bytes == 2);
        data_len = uint2korr(field_var->ptr);
      }
      m_storage_record.append(reinterpret_cast<char *>(field_var->ptr),
                              field_var->length_bytes + data_len);
    } else {
      /* Copy the field data */
      const uint len = field->pack_length_in_rec();
      m_storage_record.append(reinterpret_cast<char *>(field->ptr), len);

      /*
        Check if this is the TTL field within the table, if so store the TTL
        in the front of the record as well here.
      */
      if (has_ttl && has_ttl_column &&
          i == m_pk_descr->get_ttl_field_offset()) {
        DBUG_ASSERT(len == ROCKSDB_SIZEOF_TTL_RECORD);
        DBUG_ASSERT(field->real_type() == MYSQL_TYPE_LONGLONG);
        DBUG_ASSERT(m_pk_descr->get_ttl_field_offset() != UINT_MAX);

        char *const data = const_cast<char *>(m_storage_record.ptr());
        uint64 ts = uint8korr(field->ptr);
#ifndef NDEBUG
        ts += rdb_dbug_set_ttl_rec_ts();
#endif
        rdb_netbuf_store_uint64(reinterpret_cast<uchar *>(data), ts);

        // If this is an update and the timestamp has been updated, take note
        // so we can avoid updating SKs unnecessarily.
        if (!row_info.old_pk_slice.empty()) {
          m_ttl_bytes_updated =
              memcmp(m_ttl_bytes, data, ROCKSDB_SIZEOF_TTL_RECORD);
        }
        // Store timestamp in m_ttl_bytes to propagate to update_sk
        memcpy(m_ttl_bytes, data, ROCKSDB_SIZEOF_TTL_RECORD);
      }
    }
  }

  if (should_store_row_debug_checksums()) {
    const uint32_t key_crc32 = my_core::crc32(
        0, rdb_slice_to_uchar_ptr(&pk_packed_slice), pk_packed_slice.size());
    const uint32_t val_crc32 =
        my_core::crc32(0, rdb_mysql_str_to_uchar_str(&m_storage_record),
                       m_storage_record.length());
    uchar key_crc_buf[RDB_CHECKSUM_SIZE];
    uchar val_crc_buf[RDB_CHECKSUM_SIZE];
    rdb_netbuf_store_uint32(key_crc_buf, key_crc32);
    rdb_netbuf_store_uint32(val_crc_buf, val_crc32);
    m_storage_record.append((const char *)&RDB_CHECKSUM_DATA_TAG, 1);
    m_storage_record.append((const char *)key_crc_buf, RDB_CHECKSUM_SIZE);
    m_storage_record.append((const char *)val_crc_buf, RDB_CHECKSUM_SIZE);
  }

  *packed_rec =
      rocksdb::Slice(m_storage_record.ptr(), m_storage_record.length());

  return HA_EXIT_SUCCESS;
}

/*
  @brief
    Setup which fields will be unpacked when reading rows

  @detail
    Two special cases when we still unpack all fields:
    - When this table is being updated (m_lock_rows==RDB_LOCK_WRITE).
    - When @@rocksdb_verify_row_debug_checksums is ON (In this mode, we need to
  read all
      fields to find whether there is a row checksum at the end. We could skip
      the fields instead of decoding them, but currently we do decoding.)

  @seealso
    ha_rocksdb::setup_field_converters()
    ha_rocksdb::convert_record_from_storage_format()
*/
void ha_rocksdb::setup_read_decoders() {
  m_decoders_vect.clear();

  int last_useful = 0;
  int skip_size = 0;

  for (uint i = 0; i < table->s->fields; i++) {
    // We only need the decoder if the whole record is stored.
    if (m_encoder_arr[i].m_storage_type != Rdb_field_encoder::STORE_ALL) {
      continue;
    }

    // bitmap is cleared on index merge, but it still needs to decode columns
    if (m_lock_rows == RDB_LOCK_WRITE || m_verify_row_debug_checksums ||
        bitmap_is_clear_all(table->read_set) ||
        bitmap_is_set(table->read_set, table->field[i]->field_index)) {
      // We will need to decode this field
      m_decoders_vect.push_back({&m_encoder_arr[i], true, skip_size});
      last_useful = m_decoders_vect.size();
      skip_size = 0;
    } else {
      if (m_encoder_arr[i].uses_variable_len_encoding() ||
          m_encoder_arr[i].maybe_null()) {
        // For variable-length field, we need to read the data and skip it
        m_decoders_vect.push_back({&m_encoder_arr[i], false, skip_size});
        skip_size = 0;
      } else {
        // Fixed-width field can be skipped without looking at it.
        // Add appropriate skip_size to the next field.
        skip_size += m_encoder_arr[i].m_pack_length_in_rec;
      }
    }
  }

  // It could be that the last few elements are varchars that just do
  // skipping. Remove them.
  m_decoders_vect.erase(m_decoders_vect.begin() + last_useful,
                        m_decoders_vect.end());
}

#ifndef NDEBUG
void dbug_append_garbage_at_end(std::string &on_disk_rec) {
  on_disk_rec.append("abc");
}

void dbug_truncate_record(std::string &on_disk_rec) { on_disk_rec.resize(0); }

void dbug_modify_rec_varchar12(std::string &on_disk_rec) {
  std::string res;
  // The record is NULL-byte followed by VARCHAR(10).
  // Put the NULL-byte
  res.append("\0", 1);
  // Then, add a valid VARCHAR(12) value.
  res.append("\xC", 1);
  res.append("123456789ab", 12);

  on_disk_rec.assign(res);
}

void dbug_modify_key_varchar8(String &on_disk_rec) {
  std::string res;
  // The key starts with index number
  res.append(on_disk_rec.ptr(), Rdb_key_def::INDEX_NUMBER_SIZE);

  // Then, a mem-comparable form of a varchar(8) value.
  res.append("ABCDE\0\0\0\xFC", 9);
  on_disk_rec.length(0);
  on_disk_rec.append(res.data(), res.size());
}

void dbug_create_err_inplace_alter() {
  my_printf_error(ER_UNKNOWN_ERROR,
                  "Intentional failure in inplace alter occurred.", MYF(0));
}
#endif

int ha_rocksdb::convert_record_from_storage_format(
    const rocksdb::Slice *const key, uchar *const buf) {
  DBUG_EXECUTE_IF("myrocks_simulate_bad_row_read1",
                  dbug_append_garbage_at_end(m_retrieved_record););
  DBUG_EXECUTE_IF("myrocks_simulate_bad_row_read2",
                  dbug_truncate_record(m_retrieved_record););
  DBUG_EXECUTE_IF("myrocks_simulate_bad_row_read3",
                  dbug_modify_rec_varchar12(m_retrieved_record););

  const rocksdb::Slice retrieved_rec_slice(&m_retrieved_record.front(),
                                           m_retrieved_record.size());
  return convert_record_from_storage_format(key, &retrieved_rec_slice, buf);
}

int ha_rocksdb::convert_blob_from_storage_format(
  my_core::Field_blob *const blob,
  Rdb_string_reader *const   reader,
  bool                       decode)
{
  /* Get the number of bytes needed to store length*/
  const uint length_bytes = blob->pack_length() - portable_sizeof_char_ptr;

  const char *data_len_str;
  if (!(data_len_str = reader->read(length_bytes))) {
    return HA_ERR_ROCKSDB_CORRUPT_DATA;
  }

  memcpy(blob->ptr, data_len_str, length_bytes);

  const uint32 data_len = blob->get_length(
      reinterpret_cast<const uchar*>(data_len_str), length_bytes);
  const char *blob_ptr;
  if (!(blob_ptr = reader->read(data_len))) {
    return HA_ERR_ROCKSDB_CORRUPT_DATA;
  }

  if (decode) {
    // set 8-byte pointer to 0, like innodb does (relevant for 32-bit
    // platforms)
    memset(blob->ptr + length_bytes, 0, 8);
    memcpy(blob->ptr + length_bytes, &blob_ptr, sizeof(uchar **));
  }

  return HA_EXIT_SUCCESS;
}

int ha_rocksdb::convert_varchar_from_storage_format(
  my_core::Field_varstring *const field_var,
  Rdb_string_reader *const        reader,
  bool                            decode)
{
  const char *data_len_str;
  if (!(data_len_str = reader->read(field_var->length_bytes)))
    return HA_ERR_ROCKSDB_CORRUPT_DATA;

  uint data_len;
  /* field_var->length_bytes is 1 or 2 */
  if (field_var->length_bytes == 1) {
    data_len = (uchar)data_len_str[0];
  } else {
    DBUG_ASSERT(field_var->length_bytes == 2);
    data_len = uint2korr(data_len_str);
  }

  if (data_len > field_var->field_length) {
    /* The data on disk is longer than table DDL allows? */
    return HA_ERR_ROCKSDB_CORRUPT_DATA;
  }

  if (!reader->read(data_len)) {
    return HA_ERR_ROCKSDB_CORRUPT_DATA;
  }

  if (decode) {
    memcpy(field_var->ptr, data_len_str, field_var->length_bytes + data_len);
  }

  return HA_EXIT_SUCCESS;
}

int ha_rocksdb::convert_field_from_storage_format(
  my_core::Field *const    field,
  Rdb_string_reader *const reader,
  bool                     decode,
  uint                     len)
{
  const char *data_bytes;
  if (len > 0) {
    if ((data_bytes = reader->read(len)) == nullptr) {
      return HA_ERR_ROCKSDB_CORRUPT_DATA;
    }

    if (decode)
      memcpy(field->ptr, data_bytes, len);
  }

  return HA_EXIT_SUCCESS;
}

/*
  @brief
  Unpack the record in this->m_retrieved_record and this->m_last_rowkey from
  storage format into buf (which can be table->record[0] or table->record[1]).

  @param  key   Table record's key in mem-comparable form.
  @param  buf   Store record in table->record[0] format here

  @detail
    If the table has blobs, the unpacked data in buf may keep pointers to the
    data in this->m_retrieved_record.

    The key is only needed to check its checksum value (the checksum is in
    m_retrieved_record).

  @seealso
    ha_rocksdb::setup_read_decoders()  Sets up data structures which tell which
    columns to decode.

  @return
    0      OK
    other  Error inpacking the data
*/

int ha_rocksdb::convert_record_from_storage_format(
    const rocksdb::Slice *const key, const rocksdb::Slice *const value,
    uchar *const buf) {
  DBUG_ASSERT(key != nullptr);
  DBUG_ASSERT(buf != nullptr);

  Rdb_string_reader reader(value);

  /*
    Decode PK fields from the key
  */
  DBUG_EXECUTE_IF("myrocks_simulate_bad_pk_read1",
                  dbug_modify_key_varchar8(m_last_rowkey););

  const rocksdb::Slice rowkey_slice(m_last_rowkey.ptr(),
                                    m_last_rowkey.length());
  const char *unpack_info = nullptr;
  uint16 unpack_info_len = 0;
  rocksdb::Slice unpack_slice;

  /* If it's a TTL record, skip the 8 byte TTL value */
  const char *ttl_bytes;
  if (m_pk_descr->has_ttl()) {
    if ((ttl_bytes = reader.read(ROCKSDB_SIZEOF_TTL_RECORD))) {
      memcpy(m_ttl_bytes, ttl_bytes, ROCKSDB_SIZEOF_TTL_RECORD);
    } else {
      return HA_ERR_ROCKSDB_CORRUPT_DATA;
    }
  }

  /* Other fields are decoded from the value */
  const char *null_bytes = nullptr;
  if (m_null_bytes_in_rec && !(null_bytes = reader.read(m_null_bytes_in_rec))) {
    return HA_ERR_ROCKSDB_CORRUPT_DATA;
  }

  if (m_maybe_unpack_info) {
    unpack_info = reader.get_current_ptr();
    if (!unpack_info || !Rdb_key_def::is_unpack_data_tag(unpack_info[0]) ||
        !reader.read(Rdb_key_def::get_unpack_header_size(unpack_info[0]))) {
      return HA_ERR_ROCKSDB_CORRUPT_DATA;
    }

    unpack_info_len =
        rdb_netbuf_to_uint16(reinterpret_cast<const uchar *>(unpack_info + 1));
    unpack_slice = rocksdb::Slice(unpack_info, unpack_info_len);

    reader.read(unpack_info_len -
                Rdb_key_def::get_unpack_header_size(unpack_info[0]));
  }

  int err = m_pk_descr->unpack_record(table, buf, &rowkey_slice,
                                      unpack_info ? &unpack_slice : nullptr,
                                      false /* verify_checksum */);
  if (err != HA_EXIT_SUCCESS) {
    return err;
  }

  for (auto it = m_decoders_vect.begin(); it != m_decoders_vect.end(); it++) {
    const Rdb_field_encoder *const field_dec = it->m_field_enc;
    const bool decode = it->m_decode;
    const bool isNull =
        field_dec->maybe_null() &&
        ((null_bytes[field_dec->m_null_offset] & field_dec->m_null_mask) != 0);

    Field *const field = table->field[field_dec->m_field_index];

    /* Skip the bytes we need to skip */
    if (it->m_skip && !reader.read(it->m_skip)) {
      return HA_ERR_ROCKSDB_CORRUPT_DATA;
    }

    uint field_offset = field->ptr - table->record[0];
    uint null_offset = field->null_offset();
    bool maybe_null = field->real_maybe_null();
    field->move_field(buf + field_offset,
                      maybe_null ? buf + null_offset : nullptr,
                      field->null_bit);
    // WARNING! - Don't return before restoring field->ptr and field->null_ptr!

    if (isNull) {
      if (decode) {
        /* This sets the NULL-bit of this record */
        field->set_null();
        /*
          Besides that, set the field value to default value. CHECKSUM TABLE
          depends on this.
        */
        memcpy(field->ptr, table->s->default_values + field_offset,
               field->pack_length());
      }
    } else {
      if (decode) {
        field->set_notnull();
      }

      if (field_dec->m_field_type == MYSQL_TYPE_BLOB) {
        err = convert_blob_from_storage_format(
            (my_core::Field_blob *) field, &reader, decode);
      } else if (field_dec->m_field_type == MYSQL_TYPE_VARCHAR) {
        err = convert_varchar_from_storage_format(
            (my_core::Field_varstring *) field, &reader, decode);
      } else {
        err = convert_field_from_storage_format(
            field, &reader, decode, field_dec->m_pack_length_in_rec);
      }
    }

    // Restore field->ptr and field->null_ptr
    field->move_field(table->record[0] + field_offset,
                      maybe_null ? table->record[0] + null_offset : nullptr,
                      field->null_bit);

    if (err != HA_EXIT_SUCCESS) {
      return err;
    }
  }

  if (m_verify_row_debug_checksums) {
    if (reader.remaining_bytes() == RDB_CHECKSUM_CHUNK_SIZE &&
        reader.read(1)[0] == RDB_CHECKSUM_DATA_TAG) {
      uint32_t stored_key_chksum =
          rdb_netbuf_to_uint32((const uchar *)reader.read(RDB_CHECKSUM_SIZE));
      uint32_t stored_val_chksum =
          rdb_netbuf_to_uint32((const uchar *)reader.read(RDB_CHECKSUM_SIZE));

      const uint32_t computed_key_chksum =
          my_core::crc32(0, rdb_slice_to_uchar_ptr(key), key->size());
      const uint32_t computed_val_chksum =
          my_core::crc32(0, rdb_slice_to_uchar_ptr(value),
                         value->size() - RDB_CHECKSUM_CHUNK_SIZE);

      DBUG_EXECUTE_IF("myrocks_simulate_bad_pk_checksum1",
                      stored_key_chksum++;);

      if (stored_key_chksum != computed_key_chksum) {
        m_pk_descr->report_checksum_mismatch(true, key->data(), key->size());
        return HA_ERR_ROCKSDB_CHECKSUM_MISMATCH;
      }

      DBUG_EXECUTE_IF("myrocks_simulate_bad_pk_checksum2",
                      stored_val_chksum++;);
      if (stored_val_chksum != computed_val_chksum) {
        m_pk_descr->report_checksum_mismatch(false, value->data(),
                                             value->size());
        return HA_ERR_ROCKSDB_CHECKSUM_MISMATCH;
      }

      m_row_checksums_checked++;
    }
    if (reader.remaining_bytes())
      return HA_ERR_ROCKSDB_CORRUPT_DATA;
  }

  return HA_EXIT_SUCCESS;
}

void ha_rocksdb::get_storage_type(Rdb_field_encoder *const encoder,
                                  const uint &kp) {
  // STORE_SOME uses unpack_info.
  if (m_pk_descr->has_unpack_info(kp)) {
    DBUG_ASSERT(m_pk_descr->can_unpack(kp));
    encoder->m_storage_type = Rdb_field_encoder::STORE_SOME;
    m_maybe_unpack_info = true;
  } else if (m_pk_descr->can_unpack(kp)) {
    encoder->m_storage_type = Rdb_field_encoder::STORE_NONE;
  }
}

/*
  Setup data needed to convert table->record[] to and from record storage
  format.

  @seealso
     ha_rocksdb::convert_record_to_storage_format,
     ha_rocksdb::convert_record_from_storage_format
*/

void ha_rocksdb::setup_field_converters() {
  uint i;
  uint null_bytes = 0;
  uchar cur_null_mask = 0x1;

  DBUG_ASSERT(m_encoder_arr == nullptr);
  m_encoder_arr = static_cast<Rdb_field_encoder *>(
      my_malloc(table->s->fields * sizeof(Rdb_field_encoder), MYF(0)));
  if (m_encoder_arr == nullptr) {
    return;
  }

  for (i = 0; i < table->s->fields; i++) {
    Field *const field = table->field[i];
    m_encoder_arr[i].m_storage_type = Rdb_field_encoder::STORE_ALL;

    /*
      Check if this field is
      - a part of primary key, and
      - it can be decoded back from its key image.
      If both hold, we don't need to store this field in the value part of
      RocksDB's key-value pair.

      If hidden pk exists, we skip this check since the field will never be
      part of the hidden pk.
    */
    if (!has_hidden_pk(table)) {
      KEY *const pk_info = &table->key_info[table->s->primary_key];
      for (uint kp = 0; kp < pk_info->user_defined_key_parts; kp++) {
        /* key_part->fieldnr is counted from 1 */
        if (field->field_index + 1 == pk_info->key_part[kp].fieldnr) {
          get_storage_type(&m_encoder_arr[i], kp);
          break;
        }
      }
    }

    m_encoder_arr[i].m_field_type = field->real_type();
    m_encoder_arr[i].m_field_index = i;
    m_encoder_arr[i].m_pack_length_in_rec = field->pack_length_in_rec();

    if (field->real_maybe_null()) {
      m_encoder_arr[i].m_null_mask = cur_null_mask;
      m_encoder_arr[i].m_null_offset = null_bytes;
      if (cur_null_mask == 0x80) {
        cur_null_mask = 0x1;
        null_bytes++;
      } else
        cur_null_mask = cur_null_mask << 1;
    } else {
      m_encoder_arr[i].m_null_mask = 0;
    }
  }

  /* Count the last, unfinished NULL-bits byte */
  if (cur_null_mask != 0x1)
    null_bytes++;

  m_null_bytes_in_rec = null_bytes;
}

int ha_rocksdb::alloc_key_buffers(const TABLE *const table_arg,
                                  const Rdb_tbl_def *const tbl_def_arg,
                                  bool alloc_alter_buffers) {
  DBUG_ENTER_FUNC();

  DBUG_ASSERT(m_pk_tuple == nullptr);
  DBUG_ASSERT(tbl_def_arg != nullptr);

  std::shared_ptr<Rdb_key_def> *const kd_arr = tbl_def_arg->m_key_descr_arr;

  uint key_len = 0;
  uint max_packed_sk_len = 0;
  uint pack_key_len = 0;

  m_pk_descr = kd_arr[pk_index(table_arg, tbl_def_arg)];
  if (has_hidden_pk(table_arg)) {
    m_pk_key_parts = 1;
  } else {
    m_pk_key_parts =
        table->key_info[table->s->primary_key].user_defined_key_parts;
    key_len = table->key_info[table->s->primary_key].key_length;
  }

  // move this into get_table_handler() ??
  m_pk_descr->setup(table_arg, tbl_def_arg);

  m_pk_tuple = reinterpret_cast<uchar *>(my_malloc(key_len, MYF(0)));

  pack_key_len = m_pk_descr->max_storage_fmt_length();
  m_pk_packed_tuple =
      reinterpret_cast<uchar *>(my_malloc(pack_key_len, MYF(0)));

  /* Sometimes, we may use m_sk_packed_tuple for storing packed PK */
  max_packed_sk_len = pack_key_len;
  for (uint i = 0; i < table_arg->s->keys; i++) {
    if (i == table_arg->s->primary_key) /* Primary key was processed above */
      continue;

    // TODO: move this into get_table_handler() ??
    kd_arr[i]->setup(table_arg, tbl_def_arg);

    const uint packed_len = kd_arr[i]->max_storage_fmt_length();
    if (packed_len > max_packed_sk_len) {
      max_packed_sk_len = packed_len;
    }
  }

  m_sk_packed_tuple =
      reinterpret_cast<uchar *>(my_malloc(max_packed_sk_len, MYF(0)));
  m_sk_match_prefix_buf =
      reinterpret_cast<uchar *>(my_malloc(max_packed_sk_len, MYF(0)));
  m_sk_packed_tuple_old =
      reinterpret_cast<uchar *>(my_malloc(max_packed_sk_len, MYF(0)));
  m_end_key_packed_tuple =
      reinterpret_cast<uchar *>(my_malloc(max_packed_sk_len, MYF(0)));
  m_pack_buffer =
      reinterpret_cast<uchar *>(my_malloc(max_packed_sk_len, MYF(0)));

  /*
    If inplace alter is happening, allocate special buffers for unique
    secondary index duplicate checking.
  */
  if (alloc_alter_buffers) {
    m_dup_sk_packed_tuple =
        reinterpret_cast<uchar *>(my_malloc(max_packed_sk_len, MYF(0)));
    m_dup_sk_packed_tuple_old =
        reinterpret_cast<uchar *>(my_malloc(max_packed_sk_len, MYF(0)));
  }

  if (m_pk_tuple == nullptr || m_pk_packed_tuple == nullptr ||
      m_sk_packed_tuple == nullptr || m_sk_packed_tuple_old == nullptr ||
      m_end_key_packed_tuple == nullptr || m_pack_buffer == nullptr ||
      (alloc_alter_buffers && (m_dup_sk_packed_tuple == nullptr ||
                               m_dup_sk_packed_tuple_old == nullptr))) {
    // One or more of the above allocations failed.  Clean up and exit
    free_key_buffers();

    DBUG_RETURN(HA_ERR_OUT_OF_MEM);
  }

  DBUG_RETURN(HA_EXIT_SUCCESS);
}

void ha_rocksdb::free_key_buffers() {
  my_free(m_pk_tuple);
  m_pk_tuple = nullptr;

  my_free(m_pk_packed_tuple);
  m_pk_packed_tuple = nullptr;

  my_free(m_sk_packed_tuple);
  m_sk_packed_tuple = nullptr;

  my_free(m_sk_match_prefix_buf);
  m_sk_match_prefix_buf = nullptr;

  my_free(m_sk_packed_tuple_old);
  m_sk_packed_tuple_old = nullptr;

  my_free(m_end_key_packed_tuple);
  m_end_key_packed_tuple = nullptr;

  my_free(m_pack_buffer);
  m_pack_buffer = nullptr;

  my_free(m_dup_sk_packed_tuple);
  m_dup_sk_packed_tuple = nullptr;

  my_free(m_dup_sk_packed_tuple_old);
  m_dup_sk_packed_tuple_old = nullptr;
}

#ifdef MARIAROCKS_NOT_YET
void ha_rocksdb::set_use_read_free_rpl(const char *const whitelist) {
  DBUG_ASSERT(whitelist != nullptr);

#if defined(HAVE_PSI_INTERFACE)
  Regex_list_handler regex_handler(key_rwlock_read_free_rpl_tables);
#else
  Regex_list_handler regex_handler;
#endif

  if (!regex_handler.set_patterns(whitelist)) {
    warn_about_bad_patterns(&regex_handler, "read_free_rpl_tables");
  }

  m_use_read_free_rpl = regex_handler.matches(m_tbl_def->base_tablename());
}
#endif

void ha_rocksdb::set_skip_unique_check_tables(const char *const whitelist) {
  DBUG_ASSERT(whitelist != nullptr);

#if defined(HAVE_PSI_INTERFACE)
  Regex_list_handler regex_handler(key_rwlock_skip_unique_check_tables);
#else
  Regex_list_handler regex_handler;
#endif

  if (!regex_handler.set_patterns(whitelist)) {
    warn_about_bad_patterns(&regex_handler, "skip_unique_check_tables");
  }

  m_skip_unique_check = regex_handler.matches(m_tbl_def->base_tablename());
}

/**
  @return
    HA_EXIT_SUCCESS  OK
    other            HA_ERR error code (can be SE-specific)
*/
int ha_rocksdb::open(const char *const name, int mode, uint test_if_locked) {
  DBUG_ENTER_FUNC();

  int err = close();
  if (err) {
    DBUG_RETURN(err);
  }

  m_table_handler = rdb_open_tables.get_table_handler(name);

  if (m_table_handler == nullptr) {
    DBUG_RETURN(HA_ERR_OUT_OF_MEM);
  }

  my_core::thr_lock_data_init(&m_table_handler->m_thr_lock, &m_db_lock,
                              nullptr);
  m_io_perf.init(&m_table_handler->m_table_perf_context,
                 &m_table_handler->m_io_perf_read,
                 &m_table_handler->m_io_perf_write, &stats);
  Rdb_perf_context_guard guard(&m_io_perf,
                               rocksdb_perf_context_level(ha_thd()));

  std::string fullname;
  err = rdb_normalize_tablename(name, &fullname);
  if (err != HA_EXIT_SUCCESS) {
    DBUG_RETURN(err);
  }

  m_tbl_def = ddl_manager.find(fullname);
  if (m_tbl_def == nullptr) {
    my_error(ER_INTERNAL_ERROR, MYF(0),
             "Attempt to open a table that is not present in RocksDB-SE data "
             "dictionary");
    DBUG_RETURN(HA_ERR_ROCKSDB_INVALID_TABLE);
  }
  m_lock_rows = RDB_LOCK_NONE;

  m_key_descr_arr = m_tbl_def->m_key_descr_arr;

  /*
    Full table scan actually uses primary key
    (UPDATE needs to know this, otherwise it will go into infinite loop on
    queries like "UPDATE tbl SET pk=pk+100")
  */
  key_used_on_scan = table->s->primary_key;

  // close() above has already called free_key_buffers(). No need to do it here.
  err = alloc_key_buffers(table, m_tbl_def);

  if (err) {
    DBUG_RETURN(err);
  }

  /*
    init_with_fields() is used to initialize table flags based on the field
    definitions in table->field[].
    It is called by open_binary_frm(), but that function calls the method for
    a temporary ha_rocksdb object which is later destroyed.

    If we are here in ::open(), then init_with_fields() has not been called
    for this object. Call it ourselves, we want all member variables to be
    properly initialized.
  */
  init_with_fields();

  setup_field_converters();

  info(HA_STATUS_NO_LOCK | HA_STATUS_VARIABLE | HA_STATUS_CONST);

  /*
    The following load_XXX code calls row decode functions, and they do
    that without having done ::external_lock() or index_init()/rnd_init().
    (Note: this also means we're doing a read when there was no
    setup_field_converters() call)

    Initialize the necessary variables for them:
  */
  m_verify_row_debug_checksums = false;

  /* TODO: move the following to where TABLE_SHARE is opened: */
  if (table->found_next_number_field)
    load_auto_incr_value();

  if (has_hidden_pk(table) &&
      (err = load_hidden_pk_value()) != HA_EXIT_SUCCESS) {
    free_key_buffers();
    DBUG_RETURN(err);
  }

  /* Index block size in MyRocks: used by MySQL in query optimization */
  stats.block_size = rocksdb_tbl_options->block_size;

#ifdef MARIAROCKS_NOT_YET // MDEV-10976
  /* Determine at open whether we can use Read Free Replication or not */
  set_use_read_free_rpl(THDVAR(ha_thd(), read_free_rpl_tables));
#endif

  /* Determine at open whether we should skip unique checks for this table */
  set_skip_unique_check_tables(THDVAR(ha_thd(), skip_unique_check_tables));

  DBUG_RETURN(HA_EXIT_SUCCESS);
}

int ha_rocksdb::close(void) {
  DBUG_ENTER_FUNC();

  m_pk_descr = nullptr;
  m_key_descr_arr = nullptr;

  free_key_buffers();

  my_free(m_encoder_arr);
  m_encoder_arr = nullptr;

  if (m_table_handler != nullptr) {
    rdb_open_tables.release_table_handler(m_table_handler);
    m_table_handler = nullptr;
  }

  // These are needed to suppress valgrind errors in rocksdb.partition
  m_storage_record.free();
  m_last_rowkey.free();
  m_sk_tails.free();
  m_sk_tails_old.free();
  m_pk_unpack_info.free();

  DBUG_RETURN(HA_EXIT_SUCCESS);
}

static const char *rdb_error_messages[] = {
    "Table must have a PRIMARY KEY.",
    "Specifying DATA DIRECTORY for an individual table is not supported.",
    "Specifying INDEX DIRECTORY for an individual table is not supported.",
    "RocksDB commit failed.",
    "Failure during bulk load operation.",
    "Found data corruption.",
    "CRC checksum mismatch.",
    "Invalid table.",
    "Could not access RocksDB properties.",
    "File I/O error during merge/sort operation.",
    "RocksDB status: not found.",
    "RocksDB status: corruption.",
    "RocksDB status: invalid argument.",
    "RocksDB status: io error.",
    "RocksDB status: no space.",
    "RocksDB status: merge in progress.",
    "RocksDB status: incomplete.",
    "RocksDB status: shutdown in progress.",
    "RocksDB status: timed out.",
    "RocksDB status: aborted.",
    "RocksDB status: lock limit reached.",
    "RocksDB status: busy.",
    "RocksDB status: deadlock.",
    "RocksDB status: expired.",
    "RocksDB status: try again.",
};

static_assert((sizeof(rdb_error_messages) / sizeof(rdb_error_messages[0])) ==
                  ((HA_ERR_ROCKSDB_LAST - HA_ERR_ROCKSDB_FIRST) + 1),
              "Number of error messages doesn't match number of error codes");

//psergey-merge: do we need this in MariaDB: we have get_error_messages
//below...
#if 0
static const char *rdb_get_error_message(int nr) {
  return rdb_error_messages[nr - HA_ERR_ROCKSDB_FIRST];
}
#endif

static const char **rdb_get_error_messages(int nr) { return rdb_error_messages; }

bool ha_rocksdb::get_error_message(const int error, String *const buf) {
  DBUG_ENTER_FUNC();

  static_assert(HA_ERR_ROCKSDB_LAST > HA_ERR_FIRST,
                "HA_ERR_ROCKSDB_LAST > HA_ERR_FIRST");
  static_assert(HA_ERR_ROCKSDB_LAST > HA_ERR_LAST,
                "HA_ERR_ROCKSDB_LAST > HA_ERR_LAST");

  DBUG_ASSERT(buf != nullptr);

  if (error == HA_ERR_LOCK_WAIT_TIMEOUT || error == HA_ERR_LOCK_DEADLOCK) {
    Rdb_transaction *const tx = get_tx_from_thd(ha_thd());
    DBUG_ASSERT(tx != nullptr);
    buf->append(tx->m_detailed_error);
    DBUG_RETURN(true);
  }

  if (error >= HA_ERR_ROCKSDB_FIRST && error <= HA_ERR_ROCKSDB_LAST) {
    buf->append(rdb_error_messages[error - HA_ERR_ROCKSDB_FIRST]);
  }

  // We can be called with the values which are < HA_ERR_FIRST because most
  // MySQL internal functions will just return HA_EXIT_FAILURE in case of
  // an error.

  DBUG_RETURN(false);
}

/*
  Generalized way to convert RocksDB status errors into MySQL error code, and
  print error message.

  Each error code below maps to a RocksDB status code found in:
  rocksdb/include/rocksdb/status.h
*/
int ha_rocksdb::rdb_error_to_mysql(const rocksdb::Status &s,
                                   const char *opt_msg) {
  DBUG_ASSERT(!s.ok());

  int err;
  switch (s.code()) {
  case rocksdb::Status::Code::kOk:
    err = HA_EXIT_SUCCESS;
    break;
  case rocksdb::Status::Code::kNotFound:
    err = HA_ERR_ROCKSDB_STATUS_NOT_FOUND;
    break;
  case rocksdb::Status::Code::kCorruption:
    err = HA_ERR_ROCKSDB_STATUS_CORRUPTION;
    break;
  case rocksdb::Status::Code::kNotSupported:
    err = HA_ERR_ROCKSDB_STATUS_NOT_SUPPORTED;
    break;
  case rocksdb::Status::Code::kInvalidArgument:
    err = HA_ERR_ROCKSDB_STATUS_INVALID_ARGUMENT;
    break;
  case rocksdb::Status::Code::kIOError:
    err = (s.IsNoSpace()) ? HA_ERR_ROCKSDB_STATUS_NO_SPACE
                          : HA_ERR_ROCKSDB_STATUS_IO_ERROR;
    break;
  case rocksdb::Status::Code::kMergeInProgress:
    err = HA_ERR_ROCKSDB_STATUS_MERGE_IN_PROGRESS;
    break;
  case rocksdb::Status::Code::kIncomplete:
    err = HA_ERR_ROCKSDB_STATUS_INCOMPLETE;
    break;
  case rocksdb::Status::Code::kShutdownInProgress:
    err = HA_ERR_ROCKSDB_STATUS_SHUTDOWN_IN_PROGRESS;
    break;
  case rocksdb::Status::Code::kTimedOut:
    err = HA_ERR_ROCKSDB_STATUS_TIMED_OUT;
    break;
  case rocksdb::Status::Code::kAborted:
    err = (s.IsLockLimit()) ? HA_ERR_ROCKSDB_STATUS_LOCK_LIMIT
                            : HA_ERR_ROCKSDB_STATUS_ABORTED;
    break;
  case rocksdb::Status::Code::kBusy:
    err = (s.IsDeadlock()) ? HA_ERR_ROCKSDB_STATUS_DEADLOCK
                           : HA_ERR_ROCKSDB_STATUS_BUSY;
    break;
  case rocksdb::Status::Code::kExpired:
    err = HA_ERR_ROCKSDB_STATUS_EXPIRED;
    break;
  case rocksdb::Status::Code::kTryAgain:
    err = HA_ERR_ROCKSDB_STATUS_TRY_AGAIN;
    break;
  default:
    DBUG_ASSERT(0);
    return -1;
  }

  if (opt_msg) {
    my_error(ER_RDB_STATUS_MSG, MYF(0), opt_msg, s.code(),
             s.ToString().c_str());
  } else {
    my_error(ER_RDB_STATUS_GENERAL, MYF(0), s.code(), s.ToString().c_str());
  }

  return err;
}

/* MyRocks supports only the following collations for indexed columns */
static const std::set<uint> RDB_INDEX_COLLATIONS = {
    COLLATION_BINARY, COLLATION_UTF8_BIN, COLLATION_LATIN1_BIN};

static bool
rdb_is_index_collation_supported(const my_core::Field *const field) {
  const my_core::enum_field_types type = field->real_type();
  /* Handle [VAR](CHAR|BINARY) or TEXT|BLOB */
  if (type == MYSQL_TYPE_VARCHAR || type == MYSQL_TYPE_STRING ||
      type == MYSQL_TYPE_BLOB) {
    return RDB_INDEX_COLLATIONS.find(field->charset()->number) !=
           RDB_INDEX_COLLATIONS.end();
  }
  return true;
}

/*
  Create structures needed for storing data in rocksdb. This is called when the
  table is created. The structures will be shared by all TABLE* objects.

  @param
    table_arg        Table with definition
    db_table         "dbname.tablename"
    len              strlen of the above
    tbl_def_arg      tbl_def whose key_descr is being created/populated
    old_tbl_def_arg  tbl_def from which keys are being copied over from
                     (for use during inplace alter)

  @return
    0      - Ok
    other  - error, either given table ddl is not supported by rocksdb or OOM.
*/
int ha_rocksdb::create_key_defs(
    const TABLE *const table_arg, Rdb_tbl_def *const tbl_def_arg,
    const TABLE *const old_table_arg /* = nullptr */,
    const Rdb_tbl_def *const old_tbl_def_arg
    /* = nullptr */) const {
  DBUG_ENTER_FUNC();

  DBUG_ASSERT(table_arg != nullptr);
  DBUG_ASSERT(table_arg->s != nullptr);

  uint i;

  /*
    These need to be one greater than MAX_INDEXES since the user can create
    MAX_INDEXES secondary keys and no primary key which would cause us
    to generate a hidden one.
  */
  std::array<key_def_cf_info, MAX_INDEXES + 1> cfs;

  /*
    NOTE: All new column families must be created before new index numbers are
    allocated to each key definition. See below for more details.
    http://github.com/MySQLOnRocksDB/mysql-5.6/issues/86#issuecomment-138515501
  */
  if (create_cfs(table_arg, tbl_def_arg, &cfs)) {
    DBUG_RETURN(HA_EXIT_FAILURE);
  }

  if (!old_tbl_def_arg) {
    /*
      old_tbl_def doesn't exist. this means we are in the process of creating
      a new table.

      Get the index numbers (this will update the next_index_number)
      and create Rdb_key_def structures.
    */
    for (i = 0; i < tbl_def_arg->m_key_count; i++) {
      if (create_key_def(table_arg, i, tbl_def_arg, &m_key_descr_arr[i],
                         cfs[i])) {
        DBUG_RETURN(HA_EXIT_FAILURE);
      }
    }
  } else {
    /*
      old_tbl_def exists.  This means we are creating a new tbl_def as part of
      in-place alter table.  Copy over existing keys from the old_tbl_def and
      generate the necessary new key definitions if any.
    */
    if (create_inplace_key_defs(table_arg, tbl_def_arg, old_table_arg,
                                old_tbl_def_arg, cfs)) {
      DBUG_RETURN(HA_EXIT_FAILURE);
    }
  }

  DBUG_RETURN(HA_EXIT_SUCCESS);
}

/*
  Checks index parameters and creates column families needed for storing data
  in rocksdb if necessary.

  @param in
    table_arg     Table with definition
    db_table      Table name
    tbl_def_arg   Table def structure being populated

  @param out
    cfs           CF info for each key definition in 'key_info' order

  @return
    0      - Ok
    other  - error
*/
int ha_rocksdb::create_cfs(
    const TABLE *const table_arg, Rdb_tbl_def *const tbl_def_arg,
    std::array<struct key_def_cf_info, MAX_INDEXES + 1> *const cfs) const {
  DBUG_ENTER_FUNC();

  DBUG_ASSERT(table_arg != nullptr);
  DBUG_ASSERT(table_arg->s != nullptr);
  DBUG_ASSERT(tbl_def_arg != nullptr);

  char tablename_sys[NAME_LEN + 1];
  bool tsys_set= false;

  /*
    The first loop checks the index parameters and creates
    column families if necessary.
  */
  for (uint i = 0; i < tbl_def_arg->m_key_count; i++) {
    rocksdb::ColumnFamilyHandle *cf_handle;

    if (rocksdb_strict_collation_check &&
        !is_hidden_pk(i, table_arg, tbl_def_arg) &&
        tbl_def_arg->base_tablename().find(tmp_file_prefix) != 0) {
      if (!tsys_set)
      {
        tsys_set= true;
        my_core::filename_to_tablename(tbl_def_arg->base_tablename().c_str(),
                                   tablename_sys, sizeof(tablename_sys));
      }

      for (uint part = 0; part < table_arg->key_info[i].ext_key_parts; 
           part++)
      {
        if (!rdb_is_index_collation_supported(
                table_arg->key_info[i].key_part[part].field) &&
            !rdb_collation_exceptions->matches(tablename_sys)) {
          std::string collation_err;
          for (const auto &coll : RDB_INDEX_COLLATIONS) {
            if (collation_err != "") {
              collation_err += ", ";
            }
            collation_err += get_charset_name(coll);
          }
          my_error(ER_UNSUPPORTED_COLLATION, MYF(0),
                   tbl_def_arg->full_tablename().c_str(),
                   table_arg->key_info[i].key_part[part].field->field_name,
                   collation_err.c_str());
          DBUG_RETURN(HA_EXIT_FAILURE);
        }
      }
    }

    // Internal consistency check to make sure that data in TABLE and
    // Rdb_tbl_def structures matches. Either both are missing or both are
    // specified. Yes, this is critical enough to make it into SHIP_ASSERT.
    SHIP_ASSERT(!table_arg->part_info == tbl_def_arg->base_partition().empty());

    // Generate the name for the column family to use.
    bool per_part_match_found = false;
    std::string cf_name = generate_cf_name(i, table_arg, tbl_def_arg,
      &per_part_match_found);

    // Prevent create from using the system column family.
    if (cf_name == DEFAULT_SYSTEM_CF_NAME) {
      my_error(ER_WRONG_ARGUMENTS, MYF(0),
               "column family not valid for storing index data.");
      DBUG_RETURN(HA_EXIT_FAILURE);
    }

    // Here's how `get_or_create_cf` will use the input parameters:
    //
    // `cf_name` - will be used as a CF name.
    cf_handle = cf_manager.get_or_create_cf(rdb, cf_name);

    if (!cf_handle) {
      DBUG_RETURN(HA_EXIT_FAILURE);
    }

    auto &cf = (*cfs)[i];

    cf.cf_handle = cf_handle;
    cf.is_reverse_cf = Rdb_cf_manager::is_cf_name_reverse(cf_name.c_str());
    cf.is_per_partition_cf = per_part_match_found;
  }

  DBUG_RETURN(HA_EXIT_SUCCESS);
}

/*
  Create key definition needed for storing data in rocksdb during ADD index
  inplace operations.

  @param in
    table_arg         Table with definition
    tbl_def_arg       New table def structure being populated
    old_tbl_def_arg   Old(current) table def structure
    cfs               Struct array which contains column family information

  @return
    0      - Ok
    other  - error, either given table ddl is not supported by rocksdb or OOM.
*/
int ha_rocksdb::create_inplace_key_defs(
    const TABLE *const table_arg, Rdb_tbl_def *const tbl_def_arg,
    const TABLE *const old_table_arg, const Rdb_tbl_def *const old_tbl_def_arg,
    const std::array<key_def_cf_info, MAX_INDEXES + 1> &cfs) const {
  DBUG_ENTER_FUNC();

  DBUG_ASSERT(table_arg != nullptr);
  DBUG_ASSERT(tbl_def_arg != nullptr);
  DBUG_ASSERT(old_tbl_def_arg != nullptr);

  std::shared_ptr<Rdb_key_def> *const old_key_descr =
      old_tbl_def_arg->m_key_descr_arr;
  std::shared_ptr<Rdb_key_def> *const new_key_descr =
      tbl_def_arg->m_key_descr_arr;
  const std::unordered_map<std::string, uint> old_key_pos =
      get_old_key_positions(table_arg, tbl_def_arg, old_table_arg,
                            old_tbl_def_arg);

  uint i;
  for (i = 0; i < tbl_def_arg->m_key_count; i++) {
    const auto &it = old_key_pos.find(get_key_name(i, table_arg, tbl_def_arg));

    if (it != old_key_pos.end()) {
      /*
        Found matching index in old table definition, so copy it over to the
        new one created.
      */
      const Rdb_key_def &okd = *old_key_descr[it->second];

      const GL_INDEX_ID gl_index_id = okd.get_gl_index_id();
      struct Rdb_index_info index_info;
      if (!dict_manager.get_index_info(gl_index_id, &index_info)) {
        // NO_LINT_DEBUG
        sql_print_error("RocksDB: Could not get index information "
                        "for Index Number (%u,%u), table %s",
                        gl_index_id.cf_id, gl_index_id.index_id,
                        old_tbl_def_arg->full_tablename().c_str());
        DBUG_RETURN(HA_EXIT_FAILURE);
      }

      uint32 ttl_rec_offset =
          Rdb_key_def::has_index_flag(index_info.m_index_flags,
                                      Rdb_key_def::TTL_FLAG)
              ? Rdb_key_def::calculate_index_flag_offset(
                    index_info.m_index_flags, Rdb_key_def::TTL_FLAG)
              : UINT_MAX;

      /*
        We can't use the copy constructor because we need to update the
        keynr within the pack_info for each field and the keyno of the keydef
        itself.
      */
      new_key_descr[i] = std::make_shared<Rdb_key_def>(
          okd.get_index_number(), i, okd.get_cf(),
          index_info.m_index_dict_version, index_info.m_index_type,
          index_info.m_kv_version, okd.m_is_reverse_cf,
          okd.m_is_per_partition_cf, okd.m_name.c_str(),
          dict_manager.get_stats(gl_index_id), index_info.m_index_flags,
          ttl_rec_offset, index_info.m_ttl_duration);
    } else if (create_key_def(table_arg, i, tbl_def_arg, &new_key_descr[i],
                              cfs[i])) {
      DBUG_RETURN(HA_EXIT_FAILURE);
    }

    DBUG_ASSERT(new_key_descr[i] != nullptr);
    new_key_descr[i]->setup(table_arg, tbl_def_arg);
  }

  DBUG_RETURN(HA_EXIT_SUCCESS);
}

std::unordered_map<std::string, uint> ha_rocksdb::get_old_key_positions(
    const TABLE *const table_arg, const Rdb_tbl_def *const tbl_def_arg,
    const TABLE *const old_table_arg,
    const Rdb_tbl_def *const old_tbl_def_arg) const {
  DBUG_ENTER_FUNC();

  DBUG_ASSERT(table_arg != nullptr);
  DBUG_ASSERT(old_table_arg != nullptr);
  DBUG_ASSERT(tbl_def_arg != nullptr);
  DBUG_ASSERT(old_tbl_def_arg != nullptr);

  std::shared_ptr<Rdb_key_def> *const old_key_descr =
      old_tbl_def_arg->m_key_descr_arr;
  std::unordered_map<std::string, uint> old_key_pos;
  std::unordered_map<std::string, uint> new_key_pos;
  uint i;

  for (i = 0; i < tbl_def_arg->m_key_count; i++) {
    new_key_pos[get_key_name(i, table_arg, tbl_def_arg)] = i;
  }

  for (i = 0; i < old_tbl_def_arg->m_key_count; i++) {
    if (is_hidden_pk(i, old_table_arg, old_tbl_def_arg)) {
      old_key_pos[old_key_descr[i]->m_name] = i;
      continue;
    }

    /*
      In case of matching key name, need to check key parts of keys as well,
      in case a simultaneous drop + add is performed, where the key name is the
      same but the key parts are different.

      Example:
      CREATE TABLE t1 (a INT, b INT, KEY ka(a)) ENGINE=RocksDB;
      ALTER TABLE t1 DROP INDEX ka, ADD INDEX ka(b), ALGORITHM=INPLACE;
    */
    const KEY *const old_key = &old_table_arg->key_info[i];
    const auto &it = new_key_pos.find(old_key->name);
    if (it == new_key_pos.end()) {
      continue;
    }

    KEY *const new_key = &table_arg->key_info[it->second];

    /*
      Check that the key is identical between old and new tables.
      If not, we still need to create a new index.

      The exception is if there is an index changed from unique to non-unique,
      in these cases we don't need to rebuild as they are stored the same way in
      RocksDB.
    */
    bool unique_to_non_unique =
        ((old_key->flags ^ new_key->flags) == HA_NOSAME) &&
        (old_key->flags & HA_NOSAME);

    if (compare_keys(old_key, new_key) && !unique_to_non_unique) {
      continue;
    }

    /* Check to make sure key parts match. */
    if (compare_key_parts(old_key, new_key)) {
      continue;
    }

    old_key_pos[old_key->name] = i;
  }

  DBUG_RETURN(old_key_pos);
}

/* Check to see if two keys are identical. */
int ha_rocksdb::compare_keys(const KEY *const old_key,
                             const KEY *const new_key) const {
  DBUG_ENTER_FUNC();

  DBUG_ASSERT(old_key != nullptr);
  DBUG_ASSERT(new_key != nullptr);

  /* Check index name. */
  if (strcmp(old_key->name, new_key->name) != 0) {
    DBUG_RETURN(HA_EXIT_FAILURE);
  }

  /* If index algorithms are different then keys are different. */
  if (old_key->algorithm != new_key->algorithm) {
    DBUG_RETURN(HA_EXIT_FAILURE);
  }

  /* Check that the key is identical between old and new tables.  */
  if ((old_key->flags ^ new_key->flags) & HA_KEYFLAG_MASK) {
    DBUG_RETURN(HA_EXIT_FAILURE);
  }

  /* Check index comment. (for column family changes) */
  std::string old_comment(old_key->comment.str, old_key->comment.length);
  std::string new_comment(new_key->comment.str, new_key->comment.length);
  if (old_comment.compare(new_comment) != 0) {
    DBUG_RETURN(HA_EXIT_FAILURE);
  }

  DBUG_RETURN(HA_EXIT_SUCCESS);
}

/* Check two keys to ensure that key parts within keys match */
int ha_rocksdb::compare_key_parts(const KEY *const old_key,
                                  const KEY *const new_key) const {
  DBUG_ENTER_FUNC();

  DBUG_ASSERT(old_key != nullptr);
  DBUG_ASSERT(new_key != nullptr);

  /* Skip if key parts do not match, as it is a different key */
  if (new_key->user_defined_key_parts != old_key->user_defined_key_parts) {
    DBUG_RETURN(HA_EXIT_FAILURE);
  }

  /* Check to see that key parts themselves match */
  for (uint i = 0; i < old_key->user_defined_key_parts; i++) {
    if (strcmp(old_key->key_part[i].field->field_name,
               new_key->key_part[i].field->field_name) != 0) {
      DBUG_RETURN(HA_EXIT_FAILURE);
    }

    /* Check if prefix index key part length has changed */
    if (old_key->key_part[i].length != new_key->key_part[i].length) {
      DBUG_RETURN(HA_EXIT_FAILURE);
    }
  }

  DBUG_RETURN(HA_EXIT_SUCCESS);
}

/*
  Create key definition needed for storing data in rocksdb.
  This can be called either during CREATE table or doing ADD index operations.

  @param in
    table_arg     Table with definition
    i             Position of index being created inside table_arg->key_info
    tbl_def_arg   Table def structure being populated
    cf_info       Struct which contains column family information

  @param out
    new_key_def  Newly created index definition.

  @return
    0      - Ok
    other  - error, either given table ddl is not supported by rocksdb or OOM.
*/
int ha_rocksdb::create_key_def(const TABLE *const table_arg, const uint &i,
                               const Rdb_tbl_def *const tbl_def_arg,
                               std::shared_ptr<Rdb_key_def> *const new_key_def,
                               const struct key_def_cf_info &cf_info) const {
  DBUG_ENTER_FUNC();

  DBUG_ASSERT(new_key_def != nullptr);
  DBUG_ASSERT(*new_key_def == nullptr);

  uint64 ttl_duration = 0;
  std::string ttl_column;
  uint ttl_field_offset;

  uint err;
  if ((err = Rdb_key_def::extract_ttl_duration(table_arg, tbl_def_arg,
                                               &ttl_duration))) {
    DBUG_RETURN(err);
  }

  if ((err = Rdb_key_def::extract_ttl_col(table_arg, tbl_def_arg, &ttl_column,
                                          &ttl_field_offset))) {
    DBUG_RETURN(err);
  }

  /* We don't currently support TTL on tables with hidden primary keys. */
  if (ttl_duration > 0 && is_hidden_pk(i, table_arg, tbl_def_arg)) {
    my_error(ER_RDB_TTL_UNSUPPORTED, MYF(0));
    DBUG_RETURN(HA_EXIT_FAILURE);
  }

  /*
    If TTL duration is not specified but TTL column was specified, throw an
    error because TTL column requires duration.
  */
  if (ttl_duration == 0 && !ttl_column.empty()) {
    my_error(ER_RDB_TTL_COL_FORMAT, MYF(0), ttl_column.c_str());
    DBUG_RETURN(HA_EXIT_FAILURE);
  }

  const uint index_id = ddl_manager.get_and_update_next_number(&dict_manager);
  const uint16_t index_dict_version = Rdb_key_def::INDEX_INFO_VERSION_LATEST;
  uchar index_type;
  uint16_t kv_version;

  if (is_hidden_pk(i, table_arg, tbl_def_arg)) {
    index_type = Rdb_key_def::INDEX_TYPE_HIDDEN_PRIMARY;
    kv_version = Rdb_key_def::PRIMARY_FORMAT_VERSION_LATEST;
  } else if (i == table_arg->s->primary_key) {
    index_type = Rdb_key_def::INDEX_TYPE_PRIMARY;
    uint16 pk_latest_version = Rdb_key_def::PRIMARY_FORMAT_VERSION_LATEST;
    kv_version = pk_latest_version;
  } else {
    index_type = Rdb_key_def::INDEX_TYPE_SECONDARY;
    uint16 sk_latest_version = Rdb_key_def::SECONDARY_FORMAT_VERSION_LATEST;
    kv_version = sk_latest_version;
  }

  // Use PRIMARY_FORMAT_VERSION_UPDATE1 here since it is the same value as
  // SECONDARY_FORMAT_VERSION_UPDATE1 so it doesn't matter if this is a
  // primary key or secondary key.
  DBUG_EXECUTE_IF("MYROCKS_LEGACY_VARBINARY_FORMAT", {
    kv_version = Rdb_key_def::PRIMARY_FORMAT_VERSION_UPDATE1;
  });

  DBUG_EXECUTE_IF("MYROCKS_NO_COVERED_BITMAP_FORMAT", {
    if (index_type == Rdb_key_def::INDEX_TYPE_SECONDARY) {
      kv_version = Rdb_key_def::SECONDARY_FORMAT_VERSION_UPDATE2;
    }
  });

  uint32 index_flags = (ttl_duration > 0 ? Rdb_key_def::TTL_FLAG : 0);

  uint32 ttl_rec_offset =
      Rdb_key_def::has_index_flag(index_flags, Rdb_key_def::TTL_FLAG)
          ? Rdb_key_def::calculate_index_flag_offset(index_flags,
                                                     Rdb_key_def::TTL_FLAG)
          : UINT_MAX;

  const char *const key_name = get_key_name(i, table_arg, m_tbl_def);
  *new_key_def = std::make_shared<Rdb_key_def>(
      index_id, i, cf_info.cf_handle, index_dict_version, index_type,
      kv_version, cf_info.is_reverse_cf, cf_info.is_per_partition_cf, key_name,
      Rdb_index_stats(), index_flags, ttl_rec_offset, ttl_duration);

  if (!ttl_column.empty()) {
    (*new_key_def)->m_ttl_column = ttl_column;
  }

  DBUG_RETURN(HA_EXIT_SUCCESS);
}

int rdb_normalize_tablename(const std::string &tablename,
                            std::string *const strbuf) {
  DBUG_ASSERT(strbuf != nullptr);

  if (tablename.size() < 2 || tablename[0] != '.' || tablename[1] != FN_LIBCHAR) {
    DBUG_ASSERT(0); // We were not passed table name?
    return HA_ERR_ROCKSDB_INVALID_TABLE;
  }

  size_t pos = tablename.find_first_of(FN_LIBCHAR, 2);
  if (pos == std::string::npos) {
    DBUG_ASSERT(0); // We were not passed table name?
    return HA_ERR_ROCKSDB_INVALID_TABLE;
  }

  *strbuf = tablename.substr(2, pos - 2) + "." + tablename.substr(pos + 1);

  return HA_EXIT_SUCCESS;
}

/*
  Check to see if the user's original statement includes foreign key
  references
*/
bool ha_rocksdb::contains_foreign_key(THD *const thd) {
  bool success;
  const char *str = thd_query_string(thd)->str;

  DBUG_ASSERT(str != nullptr);

  while (*str != '\0') {
    // Scan from our current pos looking for 'FOREIGN'
    str = rdb_find_in_string(str, "FOREIGN", &success);
    if (!success) {
      return false;
    }

    // Skip past the found "FOREIGN'
    str = rdb_check_next_token(&my_charset_bin, str, "FOREIGN", &success);
    DBUG_ASSERT(success);

    if (!my_isspace(&my_charset_bin, *str)) {
      return false;
    }

    // See if the next token is 'KEY'
    str = rdb_check_next_token(&my_charset_bin, str, "KEY", &success);
    if (!success) {
      continue;
    }

    // See if the next token is '('
    str = rdb_check_next_token(&my_charset_bin, str, "(", &success);
    if (!success) {
      // There is an optional index id after 'FOREIGN KEY', skip it
      str = rdb_skip_id(&my_charset_bin, str);

      // Now check for '(' again
      str = rdb_check_next_token(&my_charset_bin, str, "(", &success);
    }

    // If we have found 'FOREIGN KEY [<word>] (' we can be confident we have
    // a foreign key clause.
    return success;
  }

  // We never found a valid foreign key clause
  return false;
}

/**
  @brief
  splits the normalized table name of <dbname>.<tablename>#P#<part_no> into
  the <dbname>, <tablename> and <part_no> components.

  @param dbbuf returns database name/table_schema
  @param tablebuf returns tablename
  @param partitionbuf returns partition suffix if there is one
  @return HA_EXIT_SUCCESS on success, non-zero on failure to split
*/
int rdb_split_normalized_tablename(const std::string &fullname,
                                   std::string *const db,
                                   std::string *const table,
                                   std::string *const partition) {
  DBUG_ASSERT(!fullname.empty());

#define RDB_PARTITION_STR "#P#"

  /* Normalize returns dbname.tablename. */
  size_t dotpos = fullname.find('.');

  /* Invalid table name? */
  if (dotpos == std::string::npos) {
    return HA_ERR_ROCKSDB_INVALID_TABLE;
  }

  // Table must have a database name associated with it.
  DBUG_ASSERT(dotpos > 0);

  if (db != nullptr) {
    *db = fullname.substr(0, dotpos);
  }

  dotpos++;

  const size_t partpos =
      fullname.find(RDB_PARTITION_STR, dotpos, strlen(RDB_PARTITION_STR));

  if (partpos != std::string::npos) {
    DBUG_ASSERT(partpos >= dotpos);

    if (table != nullptr) {
      *table = fullname.substr(dotpos, partpos - dotpos);
    }

    if (partition != nullptr) {
      *partition = fullname.substr(partpos + strlen(RDB_PARTITION_STR));
    }
  } else if (table != nullptr) {
    *table = fullname.substr(dotpos);
  }

  return HA_EXIT_SUCCESS;
}

/**
  @brief
  create() is called to create a database. The variable name will have the name
  of the table.

  @details
  When create() is called you do not need to worry about
  opening the table. Also, the .frm file will have already been
  created so adjusting create_info is not necessary. You can overwrite
  the .frm file at this point if you wish to change the table
  definition, but there are no methods currently provided for doing
  so.

  Called from handle.cc by ha_create_table().

  @return
    HA_EXIT_SUCCESS  OK
    other            HA_ERR error code (can be SE-specific)

  @see
  ha_create_table() in handle.cc
*/

int ha_rocksdb::create(const char *const name, TABLE *const table_arg,
                       HA_CREATE_INFO *const create_info) {
  DBUG_ENTER_FUNC();

  DBUG_ASSERT(table_arg != nullptr);
  DBUG_ASSERT(create_info != nullptr);

  if (create_info->data_file_name) {
    // DATA DIRECTORY is used to create tables under a specific location
    // outside the MySQL data directory. We don't support this for MyRocks.
    // The `rocksdb_datadir` setting should be used to configure RocksDB data
    // directory.
    print_error(HA_ERR_ROCKSDB_TABLE_DATA_DIRECTORY_NOT_SUPPORTED,
                MYF(ME_JUST_WARNING));
    DBUG_RETURN(HA_WRONG_CREATE_OPTION);
  }

  if (create_info->index_file_name) {
    // Similar check for INDEX DIRECTORY as well.
    print_error(HA_ERR_ROCKSDB_TABLE_INDEX_DIRECTORY_NOT_SUPPORTED,
                MYF(ME_JUST_WARNING));
    DBUG_RETURN(HA_WRONG_CREATE_OPTION);
  }

  std::string str;
  int err;

  THD *const thd = my_core::thd_get_current_thd();

  if (get_table_if_exists(name)) {
    if (thd->lex->sql_command == SQLCOM_TRUNCATE) {
      err = delete_table(name);
      if (err != HA_EXIT_SUCCESS) {
        DBUG_RETURN(err);
      }
    } else {
      err = rdb_normalize_tablename(name, &str);
      if (err != HA_EXIT_SUCCESS) {
        DBUG_RETURN(err);
      }
      my_error(ER_METADATA_INCONSISTENCY, MYF(0), str.c_str(), name);
      DBUG_RETURN(HA_ERR_ROCKSDB_CORRUPT_DATA);
    }
  }

  /*
    Construct dbname.tablename ourselves, because parititioning
    passes strings like "./test/t14#P#p0" for individual partitions,
    while table_arg->s->table_name has none of that.
  */
  err = rdb_normalize_tablename(name, &str);
  if (err != HA_EXIT_SUCCESS) {
    DBUG_RETURN(err);
  }

  if (contains_foreign_key(thd)) {
    my_error(ER_NOT_SUPPORTED_YET, MYF(0),
             "FOREIGN KEY for the RocksDB storage engine");
    DBUG_RETURN(HA_ERR_UNSUPPORTED);
  }

  const std::unique_ptr<rocksdb::WriteBatch> wb = dict_manager.begin();
  rocksdb::WriteBatch *const batch = wb.get();

  /* Create table/key descriptions and put them into the data dictionary */
  m_tbl_def = new Rdb_tbl_def(str);

  uint n_keys = table_arg->s->keys;

  /*
    If no primary key found, create a hidden PK and place it inside table
    definition
  */
  if (has_hidden_pk(table_arg)) {
    n_keys += 1;
  }

  m_key_descr_arr = new std::shared_ptr<Rdb_key_def>[n_keys];
  m_tbl_def->m_key_count = n_keys;
  m_tbl_def->m_key_descr_arr = m_key_descr_arr;

  err = create_key_defs(table_arg, m_tbl_def);
  if (err != HA_EXIT_SUCCESS) {
    goto error;
  }

  m_pk_descr = m_key_descr_arr[pk_index(table_arg, m_tbl_def)];

  dict_manager.lock();
  err = ddl_manager.put_and_write(m_tbl_def, batch);
  if (err != HA_EXIT_SUCCESS) {
    dict_manager.unlock();
    goto error;
  }

  err = dict_manager.commit(batch);
  if (err != HA_EXIT_SUCCESS) {
    dict_manager.unlock();
    goto error;
  }

  dict_manager.unlock();

  if (create_info->auto_increment_value)
    m_tbl_def->m_auto_incr_val = create_info->auto_increment_value;

  /*
    We only support auto_increment at start of the PRIMARY KEY.
  */
  // Field *field;
  // if ((field= table_arg->next_number_field))
  /* TODO mdcallag: disable this for now to let UNIQUE indexes kind of work
  if ((field= table_arg->found_next_number_field))
  {
    int pk= table_arg->s->primary_key;
    Field *pk_field= table_arg->key_info[pk].key_part[0].field;
    if (field->field_index !=  pk_field->field_index)
      DBUG_RETURN(HA_ERR_INTERNAL_ERROR);
  }
  */
  DBUG_RETURN(HA_EXIT_SUCCESS);

error:
  /* Delete what we have allocated so far */
  delete m_tbl_def;
  m_tbl_def = nullptr;
  m_key_descr_arr = nullptr;

  DBUG_RETURN(err);
}

/**
  @note
  This function is used only when the table has not yet been opened, and
  keyread_allowed bitmap doesn't have the correct values yet.

  See comment in ha_rocksdb::index_flags() for details.
*/

bool ha_rocksdb::check_keyread_allowed(uint inx, uint part,
                                       bool all_parts) const {
  bool res = true;
  KEY *const key_info = &table_share->key_info[inx];

  Rdb_field_packing dummy1;
  res = dummy1.setup(nullptr, key_info->key_part[part].field, inx, part,
                     key_info->key_part[part].length);

  if (res && all_parts) {
    for (uint i = 0; i < part; i++) {
      Field *field;
      if ((field = key_info->key_part[i].field)) {
        Rdb_field_packing dummy;
        if (!dummy.setup(nullptr, field, inx, i,
                         key_info->key_part[i].length)) {
          /* Cannot do index-only reads for this column */
          res = false;
          break;
        }
      }
    }
  }

  const uint pk = table_share->primary_key;
  if (inx == pk && all_parts &&
      part + 1 == table_share->key_info[pk].user_defined_key_parts) {
    m_pk_can_be_decoded = res;
  }

  return res;
}

int ha_rocksdb::read_key_exact(const Rdb_key_def &kd,
                               rocksdb::Iterator *const iter,
                               const bool &full_key_match,
                               const rocksdb::Slice &key_slice,
                               const int64_t ttl_filter_ts) {
  DBUG_ASSERT(iter != nullptr);

  /*
    We are looking for the first record such that
      index_tuple= lookup_tuple.
    lookup_tuple may be a prefix of the index.
  */
  rocksdb_smart_seek(kd.m_is_reverse_cf, iter, key_slice);

  while (iter->Valid() && kd.value_matches_prefix(iter->key(), key_slice)) {
    /*
      If TTL is enabled we need to check if the given key has already expired
      from the POV of the current transaction.  If it has, try going to the next
      key.
    */
    if (kd.has_ttl() && should_hide_ttl_rec(kd, iter->value(), ttl_filter_ts)) {
      rocksdb_smart_next(kd.m_is_reverse_cf, iter);
      continue;
    }

    return HA_EXIT_SUCCESS;
  }

  /*
    Got a record that is not equal to the lookup value, or even a record
    from another table.index.
  */
  return HA_ERR_KEY_NOT_FOUND;
}

int ha_rocksdb::read_before_key(const Rdb_key_def &kd,
                                const bool &full_key_match,
                                const rocksdb::Slice &key_slice,
                                const int64_t ttl_filter_ts) {
  /*
    We are looking for record with the biggest t.key such that
    t.key < lookup_tuple.
  */
  rocksdb_smart_seek(!kd.m_is_reverse_cf, m_scan_it, key_slice);

  while (m_scan_it->Valid()) {
    /*
      We are using full key and we've hit an exact match, or...

      If TTL is enabled we need to check if the given key has already expired
      from the POV of the current transaction.  If it has, try going to the next
      key.
    */
    if ((full_key_match &&
         kd.value_matches_prefix(m_scan_it->key(), key_slice)) ||
        (kd.has_ttl() &&
         should_hide_ttl_rec(kd, m_scan_it->value(), ttl_filter_ts))) {
      rocksdb_smart_next(!kd.m_is_reverse_cf, m_scan_it);
      continue;
    }

    return HA_EXIT_SUCCESS;
  }

  return HA_ERR_KEY_NOT_FOUND;
}

int ha_rocksdb::read_after_key(const Rdb_key_def &kd,
                               const rocksdb::Slice &key_slice,
                               const int64_t ttl_filter_ts) {
  /*
    We are looking for the first record such that

      index_tuple $GT lookup_tuple

    with HA_READ_AFTER_KEY, $GT = '>',
    with HA_READ_KEY_OR_NEXT, $GT = '>='
  */
  rocksdb_smart_seek(kd.m_is_reverse_cf, m_scan_it, key_slice);

  /*
    If TTL is enabled we need to check if the given key has already expired
    from the POV of the current transaction.  If it has, try going to the next
    key.
  */
  while (m_scan_it->Valid() && kd.has_ttl() &&
         should_hide_ttl_rec(kd, m_scan_it->value(), ttl_filter_ts)) {
    rocksdb_smart_next(kd.m_is_reverse_cf, m_scan_it);
  }

  return m_scan_it->Valid() ? HA_EXIT_SUCCESS : HA_ERR_KEY_NOT_FOUND;
}

int ha_rocksdb::position_to_correct_key(
    const Rdb_key_def &kd, const enum ha_rkey_function &find_flag,
    const bool &full_key_match, const uchar *const key,
    const key_part_map &keypart_map, const rocksdb::Slice &key_slice,
    bool *const move_forward, const int64_t ttl_filter_ts) {
  int rc = 0;

  *move_forward = true;

  switch (find_flag) {
  case HA_READ_KEY_EXACT:
    rc =
        read_key_exact(kd, m_scan_it, full_key_match, key_slice, ttl_filter_ts);
    break;
  case HA_READ_BEFORE_KEY:
    *move_forward = false;
    rc = read_before_key(kd, full_key_match, key_slice, ttl_filter_ts);
    if (rc == 0 && !kd.covers_key(m_scan_it->key())) {
      /* The record we've got is not from this index */
      rc = HA_ERR_KEY_NOT_FOUND;
    }
    break;
  case HA_READ_AFTER_KEY:
  case HA_READ_KEY_OR_NEXT:
    rc = read_after_key(kd, key_slice, ttl_filter_ts);
    if (rc == 0 && !kd.covers_key(m_scan_it->key())) {
      /* The record we've got is not from this index */
      rc = HA_ERR_KEY_NOT_FOUND;
    }
    break;
  case HA_READ_KEY_OR_PREV:
  case HA_READ_PREFIX:
    /* This flag is not used by the SQL layer, so we don't support it yet. */
    rc = HA_ERR_UNSUPPORTED;
    break;
  case HA_READ_PREFIX_LAST:
  case HA_READ_PREFIX_LAST_OR_PREV:
    *move_forward = false;
    /*
      Find the last record with the specified index prefix lookup.
      - HA_READ_PREFIX_LAST requires that the record has the
        prefix=lookup (if there are no such records,
        HA_ERR_KEY_NOT_FOUND should be returned).
      - HA_READ_PREFIX_LAST_OR_PREV has no such requirement. If there are no
        records with prefix=lookup, we should return the last record
        before that.
    */
    rc = read_before_key(kd, full_key_match, key_slice, ttl_filter_ts);
    if (rc == 0) {
      const rocksdb::Slice &rkey = m_scan_it->key();
      if (!kd.covers_key(rkey)) {
        /* The record we've got is not from this index */
        rc = HA_ERR_KEY_NOT_FOUND;
      } else if (find_flag == HA_READ_PREFIX_LAST) {
        uint size = kd.pack_index_tuple(table, m_pack_buffer, m_sk_packed_tuple,
                                        key, keypart_map);
        rocksdb::Slice lookup_tuple(reinterpret_cast<char *>(m_sk_packed_tuple),
                                    size);

        // We need to compare the key we've got with the original search prefix.
        if (!kd.value_matches_prefix(rkey, lookup_tuple)) {
          rc = HA_ERR_KEY_NOT_FOUND;
        }
      }
    }
    break;
  default:
    DBUG_ASSERT(0);
    break;
  }

  return rc;
}

int ha_rocksdb::calc_eq_cond_len(const Rdb_key_def &kd,
                                 const enum ha_rkey_function &find_flag,
                                 const rocksdb::Slice &slice,
                                 const int &bytes_changed_by_succ,
                                 const key_range *const end_key,
                                 uint *const end_key_packed_size) {
  if (find_flag == HA_READ_KEY_EXACT)
    return slice.size();

  if (find_flag == HA_READ_PREFIX_LAST) {
    /*
      We have made the kd.successor(m_sk_packed_tuple) call above.

      The slice is at least Rdb_key_def::INDEX_NUMBER_SIZE bytes long.
    */
    return slice.size() - bytes_changed_by_succ;
  }

  if (end_key) {
    *end_key_packed_size =
        kd.pack_index_tuple(table, m_pack_buffer, m_end_key_packed_tuple,
                            end_key->key, end_key->keypart_map);

    /*
      Calculating length of the equal conditions here. 4 byte index id is
      included.
      Example1: id1 BIGINT, id2 INT, id3 BIGINT, PRIMARY KEY (id1, id2, id3)
       WHERE id1=1 AND id2=1 AND id3>=2 => eq_cond_len= 4+8+4= 16
       WHERE id1=1 AND id2>=1 AND id3>=2 => eq_cond_len= 4+8= 12
      Example2: id1 VARCHAR(30), id2 INT, PRIMARY KEY (id1, id2)
       WHERE id1 = 'AAA' and id2 < 3; => eq_cond_len=13 (varchar used 9 bytes)
    */
    rocksdb::Slice end_slice(reinterpret_cast<char *>(m_end_key_packed_tuple),
                             *end_key_packed_size);
    return slice.difference_offset(end_slice);
  }

  /*
    On range scan without any end key condition, there is no
    eq cond, and eq cond length is the same as index_id size (4 bytes).
    Example1: id1 BIGINT, id2 INT, id3 BIGINT, PRIMARY KEY (id1, id2, id3)
     WHERE id1>=1 AND id2 >= 2 and id2 <= 5 => eq_cond_len= 4
  */
  return Rdb_key_def::INDEX_NUMBER_SIZE;
}

int ha_rocksdb::read_row_from_primary_key(uchar *const buf) {
  DBUG_ASSERT(buf != nullptr);

  int rc;
  const rocksdb::Slice &rkey = m_scan_it->key();
  const uint pk_size = rkey.size();
  const char *pk_data = rkey.data();

  memcpy(m_pk_packed_tuple, pk_data, pk_size);
  m_last_rowkey.copy(pk_data, pk_size, &my_charset_bin);

  if (m_lock_rows != RDB_LOCK_NONE) {
    /* We need to put a lock and re-read */
    rc = get_row_by_rowid(buf, m_pk_packed_tuple, pk_size);
  } else {
    /* Unpack from the row we've read */
    const rocksdb::Slice &value = m_scan_it->value();
    rc = convert_record_from_storage_format(&rkey, &value, buf);
  }

  return rc;
}

int ha_rocksdb::read_row_from_secondary_key(uchar *const buf,
                                            const Rdb_key_def &kd,
                                            bool move_forward) {
  DBUG_ASSERT(buf != nullptr);

  int rc = 0;
  uint pk_size;

  /* Get the key columns and primary key value */
  const rocksdb::Slice &rkey = m_scan_it->key();
  const rocksdb::Slice &value = m_scan_it->value();

  bool covered_lookup =
      m_keyread_only || kd.covers_lookup(table, &value, &m_lookup_bitmap);
  if (covered_lookup && m_lock_rows == RDB_LOCK_NONE && !has_hidden_pk(table)) {
    pk_size =
        kd.get_primary_key_tuple(table, *m_pk_descr, &rkey, m_pk_packed_tuple);
    if (pk_size == RDB_INVALID_KEY_LEN) {
      rc = HA_ERR_ROCKSDB_CORRUPT_DATA;
    } else {
      rc = kd.unpack_record(table, buf, &rkey, &value,
                            m_verify_row_debug_checksums);
      global_stats.covered_secondary_key_lookups.inc();
    }
  } else {
    if (kd.m_is_reverse_cf)
      move_forward = !move_forward;

    rc = find_icp_matching_index_rec(move_forward, buf);
    if (!rc) {
      const rocksdb::Slice &rkey = m_scan_it->key();
      pk_size = kd.get_primary_key_tuple(table, *m_pk_descr, &rkey,
                                         m_pk_packed_tuple);
      if (pk_size == RDB_INVALID_KEY_LEN) {
        rc = HA_ERR_ROCKSDB_CORRUPT_DATA;
      } else {
        rc = get_row_by_rowid(buf, m_pk_packed_tuple, pk_size);
      }
    }
  }

  if (!rc) {
    m_last_rowkey.copy((const char *)m_pk_packed_tuple, pk_size,
                       &my_charset_bin);
  }

  return rc;
}

/**
  @note
    The problem with this function is that SQL layer calls it, when
     - the table has not been yet opened (no ::open() call done)
     - this->table_share already exists, but it is in the process of being
       filled, so some of fields are still NULL.
     - In particular, table_share->key_info[inx].key_part[] is filled only up
       to part #part. Subsequent key parts are not yet filled.

    To complicate things further, SQL layer will call index_flags() with
    all_parts=TRUE. Essentially, we're asked to provide flags for reading
    keyparts whose datatype is not yet known.

    We walk around this problem by using check_keyread_allowed(), which uses
    table_share object and is careful not to step on unitialized data.

    When we get a call with all_parts=TRUE, we try to analyze all parts but
    ignore those that have key_part->field==nullptr (these are not initialized
    yet).
*/

ulong ha_rocksdb::index_flags(uint inx, uint part, bool all_parts) const {
  DBUG_ENTER_FUNC();

  ulong base_flags = HA_READ_NEXT | // doesn't seem to be used
                     HA_READ_ORDER | HA_READ_RANGE | HA_READ_PREV;

  if (check_keyread_allowed(inx, part, all_parts))
    base_flags |= HA_KEYREAD_ONLY;

  if (inx == table_share->primary_key) {
    /*
      Index-only reads on primary key are the same as table scan for us. Still,
      we need to explicitly "allow" them, otherwise SQL layer will miss some
      plans.
    */
    base_flags |= HA_KEYREAD_ONLY | HA_CLUSTERED_INDEX;
  } else {
    /*
      We can Index Condition Pushdown any key except the primary. With primary
      key, we get (pk, record) pair immediately, there is no place to put the
      ICP check.
    */
    base_flags |= HA_DO_INDEX_COND_PUSHDOWN;
  }

  DBUG_RETURN(base_flags);
}

/**
  @brief
  Read next index tuple through the secondary index.

  @details
  m_scan_it points at the index key-value pair that we should read the (pk,row)
  pair for.
*/
int ha_rocksdb::secondary_index_read(const int keyno, uchar *const buf) {
  DBUG_ASSERT(buf != nullptr);
  DBUG_ASSERT(table != nullptr);
#ifdef MARIAROCKS_NOT_YET
  stats.rows_requested++;
#endif
  /* Use STATUS_NOT_FOUND when record not found or some error occurred */
  table->status = STATUS_NOT_FOUND;

  if (m_scan_it->Valid()) {
    rocksdb::Slice key = m_scan_it->key();

    /* Check if we've ran out of records of this index */
    if (m_key_descr_arr[keyno]->covers_key(key)) {
      int rc = 0;

      // TODO: We could here check if we have ran out of range we're scanning
      const uint size = m_key_descr_arr[keyno]->get_primary_key_tuple(
          table, *m_pk_descr, &key, m_pk_packed_tuple);
      if (size == RDB_INVALID_KEY_LEN) {
        return HA_ERR_ROCKSDB_CORRUPT_DATA;
      }

      m_last_rowkey.copy((const char *)m_pk_packed_tuple, size,
                         &my_charset_bin);

      rocksdb::Slice value = m_scan_it->value();
      bool covered_lookup =
          m_keyread_only || m_key_descr_arr[keyno]->covers_lookup(
                                table, &value, &m_lookup_bitmap);
      if (covered_lookup && m_lock_rows == RDB_LOCK_NONE &&
          !has_hidden_pk(table)) {
        rc = m_key_descr_arr[keyno]->unpack_record(
            table, buf, &key, &value, m_verify_row_debug_checksums);
        global_stats.covered_secondary_key_lookups.inc();
      } else {
        rc = get_row_by_rowid(buf, m_pk_packed_tuple, size);
      }

      if (!rc) {
        table->status = 0;
#ifdef MARIAROCKS_NOT_YET
        stats.rows_read++;
        stats.rows_index_next++;
#endif
        update_row_stats(ROWS_READ);
      }
      return rc;
    }
  }
  return HA_ERR_END_OF_FILE;
}

bool ha_rocksdb::is_using_full_key(key_part_map keypart_map,
                                   uint actual_key_parts)
{
  return (keypart_map == HA_WHOLE_KEY) ||
         (keypart_map == ((key_part_map(1) << actual_key_parts)
                        - 1));
}

/*
  ha_rocksdb::read_range_first overrides handler::read_range_first.
  The only difference from handler::read_range_first is that
  ha_rocksdb::read_range_first passes end_key to
  ha_rocksdb::index_read_map_impl function.

  @return
    HA_EXIT_SUCCESS  OK
    other            HA_ERR error code (can be SE-specific)
*/
int ha_rocksdb::read_range_first(const key_range *const start_key,
                                 const key_range *const end_key,
                                 bool eq_range_arg, bool sorted) {
  DBUG_ENTER_FUNC();

  int result;

  eq_range = eq_range_arg;
#ifdef MARIAROCKS_NOT_YET
  // Range scan direction is used to get ICP to work for backwards scans
  set_end_range(end_key, RANGE_SCAN_ASC);
#else
  set_end_range(end_key);
#endif

  range_key_part = table->key_info[active_index].key_part;

  if (!start_key) // Read first record
    result = ha_index_first(table->record[0]);
  else {
#ifdef MARIAROCKS_NOT_YET
    if (is_using_prohibited_gap_locks(
            is_using_full_unique_key(active_index, start_key->keypart_map,
                                     start_key->flag))) {
      DBUG_RETURN(HA_ERR_LOCK_DEADLOCK);
    }
#endif
    increment_statistics(&SSV::ha_read_key_count);

    MYSQL_TABLE_IO_WAIT(m_psi, PSI_TABLE_FETCH_ROW, active_index, 0, {
      result =
          index_read_map_impl(table->record[0], start_key->key,
                              start_key->keypart_map, start_key->flag, end_key);
    })
  }
  if (result)
    DBUG_RETURN((result == HA_ERR_KEY_NOT_FOUND) ? HA_ERR_END_OF_FILE : result);

  if (compare_key(end_range) <= 0) {
    DBUG_RETURN(HA_EXIT_SUCCESS);
  } else {
    /*
      The last read row does not fall in the range. So request
      storage engine to release row lock if possible.
    */
    unlock_row();
    DBUG_RETURN(HA_ERR_END_OF_FILE);
  }
}

int ha_rocksdb::prepare_index_scan()
{
  range_key_part= table->key_info[active_index].key_part;
  set_end_range(NULL);
  return 0;
}


int ha_rocksdb::prepare_range_scan(const key_range *start_key,
                                    const key_range *end_key)
{
  range_key_part= table->key_info[active_index].key_part;
  set_end_range(end_key);
  return 0;
}


/**
   @return
    HA_EXIT_SUCCESS  OK
    other            HA_ERR error code (can be SE-specific)
*/

int ha_rocksdb::index_read_map(uchar *const buf, const uchar *const key,
                               key_part_map keypart_map,
                               enum ha_rkey_function find_flag) {
  DBUG_ENTER_FUNC();

  DBUG_RETURN(index_read_map_impl(buf, key, keypart_map, find_flag, nullptr));
}

/*
   See storage/rocksdb/rocksdb-range-access.txt for description of how MySQL
   index navigation commands are converted into RocksDB lookup commands.

   This function takes end_key as an argument, and it is set on range scan.
   MyRocks needs to decide whether prefix bloom filter can be used or not.
   To decide to use prefix bloom filter or not, calculating equal condition
   length
   is needed. On equal lookups (find_flag == HA_READ_KEY_EXACT), equal
   condition length is the same as rocksdb::Slice.size() of the start key.
   On range scan, equal condition length is MIN(start_key, end_key) of the
   rocksdb::Slice expression.

   @return
    HA_EXIT_SUCCESS  OK
    other            HA_ERR error code (can be SE-specific)
*/
int ha_rocksdb::index_read_map_impl(uchar *const buf, const uchar *const key,
                                    key_part_map keypart_map,
                                    enum ha_rkey_function find_flag,
                                    const key_range *end_key) {
  DBUG_ENTER_FUNC();

  int rc = 0;

  const Rdb_key_def &kd = *m_key_descr_arr[active_index];
  const uint actual_key_parts = kd.get_key_parts();
  bool using_full_key = is_using_full_key(keypart_map, actual_key_parts);

  if (!end_key)
    end_key = end_range;

  /* By default, we don't need the retrieved records to match the prefix */
  m_sk_match_prefix = nullptr;
#ifdef MARIAROCKS_NOT_YET
  stats.rows_requested++;
#endif
  if (active_index == table->s->primary_key && find_flag == HA_READ_KEY_EXACT &&
      using_full_key) {
    /*
      Equality lookup over primary key, using full tuple.
      This is a special case, use DB::Get.
    */
    const uint size = kd.pack_index_tuple(table, m_pack_buffer,
                                          m_pk_packed_tuple, key, keypart_map);
    bool skip_lookup = is_blind_delete_enabled();

    rc = get_row_by_rowid(buf, m_pk_packed_tuple, size,
                          skip_lookup, false);

    if (!rc && !skip_lookup) {
#ifdef MARIAROCKS_NOT_YET    
      stats.rows_read++;
      stats.rows_index_first++;
#endif
      update_row_stats(ROWS_READ);
    }
    DBUG_RETURN(rc);
  }

  /*
    Unique secondary index performs lookups without the extended key fields
  */
  uint packed_size;
  if (active_index != table->s->primary_key &&
      table->key_info[active_index].flags & HA_NOSAME &&
      find_flag == HA_READ_KEY_EXACT && using_full_key) {
    key_part_map tmp_map = (key_part_map(1) << table->key_info[active_index]
                                                   .user_defined_key_parts) -
                           1;
    packed_size = kd.pack_index_tuple(table, m_pack_buffer, m_sk_packed_tuple,
                                      key, tmp_map);
    if (table->key_info[active_index].user_defined_key_parts !=
        kd.get_key_parts())
      using_full_key = false;
  } else {
    packed_size = kd.pack_index_tuple(table, m_pack_buffer, m_sk_packed_tuple,
                                      key, keypart_map);
  }

  if ((pushed_idx_cond && pushed_idx_cond_keyno == active_index) &&
      (find_flag == HA_READ_KEY_EXACT || find_flag == HA_READ_PREFIX_LAST)) {
    /*
      We are doing a point index lookup, and ICP is enabled. It is possible
      that this call will be followed by ha_rocksdb->index_next_same() call.

      Do what InnoDB does: save the lookup tuple now. We will need it in
      index_next_same/find_icp_matching_index_rec in order to stop scanning
      as soon as index record doesn't match the lookup tuple.

      When not using ICP, handler::index_next_same() will make sure that rows
      that don't match the lookup prefix are not returned.
      row matches the lookup prefix.
    */
    m_sk_match_prefix = m_sk_match_prefix_buf;
    m_sk_match_length = packed_size;
    memcpy(m_sk_match_prefix, m_sk_packed_tuple, packed_size);
  }

  int bytes_changed_by_succ = 0;
  if (find_flag == HA_READ_PREFIX_LAST_OR_PREV ||
      find_flag == HA_READ_PREFIX_LAST || find_flag == HA_READ_AFTER_KEY) {
    /* See below */
    bytes_changed_by_succ = kd.successor(m_sk_packed_tuple, packed_size);
  }

  rocksdb::Slice slice(reinterpret_cast<const char *>(m_sk_packed_tuple),
                       packed_size);

  uint end_key_packed_size = 0;
  const uint eq_cond_len =
      calc_eq_cond_len(kd, find_flag, slice, bytes_changed_by_succ, end_key,
                       &end_key_packed_size);

  bool use_all_keys = false;
  if (find_flag == HA_READ_KEY_EXACT &&
      my_count_bits(keypart_map) == kd.get_key_parts())
    use_all_keys = true;

  Rdb_transaction *const tx = get_or_create_tx(table->in_use);
  const bool is_new_snapshot = !tx->has_snapshot();
  // Loop as long as we get a deadlock error AND we end up creating the
  // snapshot here (i.e. it did not exist prior to this)
  for (;;) {
    /*
      This will open the iterator and position it at a record that's equal or
      greater than the lookup tuple.
    */
    setup_scan_iterator(kd, &slice, use_all_keys, eq_cond_len);

    /*
      Once we are positioned on from above, move to the position we really
      want: See storage/rocksdb/rocksdb-range-access.txt
    */
    bool move_forward;
    rc =
        position_to_correct_key(kd, find_flag, using_full_key, key, keypart_map,
                                slice, &move_forward, tx->m_snapshot_timestamp);

    if (rc) {
      /* This status is returned on any error */
      table->status = STATUS_NOT_FOUND;
      DBUG_RETURN(rc);
    }

    m_skip_scan_it_next_call = false;

    /*
      Now get the data for the row into 'buf'.  If we were using a primary key
      then we have all the rows we need.  For a secondary key we now need to
      lookup the primary key.
    */
    if (active_index == table->s->primary_key)
      rc = read_row_from_primary_key(buf);
    else
      rc = read_row_from_secondary_key(buf, kd, move_forward);

    if (rc != HA_ERR_LOCK_DEADLOCK || !is_new_snapshot)
      break; /* Exit the loop */

    // release the snapshot and iterator so they will be regenerated
    tx->release_snapshot();
    release_scan_iterator();
  }

  if (rc) {
    /* the only possible error condition is record-not-found */
    table->status = STATUS_NOT_FOUND;
  } else {
    table->status = 0;
#ifdef MARIAROCKS_NOT_YET
    stats.rows_read++;
    stats.rows_index_first++;
#endif
    update_row_stats(ROWS_READ);
  }

  DBUG_RETURN(rc);
}

/*
  @brief
  Scan the secondary index until we find an index record that satisfies ICP

  @param move_forward   TRUE  <=> move m_scan_it forward
                        FALSE <=> move m_scan_it backward
  @param buf            Record buffer (must be the same buffer that
                        pushed index condition points to, in practice
                        it is table->record[0])

  @detail
  Move the current iterator m_scan_it until we get an index tuple that
  satisfies the pushed Index Condition.
  (if there is no pushed index condition, return right away)

  @return
    0     - Index tuple satisfies ICP, can do index read.
    other - error code
*/

int ha_rocksdb::find_icp_matching_index_rec(const bool &move_forward,
                                            uchar *const buf) {
  DBUG_ASSERT(buf != nullptr);

  if (pushed_idx_cond && pushed_idx_cond_keyno == active_index) {
    const Rdb_key_def &kd = *m_key_descr_arr[active_index];

    while (1) {
      rocksdb_skip_expired_records(kd, m_scan_it, !move_forward);

      if (!m_scan_it->Valid()) {
        table->status = STATUS_NOT_FOUND;
        return HA_ERR_END_OF_FILE;
      }
      const rocksdb::Slice rkey = m_scan_it->key();

      if (!kd.covers_key(rkey)) {
        table->status = STATUS_NOT_FOUND;
        return HA_ERR_END_OF_FILE;
      }

      if (m_sk_match_prefix) {
        const rocksdb::Slice prefix((const char *)m_sk_match_prefix,
                                    m_sk_match_length);
        if (!kd.value_matches_prefix(rkey, prefix)) {
          table->status = STATUS_NOT_FOUND;
          return HA_ERR_END_OF_FILE;
        }
      }

      const rocksdb::Slice value = m_scan_it->value();
      int err = kd.unpack_record(table, buf, &rkey, &value,
                                 m_verify_row_debug_checksums);
      if (err != HA_EXIT_SUCCESS) {
        return err;
      }

      const enum icp_result icp_status= handler_index_cond_check(this);
      if (icp_status == ICP_NO_MATCH) {
        rocksdb_smart_next(!move_forward, m_scan_it);
        continue; /* Get the next (or prev) index tuple */
      }
      else if (icp_status == ICP_OUT_OF_RANGE || icp_status == ICP_ABORTED_BY_USER) {
        /* We have walked out of range we are scanning */
        table->status = STATUS_NOT_FOUND;
        return HA_ERR_END_OF_FILE;
      } 
      else /* icp_status == ICP_MATCH */
      {
        /* Index Condition is satisfied. We have rc==0, proceed to fetch the
         * row. */
        break;
      }
      /*
        TODO: should we have this here, or RockDB handles this internally?
        if (my_core::thd_killed(current_thd))
        {
          rc= HA_ERR_INTERNAL_ERROR; // doesn't matter
          break;
        }
      */
    }
  }
  return HA_EXIT_SUCCESS;
}

/**
   @return
    HA_EXIT_SUCCESS  OK
    other            HA_ERR error code (can be SE-specific)
*/

/**
   @return
    HA_ADMIN_OK      OK
    other            HA_ADMIN error code
*/
int ha_rocksdb::check(THD *const thd, HA_CHECK_OPT *const check_opt) {
  DBUG_ENTER_FUNC();

  DBUG_ASSERT(thd != nullptr);
  DBUG_ASSERT(check_opt != nullptr);

  const uint pk = pk_index(table, m_tbl_def);
  String rowkey_copy;
  String sec_key_copy;
  const char *const table_name = table->s->table_name.str;

  // Only when debugging: don't use snapshot when reading
  // Rdb_transaction *tx= get_or_create_tx(table->in_use);
  // tx->snapshot= nullptr;

  const bool save_verify_row_debug_checksums = m_verify_row_debug_checksums;
  m_verify_row_debug_checksums = true;

  /* For each secondary index, check that we can get a PK value from it */
  // NO_LINT_DEBUG
  sql_print_information("CHECKTABLE %s: Checking table %s", table_name,
                        table_name);
  ha_rows UNINIT_VAR(row_checksums_at_start); // set/used iff first_index==true
  ha_rows row_checksums = ha_rows(-1);
  bool first_index = true;

  for (uint keyno = 0; keyno < table->s->keys; keyno++) {
    if (keyno != pk) {
      extra(HA_EXTRA_KEYREAD);
      ha_index_init(keyno, true);
      ha_rows rows = 0;
      ha_rows checksums = 0;
      if (first_index)
        row_checksums_at_start = m_row_checksums_checked;
      int res;
      // NO_LINT_DEBUG
      sql_print_information("CHECKTABLE %s:   Checking index %s", table_name,
                            table->key_info[keyno].name);
      while (1) {
        if (!rows)
          res = index_first(table->record[0]);
        else
          res = index_next(table->record[0]);

        if (res == HA_ERR_END_OF_FILE)
          break;
        if (res) {
          // error
          // NO_LINT_DEBUG
          sql_print_error("CHECKTABLE %s:   .. row %lld: index scan error %d",
                          table_name, rows, res);
          goto error;
        }
        rocksdb::Slice key = m_scan_it->key();
        sec_key_copy.copy(key.data(), key.size(), &my_charset_bin);
        rowkey_copy.copy(m_last_rowkey.ptr(), m_last_rowkey.length(),
                         &my_charset_bin);

        if (m_key_descr_arr[keyno]->unpack_info_has_checksum(
                m_scan_it->value())) {
          checksums++;
        }

        if ((res = get_row_by_rowid(table->record[0], rowkey_copy.ptr(),
                                    rowkey_copy.length()))) {
          // NO_LINT_DEBUG
          sql_print_error("CHECKTABLE %s:   .. row %lld: "
                          "failed to fetch row by rowid",
                          table_name, rows);
          goto error;
        }

        longlong hidden_pk_id = 0;
        if (has_hidden_pk(table) &&
            read_hidden_pk_id_from_rowkey(&hidden_pk_id))
          goto error;

        /* Check if we get the same PK value */
        uint packed_size = m_pk_descr->pack_record(
            table, m_pack_buffer, table->record[0], m_pk_packed_tuple, nullptr,
            false, hidden_pk_id);
        if (packed_size != rowkey_copy.length() ||
            memcmp(m_pk_packed_tuple, rowkey_copy.ptr(), packed_size)) {
          // NO_LINT_DEBUG
          sql_print_error("CHECKTABLE %s:   .. row %lld: PK value mismatch",
                          table_name, rows);
          goto print_and_error;
        }

        /* Check if we get the same secondary key value */
        packed_size = m_key_descr_arr[keyno]->pack_record(
            table, m_pack_buffer, table->record[0], m_sk_packed_tuple,
            &m_sk_tails, false, hidden_pk_id);
        if (packed_size != sec_key_copy.length() ||
            memcmp(m_sk_packed_tuple, sec_key_copy.ptr(), packed_size)) {
          // NO_LINT_DEBUG
          sql_print_error("CHECKTABLE %s:   .. row %lld: "
                          "secondary index value mismatch",
                          table_name, rows);
          goto print_and_error;
        }
        rows++;
        continue;

      print_and_error : {
        std::string buf;
        buf = rdb_hexdump(rowkey_copy.ptr(), rowkey_copy.length(),
                          RDB_MAX_HEXDUMP_LEN);
        // NO_LINT_DEBUG
        sql_print_error("CHECKTABLE %s:   rowkey: %s", table_name, buf.c_str());

        buf = rdb_hexdump(m_retrieved_record.data(), m_retrieved_record.size(),
                          RDB_MAX_HEXDUMP_LEN);
        // NO_LINT_DEBUG
        sql_print_error("CHECKTABLE %s:   record: %s", table_name, buf.c_str());

        buf = rdb_hexdump(sec_key_copy.ptr(), sec_key_copy.length(),
                          RDB_MAX_HEXDUMP_LEN);
        // NO_LINT_DEBUG
        sql_print_error("CHECKTABLE %s:   index: %s", table_name, buf.c_str());

        goto error;
      }
      }
      // NO_LINT_DEBUG
      sql_print_information("CHECKTABLE %s:   ... %lld index entries checked "
                            "(%lld had checksums)",
                            table_name, rows, checksums);

      if (first_index) {
        row_checksums = m_row_checksums_checked - row_checksums_at_start;
        first_index = false;
      }
      ha_index_end();
    }
  }
  if (row_checksums != ha_rows(-1)) {
    // NO_LINT_DEBUG
    sql_print_information("CHECKTABLE %s:   %lld table records had checksums",
                          table_name, row_checksums);
  }
  extra(HA_EXTRA_NO_KEYREAD);

  m_verify_row_debug_checksums = save_verify_row_debug_checksums;
  /*
    TODO: we should check also for PK records that are missing in the secondary
    indexes.
    For that, need to walk through the PK and check that every PK record has a
    proper counterpart in each secondary index.
  */
  DBUG_RETURN(HA_ADMIN_OK);
error:
  m_verify_row_debug_checksums = save_verify_row_debug_checksums;
  ha_index_or_rnd_end();
  extra(HA_EXTRA_NO_KEYREAD);

  DBUG_RETURN(HA_ADMIN_CORRUPT);
}

static void dbug_dump_str(FILE *const out, const char *const str, int len) {
  fprintf(out, "\"");
  for (int i = 0; i < len; i++) {
    if (str[i] > 32)
      fprintf(out, "%c", str[i]);
    else
      fprintf(out, "\\%d", str[i]);
  }
  fprintf(out, "\"");
}

/*
  Debugging help: dump the whole database into a human-readable file.
  Usage:
    dbug_dump_database(rdb);
*/

void dbug_dump_database(rocksdb::DB *const db) {
  FILE *const out = fopen("/tmp/rocksdb.dump", "wt");
  if (!out)
    return;

  rocksdb::Iterator *it = db->NewIterator(rocksdb::ReadOptions());
  for (it->SeekToFirst(); it->Valid(); it->Next()) {
    rocksdb::Slice key = it->key();
    rocksdb::Slice val = it->value();
    dbug_dump_str(out, key.data(), key.size());
    fprintf(out, " -> ");
    dbug_dump_str(out, val.data(), val.size());
    fprintf(out, "\n");
  }

  delete it;
  fclose(out);
}

rocksdb::Status ha_rocksdb::get_for_update(
    Rdb_transaction *const tx, rocksdb::ColumnFamilyHandle *const column_family,
    const rocksdb::Slice &key, std::string *const value) const {
  DBUG_ASSERT(m_lock_rows != RDB_LOCK_NONE);
  const bool exclusive = m_lock_rows != RDB_LOCK_READ;

  rocksdb::Status s = tx->get_for_update(column_family, key, value, exclusive);

  // If we have a lock conflict and we are running in READ COMMITTTED mode
  // release and reacquire the snapshot and then retry the get_for_update().
  if (s.IsBusy() && !s.IsDeadlock() &&
      my_core::thd_tx_isolation(ha_thd()) == ISO_READ_COMMITTED) {
    tx->release_snapshot();
    tx->acquire_snapshot(false);

    s = tx->get_for_update(column_family, key, value, exclusive);
  }

  return s;
}

bool ha_rocksdb::is_blind_delete_enabled()
{
  THD *thd = ha_thd();
  return (THDVAR(thd, blind_delete_primary_key) &&
          thd->lex->sql_command == SQLCOM_DELETE &&
          thd->lex->table_count == 1 &&
          table->s->keys == 1 &&
          !has_hidden_pk(table) &&
          !thd->rgi_slave);
}

/*
  Given a rowid (i.e. packed PK) as a parameter, get the record.

  @return
    HA_EXIT_SUCCESS  OK
    other            HA_ERR error code (can be SE-specific)
*/

int ha_rocksdb::get_row_by_rowid(uchar *const buf, const char *const rowid,
                                 const uint rowid_size, const bool skip_lookup,
                                 const bool skip_ttl_check) {
  DBUG_ENTER_FUNC();

  DBUG_ASSERT(buf != nullptr);
  DBUG_ASSERT(rowid != nullptr);
  DBUG_ASSERT(table != nullptr);

  int rc;

  rocksdb::Slice key_slice(rowid, rowid_size);

  Rdb_transaction *const tx = get_or_create_tx(table->in_use);
  DBUG_ASSERT(tx != nullptr);

  DEBUG_SYNC(ha_thd(), "rocksdb.get_row_by_rowid");
  DBUG_EXECUTE_IF("dbug.rocksdb.get_row_by_rowid", {
    THD *thd = ha_thd();
    const char act[] = "now signal Reached "
                       "wait_for signal.rocksdb.get_row_by_rowid_let_running";
    DBUG_ASSERT(opt_debug_sync_timeout > 0);
    DBUG_ASSERT(!debug_sync_set_action(thd, STRING_WITH_LEN(act)));
  };);

  bool found;
  rocksdb::Status s;

  /* Pretend row found without looking up */
  if (skip_lookup)
  {
#ifdef MARIAROCKS_NOT_YET
    stats.rows_deleted_blind++;
#endif
    update_row_stats(ROWS_DELETED_BLIND);
    m_last_rowkey.copy((const char *)rowid, rowid_size, &my_charset_bin);
    table->status = 0;
    DBUG_RETURN(0);
  }

  if (m_lock_rows == RDB_LOCK_NONE) {
    tx->acquire_snapshot(true);
    s = tx->get(m_pk_descr->get_cf(), key_slice, &m_retrieved_record);
  } else {
    s = get_for_update(tx, m_pk_descr->get_cf(), key_slice,
                       &m_retrieved_record);
  }

  if (!s.IsNotFound() && !s.ok()) {
    DBUG_RETURN(tx->set_status_error(table->in_use, s, *m_pk_descr, m_tbl_def,
                                     m_table_handler));
  }
  found = !s.IsNotFound();

  table->status = STATUS_NOT_FOUND;
  if (found) {
    /* If we found the record, but it's expired, pretend we didn't find it.  */
    if (!skip_ttl_check && m_pk_descr->has_ttl() &&
        should_hide_ttl_rec(*m_pk_descr,
                            rocksdb::Slice(&m_retrieved_record.front(),
                                           m_retrieved_record.size()),
                            tx->m_snapshot_timestamp)) {
      DBUG_RETURN(HA_ERR_KEY_NOT_FOUND);
    }

    m_last_rowkey.copy((const char *)rowid, rowid_size, &my_charset_bin);
    rc = convert_record_from_storage_format(&key_slice, buf);

    if (!rc) {
      table->status = 0;
    }
  } else {
    /*
      Note: we don't need to unlock the row. It is intentional that we keep
      locks on rows that don't exist.
    */
    rc = HA_ERR_KEY_NOT_FOUND;
  }

  DBUG_RETURN(rc);
}

/**
  @return
    HA_EXIT_SUCCESS  OK
    other            HA_ERR error code (can be SE-specific)
*/
int ha_rocksdb::index_next(uchar *const buf) {
  DBUG_ENTER_FUNC();

  bool moves_forward = true;
  if (m_key_descr_arr[active_index]->m_is_reverse_cf) {
    moves_forward = false;
  }

  int rc = index_next_with_direction(buf, moves_forward);
  if (rc == HA_ERR_KEY_NOT_FOUND)
    rc = HA_ERR_END_OF_FILE;

  DBUG_RETURN(rc);
}

/**
  @return
    HA_EXIT_SUCCESS  OK
    other            HA_ERR error code (can be SE-specific)
*/
int ha_rocksdb::index_prev(uchar *const buf) {
  DBUG_ENTER_FUNC();

  bool moves_forward = false;
  if (m_key_descr_arr[active_index]->m_is_reverse_cf) {
    moves_forward = true;
  }

  int rc = index_next_with_direction(buf, moves_forward);
  if (rc == HA_ERR_KEY_NOT_FOUND)
    rc = HA_ERR_END_OF_FILE;

  DBUG_RETURN(rc);
}

int ha_rocksdb::index_next_with_direction(uchar *const buf, bool move_forward) {
  DBUG_ENTER_FUNC();

  int rc;

  if (active_index == pk_index(table, m_tbl_def)) {
    rc = rnd_next_with_direction(buf, move_forward);
  } else {
    if (m_skip_scan_it_next_call) {
      m_skip_scan_it_next_call = false;
    } else {
      if (move_forward)
        m_scan_it->Next(); /* this call cannot fail */
      else
        m_scan_it->Prev();
    }
    rocksdb_skip_expired_records(*m_key_descr_arr[active_index], m_scan_it,
                                 !move_forward);
    rc = find_icp_matching_index_rec(move_forward, buf);
    if (!rc)
      rc = secondary_index_read(active_index, buf);
  }

  DBUG_RETURN(rc);
}

/**
  @return
    HA_EXIT_SUCCESS  OK
    other            HA_ERR error code (can be SE-specific)
*/
int ha_rocksdb::index_first(uchar *const buf) {
  DBUG_ENTER_FUNC();

  m_sk_match_prefix = nullptr;
  int rc = m_key_descr_arr[active_index]->m_is_reverse_cf
               ? index_last_intern(buf)
               : index_first_intern(buf);
  if (rc == HA_ERR_KEY_NOT_FOUND)
    rc = HA_ERR_END_OF_FILE;

  DBUG_RETURN(rc);
}

/**
  @return
    HA_EXIT_SUCCESS  OK
    other            HA_ERR error code (can be SE-specific)
*/
int ha_rocksdb::index_last(uchar *const buf) {
  DBUG_ENTER_FUNC();

  m_sk_match_prefix = nullptr;
  int rc = m_key_descr_arr[active_index]->m_is_reverse_cf
               ? index_first_intern(buf)
               : index_last_intern(buf);
  if (rc == HA_ERR_KEY_NOT_FOUND)
    rc = HA_ERR_END_OF_FILE;

  DBUG_RETURN(rc);
}

/*
  Start scanning from the "first" value.

  The 'first' here means "the first from start of the key space".
  For reverse-ordered key spaces, the first value will be the biggest, 'zzzz'.

  An picture of a forward-ordered keyspace (remember, the keys have form
  'indexnr-keyval'. Suppose the index we are at has number n)

      (n-1) - ...
      ( n )          <--- 1. (n) doesn't exist in the db but it would be here.
      ( n ) - aaa       <--- 2. Seek("n") will put us here on the first index
      ( n ) - bbb               record.
      ( n ) - cc

  So, need to do: Seek(n);

  A backward-ordered keyspace:

      (n+1) - bbb
      (n+1) - aaa
      (n+1)        <--- (n+1) doesn't exist in the db but would be here.
      ( n ) - ccc       <--- 1. We need to be here.
      ( n ) - bbb
      ( n ) - aaa
      ( n )

  So, need to: Seek(n+1);

*/

int ha_rocksdb::index_first_intern(uchar *const buf) {
  DBUG_ENTER_FUNC();

  DBUG_ASSERT(buf != nullptr);

  uchar *key;
  uint key_size;
  int rc;

  if (is_pk(active_index, table, m_tbl_def)) {
    key = m_pk_packed_tuple;
  } else {
    key = m_sk_packed_tuple;
  }

  DBUG_ASSERT(key != nullptr);

  const Rdb_key_def &kd = *m_key_descr_arr[active_index];
  if (kd.m_is_reverse_cf) {
    kd.get_supremum_key(key, &key_size);
  } else {
    kd.get_infimum_key(key, &key_size);
  }

  rocksdb::Slice index_key((const char *)key, key_size);

  Rdb_transaction *const tx = get_or_create_tx(table->in_use);
  DBUG_ASSERT(tx != nullptr);

  const bool is_new_snapshot = !tx->has_snapshot();
  // Loop as long as we get a deadlock error AND we end up creating the
  // snapshot here (i.e. it did not exist prior to this)
  for (;;) {
    setup_scan_iterator(kd, &index_key, false, Rdb_key_def::INDEX_NUMBER_SIZE);
    m_scan_it->Seek(index_key);
    m_skip_scan_it_next_call = true;

    rc = index_next_with_direction(buf, true);
    if (rc != HA_ERR_LOCK_DEADLOCK || !is_new_snapshot)
      break; // exit the loop

    // release the snapshot and iterator so they will be regenerated
    tx->release_snapshot();
    release_scan_iterator();
  }

  if (!rc) {
    /*
      index_next is always incremented on success, so decrement if it is
      index_first instead
     */
#ifdef MARIAROCKS_NOT_YET
    stats.rows_index_first++;
    stats.rows_index_next--;
#endif
  }

  DBUG_RETURN(rc);
}

/**
  @details
  Start scanning from the "last" value

  The 'last' here means "the last from start of the key space".
  For reverse-ordered key spaces, we will actually read the smallest value.

  An picture of a forward-ordered keyspace (remember, the keys have form
  'indexnr-keyval'. Suppose the we are at a key that has number n)

     (n-1)-something
     ( n )-aaa
     ( n )-bbb
     ( n )-ccc            <----------- Need to seek to here.
     (n+1)      <---- Doesn't exist, but would be here.
     (n+1)-smth, or no value at all

   RocksDB's Iterator::SeekForPrev($val) seeks to "at $val or last value that's
   smaller". We can't seek to "(n)-ccc" directly, because we don't know what
   is the value of 'ccc' (the biggest record with prefix (n)). Instead, we seek
   to "(n+1)", which is the least possible value that's greater than any value
   in index #n.

   So, need to:  it->SeekForPrev(n+1)

   A backward-ordered keyspace:

      (n+1)-something
      ( n ) - ccc
      ( n ) - bbb
      ( n ) - aaa       <---------------- (*) Need to seek here.
      ( n ) <--- Doesn't exist, but would be here.
      (n-1)-smth, or no value at all

   So, need to:  it->SeekForPrev(n)
*/

int ha_rocksdb::index_last_intern(uchar *const buf) {
  DBUG_ENTER_FUNC();

  DBUG_ASSERT(buf != nullptr);

  uchar *key;
  uint key_size;
  int rc;

  if (is_pk(active_index, table, m_tbl_def)) {
    key = m_pk_packed_tuple;
  } else {
    key = m_sk_packed_tuple;
  }

  DBUG_ASSERT(key != nullptr);

  const Rdb_key_def &kd = *m_key_descr_arr[active_index];
  if (kd.m_is_reverse_cf) {
    kd.get_infimum_key(key, &key_size);
  } else {
    kd.get_supremum_key(key, &key_size);
  }

  rocksdb::Slice index_key((const char *)key, key_size);

  Rdb_transaction *const tx = get_or_create_tx(table->in_use);
  DBUG_ASSERT(tx != nullptr);

  bool is_new_snapshot = !tx->has_snapshot();
  // Loop as long as we get a deadlock error AND we end up creating the
  // snapshot here (i.e. it did not exist prior to this)
  for (;;) {
    setup_scan_iterator(kd, &index_key, false, Rdb_key_def::INDEX_NUMBER_SIZE);
    m_scan_it->SeekForPrev(index_key);
    m_skip_scan_it_next_call = false;

    if (is_pk(active_index, table, m_tbl_def)) {
      m_skip_scan_it_next_call = true;
      rc = rnd_next_with_direction(buf, false);
    } else {
      rc = find_icp_matching_index_rec(false /*move_forward*/, buf);
      if (!rc)
        rc = secondary_index_read(active_index, buf);
    }

    if (rc != HA_ERR_LOCK_DEADLOCK || !is_new_snapshot)
      break; /* exit the loop */

    // release the snapshot and iterator so they will be regenerated
    tx->release_snapshot();
    release_scan_iterator();
  }

  if (!rc) {
    /*
      index_next is always incremented on success, so decrement if it is
      index_first instead
     */
#ifdef MARIAROCKS_NOT_YET
    stats.rows_index_first++;
    stats.rows_index_next--;
#endif
  }

  DBUG_RETURN(rc);
}

void ha_rocksdb::unlock_row() {
  DBUG_ENTER_FUNC();

  if (m_lock_rows != RDB_LOCK_NONE) {
    Rdb_transaction *const tx = get_or_create_tx(table->in_use);
    tx->release_lock(m_pk_descr->get_cf(),
                     std::string(m_last_rowkey.ptr(), m_last_rowkey.length()));
  }

  DBUG_VOID_RETURN;
}

/*
  Returning true if SingleDelete can be used.
  - Secondary Indexes can always use SingleDelete.
  - If the index is PRIMARY KEY, and if all of the columns of the table
    are covered by the PRIMARY KEY, SingleDelete can be used.
*/
bool ha_rocksdb::can_use_single_delete(const uint &index) const {
  return (index != pk_index(table, m_tbl_def) ||
          (!has_hidden_pk(table) &&
           table->key_info[index].ext_key_parts == table->s->fields));
}

bool ha_rocksdb::skip_unique_check() const {
  /*
    We want to skip unique checks if:
      1) bulk_load is on
      2) this table is in the whitelist of tables to skip and the replication
         lag has reached a large enough value (see unique_check_lag_threshold
         and unique_check_lage_reset_threshold)
      3) the user set unique_checks option to 0, and the table does not have
         any indexes. If the table has secondary keys, then those might becomes
         inconsisted/corrupted
  */
  return THDVAR(table->in_use, bulk_load) ||
         (m_force_skip_unique_check && m_skip_unique_check) ||
         (my_core::thd_test_options(table->in_use,
                                    OPTION_RELAXED_UNIQUE_CHECKS) &&
          m_tbl_def->m_key_count == 1);
}

#ifdef MARIAROCKS_NOT_YET // MDEV-10975
void ha_rocksdb::set_force_skip_unique_check(bool skip) {
  DBUG_ENTER_FUNC();

  m_force_skip_unique_check = skip;

  DBUG_VOID_RETURN;
}
#endif

bool ha_rocksdb::commit_in_the_middle() {
  return THDVAR(table->in_use, bulk_load) ||
         THDVAR(table->in_use, commit_in_the_middle);
}

/*
  Executing bulk commit if it should.
  @retval true if bulk commit failed
  @retval false if bulk commit was skipped or succeeded
*/
bool ha_rocksdb::do_bulk_commit(Rdb_transaction *const tx) {
  DBUG_ASSERT(tx != nullptr);
  return commit_in_the_middle() &&
         tx->get_write_count() >= THDVAR(table->in_use, bulk_load_size) &&
         tx->flush_batch();
}

/*
  If table was created without primary key, SQL layer represents the primary
  key number as MAX_INDEXES.  Hence, this function returns true if the table
  does not contain a primary key. (In which case we generate a hidden
  'auto-incremented' pk.)
*/
bool ha_rocksdb::has_hidden_pk(const TABLE *const table) const {
  DBUG_ASSERT(table != nullptr);
  return Rdb_key_def::table_has_hidden_pk(table);
}

/*
  Returns true if given index number is a hidden_pk.
  - This is used when a table is created with no primary key.
*/
bool ha_rocksdb::is_hidden_pk(const uint index, const TABLE *const table_arg,
                              const Rdb_tbl_def *const tbl_def_arg) {
  DBUG_ASSERT(table_arg != nullptr);
  DBUG_ASSERT(table_arg->s != nullptr);
  DBUG_ASSERT(tbl_def_arg != nullptr);

  return (table_arg->s->primary_key == MAX_INDEXES &&
          index == tbl_def_arg->m_key_count - 1);
}

/* Returns index of primary key */
uint ha_rocksdb::pk_index(const TABLE *const table_arg,
                          const Rdb_tbl_def *const tbl_def_arg) {
  DBUG_ASSERT(table_arg != nullptr);
  DBUG_ASSERT(table_arg->s != nullptr);
  DBUG_ASSERT(tbl_def_arg != nullptr);

  return table_arg->s->primary_key == MAX_INDEXES ? tbl_def_arg->m_key_count - 1
                                                  : table_arg->s->primary_key;
}

/* Returns true if given index number is a primary key */
bool ha_rocksdb::is_pk(const uint index, const TABLE *const table_arg,
                       const Rdb_tbl_def *const tbl_def_arg) {
  DBUG_ASSERT(table_arg != nullptr);
  DBUG_ASSERT(table_arg->s != nullptr);
  DBUG_ASSERT(tbl_def_arg != nullptr);

  return index == table_arg->s->primary_key ||
         is_hidden_pk(index, table_arg, tbl_def_arg);
}

uint ha_rocksdb::max_supported_key_part_length() const {
  DBUG_ENTER_FUNC();
  DBUG_RETURN(rocksdb_large_prefix ? MAX_INDEX_COL_LEN_LARGE
                                   : MAX_INDEX_COL_LEN_SMALL);
}

const char *ha_rocksdb::get_key_name(const uint index,
                                     const TABLE *const table_arg,
                                     const Rdb_tbl_def *const tbl_def_arg) {
  DBUG_ASSERT(table_arg != nullptr);
  DBUG_ASSERT(tbl_def_arg != nullptr);

  if (is_hidden_pk(index, table_arg, tbl_def_arg)) {
    return HIDDEN_PK_NAME;
  }

  DBUG_ASSERT(table_arg->key_info != nullptr);
  DBUG_ASSERT(table_arg->key_info[index].name != nullptr);

  return table_arg->key_info[index].name;
}

const char *ha_rocksdb::get_key_comment(const uint index,
                                        const TABLE *const table_arg,
                                        const Rdb_tbl_def *const tbl_def_arg) {
  DBUG_ASSERT(table_arg != nullptr);
  DBUG_ASSERT(tbl_def_arg != nullptr);

  if (is_hidden_pk(index, table_arg, tbl_def_arg)) {
    return nullptr;
  }

  DBUG_ASSERT(table_arg->key_info != nullptr);

  return table_arg->key_info[index].comment.str;
}

const std::string ha_rocksdb::generate_cf_name(const uint index,
                                        const TABLE *const table_arg,
                                        const Rdb_tbl_def *const tbl_def_arg,
                                        bool  *per_part_match_found) {
  DBUG_ASSERT(table_arg != nullptr);
  DBUG_ASSERT(tbl_def_arg != nullptr);
  DBUG_ASSERT(per_part_match_found != nullptr);

  // When creating CF-s the caller needs to know if there was a custom CF name
  // specified for a given paritition.
  *per_part_match_found = false;

  // Index comment is used to define the column family name specification(s).
  // If there was no comment, we get an emptry string, and it means "use the
  // default column family".
  const char *const comment = get_key_comment(index, table_arg, tbl_def_arg);

  // `get_key_comment` can return `nullptr`, that's why this.
  std::string key_comment = comment ? comment : "";

  std::string cf_name = Rdb_key_def::parse_comment_for_qualifier(
      key_comment, table_arg, tbl_def_arg, per_part_match_found,
      RDB_CF_NAME_QUALIFIER);

  if (table_arg->part_info != nullptr && !*per_part_match_found) {
    // At this point we tried to search for a custom CF name for a partition,
    // but none was specified. Therefore default one will be used.
    return "";
  }

  // If we didn't find any partitioned/non-partitioned qualifiers, return the
  // comment itself.  NOTE: this currently handles returning the cf name
  // specified in the index comment in the case of no partitions, which doesn't
  // use any qualifiers at the moment. (aka its a special case)
  if (cf_name.empty() && !key_comment.empty()) {
    return key_comment;
  }

  return cf_name;
}

const std::string ha_rocksdb::get_table_comment(const TABLE *const table_arg) {
  DBUG_ASSERT(table_arg != nullptr);
  DBUG_ASSERT(table_arg->s != nullptr);

  return table_arg->s->comment.str;
}

/**
  @return
    HA_EXIT_SUCCESS  OK
    other            HA_ERR error code (can be SE-specific)
*/
int ha_rocksdb::write_row(uchar *const buf) {
  DBUG_ENTER_FUNC();

  DBUG_ASSERT(buf != nullptr);
  DBUG_ASSERT(buf == table->record[0]);
  DBUG_ASSERT(m_lock_rows == RDB_LOCK_WRITE);

  /*
    Note: "buf == table->record[0]" is copied from innodb. I am not aware of
    any use cases where this condition is not true.
  */
  if (table->next_number_field && buf == table->record[0]) {
    int err;
    if ((err = update_auto_increment())) {
      DBUG_RETURN(err);
    }
  }

  const int rv = update_write_row(nullptr, buf, skip_unique_check());

  if (rv == 0) {
#ifdef MARIAROCKS_NOT_YET
    stats.rows_inserted++;
#endif
    update_row_stats(ROWS_INSERTED);
  }

  DBUG_RETURN(rv);
}

/**
  Constructing m_last_rowkey (MyRocks key expression) from
  before_update|delete image (MySQL row expression).
  m_last_rowkey is normally set during lookup phase, such as
  rnd_next_with_direction() and rnd_pos(). With Read Free Replication,
  these read functions are skipped and update_rows(), delete_rows() are
  called without setting m_last_rowkey. This function sets m_last_rowkey
  for Read Free Replication.
*/
void ha_rocksdb::set_last_rowkey(const uchar *const old_data) {
#ifdef MARIAROCKS_NOT_YET
  if (old_data && use_read_free_rpl()) {
    const int old_pk_size = m_pk_descr->pack_record(
        table, m_pack_buffer, old_data, m_pk_packed_tuple, nullptr, false);
    m_last_rowkey.copy((const char *)m_pk_packed_tuple, old_pk_size,
                       &my_charset_bin);
  }
#endif
}

int ha_rocksdb::get_pk_for_update(struct update_row_info *const row_info) {
  int size;

  /*
    Get new row key for any insert, and any update where the pk is not hidden.
    Row key for updates with hidden pk is handled below.
  */
  if (!has_hidden_pk(table)) {
    row_info->hidden_pk_id = 0;

    row_info->new_pk_unpack_info = &m_pk_unpack_info;

    size =
        m_pk_descr->pack_record(table, m_pack_buffer, row_info->new_data,
                                m_pk_packed_tuple, row_info->new_pk_unpack_info,
                                false, 0, 0, nullptr, &row_info->ttl_pk_offset);
  } else if (row_info->old_data == nullptr) {
    row_info->hidden_pk_id = update_hidden_pk_val();
    size =
        m_pk_descr->pack_hidden_pk(row_info->hidden_pk_id, m_pk_packed_tuple);
  } else {
    /*
      If hidden primary key, rowkey for new record will always be the same as
      before
    */
    size = row_info->old_pk_slice.size();
    memcpy(m_pk_packed_tuple, row_info->old_pk_slice.data(), size);
    int err = read_hidden_pk_id_from_rowkey(&row_info->hidden_pk_id);
    if (err) {
      return err;
    }
  }

  row_info->new_pk_slice =
      rocksdb::Slice((const char *)m_pk_packed_tuple, size);

  return HA_EXIT_SUCCESS;
}

int ha_rocksdb::check_and_lock_unique_pk(const uint &key_id,
                                         const struct update_row_info &row_info,
                                         bool *const found,
                                         bool *const pk_changed) {
  DBUG_ASSERT(found != nullptr);
  DBUG_ASSERT(pk_changed != nullptr);

  *pk_changed = false;

  /*
    For UPDATEs, if the key has changed, we need to obtain a lock. INSERTs
    always require locking.
  */
  if (row_info.old_pk_slice.size() > 0) {
    /*
      If the keys are the same, then no lock is needed
    */
    if (!Rdb_pk_comparator::bytewise_compare(row_info.new_pk_slice,
                                             row_info.old_pk_slice)) {
      *found = false;
      return HA_EXIT_SUCCESS;
    }

    *pk_changed = true;
  }

  /*
    Perform a read to determine if a duplicate entry exists. For primary
    keys, a point lookup will be sufficient.

    note: we intentionally don't set options.snapshot here. We want to read
    the latest committed data.
  */

  /*
    To prevent race conditions like below, it is necessary to
    take a lock for a target row. get_for_update() holds a gap lock if
    target key does not exist, so below conditions should never
    happen.

    1) T1 Get(empty) -> T2 Get(empty) -> T1 Put(insert) -> T1 commit
       -> T2 Put(overwrite) -> T2 commit
    2) T1 Get(empty) -> T1 Put(insert, not committed yet) -> T2 Get(empty)
       -> T2 Put(insert, blocked) -> T1 commit -> T2 commit(overwrite)
  */
  const rocksdb::Status s =
      get_for_update(row_info.tx, m_pk_descr->get_cf(), row_info.new_pk_slice,
                     &m_retrieved_record);
  if (!s.ok() && !s.IsNotFound()) {
    return row_info.tx->set_status_error(
        table->in_use, s, *m_key_descr_arr[key_id], m_tbl_def, m_table_handler);
  }

  *found = !s.IsNotFound();
  return HA_EXIT_SUCCESS;
}

int ha_rocksdb::check_and_lock_sk(const uint &key_id,
                                  const struct update_row_info &row_info,
                                  bool *const found) {
  DBUG_ASSERT(found != nullptr);
  *found = false;

  /*
    Can skip checking this key if none of the key fields have changed.
  */
  if (row_info.old_data != nullptr && !m_update_scope.is_set(key_id)) {
    return HA_EXIT_SUCCESS;
  }

  KEY *key_info = nullptr;
  uint n_null_fields = 0;
  uint user_defined_key_parts = 1;

  key_info = &table->key_info[key_id];
  user_defined_key_parts = key_info->user_defined_key_parts;
  /*
    If there are no uniqueness requirements, there's no need to obtain a
    lock for this key.
  */
  if (!(key_info->flags & HA_NOSAME)) {
    return HA_EXIT_SUCCESS;
  }

  const Rdb_key_def &kd = *m_key_descr_arr[key_id];

  /*
    Calculate the new key for obtaining the lock

    For unique secondary indexes, the key used for locking does not
    include the extended fields.
  */
  int size =
      kd.pack_record(table, m_pack_buffer, row_info.new_data, m_sk_packed_tuple,
                     nullptr, false, 0, user_defined_key_parts, &n_null_fields);
  if (n_null_fields > 0) {
    /*
      If any fields are marked as NULL this will never match another row as
      to NULL never matches anything else including another NULL.
     */
    return HA_EXIT_SUCCESS;
  }

  const rocksdb::Slice new_slice =
      rocksdb::Slice((const char *)m_sk_packed_tuple, size);

  /*
    For UPDATEs, if the key has changed, we need to obtain a lock. INSERTs
    always require locking.
  */
  if (row_info.old_data != nullptr) {
    size = kd.pack_record(table, m_pack_buffer, row_info.old_data,
                          m_sk_packed_tuple_old, nullptr, false, 0,
                          user_defined_key_parts);
    const rocksdb::Slice old_slice =
        rocksdb::Slice((const char *)m_sk_packed_tuple_old, size);

    /*
      For updates, if the keys are the same, then no lock is needed

      Also check to see if the key has any fields set to NULL. If it does, then
      this key is unique since NULL is not equal to each other, so no lock is
      needed.
    */
    if (!Rdb_pk_comparator::bytewise_compare(new_slice, old_slice)) {
      return HA_EXIT_SUCCESS;
    }
  }

  /*
    Perform a read to determine if a duplicate entry exists - since this is
    a secondary indexes a range scan is needed.

    note: we intentionally don't set options.snapshot here. We want to read
    the latest committed data.
  */

  const bool all_parts_used = (user_defined_key_parts == kd.get_key_parts());

  /*
    This iterator seems expensive since we need to allocate and free
    memory for each unique index.

    If this needs to be optimized, for keys without NULL fields, the
    extended primary key fields can be migrated to the value portion of the
    key. This enables using Get() instead of Seek() as in the primary key
    case.

    The bloom filter may need to be disabled for this lookup.
  */
  const bool total_order_seek = !can_use_bloom_filter(
      ha_thd(), kd, new_slice, all_parts_used);
  const bool fill_cache = !THDVAR(ha_thd(), skip_fill_cache);

  /*
    psergey-todo: we just need to take lock, lookups not needed:
  */
  std::string dummy_value;
  const rocksdb::Status s =
      get_for_update(row_info.tx, kd.get_cf(), new_slice, &dummy_value);
  if (!s.ok() && !s.IsNotFound()) {
    return row_info.tx->set_status_error(table->in_use, s, kd, m_tbl_def,
                                         m_table_handler);
  }

  rocksdb::Iterator *const iter = row_info.tx->get_iterator(
      kd.get_cf(), total_order_seek, fill_cache, true /* read current data */,
      false /* acquire snapshot */);
  /*
    Need to scan the transaction to see if there is a duplicate key.
    Also need to scan RocksDB and verify the key has not been deleted
    in the transaction.
  */
  iter->Seek(new_slice);
  *found = !read_key_exact(kd, iter, all_parts_used, new_slice,
                           row_info.tx->m_snapshot_timestamp);
  delete iter;

  return HA_EXIT_SUCCESS;
}

int ha_rocksdb::check_uniqueness_and_lock(
    const struct update_row_info &row_info, bool *const pk_changed) {
  /*
    Go through each index and determine if the index has uniqueness
    requirements. If it does, then try to obtain a row lock on the new values.
    Once all locks have been obtained, then perform the changes needed to
    update/insert the row.
  */
  for (uint key_id = 0; key_id < m_tbl_def->m_key_count; key_id++) {
    bool found;
    int rc;

    if (is_pk(key_id, table, m_tbl_def)) {
      rc = check_and_lock_unique_pk(key_id, row_info, &found, pk_changed);
    } else {
      rc = check_and_lock_sk(key_id, row_info, &found);
    }

    if (rc != HA_EXIT_SUCCESS) {
      return rc;
    }

    /*
      If the pk key has ttl, we may need to pretend the row wasn't
      found if it is already expired. The pk record is read into
      m_retrieved_record by check_and_lock_unique_pk().
    */
    if (is_pk(key_id, table, m_tbl_def) && found && m_pk_descr->has_ttl() &&
        should_hide_ttl_rec(*m_pk_descr,
                            rocksdb::Slice(&m_retrieved_record.front(),
                                           m_retrieved_record.size()),
                            (row_info.tx->m_snapshot_timestamp
                                 ? row_info.tx->m_snapshot_timestamp
                                 : static_cast<int64_t>(std::time(nullptr))))) {
      found = false;
    }

    if (found) {
      /* There is a row with this key already, so error out. */
      errkey = key_id;
      m_dupp_errkey = errkey;
      return HA_ERR_FOUND_DUPP_KEY;
    }
  }

  return HA_EXIT_SUCCESS;
}

int ha_rocksdb::check_duplicate_sk(const TABLE *table_arg,
                                   const Rdb_key_def &index,
                                   const rocksdb::Slice *key,
                                   struct unique_sk_buf_info *sk_info) {
  uint n_null_fields = 0;
  const rocksdb::Comparator *index_comp = index.get_cf()->GetComparator();

  /* Get proper SK buffer. */
  uchar *sk_buf = sk_info->swap_and_get_sk_buf();

  /* Get memcmp form of sk without extended pk tail */
  uint sk_memcmp_size =
      index.get_memcmp_sk_parts(table_arg, *key, sk_buf, &n_null_fields);

  sk_info->sk_memcmp_key =
      rocksdb::Slice(reinterpret_cast<char *>(sk_buf), sk_memcmp_size);

  if (sk_info->sk_memcmp_key_old.size() > 0 && n_null_fields == 0 &&
      index_comp->Compare(sk_info->sk_memcmp_key, sk_info->sk_memcmp_key_old) ==
          0) {
    return 1;
  }

  sk_info->sk_memcmp_key_old = sk_info->sk_memcmp_key;
  return 0;
}

int ha_rocksdb::bulk_load_key(Rdb_transaction *const tx, const Rdb_key_def &kd,
                              const rocksdb::Slice &key,
                              const rocksdb::Slice &value, bool sort) {
  DBUG_ENTER_FUNC();

  rocksdb::ColumnFamilyHandle *cf = kd.get_cf();
  DBUG_ASSERT(cf != nullptr);

  int res = HA_EXIT_SUCCESS;

  if (sort) {
    GL_INDEX_ID kd_gl_id = kd.get_gl_index_id();
    auto it = m_key_merge.find(kd_gl_id);
    if (it == m_key_merge.end()) {
      m_key_merge.emplace(
          std::piecewise_construct, std::make_tuple(kd_gl_id),
          std::make_tuple(
              thd_rocksdb_tmpdir(), THDVAR(ha_thd(), merge_buf_size),
              THDVAR(ha_thd(), merge_combine_read_size),
              THDVAR(ha_thd(), merge_tmp_file_removal_delay_ms), cf));
      it = m_key_merge.find(kd_gl_id);
      if ((res = it->second.init()) != 0) {
        DBUG_RETURN(res);
      }

      if (m_bulk_load_tx == nullptr) {
        tx->start_bulk_load(this);
        m_bulk_load_tx = tx;
      }
    }
    res = it->second.add(key, value);
  } else {
    if (!m_sst_info) {
      m_sst_info.reset(new Rdb_sst_info(rdb, m_table_handler->m_table_name,
                                        kd.get_name(), cf, *rocksdb_db_options,
                                        THDVAR(ha_thd(), trace_sst_api)));
      tx->start_bulk_load(this);
      m_bulk_load_tx = tx;
    }

    DBUG_ASSERT(m_sst_info);

    res = m_sst_info->put(key, value);
  }

  DBUG_RETURN(res);
}

int ha_rocksdb::finalize_bulk_load() {
  DBUG_ENTER_FUNC();

  DBUG_ASSERT_IMP(!m_key_merge.empty() || m_sst_info,
                  m_bulk_load_tx != nullptr);

  /* Skip if there are no possible ongoing bulk loads */
  if (m_key_merge.empty() && !m_sst_info && m_bulk_load_tx == nullptr) {
    DBUG_RETURN(HA_EXIT_SUCCESS);
  }

  int res = HA_EXIT_SUCCESS;

  RDB_MUTEX_LOCK_CHECK(m_bulk_load_mutex);

  if (m_sst_info) {
    res = m_sst_info->commit();
    m_sst_info.reset();
  }

  if (!m_key_merge.empty()) {
    rocksdb::Slice merge_key;
    rocksdb::Slice merge_val;
    for (auto it = m_key_merge.begin(); it != m_key_merge.end(); it++) {
      const std::string &index_name =
          ddl_manager.safe_find(it->first)->get_name();
      Rdb_index_merge &rdb_merge = it->second;
      Rdb_sst_info sst_info(rdb, m_table_handler->m_table_name, index_name,
                            rdb_merge.get_cf(), *rocksdb_db_options,
                            THDVAR(ha_thd(), trace_sst_api));

      while ((res = rdb_merge.next(&merge_key, &merge_val)) == 0) {
        if ((res = sst_info.put(merge_key, merge_val)) != 0) {
          break;
        }
      }
      // res == -1 => finished ok; res > 0 => error
      if (res <= 0) {
        if ((res = sst_info.commit()) != 0) {
          break;
        }
      }
    }
    m_key_merge.clear();

    /*
      Explicitly tell jemalloc to clean up any unused dirty pages at this point.
      See https://reviews.facebook.net/D63723 for more details.
    */
    purge_all_jemalloc_arenas();
  }

  if (m_bulk_load_tx != nullptr) {
    m_bulk_load_tx->end_bulk_load(this);
    m_bulk_load_tx = nullptr;
  }

  RDB_MUTEX_UNLOCK_CHECK(m_bulk_load_mutex);

  DBUG_RETURN(res);
}

int ha_rocksdb::update_pk(const Rdb_key_def &kd,
                          const struct update_row_info &row_info,
                          const bool &pk_changed) {
  const uint key_id = kd.get_keyno();
  const bool hidden_pk = is_hidden_pk(key_id, table, m_tbl_def);
  ulonglong bytes_written = 0;

  /*
    If the PK has changed, or if this PK uses single deletes and this is an
    update, the old key needs to be deleted. In the single delete case, it
    might be possible to have this sequence of keys: PUT(X), PUT(X), SD(X),
    resulting in the first PUT(X) showing up.
  */
  if (!hidden_pk && (pk_changed || ((row_info.old_pk_slice.size() > 0) &&
                                    can_use_single_delete(key_id)))) {
    const rocksdb::Status s = delete_or_singledelete(
        key_id, row_info.tx, kd.get_cf(), row_info.old_pk_slice);
    if (!s.ok()) {
      return row_info.tx->set_status_error(table->in_use, s, kd, m_tbl_def,
                                           m_table_handler);
    } else {
      bytes_written = row_info.old_pk_slice.size();
    }
  }

  if (table->next_number_field) {
    update_auto_incr_val();
  }

  int rc = HA_EXIT_SUCCESS;
  rocksdb::Slice value_slice;
  /* Prepare the new record to be written into RocksDB */
  if ((rc = convert_record_to_storage_format(row_info, &value_slice))) {
    return rc;
  }

  const auto cf = m_pk_descr->get_cf();
  if (rocksdb_enable_bulk_load_api && THDVAR(table->in_use, bulk_load) &&
      !hidden_pk) {
    /*
      Write the primary key directly to an SST file using an SstFileWriter
     */
    rc = bulk_load_key(row_info.tx, kd, row_info.new_pk_slice, value_slice,
                       THDVAR(table->in_use, bulk_load_allow_unsorted));
  } else if (row_info.skip_unique_check || row_info.tx->m_ddl_transaction) {
    /*
      It is responsibility of the user to make sure that the data being
      inserted doesn't violate any unique keys.
    */
    row_info.tx->get_indexed_write_batch()->Put(cf, row_info.new_pk_slice,
                                                value_slice);
  } else {
    const auto s = row_info.tx->put(cf, row_info.new_pk_slice, value_slice);
    if (!s.ok()) {
      if (s.IsBusy()) {
        errkey = table->s->primary_key;
        m_dupp_errkey = errkey;
        rc = HA_ERR_FOUND_DUPP_KEY;
      } else {
        rc = row_info.tx->set_status_error(table->in_use, s, *m_pk_descr,
                                           m_tbl_def, m_table_handler);
      }
    }
  }

  if (rc == HA_EXIT_SUCCESS) {
    row_info.tx->update_bytes_written(
        bytes_written + row_info.new_pk_slice.size() + value_slice.size());
  }
  return rc;
}

int ha_rocksdb::update_sk(const TABLE *const table_arg, const Rdb_key_def &kd,
                          const struct update_row_info &row_info) {
  int new_packed_size;
  int old_packed_size;

  rocksdb::Slice new_key_slice;
  rocksdb::Slice new_value_slice;
  rocksdb::Slice old_key_slice;

  const uint key_id = kd.get_keyno();

  ulonglong bytes_written = 0;

  /*
    Can skip updating this key if none of the key fields have changed and, if
    this table has TTL, the TTL timestamp has not changed.
  */
  if (row_info.old_data != nullptr && !m_update_scope.is_set(key_id) &&
      (!kd.has_ttl() || !m_ttl_bytes_updated)) {
    return HA_EXIT_SUCCESS;
  }

  const bool store_row_debug_checksums = should_store_row_debug_checksums();

  new_packed_size =
      kd.pack_record(table_arg, m_pack_buffer, row_info.new_data,
                     m_sk_packed_tuple, &m_sk_tails, store_row_debug_checksums,
                     row_info.hidden_pk_id, 0, nullptr, nullptr, m_ttl_bytes);

  if (row_info.old_data != nullptr) {
    // The old value
    old_packed_size = kd.pack_record(
        table_arg, m_pack_buffer, row_info.old_data, m_sk_packed_tuple_old,
        &m_sk_tails_old, store_row_debug_checksums, row_info.hidden_pk_id, 0,
        nullptr, nullptr, m_ttl_bytes);

    /*
      Check if we are going to write the same value. This can happen when
      one does
        UPDATE tbl SET col='foo'
      and we are looking at the row that already has col='foo'.

      We also need to compare the unpack info. Suppose, the collation is
      case-insensitive, and unpack info contains information about whether
      the letters were uppercase and lowercase.  Then, both 'foo' and 'FOO'
      will have the same key value, but different data in unpack_info.

      (note: anyone changing bytewise_compare should take this code into
      account)
    */
    if (old_packed_size == new_packed_size &&
        m_sk_tails_old.get_current_pos() == m_sk_tails.get_current_pos() &&
        !(kd.has_ttl() && m_ttl_bytes_updated) &&
        memcmp(m_sk_packed_tuple_old, m_sk_packed_tuple, old_packed_size) ==
            0 &&
        memcmp(m_sk_tails_old.ptr(), m_sk_tails.ptr(),
               m_sk_tails.get_current_pos()) == 0) {
      return HA_EXIT_SUCCESS;
    }

    /*
      Deleting entries from secondary index should skip locking, but
      be visible to the transaction.
      (also note that DDL statements do not delete rows, so this is not a DDL
       statement)
    */
    old_key_slice = rocksdb::Slice(
        reinterpret_cast<const char *>(m_sk_packed_tuple_old), old_packed_size);

    row_info.tx->get_indexed_write_batch()->SingleDelete(kd.get_cf(),
                                                         old_key_slice);

    bytes_written = old_key_slice.size();
  }

  new_key_slice = rocksdb::Slice(
      reinterpret_cast<const char *>(m_sk_packed_tuple), new_packed_size);
  new_value_slice =
      rocksdb::Slice(reinterpret_cast<const char *>(m_sk_tails.ptr()),
                     m_sk_tails.get_current_pos());

  row_info.tx->get_indexed_write_batch()->Put(kd.get_cf(), new_key_slice,
                                              new_value_slice);

  row_info.tx->update_bytes_written(bytes_written + new_key_slice.size() +
                                    new_value_slice.size());

  return HA_EXIT_SUCCESS;
}

int ha_rocksdb::update_indexes(const struct update_row_info &row_info,
                               const bool &pk_changed) {
  int rc;

  // The PK must be updated first to pull out the TTL value.
  rc = update_pk(*m_pk_descr, row_info, pk_changed);
  if (rc != HA_EXIT_SUCCESS) {
    return rc;
  }

  // Update the remaining indexes.
  for (uint key_id = 0; key_id < m_tbl_def->m_key_count; key_id++) {
    if (is_pk(key_id, table, m_tbl_def)) {
      continue;
    }

    rc = update_sk(table, *m_key_descr_arr[key_id], row_info);
    if (rc != HA_EXIT_SUCCESS) {
      return rc;
    }
  }

  return HA_EXIT_SUCCESS;
}

int ha_rocksdb::update_write_row(const uchar *const old_data,
                                 const uchar *const new_data,
                                 const bool skip_unique_check) {
  DBUG_ENTER_FUNC();

  bool pk_changed = false;
  struct update_row_info row_info;

  row_info.old_data = old_data;
  row_info.new_data = new_data;
  row_info.skip_unique_check = skip_unique_check;
  row_info.new_pk_unpack_info = nullptr;

  set_last_rowkey(old_data);

  row_info.tx = get_or_create_tx(table->in_use);

  if (old_data != nullptr) {
    row_info.old_pk_slice =
        rocksdb::Slice(m_last_rowkey.ptr(), m_last_rowkey.length());

    /* Determine which indexes need updating. */
    calc_updated_indexes();
  }

  /*
    Get the new row key into row_info.new_pk_slice
   */
  int rc = get_pk_for_update(&row_info);
  if (rc != HA_EXIT_SUCCESS) {
    DBUG_RETURN(rc);
  }

  if (!skip_unique_check) {
    /*
      Check to see if we are going to have failures because of unique
      keys.  Also lock the appropriate key values.
    */
    rc = check_uniqueness_and_lock(row_info, &pk_changed);
    if (rc != HA_EXIT_SUCCESS) {
      DBUG_RETURN(rc);
    }
  }

  DEBUG_SYNC(ha_thd(), "rocksdb.update_write_row_after_unique_check");

  /*
    At this point, all locks have been obtained, and all checks for duplicate
    keys have been performed. No further errors can be allowed to occur from
    here because updates to the transaction will be made and those updates
    cannot be easily removed without rolling back the entire transaction.
  */
  rc = update_indexes(row_info, pk_changed);
  if (rc != HA_EXIT_SUCCESS) {
    DBUG_RETURN(rc);
  }

  if (old_data != nullptr) {
    row_info.tx->incr_update_count();
  } else {
    row_info.tx->incr_insert_count();
  }

  if (do_bulk_commit(row_info.tx)) {
    DBUG_RETURN(HA_ERR_ROCKSDB_BULK_LOAD);
  }

  DBUG_RETURN(HA_EXIT_SUCCESS);
}

/*
  Open a cursor
*/

void ha_rocksdb::setup_scan_iterator(const Rdb_key_def &kd,
                                     rocksdb::Slice *const slice,
                                     const bool use_all_keys,
                                     const uint eq_cond_len) {
  DBUG_ASSERT(slice != nullptr);
  DBUG_ASSERT(slice->size() >= eq_cond_len);

  Rdb_transaction *const tx = get_or_create_tx(table->in_use);

  bool skip_bloom = true;

  const rocksdb::Slice eq_cond(slice->data(), eq_cond_len);
  if (can_use_bloom_filter(ha_thd(), kd, eq_cond, use_all_keys)) {
    skip_bloom = false;
  }

  /*
    In some cases, setup_scan_iterator() is called multiple times from
    the same query but bloom filter can not always be used.
    Suppose the following query example. id2 is VARCHAR(30) and PRIMARY KEY
    (id1, id2).
     select count(*) from t2 WHERE id1=100 and id2 IN ('00000000000000000000',
    '100');
    In this case, setup_scan_iterator() is called twice, the first time is for
    (id1, id2)=(100, '00000000000000000000') and the second time is for (100,
    '100').
    If prefix bloom filter length is 24 bytes, prefix bloom filter can be used
    for the
    first condition but not for the second condition.
    If bloom filter condition is changed, currently it is necessary to destroy
    and
    re-create Iterator.
  */
  if (m_scan_it_skips_bloom != skip_bloom) {
    release_scan_iterator();
  }

  /*
    SQL layer can call rnd_init() multiple times in a row.
    In that case, re-use the iterator, but re-position it at the table start.
  */
  if (!m_scan_it) {
    const bool fill_cache = !THDVAR(ha_thd(), skip_fill_cache);
    if (commit_in_the_middle()) {
      DBUG_ASSERT(m_scan_it_snapshot == nullptr);
      m_scan_it_snapshot = rdb->GetSnapshot();

      auto read_opts = rocksdb::ReadOptions();
      read_opts.total_order_seek = true; // TODO: set based on WHERE conditions
      read_opts.snapshot = m_scan_it_snapshot;
      m_scan_it = rdb->NewIterator(read_opts, kd.get_cf());
    } else {
      m_scan_it = tx->get_iterator(kd.get_cf(), skip_bloom, fill_cache);
    }
    m_scan_it_skips_bloom = skip_bloom;
  }
}

void ha_rocksdb::release_scan_iterator() {
  delete m_scan_it;
  m_scan_it = nullptr;

  if (m_scan_it_snapshot) {
    rdb->ReleaseSnapshot(m_scan_it_snapshot);
    m_scan_it_snapshot = nullptr;
  }
}

void ha_rocksdb::setup_iterator_for_rnd_scan() {
  uint key_size;

  if (m_pk_descr->m_is_reverse_cf)
    m_pk_descr->get_supremum_key(m_pk_packed_tuple, &key_size);
  else
    m_pk_descr->get_infimum_key(m_pk_packed_tuple, &key_size);

  rocksdb::Slice table_key((const char *)m_pk_packed_tuple, key_size);

  setup_scan_iterator(*m_pk_descr, &table_key);
  m_scan_it->Seek(table_key);
  m_skip_scan_it_next_call = true;
}

/**
  @return
    HA_EXIT_SUCCESS  OK
    other            HA_ERR error code (can be SE-specific)
*/
int ha_rocksdb::rnd_init(bool scan) {
  DBUG_ENTER_FUNC();

  Rdb_transaction *const tx = get_or_create_tx(table->in_use);
  setup_read_decoders();

  if (scan) {
    m_rnd_scan_is_new_snapshot = !tx->has_snapshot();
    setup_iterator_for_rnd_scan();
  } else {
    /* We don't need any preparations for rnd_pos() calls. */
  }

  // If m_lock_rows is on then we will be doing a get_for_update when accessing
  // the index, so don't acquire the snapshot right away.  Otherwise acquire
  // the snapshot immediately.
  tx->acquire_snapshot(m_lock_rows == RDB_LOCK_NONE);

  DBUG_RETURN(HA_EXIT_SUCCESS);
}

/**
  @return
    HA_EXIT_SUCCESS  OK
    other            HA_ERR error code (can be SE-specific)
*/
int ha_rocksdb::rnd_next(uchar *const buf) {
  DBUG_ENTER_FUNC();

  int rc;
  for (;;) {
    rc = rnd_next_with_direction(buf, true);
    if (rc != HA_ERR_LOCK_DEADLOCK || !m_rnd_scan_is_new_snapshot)
      break; /* exit the loop */

    // release the snapshot and iterator and then regenerate them
    Rdb_transaction *tx = get_or_create_tx(table->in_use);
    tx->release_snapshot();
    release_scan_iterator();
    setup_iterator_for_rnd_scan();
  }

  m_rnd_scan_is_new_snapshot = false;

  if (rc == HA_ERR_KEY_NOT_FOUND)
    rc = HA_ERR_END_OF_FILE;

  DBUG_RETURN(rc);
}

/*
  See also secondary_index_read().
*/
int ha_rocksdb::rnd_next_with_direction(uchar *const buf, bool move_forward) {
  DBUG_ENTER_FUNC();

  int rc;

  table->status = STATUS_NOT_FOUND;
#ifdef MARIAROCKS_NOT_YET
  stats.rows_requested++;
#endif
  if (!m_scan_it || !m_scan_it->Valid()) {
    /*
      We can get here when SQL layer has called

        h->index_init(PRIMARY);
        h->index_read_map(full index tuple, HA_READ_KEY_EXACT);

      In this case, we should return EOF.
    */
    DBUG_RETURN(HA_ERR_END_OF_FILE);
  }

  for (;;) {
    if (m_skip_scan_it_next_call) {
      m_skip_scan_it_next_call = false;
    } else {
      if (move_forward)
        m_scan_it->Next(); /* this call cannot fail */
      else
        m_scan_it->Prev(); /* this call cannot fail */
    }

    if (!m_scan_it->Valid()) {
      rc = HA_ERR_END_OF_FILE;
      break;
    }

    /* check if we're out of this table */
    const rocksdb::Slice key = m_scan_it->key();
    if (!m_pk_descr->covers_key(key)) {
      rc = HA_ERR_END_OF_FILE;
      break;
    }

    if (m_lock_rows != RDB_LOCK_NONE) {
      /*
        Lock the row we've just read.

        Now we call get_for_update which will 1) Take a lock and 2) Will fail
        if the row was deleted since the snapshot was taken.
      */
      Rdb_transaction *const tx = get_or_create_tx(table->in_use);
      DEBUG_SYNC(ha_thd(), "rocksdb_concurrent_delete");

      if (m_pk_descr->has_ttl() &&
          should_hide_ttl_rec(*m_pk_descr, m_scan_it->value(),
                              tx->m_snapshot_timestamp)) {
        continue;
      }

      const rocksdb::Status s =
          get_for_update(tx, m_pk_descr->get_cf(), key, &m_retrieved_record);
      if (s.IsNotFound() &&
          my_core::thd_tx_isolation(ha_thd()) == ISO_READ_COMMITTED) {
        // This occurs if we accessed a row, tried to lock it, failed,
        // released and reacquired the snapshot (because of READ COMMITTED
        // mode) and the row was deleted by someone else in the meantime.
        // If so, we just want to move on to the next row.
        continue;
      }

      if (!s.ok()) {
        DBUG_RETURN(tx->set_status_error(table->in_use, s, *m_pk_descr,
                                         m_tbl_def, m_table_handler));
      }

      // If we called get_for_update() use the value from that call not from
      // the iterator as it may be stale since we don't have a snapshot
      // when m_lock_rows is not RDB_LOCK_NONE.
      m_last_rowkey.copy(key.data(), key.size(), &my_charset_bin);
      rc = convert_record_from_storage_format(&key, buf);
    } else {
      // Use the value from the iterator
      rocksdb::Slice value = m_scan_it->value();

      if (m_pk_descr->has_ttl() &&
          should_hide_ttl_rec(
              *m_pk_descr, value,
              get_or_create_tx(table->in_use)->m_snapshot_timestamp)) {
        continue;
      }

      m_last_rowkey.copy(key.data(), key.size(), &my_charset_bin);
      rc = convert_record_from_storage_format(&key, &value, buf);
    }

    table->status = 0;
    break;
  }

  if (!rc) {
#ifdef MARIAROCKS_NOT_YET
    stats.rows_read++;
    stats.rows_index_next++;
#endif
    update_row_stats(ROWS_READ);
  }

  DBUG_RETURN(rc);
}

int ha_rocksdb::rnd_end() {
  DBUG_ENTER_FUNC();

  release_scan_iterator();

  DBUG_RETURN(HA_EXIT_SUCCESS);
}

/**
  @return
    HA_EXIT_SUCCESS  OK
    other            HA_ERR error code (can be SE-specific)
*/
int ha_rocksdb::index_init(uint idx, bool sorted) {
  DBUG_ENTER_FUNC();

  Rdb_transaction *const tx = get_or_create_tx(table->in_use);
  DBUG_ASSERT(tx != nullptr);

  setup_read_decoders();

  if (!m_keyread_only) {
    m_key_descr_arr[idx]->get_lookup_bitmap(table, &m_lookup_bitmap);
  }

  // If m_lock_rows is not RDB_LOCK_NONE then we will be doing a get_for_update
  // when accessing the index, so don't acquire the snapshot right away.
  // Otherwise acquire the snapshot immediately.
  tx->acquire_snapshot(m_lock_rows == RDB_LOCK_NONE);

  active_index = idx;

  DBUG_RETURN(HA_EXIT_SUCCESS);
}

/**
  @return
    HA_EXIT_SUCCESS      OK
*/
int ha_rocksdb::index_end() {
  DBUG_ENTER_FUNC();

  release_scan_iterator();

  bitmap_free(&m_lookup_bitmap);

  active_index = MAX_KEY;
  in_range_check_pushed_down = FALSE;

  DBUG_RETURN(HA_EXIT_SUCCESS);
}

/**
  @return
    HA_EXIT_SUCCESS  OK
    other            HA_ERR error code (can be SE-specific)
*/
int ha_rocksdb::truncate() {
  DBUG_ENTER_FUNC();

  DBUG_ASSERT(m_tbl_def != nullptr);

  m_tbl_def->m_auto_incr_val = 1;
  m_tbl_def->m_hidden_pk_val = 1;

  DBUG_RETURN(remove_rows(m_tbl_def));
}

/*
  Delete the row we've last read. The row is also passed as parameter.

  @detail
    The caller guarantees table buf points to the row that was just read.
    The row is either table->record[0] or table->record[1].
    (Check out InnoDB: row_update_for_mysql() has "UT_NOT_USED(mysql_rec)"

  @return
    HA_EXIT_SUCCESS  OK
    other            HA_ERR error code (can be SE-specific)
*/
int ha_rocksdb::delete_row(const uchar *const buf) {
  DBUG_ENTER_FUNC();

  DBUG_ASSERT(buf != nullptr);

  set_last_rowkey(buf);

  rocksdb::Slice key_slice(m_last_rowkey.ptr(), m_last_rowkey.length());
  Rdb_transaction *const tx = get_or_create_tx(table->in_use);
  ulonglong bytes_written = 0;

  const uint index = pk_index(table, m_tbl_def);
  rocksdb::Status s =
      delete_or_singledelete(index, tx, m_pk_descr->get_cf(), key_slice);
  if (!s.ok()) {
    DBUG_RETURN(tx->set_status_error(table->in_use, s, *m_pk_descr, m_tbl_def,
                                     m_table_handler));
  } else {
    bytes_written = key_slice.size();
  }

  longlong hidden_pk_id = 0;
  if (m_tbl_def->m_key_count > 1 && has_hidden_pk(table)) {
    int err = read_hidden_pk_id_from_rowkey(&hidden_pk_id);
    if (err) {
      DBUG_RETURN(err);
    }
  }

  // Delete the record for every secondary index
  for (uint i = 0; i < m_tbl_def->m_key_count; i++) {
    if (!is_pk(i, table, m_tbl_def)) {
      int packed_size;
      const Rdb_key_def &kd = *m_key_descr_arr[i];
      packed_size = kd.pack_record(table, m_pack_buffer, buf, m_sk_packed_tuple,
                                   nullptr, false, hidden_pk_id);
      rocksdb::Slice secondary_key_slice(
          reinterpret_cast<const char *>(m_sk_packed_tuple), packed_size);
      /* Deleting on secondary key doesn't need any locks: */
      tx->get_indexed_write_batch()->SingleDelete(kd.get_cf(),
                                                  secondary_key_slice);
      bytes_written += secondary_key_slice.size();
    }
  }

  tx->incr_delete_count();

  if (do_bulk_commit(tx)) {
    DBUG_RETURN(HA_ERR_ROCKSDB_BULK_LOAD);
  }
#ifdef MARIAROCKS_NOT_YET
  stats.rows_deleted++;
#endif
  update_row_stats(ROWS_DELETED);
  tx->update_bytes_written(bytes_written);

  DBUG_RETURN(HA_EXIT_SUCCESS);
}

rocksdb::Status ha_rocksdb::delete_or_singledelete(
    uint index, Rdb_transaction *const tx,
    rocksdb::ColumnFamilyHandle *const column_family,
    const rocksdb::Slice &key) {
  if (can_use_single_delete(index))
    return tx->single_delete(column_family, key);
  return tx->delete_key(column_family, key);
}

void ha_rocksdb::update_stats(void) {
  DBUG_ENTER_FUNC();

  stats.records = 0;
  stats.index_file_length = 0ul;
  stats.data_file_length = 0ul;
  stats.mean_rec_length = 0;

  for (uint i = 0; i < m_tbl_def->m_key_count; i++) {
    if (is_pk(i, table, m_tbl_def)) {
      stats.data_file_length = m_pk_descr->m_stats.m_actual_disk_size;
      stats.records = m_pk_descr->m_stats.m_rows;
    } else {
      stats.index_file_length += m_key_descr_arr[i]->m_stats.m_actual_disk_size;
    }
  }

  DBUG_VOID_RETURN;
}

/**
  @return
    HA_EXIT_SUCCESS  OK
    HA_EXIT_FAILURE  Error
*/
int ha_rocksdb::info(uint flag) {
  DBUG_ENTER_FUNC();

  if (!table)
    DBUG_RETURN(HA_EXIT_FAILURE);

  if (flag & HA_STATUS_VARIABLE) {
    /*
      Test only to simulate corrupted stats
    */
    DBUG_EXECUTE_IF("myrocks_simulate_negative_stats",
                    m_pk_descr->m_stats.m_actual_disk_size =
                        -m_pk_descr->m_stats.m_actual_disk_size;);

    update_stats();

    /*
      If any stats are negative due to bad cached stats, re-run analyze table
      and re-retrieve the stats.
    */
    if (static_cast<longlong>(stats.data_file_length) < 0 ||
        static_cast<longlong>(stats.index_file_length) < 0 ||
        static_cast<longlong>(stats.records) < 0) {
      if (analyze(nullptr, nullptr)) {
        DBUG_RETURN(HA_EXIT_FAILURE);
      }

      update_stats();
    }

    // if number of records is hardcoded, we do not want to force computation
    // of memtable cardinalities
    if (stats.records == 0 ||
        (rocksdb_force_compute_memtable_stats &&
         rocksdb_debug_optimizer_n_rows == 0))
    {
      // First, compute SST files stats
      uchar buf[Rdb_key_def::INDEX_NUMBER_SIZE * 2];
      auto r = get_range(pk_index(table, m_tbl_def), buf);
      uint64_t sz = 0;
      uint8_t include_flags = rocksdb::DB::INCLUDE_FILES;
      // recompute SST files stats only if records count is 0
      if (stats.records == 0) {
        rdb->GetApproximateSizes(m_pk_descr->get_cf(), &r, 1, &sz,
                                 include_flags);
        stats.records+= sz/ROCKSDB_ASSUMED_KEY_VALUE_DISK_SIZE;
        stats.data_file_length+= sz;
      }
      // Second, compute memtable stats. This call is expensive, so cache
      // values computed for some time.
      uint64_t cachetime = rocksdb_force_compute_memtable_stats_cachetime;
      uint64_t time = (cachetime == 0) ? 0 : my_interval_timer() / 1000;
      if (cachetime == 0 ||
          time > m_table_handler->m_mtcache_last_update + cachetime) {
        uint64_t memtableCount;
        uint64_t memtableSize;

        rdb->GetApproximateMemTableStats(m_pk_descr->get_cf(), r,
                                         &memtableCount, &memtableSize);

        // Atomically update all of these fields at the same time
        if (cachetime > 0) {
          if (m_table_handler->m_mtcache_lock.fetch_add(
                  1, std::memory_order_acquire) == 0) {
            m_table_handler->m_mtcache_count = memtableCount;
            m_table_handler->m_mtcache_size = memtableSize;
            m_table_handler->m_mtcache_last_update = time;
          }
          m_table_handler->m_mtcache_lock.fetch_sub(1,
                                                    std::memory_order_release);
        }

        stats.records += memtableCount;
        stats.data_file_length += memtableSize;
      } else {
        // Cached data is still valid, so use it instead
        stats.records += m_table_handler->m_mtcache_count;
        stats.data_file_length += m_table_handler->m_mtcache_size;
      }

      if (rocksdb_debug_optimizer_n_rows > 0)
        stats.records = rocksdb_debug_optimizer_n_rows;
    }

    if (stats.records != 0)
      stats.mean_rec_length = stats.data_file_length / stats.records;
  }
  if (flag & HA_STATUS_CONST) {
    ref_length = m_pk_descr->max_storage_fmt_length();

    // TODO: Needs to reimplement after having real index statistics
    for (uint i = 0; i < m_tbl_def->m_key_count; i++) {
      if (is_hidden_pk(i, table, m_tbl_def)) {
        continue;
      }
      KEY *const k = &table->key_info[i];
      for (uint j = 0; j < k->ext_key_parts; j++) {
        const Rdb_index_stats &k_stats = m_key_descr_arr[i]->m_stats;
        uint x = k_stats.m_distinct_keys_per_prefix.size() > j &&
                         k_stats.m_distinct_keys_per_prefix[j] > 0
                     ? k_stats.m_rows / k_stats.m_distinct_keys_per_prefix[j]
                     : 0;
        if (x > stats.records)
          x = stats.records;
        if ((x == 0 && rocksdb_debug_optimizer_no_zero_cardinality) ||
            rocksdb_debug_optimizer_n_rows > 0) {
          // Fake cardinality implementation. For example, (idx1, idx2, idx3)
          // index
          /*
            Make MariaRocks behave the same way as MyRocks does:
            1. SQL layer thinks that unique secondary indexes are not extended
               with PK columns (both in MySQL and MariaDB)
            2. MariaDB also thinks that indexes with partially-covered columns
               are not extended with PK columns. Use the same number of
               keyparts that MyRocks would use.
          */
          uint ext_key_parts2;
          if (k->flags & HA_NOSAME)
            ext_key_parts2= k->ext_key_parts;  // This is #1
          else
            ext_key_parts2= m_key_descr_arr[i]->get_key_parts(); // This is #2.

          // will have rec_per_key for (idx1)=4, (idx1,2)=2, and (idx1,2,3)=1.
          // rec_per_key for the whole index is 1, and multiplied by 2^n if
          // n suffix columns of the index are not used.
          x = 1 << (ext_key_parts2 - j - 1);
        }
        k->rec_per_key[j] = x;
      }
    }
  }

  if (flag & HA_STATUS_ERRKEY) {
    /*
      Currently we support only primary keys so we know which key had a
      uniqueness violation.
    */
    errkey = m_dupp_errkey;
    dup_ref = m_pk_tuple; // TODO(?): this should store packed PK.
  }

  if (flag & HA_STATUS_AUTO) {
    stats.auto_increment_value = m_tbl_def->m_auto_incr_val;
  }

  DBUG_RETURN(HA_EXIT_SUCCESS);
}

void ha_rocksdb::position(const uchar *const record) {
  DBUG_ENTER_FUNC();

  longlong hidden_pk_id = 0;
  if (has_hidden_pk(table) && read_hidden_pk_id_from_rowkey(&hidden_pk_id))
    DBUG_ASSERT(false); // should never reach here

  /*
    Get packed primary key value from the record.

    (Note: m_last_rowkey has the packed PK of last-read-row, which allows to
    handle most cases, but there is an exception to this: when slave applies
    RBR events, it fills the record and then calls position(); rnd_pos())

    Also note that we *can* rely on PK column values being available. This is
    because table_flags() includes HA_PRIMARY_KEY_REQUIRED_FOR_POSITION bit.
    When that is true, table->prepare_for_position() adds PK columns into the
    read set (this may potentially disable index-only access when PK column
    cannot be restored from its mem-comparable form in the secondary indexes).
  */
  const uint packed_size = m_pk_descr->pack_record(
      table, m_pack_buffer, record, ref, nullptr, false, hidden_pk_id);

  /*
    It could be that mem-comparable form of PK occupies less than ref_length
    bytes. Fill the remainder with zeros.
  */
  if (ref_length > packed_size)
    memset(ref + packed_size, 0, ref_length - packed_size);

  DBUG_VOID_RETURN;
}

/**
  @return
    HA_EXIT_SUCCESS  OK
    other            HA_ERR error code (can be SE-specific)
*/
int ha_rocksdb::rnd_pos(uchar *const buf, uchar *const pos) {
  DBUG_ENTER_FUNC();

  int rc;
  size_t len;

#ifdef MARIAROCKS_NOT_YET
  stats.rows_requested++;
#endif
  len = m_pk_descr->key_length(table,
                               rocksdb::Slice((const char *)pos, ref_length));
  if (len == size_t(-1)) {
    DBUG_RETURN(HA_ERR_ROCKSDB_CORRUPT_DATA); /* Data corruption? */
  }

  rc = get_row_by_rowid(buf, pos, len);

  if (!rc) {
#ifdef MARIAROCKS_NOT_YET
    stats.rows_read++;
#endif
    update_row_stats(ROWS_READ);
  }

  DBUG_RETURN(rc);
}

/*
  @brief
    Calculate (if needed) the bitmap of indexes that are modified by the
    current query

  @detail
    The calculation done by checking index definitions against the
  table->write_set
    column bitmap.
*/

void ha_rocksdb::calc_updated_indexes() {
  if (!m_update_scope_is_valid) {
    m_update_scope_is_valid = true;
    m_update_scope.clear_all();

    for (uint keynr = 0; keynr < table->s->keys; keynr++) {
      const Rdb_key_def &kd = *m_key_descr_arr[keynr];
      /* Walk over all key parts, including the "extended key" suffix */
      const uint key_parts = kd.get_key_parts();
      for (uint kp = 0; kp < key_parts; kp++) {
        if (has_hidden_pk(table) && kp + 1 == key_parts)
          break;

        Field *const field = kd.get_table_field_for_part_no(table, kp);
        if (bitmap_is_set(table->write_set, field->field_index)) {
          m_update_scope.set_bit(keynr);
          break;
        }
      }
    }
  }
}

/**
  @return
    HA_EXIT_SUCCESS  OK
    other            HA_ERR error code (can be SE-specific)
*/
int ha_rocksdb::update_row(const uchar *const old_data, uchar *const new_data) {
  DBUG_ENTER_FUNC();

  DBUG_ASSERT(old_data != nullptr);
  DBUG_ASSERT(new_data != nullptr);
  DBUG_ASSERT(m_lock_rows == RDB_LOCK_WRITE);
  /*
    old_data points to record we're updating. It is the same as the record
    we've just read (for multi-table UPDATE, too, because SQL layer will make
    an rnd_pos() call to re-read the record before calling update_row())
  */
  DBUG_ASSERT(new_data == table->record[0]);

  const int rv = update_write_row(old_data, new_data, false);

  if (rv == 0) {
#ifdef MARIAROCKS_NOT_YET
    stats.rows_updated++;
#endif
    update_row_stats(ROWS_UPDATED);
  }

  DBUG_RETURN(rv);
}

/*
  MariaDB's temporary: MyRocks has this function in sql/handler.cc:
*/

bool can_hold_read_locks_on_select(THD *thd, thr_lock_type lock_type)
{
  return (lock_type == TL_READ_WITH_SHARED_LOCKS
          || lock_type == TL_READ_NO_INSERT
          || (lock_type != TL_IGNORE
            && thd->lex->sql_command != SQLCOM_SELECT));
}


/* The following function was copied from ha_blackhole::store_lock: */
THR_LOCK_DATA **ha_rocksdb::store_lock(THD *const thd, THR_LOCK_DATA **to,
                                       enum thr_lock_type lock_type) {
  DBUG_ENTER_FUNC();

  DBUG_ASSERT(thd != nullptr);
  DBUG_ASSERT(to != nullptr);

  bool in_lock_tables = my_core::thd_in_lock_tables(thd);

  /* First, make a decision about MyRocks's internal locking */
  if (lock_type >= TL_WRITE_ALLOW_WRITE) {
    m_lock_rows = RDB_LOCK_WRITE;
  } else if (lock_type == TL_READ_WITH_SHARED_LOCKS) {
    m_lock_rows = RDB_LOCK_READ;
  } else {
    m_lock_rows = RDB_LOCK_NONE;
    if (THDVAR(thd, lock_scanned_rows)) {
      /*
        The following logic was copied directly from
        ha_innobase::store_lock_with_x_type() in
        storage/innobase/handler/ha_innodb.cc and causes MyRocks to leave
        locks in place on rows that are in a table that is not being updated.
      */
      const uint sql_command = my_core::thd_sql_command(thd);
      if ((lock_type == TL_READ && in_lock_tables) ||
          (lock_type == TL_READ_HIGH_PRIORITY && in_lock_tables) ||
          can_hold_read_locks_on_select(thd, lock_type)) {
        ulong tx_isolation = my_core::thd_tx_isolation(thd);
        if (sql_command != SQLCOM_CHECKSUM &&
            ((my_core::thd_test_options(thd, OPTION_BIN_LOG) &&
              tx_isolation > ISO_READ_COMMITTED) ||
             tx_isolation == ISO_SERIALIZABLE ||
             (lock_type != TL_READ && lock_type != TL_READ_NO_INSERT) ||
             (sql_command != SQLCOM_INSERT_SELECT &&
              sql_command != SQLCOM_REPLACE_SELECT &&
              sql_command != SQLCOM_UPDATE && sql_command != SQLCOM_DELETE &&
              sql_command != SQLCOM_CREATE_TABLE))) {
          m_lock_rows = RDB_LOCK_READ;
        }
      }
    }
  }

  /* Then, tell the SQL layer what kind of locking it should use: */
  if (lock_type != TL_IGNORE && m_db_lock.type == TL_UNLOCK) {
    /*
      Here is where we get into the guts of a row level lock.
      If TL_UNLOCK is set
      If we are not doing a LOCK TABLE or DISCARD/IMPORT
      TABLESPACE, then allow multiple writers
    */

    if ((lock_type >= TL_WRITE_CONCURRENT_INSERT && lock_type <= TL_WRITE) &&
        !in_lock_tables && !my_core::thd_tablespace_op(thd)) {
      lock_type = TL_WRITE_ALLOW_WRITE;
    }

    /*
      In queries of type INSERT INTO t1 SELECT ... FROM t2 ...
      MySQL would use the lock TL_READ_NO_INSERT on t2, and that
      would conflict with TL_WRITE_ALLOW_WRITE, blocking all inserts
      to t2. Convert the lock to a normal read lock to allow
      concurrent inserts to t2.
    */

    if (lock_type == TL_READ_NO_INSERT && !in_lock_tables) {
      lock_type = TL_READ;
    }

    m_db_lock.type = lock_type;
  }

  *to++ = &m_db_lock;

  DBUG_RETURN(to);
}

void ha_rocksdb::read_thd_vars(THD *const thd) {
  m_store_row_debug_checksums = THDVAR(thd, store_row_debug_checksums);
  m_verify_row_debug_checksums = THDVAR(thd, verify_row_debug_checksums);
  m_checksums_pct = THDVAR(thd, checksums_pct);
}

const char *ha_rocksdb::thd_rocksdb_tmpdir() {
  const char *tmp_dir = THDVAR(ha_thd(), tmpdir);

  /*
    We want to treat an empty string as nullptr, in these cases DDL operations
    will use the default --tmpdir passed to mysql instead.
  */
  if (tmp_dir != nullptr && *tmp_dir == '\0') {
    tmp_dir = nullptr;
  }

  return (tmp_dir);
}


/**
  @return
    HA_EXIT_SUCCESS  OK
    other            HA_ERR error code (cannot be SE-specific)
*/
int ha_rocksdb::external_lock(THD *const thd, int lock_type) {
  DBUG_ENTER_FUNC();

  DBUG_ASSERT(thd != nullptr);

  int res = HA_EXIT_SUCCESS;
  int binlog_format = my_core::thd_binlog_format(thd);
  bool unsafe_for_binlog = THDVAR(ha_thd(), unsafe_for_binlog);

  /*
    A note about (*) below: In fb/mysql, LOCK TABLE myrocks_table WRITE
    - produces an error when @@binlog_format='ROW'.
    - does not produce an error with @@binlog_format='STATEMENT'

    We cannot easily provide this behavior in MariaDB, because LOCK ROWS
    changes @@binlog_format for the duration of the statement.

    Instead we will make the check in ha_rocksdb::start_stmt and will produce
    an error in the first DML statement done under LOCK TABLE

    (**) - The same happens for other "DDL-type" commands, so allow them here
    as well.
  */
  if (lock_type == F_WRLCK && !thd->rgi_slave && !unsafe_for_binlog &&
      binlog_format != BINLOG_FORMAT_ROW &&
      binlog_format != BINLOG_FORMAT_UNSPEC &&
      thd->lex->sql_command != SQLCOM_LOCK_TABLES &&  // (*)
      thd->lex->sql_command != SQLCOM_ANALYZE &&   // (**)
      thd->lex->sql_command != SQLCOM_OPTIMIZE &&  // (**)
      my_core::thd_binlog_filter_ok(thd)) {
    my_error(ER_REQUIRE_ROW_BINLOG_FORMAT, MYF(0));
    DBUG_RETURN(HA_ERR_UNSUPPORTED);
  }

  if (lock_type == F_UNLCK) {
    Rdb_transaction *const tx = get_or_create_tx(thd);

    tx->io_perf_end_and_record(&m_io_perf);
    tx->m_n_mysql_tables_in_use--;
    if (tx->m_n_mysql_tables_in_use == 0 &&
        !my_core::thd_test_options(thd, OPTION_NOT_AUTOCOMMIT | OPTION_BEGIN)) {
      /*
        Do like InnoDB: when we get here, it's time to commit a
        single-statement transaction.

        If the statement involved multiple tables, this code will be executed
        for each of them, but that's ok because non-first tx->commit() calls
        will be no-ops.
      */
      if (tx->commit_or_rollback()) {
        res = HA_ERR_INTERNAL_ERROR;
      }
    }
  } else {
    if (my_core::thd_tx_isolation(thd) < ISO_READ_COMMITTED ||
        my_core::thd_tx_isolation(thd) > ISO_REPEATABLE_READ) {
      my_error(ER_ISOLATION_MODE_NOT_SUPPORTED, MYF(0),
               tx_isolation_names[my_core::thd_tx_isolation(thd)]);
      DBUG_RETURN(HA_ERR_UNSUPPORTED);
    }
    /*
      It's nice to do the following on start of every statement. The problem
      is, handler->start_stmt() is not called for INSERTs.
      So, we put this code here.
    */
    Rdb_transaction *const tx = get_or_create_tx(thd);
    read_thd_vars(thd);

    m_update_scope_is_valid = false;

    if (skip_unique_check()) {
      if ((thd->lex->sql_command == SQLCOM_INSERT ||
           thd->lex->sql_command == SQLCOM_LOAD ||
           thd->lex->sql_command == SQLCOM_REPLACE) &&
          (thd->lex->duplicates == DUP_REPLACE ||
           thd->lex->duplicates == DUP_UPDATE)) {
        my_error(ER_ON_DUPLICATE_DISABLED, MYF(0), thd->query());
        DBUG_RETURN(HA_ERR_UNSUPPORTED);
      }
    }

    if (lock_type == F_WRLCK) {
      if (tx->is_tx_read_only()) {
        my_error(ER_UPDATES_WITH_CONSISTENT_SNAPSHOT, MYF(0));
        DBUG_RETURN(HA_ERR_UNSUPPORTED);
      }

      /*
        SQL layer signals us to take a write lock. It does so when starting DML
        statement. We should put locks on the rows we're reading.

        Note: sometimes, external_lock() can be called without a prior
        ::store_lock call.  That's why we need to set lock_* members here, too.
      */
      m_lock_rows = RDB_LOCK_WRITE;

      if (thd->lex->sql_command == SQLCOM_CREATE_INDEX ||
          thd->lex->sql_command == SQLCOM_DROP_INDEX ||
          thd->lex->sql_command == SQLCOM_ALTER_TABLE) {
        tx->m_ddl_transaction = true;
      }
    }
    tx->m_n_mysql_tables_in_use++;
    rocksdb_register_tx(rocksdb_hton, thd, tx);
    tx->io_perf_start(&m_io_perf);
  }

  DBUG_RETURN(res);
}

/**
  @note
  A quote from ha_innobase::start_stmt():
  <quote>
  MySQL calls this function at the start of each SQL statement inside LOCK
  TABLES. Inside LOCK TABLES the ::external_lock method does not work to
  mark SQL statement borders.
  </quote>

  @return
    HA_EXIT_SUCCESS  OK
*/

int ha_rocksdb::start_stmt(THD *const thd, thr_lock_type lock_type) {
  DBUG_ENTER_FUNC();

  /*
    MariaDB: the following is a copy of the check in ha_rocksdb::external_lock:
  */
  int binlog_format = my_core::thd_binlog_format(thd);
  bool unsafe_for_binlog = THDVAR(ha_thd(), unsafe_for_binlog);
  if (lock_type >= TL_WRITE_ALLOW_WRITE &&
      !thd->rgi_slave && !unsafe_for_binlog &&
      binlog_format != BINLOG_FORMAT_ROW &&
      binlog_format != BINLOG_FORMAT_UNSPEC &&
      my_core::thd_binlog_filter_ok(thd)) {
    my_error(ER_REQUIRE_ROW_BINLOG_FORMAT, MYF(0));
    DBUG_RETURN(HA_ERR_UNSUPPORTED);
  }

  DBUG_ASSERT(thd != nullptr);

  Rdb_transaction *const tx = get_or_create_tx(thd);
  read_thd_vars(thd);
  rocksdb_register_tx(ht, thd, tx);
  tx->io_perf_start(&m_io_perf);

  DBUG_RETURN(HA_EXIT_SUCCESS);
}

rocksdb::Range get_range(uint32_t i,
                         uchar buf[Rdb_key_def::INDEX_NUMBER_SIZE * 2],
                         int offset1, int offset2) {
  uchar *buf_begin = buf;
  uchar *buf_end = buf + Rdb_key_def::INDEX_NUMBER_SIZE;
  rdb_netbuf_store_index(buf_begin, i + offset1);
  rdb_netbuf_store_index(buf_end, i + offset2);

  return rocksdb::Range(
      rocksdb::Slice((const char *)buf_begin, Rdb_key_def::INDEX_NUMBER_SIZE),
      rocksdb::Slice((const char *)buf_end, Rdb_key_def::INDEX_NUMBER_SIZE));
}

static rocksdb::Range get_range(const Rdb_key_def &kd,
                                uchar buf[Rdb_key_def::INDEX_NUMBER_SIZE * 2],
                                int offset1, int offset2) {
  return get_range(kd.get_index_number(), buf, offset1, offset2);
}

rocksdb::Range get_range(const Rdb_key_def &kd,
                         uchar buf[Rdb_key_def::INDEX_NUMBER_SIZE * 2]) {
  if (kd.m_is_reverse_cf) {
    return myrocks::get_range(kd, buf, 1, 0);
  } else {
    return myrocks::get_range(kd, buf, 0, 1);
  }
}

rocksdb::Range
ha_rocksdb::get_range(const int &i,
                      uchar buf[Rdb_key_def::INDEX_NUMBER_SIZE * 2]) const {
  return myrocks::get_range(*m_key_descr_arr[i], buf);
}

static bool is_myrocks_index_empty(
  rocksdb::ColumnFamilyHandle *cfh, const bool is_reverse_cf,
  const rocksdb::ReadOptions &read_opts,
  const uint index_id)
{
  bool index_removed = false;
  uchar key_buf[Rdb_key_def::INDEX_NUMBER_SIZE] = {0};
  rdb_netbuf_store_uint32(key_buf, index_id);
  const rocksdb::Slice key =
      rocksdb::Slice(reinterpret_cast<char *>(key_buf), sizeof(key_buf));
  std::unique_ptr<rocksdb::Iterator> it(rdb->NewIterator(read_opts, cfh));
  rocksdb_smart_seek(is_reverse_cf, it.get(), key);
  if (!it->Valid()) {
    index_removed = true;
  } else {
    if (memcmp(it->key().data(), key_buf,
        Rdb_key_def::INDEX_NUMBER_SIZE)) {
      // Key does not have same prefix
      index_removed = true;
    }
  }
  return index_removed;
}

/*
  Drop index thread's main logic
*/

void Rdb_drop_index_thread::run() {
  RDB_MUTEX_LOCK_CHECK(m_signal_mutex);

  for (;;) {
    // The stop flag might be set by shutdown command
    // after drop_index_thread releases signal_mutex
    // (i.e. while executing expensive Seek()). To prevent drop_index_thread
    // from entering long cond_timedwait, checking if stop flag
    // is true or not is needed, with drop_index_interrupt_mutex held.
    if (m_stop) {
      break;
    }

    timespec ts;
    int sec= dict_manager.is_drop_index_empty()
                     ? 24 * 60 * 60 // no filtering
                     : 60;          // filtering
    set_timespec(ts,sec);

    const auto ret MY_ATTRIBUTE((__unused__)) =
        mysql_cond_timedwait(&m_signal_cond, &m_signal_mutex, &ts);
    if (m_stop) {
      break;
    }
    // make sure, no program error is returned
    DBUG_ASSERT(ret == 0 || ret == ETIMEDOUT);
    RDB_MUTEX_UNLOCK_CHECK(m_signal_mutex);

    std::unordered_set<GL_INDEX_ID> indices;
    dict_manager.get_ongoing_drop_indexes(&indices);
    if (!indices.empty()) {
      std::unordered_set<GL_INDEX_ID> finished;
      rocksdb::ReadOptions read_opts;
      read_opts.total_order_seek = true; // disable bloom filter

      for (const auto d : indices) {
        uint32 cf_flags = 0;
        if (!dict_manager.get_cf_flags(d.cf_id, &cf_flags)) {
          sql_print_error("RocksDB: Failed to get column family flags "
                          "from cf id %u. MyRocks data dictionary may "
                          "get corrupted.",
                          d.cf_id);
          abort_with_stack_traces();
        }
        rocksdb::ColumnFamilyHandle *cfh = cf_manager.get_cf(d.cf_id);
        DBUG_ASSERT(cfh);
        const bool is_reverse_cf = cf_flags & Rdb_key_def::REVERSE_CF_FLAG;

        if (is_myrocks_index_empty(cfh, is_reverse_cf, read_opts, d.index_id))
        {
          finished.insert(d);
          continue;
        }
        uchar buf[Rdb_key_def::INDEX_NUMBER_SIZE * 2];
        rocksdb::Range range = get_range(d.index_id, buf, is_reverse_cf ? 1 : 0,
                                         is_reverse_cf ? 0 : 1);
        rocksdb::Status status = DeleteFilesInRange(rdb->GetBaseDB(), cfh,
                                                    &range.start, &range.limit);
        if (!status.ok()) {
          if (status.IsShutdownInProgress()) {
            break;
          }
          rdb_handle_io_error(status, RDB_IO_ERROR_BG_THREAD);
        }
        status = rdb->CompactRange(getCompactRangeOptions(), cfh, &range.start,
                                   &range.limit);
        if (!status.ok()) {
          if (status.IsShutdownInProgress()) {
            break;
          }
          rdb_handle_io_error(status, RDB_IO_ERROR_BG_THREAD);
        }
        if (is_myrocks_index_empty(cfh, is_reverse_cf, read_opts, d.index_id))
        {
          finished.insert(d);
        }
      }

      if (!finished.empty()) {
        dict_manager.finish_drop_indexes(finished);
      }
    }
    RDB_MUTEX_LOCK_CHECK(m_signal_mutex);
  }

  RDB_MUTEX_UNLOCK_CHECK(m_signal_mutex);
}

Rdb_tbl_def *ha_rocksdb::get_table_if_exists(const char *const tablename) {
  DBUG_ASSERT(tablename != nullptr);

  std::string str;
  if (rdb_normalize_tablename(tablename, &str) != HA_EXIT_SUCCESS) {
    // We were not passed table name?
    DBUG_ASSERT(0);
    return nullptr;
  }

  return ddl_manager.find(str);
}

/*
  Note: the following function is called when the table is not open. That is,
  this->table==nullptr, pk_key_descr==nullptr, etc.

  tablename points to line in form "./dbname/tablename".

  @return
    HA_EXIT_SUCCESS  OK
    other            HA_ERR error code (can be SE-specific)
*/

int ha_rocksdb::delete_table(const char *const tablename) {
  DBUG_ENTER_FUNC();

  DBUG_ASSERT(tablename != nullptr);

  const std::unique_ptr<rocksdb::WriteBatch> wb = dict_manager.begin();
  rocksdb::WriteBatch *const batch = wb.get();

  /* Find the table in the hash */
  Rdb_tbl_def *const tbl = get_table_if_exists(tablename);
  if (!tbl)
    DBUG_RETURN(HA_ERR_NO_SUCH_TABLE);
  dict_manager.add_drop_table(tbl->m_key_descr_arr, tbl->m_key_count, batch);

  /*
    Remove the table entry in data dictionary (this will also remove it from
    the persistent data dictionary).
  */
  ddl_manager.remove(tbl, batch, true);
  int err = dict_manager.commit(batch);
  if (err) {
    DBUG_RETURN(err);
  }

  rdb_drop_idx_thread.signal();

  DBUG_RETURN(HA_EXIT_SUCCESS);
}

int ha_rocksdb::remove_rows(Rdb_tbl_def *const tbl) {
  const rocksdb::WriteOptions wo =
      rdb_get_rocksdb_write_options(handler::ha_thd());

  rocksdb::ReadOptions opts;
  opts.total_order_seek = true;
  Rdb_transaction *const tx = get_or_create_tx(table->in_use);

  char key_buf[MAX_KEY_LENGTH];
  uint key_len;
  ulonglong bytes_written = 0;
  /*
    Remove all records in each index.
    (This is is not crash-safe, but it doesn't matter, because bulk row
    deletion will be handled on rocksdb side)
  */
  for (uint i = 0; i < tbl->m_key_count; i++) {
    const Rdb_key_def &kd = *tbl->m_key_descr_arr[i];
    kd.get_infimum_key(reinterpret_cast<uchar *>(key_buf), &key_len);
    rocksdb::ColumnFamilyHandle *cf = kd.get_cf();

    std::unique_ptr<rocksdb::Iterator> it(rdb->NewIterator(opts, cf));

    const rocksdb::Slice table_key(key_buf, key_len);
    it->Seek(table_key);
    while (it->Valid()) {
      const rocksdb::Slice key = it->key();
      if (!kd.covers_key(key)) {
        break;
      }

      rocksdb::Status s;
      if (can_use_single_delete(i)) {
        s = rdb->SingleDelete(wo, cf, key);
      } else {
        s = rdb->Delete(wo, cf, key);
      }

      if (!s.ok()) {
        return tx->set_status_error(table->in_use, s, *m_pk_descr, m_tbl_def,
                                    m_table_handler);
      }
      bytes_written += key.size();
      it->Next();
    }
  }

  tx->update_bytes_written(bytes_written);

  return HA_EXIT_SUCCESS;
}

/**
  @return
    HA_EXIT_SUCCESS  OK
    other            HA_ERR error code (cannot be SE-specific)
*/
int ha_rocksdb::rename_table(const char *const from, const char *const to) {
  DBUG_ENTER_FUNC();

  DBUG_ASSERT(from != nullptr);
  DBUG_ASSERT(to != nullptr);

  std::string from_str;
  std::string to_str;
  std::string from_db;
  std::string to_db;

  int rc = rdb_normalize_tablename(from, &from_str);
  if (rc != HA_EXIT_SUCCESS) {
    DBUG_RETURN(rc);
  }

  rc = rdb_split_normalized_tablename(from_str, &from_db);
  if (rc != HA_EXIT_SUCCESS) {
    DBUG_RETURN(rc);
  }

  rc = rdb_normalize_tablename(to, &to_str);
  if (rc != HA_EXIT_SUCCESS) {
    DBUG_RETURN(rc);
  }

  rc = rdb_split_normalized_tablename(to_str, &to_db);
  if (rc != HA_EXIT_SUCCESS) {
    DBUG_RETURN(rc);
  }

  // If the user changed the database part of the name then validate that the
  // 'to' database exists.
  if (from_db != to_db && !rdb_database_exists(to_db)) {
    // If we return a RocksDB specific error code here we get
    // "error: 206 - Unknown error 206".  InnoDB gets
    // "error -1 - Unknown error -1" so let's match them.
    DBUG_RETURN(-1);
  }

  DBUG_EXECUTE_IF("gen_sql_table_name", to_str = to_str + "#sql-test";);

  const std::unique_ptr<rocksdb::WriteBatch> wb = dict_manager.begin();
  rocksdb::WriteBatch *const batch = wb.get();
  dict_manager.lock();
  if (ddl_manager.rename(from_str, to_str, batch)) {
    rc = HA_ERR_NO_SUCH_TABLE;
  } else {
    rc = dict_manager.commit(batch);
  }
  dict_manager.unlock();

  DBUG_RETURN(rc);
}

/**
  check_if_incompatible_data() called if ALTER TABLE can't detect otherwise
  if new and old definition are compatible

  @details If there are no other explicit signs like changed number of
  fields this function will be called by compare_tables()
  (sql/sql_tables.cc) to decide should we rewrite whole table or only .frm
  file.

*/

bool ha_rocksdb::check_if_incompatible_data(HA_CREATE_INFO *const info,
                                            uint table_changes) {
  DBUG_ENTER_FUNC();

  DBUG_ASSERT(info != nullptr);

  // this function is needed only for online alter-table
  DBUG_RETURN(COMPATIBLE_DATA_NO);
}

/**
  @return
    HA_EXIT_SUCCESS  OK
*/
int ha_rocksdb::extra(enum ha_extra_function operation) {
  DBUG_ENTER_FUNC();

  switch (operation) {
  case HA_EXTRA_KEYREAD:
    m_keyread_only = true;
    break;
  case HA_EXTRA_NO_KEYREAD:
    m_keyread_only = false;
    break;
  case HA_EXTRA_FLUSH:
    /*
      If the table has blobs, then they are part of m_retrieved_record.
      This call invalidates them.
    */
    m_retrieved_record.clear();
    break;
  default:
    break;
  }

  DBUG_RETURN(HA_EXIT_SUCCESS);
}

/*
  Given a starting key and an ending key, estimate the number of rows that
  will exist between the two keys.
*/
ha_rows ha_rocksdb::records_in_range(uint inx, key_range *const min_key,
                                     key_range *const max_key) {
  DBUG_ENTER_FUNC();

  ha_rows ret = THDVAR(ha_thd(), records_in_range);
  if (ret) {
    DBUG_RETURN(ret);
  }
  if (table->force_index) {
    const ha_rows force_rows = THDVAR(ha_thd(), force_index_records_in_range);
    if (force_rows) {
      DBUG_RETURN(force_rows);
    }
  }

  const Rdb_key_def &kd = *m_key_descr_arr[inx];

  uint size1 = 0;
  if (min_key) {
    size1 = kd.pack_index_tuple(table, m_pack_buffer, m_sk_packed_tuple,
                                min_key->key, min_key->keypart_map);
    if (min_key->flag == HA_READ_PREFIX_LAST_OR_PREV ||
        min_key->flag == HA_READ_PREFIX_LAST ||
        min_key->flag == HA_READ_AFTER_KEY) {
      kd.successor(m_sk_packed_tuple, size1);
    }
  } else {
    kd.get_infimum_key(m_sk_packed_tuple, &size1);
  }

  uint size2 = 0;
  if (max_key) {
    size2 = kd.pack_index_tuple(table, m_pack_buffer, m_sk_packed_tuple_old,
                                max_key->key, max_key->keypart_map);
    if (max_key->flag == HA_READ_PREFIX_LAST_OR_PREV ||
        max_key->flag == HA_READ_PREFIX_LAST ||
        max_key->flag == HA_READ_AFTER_KEY) {
      kd.successor(m_sk_packed_tuple_old, size2);
    }
    // pad the upper key with FFFFs to make sure it is more than the lower
    if (size1 > size2) {
      memset(m_sk_packed_tuple_old + size2, 0xff, size1 - size2);
      size2 = size1;
    }
  } else {
    kd.get_supremum_key(m_sk_packed_tuple_old, &size2);
  }

  const rocksdb::Slice slice1((const char *)m_sk_packed_tuple, size1);
  const rocksdb::Slice slice2((const char *)m_sk_packed_tuple_old, size2);

  // slice1 >= slice2 means no row will match
  if (slice1.compare(slice2) >= 0) {
    DBUG_RETURN(HA_EXIT_SUCCESS);
  }

  rocksdb::Range r(kd.m_is_reverse_cf ? slice2 : slice1,
                   kd.m_is_reverse_cf ? slice1 : slice2);

  uint64_t sz = 0;
  auto disk_size = kd.m_stats.m_actual_disk_size;
  if (disk_size == 0)
    disk_size = kd.m_stats.m_data_size;
  auto rows = kd.m_stats.m_rows;
  if (rows == 0 || disk_size == 0) {
    rows = 1;
    disk_size = ROCKSDB_ASSUMED_KEY_VALUE_DISK_SIZE;
  }

  // Getting statistics, including from Memtables
  uint8_t include_flags = rocksdb::DB::INCLUDE_FILES;
  rdb->GetApproximateSizes(kd.get_cf(), &r, 1, &sz, include_flags);
  ret = rows * sz / disk_size;
  uint64_t memTableCount;
  rdb->GetApproximateMemTableStats(kd.get_cf(), r, &memTableCount, &sz);
  ret += memTableCount;

  /*
    GetApproximateSizes() gives estimates so ret might exceed stats.records.
    MySQL then decides to use full index scan rather than range scan, which
    is not efficient for most cases.
    To prevent this, changing estimated records slightly smaller than
    stats.records.
  */
  if (ret >= stats.records) {
    ret = stats.records * 0.99;
  }

  if (rocksdb_debug_optimizer_n_rows > 0) {
    ret = rocksdb_debug_optimizer_n_rows;
  } else if (ret == 0) {
    ret = 1;
  }

  DBUG_RETURN(ret);
}

void ha_rocksdb::update_create_info(HA_CREATE_INFO *const create_info) {
  DBUG_ENTER_FUNC();

  DBUG_ASSERT(create_info != nullptr);

  if (!(create_info->used_fields & HA_CREATE_USED_AUTO)) {
    create_info->auto_increment_value = m_tbl_def->m_auto_incr_val;
  }

  DBUG_VOID_RETURN;
}

/**
  @brief
  Doing manual compaction on OPTIMIZE TABLE in RocksDB.
  Compaction itself is executed by background thread in RocksDB, but
  CompactRange() waits until compaction completes so this function
  may take a long time.
  Since RocksDB dataset is allocated per index id, OPTIMIZE TABLE
  triggers manual compaction for all indexes of the table.
  @details
  Compaction range is from the beginning of the index id to
  the first row of the next index id. When using reverse order
  column family, the first row of the next index id should be
  the last row of the previous index id.

  @return
    HA_ADMIN_OK      OK
    other            HA_ADMIN error code
*/
int ha_rocksdb::optimize(THD *const thd, HA_CHECK_OPT *const check_opt) {
  DBUG_ENTER_FUNC();

  DBUG_ASSERT(thd != nullptr);
  DBUG_ASSERT(check_opt != nullptr);

  for (uint i = 0; i < table->s->keys; i++) {
    uchar buf[Rdb_key_def::INDEX_NUMBER_SIZE * 2];
    auto range = get_range(i, buf);
    const rocksdb::Status s = rdb->CompactRange(getCompactRangeOptions(),
                                                m_key_descr_arr[i]->get_cf(),
                                                &range.start, &range.limit);
    if (!s.ok()) {
      DBUG_RETURN(rdb_error_to_mysql(s));
    }
  }

  DBUG_RETURN(HA_EXIT_SUCCESS);
}

int ha_rocksdb::calculate_stats(const TABLE *const table_arg, THD *const thd,
                                HA_CHECK_OPT *const check_opt) {
  DBUG_ENTER_FUNC();

  // find per column family key ranges which need to be queried
  std::unordered_map<rocksdb::ColumnFamilyHandle *, std::vector<rocksdb::Range>>
      ranges;
  std::unordered_set<GL_INDEX_ID> ids_to_check;
  std::unordered_map<GL_INDEX_ID, uint> ids_to_keyparts;
  std::vector<uchar> buf(table_arg->s->keys * 2 *
                         Rdb_key_def::INDEX_NUMBER_SIZE);
  for (uint i = 0; i < table_arg->s->keys; i++) {
    const auto bufp = &buf[i * 2 * Rdb_key_def::INDEX_NUMBER_SIZE];
    const Rdb_key_def &kd = *m_key_descr_arr[i];
    ranges[kd.get_cf()].push_back(get_range(i, bufp));
    ids_to_check.insert(kd.get_gl_index_id());
    ids_to_keyparts[kd.get_gl_index_id()] = kd.get_key_parts();
  }

  // for analyze statements, force flush on memtable to get accurate cardinality
  Rdb_cf_manager &cf_manager = rdb_get_cf_manager();
  if (thd != nullptr && THDVAR(thd, flush_memtable_on_analyze) &&
      !rocksdb_pause_background_work) {
    for (auto it : ids_to_check) {
      rdb->Flush(rocksdb::FlushOptions(), cf_manager.get_cf(it.cf_id));
    }
  }

  // get RocksDB table properties for these ranges
  rocksdb::TablePropertiesCollection props;
  for (auto it : ranges) {
    const auto old_size MY_ATTRIBUTE((__unused__)) = props.size();
    const auto status = rdb->GetPropertiesOfTablesInRange(
        it.first, &it.second[0], it.second.size(), &props);
    DBUG_ASSERT(props.size() >= old_size);
    if (!status.ok()) {
      DBUG_RETURN(
          rdb_error_to_mysql(status, "Could not access RocksDB properties"));
    }
  }

  int num_sst = 0;
  // group stats per index id
  std::unordered_map<GL_INDEX_ID, Rdb_index_stats> stats;
  for (const auto &it : ids_to_check) {
    // Initialize the stats to 0. If there are no files that contain
    // this gl_index_id, then 0 should be stored for the cached stats.
    stats[it] = Rdb_index_stats(it);
    DBUG_ASSERT(ids_to_keyparts.count(it) > 0);
    stats[it].m_distinct_keys_per_prefix.resize(ids_to_keyparts[it]);
  }
  for (const auto &it : props) {
    std::vector<Rdb_index_stats> sst_stats;
    Rdb_tbl_prop_coll::read_stats_from_tbl_props(it.second, &sst_stats);
    /*
      sst_stats is a list of index statistics for indexes that have entries
      in the current SST file.
    */
    for (const auto &it1 : sst_stats) {
      /*
        Only update statistics for indexes that belong to this SQL table.

        The reason is: We are walking through all SST files that have
        entries from this table (and so can compute good statistics). For
        other SQL tables, it can be that we're only seeing a small fraction
        of table's entries (and so we can't update statistics based on that).
      */
      if (ids_to_check.find(it1.m_gl_index_id) == ids_to_check.end())
        continue;

      auto kd = ddl_manager.safe_find(it1.m_gl_index_id);
      DBUG_ASSERT(kd != nullptr);
      stats[it1.m_gl_index_id].merge(it1, true, kd->max_storage_fmt_length());
    }
    num_sst++;
  }

  // set and persist new stats
  ddl_manager.set_stats(stats);
  ddl_manager.persist_stats(true);

  DBUG_RETURN(HA_EXIT_SUCCESS);
}

/*
  @return
    HA_ADMIN_OK      OK
    other            HA_ADMIN error code
*/
int ha_rocksdb::analyze(THD *const thd, HA_CHECK_OPT *const check_opt) {
  DBUG_ENTER_FUNC();

  if (table && calculate_stats(table, thd, check_opt) != HA_EXIT_SUCCESS) {
    DBUG_RETURN(HA_ADMIN_FAILED);
  }

  DBUG_RETURN(HA_ADMIN_OK);
}

void ha_rocksdb::get_auto_increment(ulonglong off, ulonglong inc,
                                    ulonglong nb_desired_values,
                                    ulonglong *const first_value,
                                    ulonglong *const nb_reserved_values) {
  /*
    MySQL has a somewhat complicated way of handling the auto-increment value.
    The first time get_auto_increment is called for a statement,
    nb_desired_values is the estimate for how many values will be needed.  The
    engine can then reserve some values, and those will be automatically used
    by MySQL, until a hard-coded value shows up in the insert statement, after
    which MySQL again calls this function to reset its starting value.
   *
    For simplicity we will just ignore nb_desired_values - we aren't going to
    reserve any extra values for a multi-insert statement.  Each row will
    simply acquire the next value as needed and we will always tell MySQL that
    we only reserved 1 value.  Since we are using an atomic value for
    m_auto_incr_val this should be safe - if we had to grab a mutex, doing
    an actual reserve of some values might be a better solution.
   */
  DEBUG_SYNC(ha_thd(), "rocksdb.autoinc_vars");

  if (off > inc) {
    off = 1;
  }

  longlong new_val;

  // Local variable reference to simplify code below
  std::atomic<longlong> &auto_incr = m_tbl_def->m_auto_incr_val;

  if (inc == 1 && off == 1) {
    // Optimization for the standard case where we are always simply
    // incrementing from the last position

    // Use CAS operation in a loop to make sure automically get the next auto
    // increment value while ensuring tha we don't wrap around to a negative
    // number.
    new_val = auto_incr;
    while (new_val != std::numeric_limits<longlong>::max()) {
      if (auto_incr.compare_exchange_weak(new_val, new_val + 1)) {
        break;
      }
    }
  } else {
    // The next value can be more complicated if either `inc` or 'off' is not 1
    longlong last_val = auto_incr;

    // Loop until we can correctly update the atomic value
    do {
      if (((last_val - off) / inc) ==
          (std::numeric_limits<longlong>::max() - off) / inc) {
        // The 'last_val' value is already equal to or larger than the largest
        // value in the sequence.  Continuing would wrap around (technically
        // the behavior would be undefined).  What should we do?
        // We could:
        //   1) set the new value to the last possible number in our sequence
        //      as described above.  The problem with this is that this
        //      number could be smaller than a value in an existing row.
        //   2) set the new value to the largest possible number.  This number
        //      may not be in our sequence, but it is guaranteed to be equal
        //      to or larger than any other value already inserted.
        //
        //  For now I'm going to take option @2.
        new_val = std::numeric_limits<longlong>::max();
        auto_incr = new_val;  // Store the largest value into auto_incr
        break;
      }

      // Calculate the next value in the auto increment series:
      //   offset + N * increment
      // where N is 0, 1, 2, ...
      //
      // For further information please visit:
      // http://dev.mysql.com/doc/refman/5.7/en/replication-options-master.html
      //
      // The following is confusing so here is an explanation:
      // To get the next number in the sequence above you subtract out
      // the offset, calculate the next sequence (N * increment) and then add
      // the offset back in.
      new_val = (((last_val - off) + (inc - 1)) / inc) * inc + off;

      // Attempt to store the new value (plus 1 since m_auto_incr_val contains
      // the next available value) into the atomic value.  If the current
      // value no longer matches what we have in 'last_val' this will fail and
      // we will repeat the loop (`last_val` will automatically get updated
      // with the current value).
    } while (!auto_incr.compare_exchange_weak(last_val, new_val + 1));
  }

  *first_value = new_val;
  *nb_reserved_values = 1;
}

#ifndef DBUG_OFF

/* Debugger help function */
static char dbug_item_print_buf[512];

const char *dbug_print_item(Item *const item) {
  char *const buf = dbug_item_print_buf;
  String str(buf, sizeof(dbug_item_print_buf), &my_charset_bin);
  str.length(0);
  if (!item)
    return "(Item*)nullptr";
  item->print(&str, QT_ORDINARY);
  if (str.c_ptr() == buf)
    return buf;
  else
    return "Couldn't fit into buffer";
}

#endif /*DBUG_OFF*/

/**
  SQL layer calls this function to push an index condition.

  @details
    The condition is for index keyno (only one condition can be pushed at a
    time).
    The caller guarantees that condition refers only to index fields; besides
    that, fields must have

      $field->part_of_key.set_bit(keyno)

    which means that

       (handler->index_flags(keyno, $keypart, 0) & HA_KEYREAD_ONLY) == 1

    which means that field value can be restored from the index tuple.

  @return
    Part of condition we couldn't check (always nullptr).
*/

class Item *ha_rocksdb::idx_cond_push(uint keyno, class Item *const idx_cond) {
  DBUG_ENTER_FUNC();

  DBUG_ASSERT(keyno != MAX_KEY);
  DBUG_ASSERT(idx_cond != nullptr);

  pushed_idx_cond = idx_cond;
  pushed_idx_cond_keyno = keyno;
  in_range_check_pushed_down = TRUE;

  /* We will check the whole condition */
  DBUG_RETURN(nullptr);
}

/*
  Checks if inplace alter is supported for a given operation.
*/

my_core::enum_alter_inplace_result ha_rocksdb::check_if_supported_inplace_alter(
    TABLE *altered_table, my_core::Alter_inplace_info *const ha_alter_info) {
  DBUG_ENTER_FUNC();

  DBUG_ASSERT(ha_alter_info != nullptr);

  if (ha_alter_info->handler_flags &
      ~(my_core::Alter_inplace_info::DROP_INDEX |
        my_core::Alter_inplace_info::DROP_UNIQUE_INDEX |
        my_core::Alter_inplace_info::ADD_INDEX |
        my_core::Alter_inplace_info::ALTER_PARTITIONED |
        my_core::Alter_inplace_info::ADD_UNIQUE_INDEX)) {
    DBUG_RETURN(my_core::HA_ALTER_INPLACE_NOT_SUPPORTED);
  }

  /* We don't support unique keys on table w/ no primary keys */
  if ((ha_alter_info->handler_flags &
       my_core::Alter_inplace_info::ADD_UNIQUE_INDEX) &&
      has_hidden_pk(altered_table)) {
    DBUG_RETURN(my_core::HA_ALTER_INPLACE_NOT_SUPPORTED);
  }

  DBUG_RETURN(my_core::HA_ALTER_INPLACE_SHARED_LOCK_AFTER_PREPARE);
}

/**
  Allows the storage engine to update internal structures with concurrent
  writes blocked. If check_if_supported_inplace_alter() returns
  HA_ALTER_INPLACE_NO_LOCK_AFTER_PREPARE or
  HA_ALTER_INPLACE_SHARED_AFTER_PREPARE, this function is called with
  exclusive lock otherwise the same level of locking as for
  inplace_alter_table() will be used.

  @note Storage engines are responsible for reporting any errors by
  calling my_error()/print_error()

  @note If this function reports error, commit_inplace_alter_table()
  will be called with commit= false.

  @note For partitioning, failing to prepare one partition, means that
  commit_inplace_alter_table() will be called to roll back changes for
  all partitions. This means that commit_inplace_alter_table() might be
  called without prepare_inplace_alter_table() having been called first
  for a given partition.

  @param    altered_table     TABLE object for new version of table.
  @param    ha_alter_info     Structure describing changes to be done
                              by ALTER TABLE and holding data used
                              during in-place alter.

  @retval   true              Error
  @retval   false             Success
*/
bool ha_rocksdb::prepare_inplace_alter_table(
    TABLE *const altered_table,
    my_core::Alter_inplace_info *const ha_alter_info) {
  DBUG_ENTER_FUNC();

  DBUG_ASSERT(altered_table != nullptr);
  DBUG_ASSERT(ha_alter_info != nullptr);

  const uint old_n_keys = m_tbl_def->m_key_count;
  uint new_n_keys = altered_table->s->keys;

  if (has_hidden_pk(altered_table)) {
    new_n_keys += 1;
  }

  const TABLE *const old_table = table;
  std::shared_ptr<Rdb_key_def> *const old_key_descr =
      m_tbl_def->m_key_descr_arr;
  std::shared_ptr<Rdb_key_def> *const new_key_descr =
      new std::shared_ptr<Rdb_key_def>[new_n_keys];

  Rdb_tbl_def *const new_tdef = new Rdb_tbl_def(m_tbl_def->full_tablename());
  new_tdef->m_key_descr_arr = new_key_descr;
  new_tdef->m_key_count = new_n_keys;
  new_tdef->m_auto_incr_val =
      m_tbl_def->m_auto_incr_val.load(std::memory_order_relaxed);
  new_tdef->m_hidden_pk_val =
      m_tbl_def->m_hidden_pk_val.load(std::memory_order_relaxed);

  if (ha_alter_info->handler_flags &
          (my_core::Alter_inplace_info::DROP_INDEX |
           my_core::Alter_inplace_info::DROP_UNIQUE_INDEX |
           my_core::Alter_inplace_info::ADD_INDEX |
           my_core::Alter_inplace_info::ADD_UNIQUE_INDEX) &&
      create_key_defs(altered_table, new_tdef, table, m_tbl_def)) {
    /* Delete the new key descriptors */
    delete[] new_key_descr;

    /*
      Explicitly mark as nullptr so we don't accidentally remove entries
      from data dictionary on cleanup (or cause double delete[]).
    */
    new_tdef->m_key_descr_arr = nullptr;
    delete new_tdef;

    my_error(ER_KEY_CREATE_DURING_ALTER, MYF(0));
    DBUG_RETURN(HA_EXIT_FAILURE);
  }

  std::unordered_set<std::shared_ptr<Rdb_key_def>> added_indexes;
  std::unordered_set<GL_INDEX_ID> dropped_index_ids;

  uint i;
  uint j;

  /* Determine which(if any) key definition(s) need to be dropped */
  for (i = 0; i < ha_alter_info->index_drop_count; i++) {
    const KEY *const dropped_key = ha_alter_info->index_drop_buffer[i];
    for (j = 0; j < old_n_keys; j++) {
      const KEY *const old_key =
          &old_table->key_info[old_key_descr[j]->get_keyno()];

      if (!compare_keys(old_key, dropped_key)) {
        dropped_index_ids.insert(old_key_descr[j]->get_gl_index_id());
        break;
      }
    }
  }

  /* Determine which(if any) key definitions(s) need to be added */
  int identical_indexes_found = 0;
  for (i = 0; i < ha_alter_info->index_add_count; i++) {
    const KEY *const added_key =
        &ha_alter_info->key_info_buffer[ha_alter_info->index_add_buffer[i]];
    for (j = 0; j < new_n_keys; j++) {
      const KEY *const new_key =
          &altered_table->key_info[new_key_descr[j]->get_keyno()];
      if (!compare_keys(new_key, added_key)) {
        /*
          Check for cases where an 'identical' index is being dropped and
          re-added in a single ALTER statement.  Turn this into a no-op as the
          index has not changed.

          E.G. Unique index -> non-unique index requires no change

          Note that cases where the index name remains the same but the
          key-parts are changed is already handled in create_inplace_key_defs.
          In these cases the index needs to be rebuilt.
        */
        if (dropped_index_ids.count(new_key_descr[j]->get_gl_index_id())) {
          dropped_index_ids.erase(new_key_descr[j]->get_gl_index_id());
          identical_indexes_found++;
        } else {
          added_indexes.insert(new_key_descr[j]);
        }

        break;
      }
    }
  }

  const uint n_dropped_keys =
      ha_alter_info->index_drop_count - identical_indexes_found;
  const uint n_added_keys =
      ha_alter_info->index_add_count - identical_indexes_found;
  DBUG_ASSERT(dropped_index_ids.size() == n_dropped_keys);
  DBUG_ASSERT(added_indexes.size() == n_added_keys);
  DBUG_ASSERT(new_n_keys == (old_n_keys - n_dropped_keys + n_added_keys));

  ha_alter_info->handler_ctx = new Rdb_inplace_alter_ctx(
      new_tdef, old_key_descr, new_key_descr, old_n_keys, new_n_keys,
      added_indexes, dropped_index_ids, n_added_keys, n_dropped_keys);

  DBUG_RETURN(HA_EXIT_SUCCESS);
}

/**
  Alter the table structure in-place with operations specified using
  HA_ALTER_FLAGS and Alter_inplace_info. The level of concurrency allowed
  during this operation depends on the return value from
  check_if_supported_inplace_alter().

  @note Storage engines are responsible for reporting any errors by
  calling my_error()/print_error()

  @note If this function reports error, commit_inplace_alter_table()
  will be called with commit= false.

  @param    altered_table     TABLE object for new version of table.
  @param    ha_alter_info     Structure describing changes to be done
                              by ALTER TABLE and holding data used
                              during in-place alter.

  @retval   true              Error
  @retval   false             Success
*/
bool ha_rocksdb::inplace_alter_table(
    TABLE *const altered_table,
    my_core::Alter_inplace_info *const ha_alter_info) {
  DBUG_ENTER_FUNC();

  DBUG_ASSERT(altered_table != nullptr);
  DBUG_ASSERT(ha_alter_info != nullptr);
  DBUG_ASSERT(ha_alter_info->handler_ctx != nullptr);

  Rdb_inplace_alter_ctx *const ctx =
      static_cast<Rdb_inplace_alter_ctx *>(ha_alter_info->handler_ctx);

  if (ha_alter_info->handler_flags &
      (my_core::Alter_inplace_info::ADD_INDEX |
       my_core::Alter_inplace_info::ADD_UNIQUE_INDEX)) {
    /*
      Buffers need to be set up again to account for new, possibly longer
      secondary keys.
    */
    free_key_buffers();

    DBUG_ASSERT(ctx != nullptr);

    /*
      If adding unique index, allocate special buffers for duplicate checking.
    */
    int err;
    if ((err = alloc_key_buffers(
             altered_table, ctx->m_new_tdef,
             ha_alter_info->handler_flags &
                 my_core::Alter_inplace_info::ADD_UNIQUE_INDEX))) {
      my_error(ER_OUT_OF_RESOURCES, MYF(0));
      DBUG_RETURN(err);
    }

    /* Populate all new secondary keys by scanning the primary key. */
    if ((err = inplace_populate_sk(altered_table, ctx->m_added_indexes))) {
      my_error(ER_SK_POPULATE_DURING_ALTER, MYF(0));
      DBUG_RETURN(HA_EXIT_FAILURE);
    }
  }

  DBUG_EXECUTE_IF("myrocks_simulate_index_create_rollback", {
    dbug_create_err_inplace_alter();
    DBUG_RETURN(HA_EXIT_FAILURE);
  };);

  DBUG_RETURN(HA_EXIT_SUCCESS);
}

/**
 Scan the Primary Key index entries and populate the new secondary keys.
*/
int ha_rocksdb::inplace_populate_sk(
    TABLE *const new_table_arg,
    const std::unordered_set<std::shared_ptr<Rdb_key_def>> &indexes) {
  DBUG_ENTER_FUNC();
  int res = HA_EXIT_SUCCESS;
  const std::unique_ptr<rocksdb::WriteBatch> wb = dict_manager.begin();
  rocksdb::WriteBatch *const batch = wb.get();

  /* Update the data dictionary */
  std::unordered_set<GL_INDEX_ID> create_index_ids;
  for (const auto &index : indexes) {
    create_index_ids.insert(index->get_gl_index_id());
  }
  dict_manager.add_create_index(create_index_ids, batch);
  res = dict_manager.commit(batch);
  if (res != HA_EXIT_SUCCESS) {
    return res;
  }

  /*
    Add uncommitted key definitons to ddl_manager.  We need to do this
    so that the property collector can find this keydef when it needs to
    update stats.  The property collector looks for the keydef in the
    data dictionary, but it won't be there yet since this key definition
    is still in the creation process.
  */
  ddl_manager.add_uncommitted_keydefs(indexes);

  const bool hidden_pk_exists = has_hidden_pk(table);

  Rdb_transaction *tx = get_or_create_tx(table->in_use);

  /*
    There is one specific scenario where m_sst_info may not be nullptr. This
    happens if the handler we're using happens to be the handler where the PK
    bulk load was done on. The sequence of events that lead to this is as
    follows (T1 is PK bulk load, T2 is SK alter table):

    T1: Execute last INSERT statement
    T1: Return TABLE and handler object back to Table_cache_manager
    T1: Close connection
    T2: Execute ALTER statement
    T2: Take same TABLE/handler from Table_cache_manager
    T2: Call closefrm which will call finalize_bulk_load on every other open
        table/handler *except* the one it's on.
    T2: Acquire stale snapshot of PK
    T1: Call finalize_bulk_load

    This is rare because usually, closefrm will call the destructor (and thus
    finalize_bulk_load) on the handler where PK bulk load is done. However, if
    the thread ids of the bulk load thread and the alter thread differ by a
    multiple of table_cache_instances (8 by default), then they hash to the
    same bucket in Table_cache_manager and the alter thread will not not call
    the destructor on the handler it is holding. Thus, its m_sst_info will not
    be nullptr.

    At this point, it is safe to refresh the snapshot because we know all other
    open handlers have been closed at this point, and the one we're on is the
    only one left.
  */
  if (m_sst_info) {
    if ((res = finalize_bulk_load())) {
      DBUG_RETURN(res);
    }
    tx->commit();
  }

  const ulonglong rdb_merge_buf_size = THDVAR(ha_thd(), merge_buf_size);
  const ulonglong rdb_merge_combine_read_size =
      THDVAR(ha_thd(), merge_combine_read_size);
  const ulonglong rdb_merge_tmp_file_removal_delay =
      THDVAR(ha_thd(), merge_tmp_file_removal_delay_ms);

  for (const auto &index : indexes) {
    bool is_unique_index =
        new_table_arg->key_info[index->get_keyno()].flags & HA_NOSAME;

    Rdb_index_merge rdb_merge(
        thd_rocksdb_tmpdir(), rdb_merge_buf_size, rdb_merge_combine_read_size,
        rdb_merge_tmp_file_removal_delay, index->get_cf());

    if ((res = rdb_merge.init())) {
      DBUG_RETURN(res);
    }

    /*
      Note: We pass in the currently existing table + tbl_def object here,
      as the pk index position may have changed in the case of hidden primary
      keys.
    */
    const uint pk = pk_index(table, m_tbl_def);
    ha_index_init(pk, true);

    /* Scan each record in the primary key in order */
    for (res = index_first(table->record[0]); res == 0;
         res = index_next(table->record[0])) {
      longlong hidden_pk_id = 0;
      if (hidden_pk_exists &&
          (res = read_hidden_pk_id_from_rowkey(&hidden_pk_id))) {
        // NO_LINT_DEBUG
        sql_print_error("Error retrieving hidden pk id.");
        ha_index_end();
        DBUG_RETURN(res);
      }

      /* Create new secondary index entry */
      const int new_packed_size = index->pack_record(
          new_table_arg, m_pack_buffer, table->record[0], m_sk_packed_tuple,
          &m_sk_tails, should_store_row_debug_checksums(), hidden_pk_id, 0,
          nullptr, nullptr, m_ttl_bytes);

      const rocksdb::Slice key = rocksdb::Slice(
          reinterpret_cast<const char *>(m_sk_packed_tuple), new_packed_size);
      const rocksdb::Slice val =
          rocksdb::Slice(reinterpret_cast<const char *>(m_sk_tails.ptr()),
                         m_sk_tails.get_current_pos());

      /*
        Add record to offset tree in preparation for writing out to
        disk in sorted chunks.
      */
      if ((res = rdb_merge.add(key, val))) {
        ha_index_end();
        DBUG_RETURN(res);
      }
    }

    if (res != HA_ERR_END_OF_FILE) {
      // NO_LINT_DEBUG
      sql_print_error("Error retrieving index entry from primary key.");
      ha_index_end();
      DBUG_RETURN(res);
    }

    ha_index_end();

    /*
      Perform an n-way merge of n sorted buffers on disk, then writes all
      results to RocksDB via SSTFileWriter API.
    */
    rocksdb::Slice merge_key;
    rocksdb::Slice merge_val;

    struct unique_sk_buf_info sk_info;
    sk_info.dup_sk_buf = m_dup_sk_packed_tuple;
    sk_info.dup_sk_buf_old = m_dup_sk_packed_tuple_old;

    while ((res = rdb_merge.next(&merge_key, &merge_val)) == 0) {
      /* Perform uniqueness check if needed */
      if (is_unique_index) {
        if (check_duplicate_sk(new_table_arg, *index, &merge_key, &sk_info)) {
          /*
            Duplicate entry found when trying to create unique secondary key.
            We need to unpack the record into new_table_arg->record[0] as it
            is used inside print_keydup_error so that the error message shows
            the duplicate record.
          */
          if (index->unpack_record(new_table_arg, new_table_arg->record[0],
                                   &merge_key, nullptr,
                                   m_verify_row_debug_checksums)) {
            /* Should never reach here */
            DBUG_ASSERT(0);
          }

          print_keydup_error(new_table_arg,
                             &new_table_arg->key_info[index->get_keyno()],
                             MYF(0));
          DBUG_RETURN(ER_DUP_ENTRY);
        }
      }

      /*
        Insert key and slice to SST via SSTFileWriter API.
      */
      if ((res = bulk_load_key(tx, *index, merge_key, merge_val, false))) {
        break;
      }
    }

    /*
      Here, res == -1 means that we are finished, while > 0 means an error
      occurred.
    */
    if (res > 0) {
      // NO_LINT_DEBUG
      sql_print_error("Error while bulk loading keys in external merge sort.");
      DBUG_RETURN(res);
    }

    if ((res = tx->finish_bulk_load())) {
      // NO_LINT_DEBUG
      sql_print_error("Error finishing bulk load.");
      DBUG_RETURN(res);
    }
  }

  /*
    Explicitly tell jemalloc to clean up any unused dirty pages at this point.
    See https://reviews.facebook.net/D63723 for more details.
  */
  purge_all_jemalloc_arenas();

  DBUG_EXECUTE_IF("crash_during_online_index_creation", DBUG_SUICIDE(););
  DBUG_RETURN(res);
}

/**
  Commit or rollback the changes made during prepare_inplace_alter_table()
  and inplace_alter_table() inside the storage engine.
  Note that in case of rollback the allowed level of concurrency during
  this operation will be the same as for inplace_alter_table() and thus
  might be higher than during prepare_inplace_alter_table(). (For example,
  concurrent writes were blocked during prepare, but might not be during
  rollback).

  @note Storage engines are responsible for reporting any errors by
  calling my_error()/print_error()

  @note If this function with commit= true reports error, it will be called
  again with commit= false.

  @note In case of partitioning, this function might be called for rollback
  without prepare_inplace_alter_table() having been called first.
  Also partitioned tables sets ha_alter_info->group_commit_ctx to a NULL
  terminated array of the partitions handlers and if all of them are
  committed as one, then group_commit_ctx should be set to NULL to indicate
  to the partitioning handler that all partitions handlers are committed.
  @see prepare_inplace_alter_table().

  @param    altered_table     TABLE object for new version of table.
  @param    ha_alter_info     Structure describing changes to be done
                              by ALTER TABLE and holding data used
                              during in-place alter.
  @param    commit            True => Commit, False => Rollback.

  @retval   true              Error
  @retval   false             Success
*/
bool ha_rocksdb::commit_inplace_alter_table(
    my_core::TABLE *const altered_table,
    my_core::Alter_inplace_info *const ha_alter_info, bool commit) {
  DBUG_ENTER_FUNC();

  DBUG_ASSERT(altered_table != nullptr);
  DBUG_ASSERT(ha_alter_info != nullptr);

  Rdb_inplace_alter_ctx *const ctx0 =
      static_cast<Rdb_inplace_alter_ctx *>(ha_alter_info->handler_ctx);

  DEBUG_SYNC(ha_thd(), "rocksdb.commit_in_place_alter_table");

  /*
    IMPORTANT: When rollback is requested, mysql will abort with
    an assertion failure. That means every failed commit during inplace alter
    table will result in a fatal error on the server. Indexes ongoing creation
    will be detected when the server restarts, and dropped.

    For partitioned tables, a rollback call to this function (commit == false)
    is done for each partition.  A successful commit call only executes once
    for all partitions.
  */
  if (!commit) {
    /* If ctx has not been created yet, nothing to do here */
    if (!ctx0) {
      DBUG_RETURN(HA_EXIT_SUCCESS);
    }

    /*
      Cannot call destructor for Rdb_tbl_def directly because we don't want to
      erase the mappings inside the ddl_manager, as the old_key_descr is still
      using them.
    */
    if (ctx0->m_new_key_descr) {
      /* Delete the new key descriptors */
      for (uint i = 0; i < ctx0->m_new_tdef->m_key_count; i++) {
        ctx0->m_new_key_descr[i] = nullptr;
      }

      delete[] ctx0->m_new_key_descr;
      ctx0->m_new_key_descr = nullptr;
      ctx0->m_new_tdef->m_key_descr_arr = nullptr;

      delete ctx0->m_new_tdef;
    }

    /* Remove uncommitted key definitons from ddl_manager */
    ddl_manager.remove_uncommitted_keydefs(ctx0->m_added_indexes);

    /* Rollback any partially created indexes */
    dict_manager.rollback_ongoing_index_creation();

    DBUG_RETURN(HA_EXIT_SUCCESS);
  }

  DBUG_ASSERT(ctx0);

  /*
    For partitioned tables, we need to commit all changes to all tables at
    once, unlike in the other inplace alter API methods.
  */
  inplace_alter_handler_ctx **ctx_array;
  inplace_alter_handler_ctx *ctx_single[2];

  if (ha_alter_info->group_commit_ctx) {
    DBUG_EXECUTE_IF("crash_during_index_creation_partition", DBUG_SUICIDE(););
    ctx_array = ha_alter_info->group_commit_ctx;
  } else {
    ctx_single[0] = ctx0;
    ctx_single[1] = nullptr;
    ctx_array = ctx_single;
  }

  DBUG_ASSERT(ctx0 == ctx_array[0]);
  ha_alter_info->group_commit_ctx = nullptr;

  if (ha_alter_info->handler_flags &
      (my_core::Alter_inplace_info::DROP_INDEX |
       my_core::Alter_inplace_info::DROP_UNIQUE_INDEX |
       my_core::Alter_inplace_info::ADD_INDEX |
       my_core::Alter_inplace_info::ADD_UNIQUE_INDEX)) {
    const std::unique_ptr<rocksdb::WriteBatch> wb = dict_manager.begin();
    rocksdb::WriteBatch *const batch = wb.get();
    std::unordered_set<GL_INDEX_ID> create_index_ids;

    m_tbl_def = ctx0->m_new_tdef;
    m_key_descr_arr = m_tbl_def->m_key_descr_arr;
    m_pk_descr = m_key_descr_arr[pk_index(altered_table, m_tbl_def)];

    dict_manager.lock();
    for (inplace_alter_handler_ctx **pctx = ctx_array; *pctx; pctx++) {
      Rdb_inplace_alter_ctx *const ctx =
          static_cast<Rdb_inplace_alter_ctx *>(*pctx);

      /* Mark indexes to be dropped */
      dict_manager.add_drop_index(ctx->m_dropped_index_ids, batch);

      for (const auto &index : ctx->m_added_indexes) {
        create_index_ids.insert(index->get_gl_index_id());
      }

      if (ddl_manager.put_and_write(ctx->m_new_tdef, batch)) {
        /*
          Failed to write new entry into data dictionary, this should never
          happen.
        */
        DBUG_ASSERT(0);
      }

      /*
        Remove uncommitted key definitons from ddl_manager, as they are now
        committed into the data dictionary.
      */
      ddl_manager.remove_uncommitted_keydefs(ctx->m_added_indexes);
    }

    if (dict_manager.commit(batch)) {
      /*
        Should never reach here. We assume MyRocks will abort if commit fails.
      */
      DBUG_ASSERT(0);
    }

    dict_manager.unlock();

    /* Mark ongoing create indexes as finished/remove from data dictionary */
    dict_manager.finish_indexes_operation(
        create_index_ids, Rdb_key_def::DDL_CREATE_INDEX_ONGOING);

    /*
      We need to recalculate the index stats here manually.  The reason is that
      the secondary index does not exist inside
      m_index_num_to_keydef until it is committed to the data dictionary, which
      prevents us from updating the stats normally as the ddl_manager cannot
      find the proper gl_index_ids yet during adjust_stats calls.
    */
    if (calculate_stats(altered_table, nullptr, nullptr)) {
      /* Failed to update index statistics, should never happen */
      DBUG_ASSERT(0);
    }

    rdb_drop_idx_thread.signal();
  }

  DBUG_RETURN(HA_EXIT_SUCCESS);
}

#define SHOW_FNAME(name) rocksdb_show_##name

#define DEF_SHOW_FUNC(name, key)                                               \
  static int SHOW_FNAME(name)(MYSQL_THD thd, SHOW_VAR * var, char *buff) {     \
    rocksdb_status_counters.name =                                             \
        rocksdb_stats->getTickerCount(rocksdb::key);                           \
    var->type = SHOW_LONGLONG;                                                 \
    var->value = (char *)&rocksdb_status_counters.name;                        \
    return HA_EXIT_SUCCESS;                                                    \
  }

#define DEF_STATUS_VAR(name)                                                   \
  { "rocksdb_" #name, (char *)&SHOW_FNAME(name), SHOW_FUNC }

#define DEF_STATUS_VAR_PTR(name, ptr, option)                                  \
  { "rocksdb_" name, (char *)ptr, option }

#define DEF_STATUS_VAR_FUNC(name, ptr, option)                                 \
  { name, reinterpret_cast<char *>(ptr), option }

struct rocksdb_status_counters_t {
  uint64_t block_cache_miss;
  uint64_t block_cache_hit;
  uint64_t block_cache_add;
  uint64_t block_cache_index_miss;
  uint64_t block_cache_index_hit;
  uint64_t block_cache_filter_miss;
  uint64_t block_cache_filter_hit;
  uint64_t block_cache_data_miss;
  uint64_t block_cache_data_hit;
  uint64_t bloom_filter_useful;
  uint64_t memtable_hit;
  uint64_t memtable_miss;
  uint64_t compaction_key_drop_new;
  uint64_t compaction_key_drop_obsolete;
  uint64_t compaction_key_drop_user;
  uint64_t number_keys_written;
  uint64_t number_keys_read;
  uint64_t number_keys_updated;
  uint64_t bytes_written;
  uint64_t bytes_read;
  uint64_t no_file_closes;
  uint64_t no_file_opens;
  uint64_t no_file_errors;
  uint64_t stall_micros;
  uint64_t rate_limit_delay_millis;
  uint64_t num_iterators;
  uint64_t number_multiget_get;
  uint64_t number_multiget_keys_read;
  uint64_t number_multiget_bytes_read;
  uint64_t number_deletes_filtered;
  uint64_t number_merge_failures;
  uint64_t bloom_filter_prefix_checked;
  uint64_t bloom_filter_prefix_useful;
  uint64_t number_reseeks_iteration;
  uint64_t getupdatessince_calls;
  uint64_t block_cachecompressed_miss;
  uint64_t block_cachecompressed_hit;
  uint64_t wal_synced;
  uint64_t wal_bytes;
  uint64_t write_self;
  uint64_t write_other;
  uint64_t write_timedout;
  uint64_t write_wal;
  uint64_t flush_write_bytes;
  uint64_t compact_read_bytes;
  uint64_t compact_write_bytes;
  uint64_t number_superversion_acquires;
  uint64_t number_superversion_releases;
  uint64_t number_superversion_cleanups;
  uint64_t number_block_not_compressed;
};

static rocksdb_status_counters_t rocksdb_status_counters;

DEF_SHOW_FUNC(block_cache_miss, BLOCK_CACHE_MISS)
DEF_SHOW_FUNC(block_cache_hit, BLOCK_CACHE_HIT)
DEF_SHOW_FUNC(block_cache_add, BLOCK_CACHE_ADD)
DEF_SHOW_FUNC(block_cache_index_miss, BLOCK_CACHE_INDEX_MISS)
DEF_SHOW_FUNC(block_cache_index_hit, BLOCK_CACHE_INDEX_HIT)
DEF_SHOW_FUNC(block_cache_filter_miss, BLOCK_CACHE_FILTER_MISS)
DEF_SHOW_FUNC(block_cache_filter_hit, BLOCK_CACHE_FILTER_HIT)
DEF_SHOW_FUNC(block_cache_data_miss, BLOCK_CACHE_DATA_MISS)
DEF_SHOW_FUNC(block_cache_data_hit, BLOCK_CACHE_DATA_HIT)
DEF_SHOW_FUNC(bloom_filter_useful, BLOOM_FILTER_USEFUL)
DEF_SHOW_FUNC(memtable_hit, MEMTABLE_HIT)
DEF_SHOW_FUNC(memtable_miss, MEMTABLE_MISS)
DEF_SHOW_FUNC(compaction_key_drop_new, COMPACTION_KEY_DROP_NEWER_ENTRY)
DEF_SHOW_FUNC(compaction_key_drop_obsolete, COMPACTION_KEY_DROP_OBSOLETE)
DEF_SHOW_FUNC(compaction_key_drop_user, COMPACTION_KEY_DROP_USER)
DEF_SHOW_FUNC(number_keys_written, NUMBER_KEYS_WRITTEN)
DEF_SHOW_FUNC(number_keys_read, NUMBER_KEYS_READ)
DEF_SHOW_FUNC(number_keys_updated, NUMBER_KEYS_UPDATED)
DEF_SHOW_FUNC(bytes_written, BYTES_WRITTEN)
DEF_SHOW_FUNC(bytes_read, BYTES_READ)
DEF_SHOW_FUNC(no_file_closes, NO_FILE_CLOSES)
DEF_SHOW_FUNC(no_file_opens, NO_FILE_OPENS)
DEF_SHOW_FUNC(no_file_errors, NO_FILE_ERRORS)
DEF_SHOW_FUNC(stall_micros, STALL_MICROS)
DEF_SHOW_FUNC(rate_limit_delay_millis, RATE_LIMIT_DELAY_MILLIS)
DEF_SHOW_FUNC(num_iterators, NO_ITERATORS)
DEF_SHOW_FUNC(number_multiget_get, NUMBER_MULTIGET_CALLS)
DEF_SHOW_FUNC(number_multiget_keys_read, NUMBER_MULTIGET_KEYS_READ)
DEF_SHOW_FUNC(number_multiget_bytes_read, NUMBER_MULTIGET_BYTES_READ)
DEF_SHOW_FUNC(number_deletes_filtered, NUMBER_FILTERED_DELETES)
DEF_SHOW_FUNC(number_merge_failures, NUMBER_MERGE_FAILURES)
DEF_SHOW_FUNC(bloom_filter_prefix_checked, BLOOM_FILTER_PREFIX_CHECKED)
DEF_SHOW_FUNC(bloom_filter_prefix_useful, BLOOM_FILTER_PREFIX_USEFUL)
DEF_SHOW_FUNC(number_reseeks_iteration, NUMBER_OF_RESEEKS_IN_ITERATION)
DEF_SHOW_FUNC(getupdatessince_calls, GET_UPDATES_SINCE_CALLS)
DEF_SHOW_FUNC(block_cachecompressed_miss, BLOCK_CACHE_COMPRESSED_MISS)
DEF_SHOW_FUNC(block_cachecompressed_hit, BLOCK_CACHE_COMPRESSED_HIT)
DEF_SHOW_FUNC(wal_synced, WAL_FILE_SYNCED)
DEF_SHOW_FUNC(wal_bytes, WAL_FILE_BYTES)
DEF_SHOW_FUNC(write_self, WRITE_DONE_BY_SELF)
DEF_SHOW_FUNC(write_other, WRITE_DONE_BY_OTHER)
DEF_SHOW_FUNC(write_timedout, WRITE_TIMEDOUT)
DEF_SHOW_FUNC(write_wal, WRITE_WITH_WAL)
DEF_SHOW_FUNC(flush_write_bytes, FLUSH_WRITE_BYTES)
DEF_SHOW_FUNC(compact_read_bytes, COMPACT_READ_BYTES)
DEF_SHOW_FUNC(compact_write_bytes, COMPACT_WRITE_BYTES)
DEF_SHOW_FUNC(number_superversion_acquires, NUMBER_SUPERVERSION_ACQUIRES)
DEF_SHOW_FUNC(number_superversion_releases, NUMBER_SUPERVERSION_RELEASES)
DEF_SHOW_FUNC(number_superversion_cleanups, NUMBER_SUPERVERSION_CLEANUPS)
DEF_SHOW_FUNC(number_block_not_compressed, NUMBER_BLOCK_NOT_COMPRESSED)

static void myrocks_update_status() {
  export_stats.rows_deleted = global_stats.rows[ROWS_DELETED];
  export_stats.rows_inserted = global_stats.rows[ROWS_INSERTED];
  export_stats.rows_read = global_stats.rows[ROWS_READ];
  export_stats.rows_updated = global_stats.rows[ROWS_UPDATED];
  export_stats.rows_deleted_blind = global_stats.rows[ROWS_DELETED_BLIND];
  export_stats.rows_expired = global_stats.rows[ROWS_EXPIRED];

  export_stats.system_rows_deleted = global_stats.system_rows[ROWS_DELETED];
  export_stats.system_rows_inserted = global_stats.system_rows[ROWS_INSERTED];
  export_stats.system_rows_read = global_stats.system_rows[ROWS_READ];
  export_stats.system_rows_updated = global_stats.system_rows[ROWS_UPDATED];

  export_stats.queries_point = global_stats.queries[QUERIES_POINT];
  export_stats.queries_range = global_stats.queries[QUERIES_RANGE];

  export_stats.covered_secondary_key_lookups =
      global_stats.covered_secondary_key_lookups;
}

static void myrocks_update_memory_status() {
  std::vector<rocksdb::DB *> dbs;
  std::unordered_set<const rocksdb::Cache *> cache_set;
  dbs.push_back(rdb);
  std::map<rocksdb::MemoryUtil::UsageType, uint64_t> temp_usage_by_type;
  rocksdb::MemoryUtil::GetApproximateMemoryUsageByType(dbs, cache_set,
                                                       &temp_usage_by_type);
  memory_stats.memtable_total =
      temp_usage_by_type[rocksdb::MemoryUtil::kMemTableTotal];
  memory_stats.memtable_unflushed =
      temp_usage_by_type[rocksdb::MemoryUtil::kMemTableUnFlushed];
}

static SHOW_VAR myrocks_status_variables[] = {
    DEF_STATUS_VAR_FUNC("rows_deleted", &export_stats.rows_deleted,
                        SHOW_LONGLONG),
    DEF_STATUS_VAR_FUNC("rows_inserted", &export_stats.rows_inserted,
                        SHOW_LONGLONG),
    DEF_STATUS_VAR_FUNC("rows_read", &export_stats.rows_read, SHOW_LONGLONG),
    DEF_STATUS_VAR_FUNC("rows_updated", &export_stats.rows_updated,
                        SHOW_LONGLONG),
    DEF_STATUS_VAR_FUNC("rows_deleted_blind", &export_stats.rows_deleted_blind,
                        SHOW_LONGLONG),
    DEF_STATUS_VAR_FUNC("rows_expired", &export_stats.rows_expired,
                        SHOW_LONGLONG),
    DEF_STATUS_VAR_FUNC("system_rows_deleted",
                        &export_stats.system_rows_deleted, SHOW_LONGLONG),
    DEF_STATUS_VAR_FUNC("system_rows_inserted",
                        &export_stats.system_rows_inserted, SHOW_LONGLONG),
    DEF_STATUS_VAR_FUNC("system_rows_read", &export_stats.system_rows_read,
                        SHOW_LONGLONG),
    DEF_STATUS_VAR_FUNC("system_rows_updated",
                        &export_stats.system_rows_updated, SHOW_LONGLONG),
    DEF_STATUS_VAR_FUNC("memtable_total", &memory_stats.memtable_total,
                        SHOW_LONGLONG),
    DEF_STATUS_VAR_FUNC("memtable_unflushed", &memory_stats.memtable_unflushed,
                        SHOW_LONGLONG),
    DEF_STATUS_VAR_FUNC("queries_point", &export_stats.queries_point,
                        SHOW_LONGLONG),
    DEF_STATUS_VAR_FUNC("queries_range", &export_stats.queries_range,
                        SHOW_LONGLONG),
    DEF_STATUS_VAR_FUNC("covered_secondary_key_lookups",
                        &export_stats.covered_secondary_key_lookups,
                        SHOW_LONGLONG),

    {NullS, NullS, SHOW_LONG}};

static void show_myrocks_vars(THD *thd, SHOW_VAR *var, char *buff) {
  myrocks_update_status();
  myrocks_update_memory_status();
  var->type = SHOW_ARRAY;
  var->value = reinterpret_cast<char *>(&myrocks_status_variables);
}

static ulonglong
io_stall_prop_value(const std::map<std::string, std::string> &props,
                    const std::string &key) {
  std::map<std::string, std::string>::const_iterator iter =
      props.find("io_stalls." + key);
  if (iter != props.end()) {
    return std::stoull(iter->second);
  } else {
    DBUG_PRINT("warning",
               ("RocksDB GetMapPropery hasn't returned key=%s", key.c_str()));
    DBUG_ASSERT(0);
    return 0;
  }
}

static void update_rocksdb_stall_status() {
  st_io_stall_stats local_io_stall_stats;
  for (const auto &cf_name : cf_manager.get_cf_names()) {
    rocksdb::ColumnFamilyHandle *cfh = cf_manager.get_cf(cf_name);
    if (cfh == nullptr) {
      continue;
    }

    std::map<std::string, std::string> props;
    if (!rdb->GetMapProperty(cfh, "rocksdb.cfstats", &props)) {
      continue;
    }

    local_io_stall_stats.level0_slowdown +=
        io_stall_prop_value(props, "level0_slowdown");
    local_io_stall_stats.level0_slowdown_with_compaction +=
        io_stall_prop_value(props, "level0_slowdown_with_compaction");
    local_io_stall_stats.level0_numfiles +=
        io_stall_prop_value(props, "level0_numfiles");
    local_io_stall_stats.level0_numfiles_with_compaction +=
        io_stall_prop_value(props, "level0_numfiles_with_compaction");
    local_io_stall_stats.stop_for_pending_compaction_bytes +=
        io_stall_prop_value(props, "stop_for_pending_compaction_bytes");
    local_io_stall_stats.slowdown_for_pending_compaction_bytes +=
        io_stall_prop_value(props, "slowdown_for_pending_compaction_bytes");
    local_io_stall_stats.memtable_compaction +=
        io_stall_prop_value(props, "memtable_compaction");
    local_io_stall_stats.memtable_slowdown +=
        io_stall_prop_value(props, "memtable_slowdown");
    local_io_stall_stats.total_stop += io_stall_prop_value(props, "total_stop");
    local_io_stall_stats.total_slowdown +=
        io_stall_prop_value(props, "total_slowdown");
  }
  io_stall_stats = local_io_stall_stats;
}

static SHOW_VAR rocksdb_stall_status_variables[] = {
    DEF_STATUS_VAR_FUNC("l0_file_count_limit_slowdowns",
                        &io_stall_stats.level0_slowdown, SHOW_LONGLONG),
    DEF_STATUS_VAR_FUNC("locked_l0_file_count_limit_slowdowns",
                        &io_stall_stats.level0_slowdown_with_compaction,
                        SHOW_LONGLONG),
    DEF_STATUS_VAR_FUNC("l0_file_count_limit_stops",
                        &io_stall_stats.level0_numfiles, SHOW_LONGLONG),
    DEF_STATUS_VAR_FUNC("locked_l0_file_count_limit_stops",
                        &io_stall_stats.level0_numfiles_with_compaction,
                        SHOW_LONGLONG),
    DEF_STATUS_VAR_FUNC("pending_compaction_limit_stops",
                        &io_stall_stats.stop_for_pending_compaction_bytes,
                        SHOW_LONGLONG),
    DEF_STATUS_VAR_FUNC("pending_compaction_limit_slowdowns",
                        &io_stall_stats.slowdown_for_pending_compaction_bytes,
                        SHOW_LONGLONG),
    DEF_STATUS_VAR_FUNC("memtable_limit_stops",
                        &io_stall_stats.memtable_compaction, SHOW_LONGLONG),
    DEF_STATUS_VAR_FUNC("memtable_limit_slowdowns",
                        &io_stall_stats.memtable_slowdown, SHOW_LONGLONG),
    DEF_STATUS_VAR_FUNC("total_stops", &io_stall_stats.total_stop,
                        SHOW_LONGLONG),
    DEF_STATUS_VAR_FUNC("total_slowdowns", &io_stall_stats.total_slowdown,
                        SHOW_LONGLONG),
    // end of the array marker
    {NullS, NullS, SHOW_LONG}};

static void show_rocksdb_stall_vars(THD *thd, SHOW_VAR *var, char *buff) {
  update_rocksdb_stall_status();
  var->type = SHOW_ARRAY;
  var->value = reinterpret_cast<char *>(&rocksdb_stall_status_variables);
}

static SHOW_VAR rocksdb_status_vars[] = {
    DEF_STATUS_VAR(block_cache_miss),
    DEF_STATUS_VAR(block_cache_hit),
    DEF_STATUS_VAR(block_cache_add),
    DEF_STATUS_VAR(block_cache_index_miss),
    DEF_STATUS_VAR(block_cache_index_hit),
    DEF_STATUS_VAR(block_cache_filter_miss),
    DEF_STATUS_VAR(block_cache_filter_hit),
    DEF_STATUS_VAR(block_cache_data_miss),
    DEF_STATUS_VAR(block_cache_data_hit),
    DEF_STATUS_VAR(bloom_filter_useful),
    DEF_STATUS_VAR(memtable_hit),
    DEF_STATUS_VAR(memtable_miss),
    DEF_STATUS_VAR(compaction_key_drop_new),
    DEF_STATUS_VAR(compaction_key_drop_obsolete),
    DEF_STATUS_VAR(compaction_key_drop_user),
    DEF_STATUS_VAR(number_keys_written),
    DEF_STATUS_VAR(number_keys_read),
    DEF_STATUS_VAR(number_keys_updated),
    DEF_STATUS_VAR(bytes_written),
    DEF_STATUS_VAR(bytes_read),
    DEF_STATUS_VAR(no_file_closes),
    DEF_STATUS_VAR(no_file_opens),
    DEF_STATUS_VAR(no_file_errors),
    DEF_STATUS_VAR(stall_micros),
    DEF_STATUS_VAR(rate_limit_delay_millis),
    DEF_STATUS_VAR(num_iterators),
    DEF_STATUS_VAR(number_multiget_get),
    DEF_STATUS_VAR(number_multiget_keys_read),
    DEF_STATUS_VAR(number_multiget_bytes_read),
    DEF_STATUS_VAR(number_deletes_filtered),
    DEF_STATUS_VAR(number_merge_failures),
    DEF_STATUS_VAR(bloom_filter_prefix_checked),
    DEF_STATUS_VAR(bloom_filter_prefix_useful),
    DEF_STATUS_VAR(number_reseeks_iteration),
    DEF_STATUS_VAR(getupdatessince_calls),
    DEF_STATUS_VAR(block_cachecompressed_miss),
    DEF_STATUS_VAR(block_cachecompressed_hit),
    DEF_STATUS_VAR(wal_synced),
    DEF_STATUS_VAR(wal_bytes),
    DEF_STATUS_VAR(write_self),
    DEF_STATUS_VAR(write_other),
    DEF_STATUS_VAR(write_timedout),
    DEF_STATUS_VAR(write_wal),
    DEF_STATUS_VAR(flush_write_bytes),
    DEF_STATUS_VAR(compact_read_bytes),
    DEF_STATUS_VAR(compact_write_bytes),
    DEF_STATUS_VAR(number_superversion_acquires),
    DEF_STATUS_VAR(number_superversion_releases),
    DEF_STATUS_VAR(number_superversion_cleanups),
    DEF_STATUS_VAR(number_block_not_compressed),
    DEF_STATUS_VAR_PTR("snapshot_conflict_errors",
                       &rocksdb_snapshot_conflict_errors, SHOW_LONGLONG),
    DEF_STATUS_VAR_PTR("wal_group_syncs", &rocksdb_wal_group_syncs,
                       SHOW_LONGLONG),
    DEF_STATUS_VAR_PTR("number_stat_computes", &rocksdb_number_stat_computes,
                       SHOW_LONGLONG),
    DEF_STATUS_VAR_PTR("number_sst_entry_put", &rocksdb_num_sst_entry_put,
                       SHOW_LONGLONG),
    DEF_STATUS_VAR_PTR("number_sst_entry_delete", &rocksdb_num_sst_entry_delete,
                       SHOW_LONGLONG),
    DEF_STATUS_VAR_PTR("number_sst_entry_singledelete",
                       &rocksdb_num_sst_entry_singledelete, SHOW_LONGLONG),
    DEF_STATUS_VAR_PTR("number_sst_entry_merge", &rocksdb_num_sst_entry_merge,
                       SHOW_LONGLONG),
    DEF_STATUS_VAR_PTR("number_sst_entry_other", &rocksdb_num_sst_entry_other,
                       SHOW_LONGLONG),
    // the variables generated by SHOW_FUNC are sorted only by prefix (first
    // arg in the tuple below), so make sure it is unique to make sorting
    // deterministic as quick sort is not stable
    {"rocksdb", reinterpret_cast<char *>(&show_myrocks_vars), SHOW_FUNC},
    {"rocksdb_stall", reinterpret_cast<char *>(&show_rocksdb_stall_vars),
     SHOW_FUNC},
    {NullS, NullS, SHOW_LONG}};

/*
  Background thread's main logic
*/

void Rdb_background_thread::run() {
  // How many seconds to wait till flushing the WAL next time.
  const int WAKE_UP_INTERVAL = 1;

  timespec ts_next_sync;
  set_timespec(ts_next_sync, WAKE_UP_INTERVAL);

  for (;;) {
    // Wait until the next timeout or until we receive a signal to stop the
    // thread. Request to stop the thread should only be triggered when the
    // storage engine is being unloaded.
    RDB_MUTEX_LOCK_CHECK(m_signal_mutex);
    const auto ret MY_ATTRIBUTE((__unused__)) =
        mysql_cond_timedwait(&m_signal_cond, &m_signal_mutex, &ts_next_sync);

    // Check that we receive only the expected error codes.
    DBUG_ASSERT(ret == 0 || ret == ETIMEDOUT);
    const bool local_stop = m_stop;
    const bool local_save_stats = m_save_stats;
    reset();
    RDB_MUTEX_UNLOCK_CHECK(m_signal_mutex);

    if (local_stop) {
      // If we're here then that's because condition variable was signaled by
      // another thread and we're shutting down. Break out the loop to make
      // sure that shutdown thread can proceed.
      break;
    }

    // This path should be taken only when the timer expired.
    DBUG_ASSERT(ret == ETIMEDOUT);

    if (local_save_stats) {
      ddl_manager.persist_stats();
    }

    // Set the next timestamp for mysql_cond_timedwait() (which ends up calling
    // pthread_cond_timedwait()) to wait on.
    set_timespec(ts_next_sync, WAKE_UP_INTERVAL);

    // Flush the WAL. Sync it for both background and never modes to copy
    // InnoDB's behavior. For mode never, the wal file isn't even written,
    // whereas background writes to the wal file, but issues the syncs in a
    // background thread.
    if (rdb && (rocksdb_flush_log_at_trx_commit != FLUSH_LOG_SYNC)) {
      DBUG_ASSERT(!rocksdb_db_options->allow_mmap_writes);
      const rocksdb::Status s = rdb->FlushWAL(true);
      if (!s.ok()) {
        rdb_handle_io_error(s, RDB_IO_ERROR_BG_THREAD);
      }
    }
  }

  // save remaining stats which might've left unsaved
  ddl_manager.persist_stats();
}

/**
  Deciding if it is possible to use bloom filter or not.

  @detail
   Even if bloom filter exists, it is not always possible
   to use bloom filter. If using bloom filter when you shouldn't,
   false negative may happen -- fewer rows than expected may be returned.
   It is users' responsibility to use bloom filter correctly.

   If bloom filter does not exist, return value does not matter because
   RocksDB does not use bloom filter internally.

  @param kd
  @param eq_cond      Equal condition part of the key. This always includes
                      system index id (4 bytes).
  @param use_all_keys True if all key parts are set with equal conditions.
                      This is aware of extended keys.
*/
bool can_use_bloom_filter(THD *thd, const Rdb_key_def &kd,
                          const rocksdb::Slice &eq_cond,
                          const bool use_all_keys) {
  bool can_use = false;

  if (THDVAR(thd, skip_bloom_filter_on_read)) {
    return can_use;
  }

  const rocksdb::SliceTransform *prefix_extractor = kd.get_extractor();
  if (prefix_extractor) {
    /*
      This is an optimized use case for CappedPrefixTransform.
      If eq_cond length >= prefix extractor length and if
      all keys are used for equal lookup, it is
      always possible to use bloom filter.

      Prefix bloom filter can't be used on descending scan with
      prefix lookup (i.e. WHERE id1=1 ORDER BY id2 DESC), because of
      RocksDB's limitation. On ascending (or not sorting) scan,
      keys longer than the capped prefix length will be truncated down
      to the capped length and the resulting key is added to the bloom filter.

      Keys shorter than the capped prefix length will be added to
      the bloom filter. When keys are looked up, key conditionals
      longer than the capped length can be used; key conditionals
      shorter require all parts of the key to be available
      for the short key match.
    */
    if ((use_all_keys && prefix_extractor->InRange(eq_cond))
        || prefix_extractor->SameResultWhenAppended(eq_cond))
      can_use = true;
    else
      can_use = false;
  } else {
    /*
      if prefix extractor is not defined, all key parts have to be
      used by eq_cond.
    */
    if (use_all_keys)
      can_use = true;
    else
      can_use = false;
  }

  return can_use;
}

/* For modules that need access to the global data structures */
rocksdb::TransactionDB *rdb_get_rocksdb_db() { return rdb; }

Rdb_cf_manager &rdb_get_cf_manager() { return cf_manager; }

const rocksdb::BlockBasedTableOptions &rdb_get_table_options() {
  return *rocksdb_tbl_options;
}

bool rdb_is_ttl_enabled() { return rocksdb_enable_ttl; }
bool rdb_is_ttl_read_filtering_enabled() {
  return rocksdb_enable_ttl_read_filtering;
}
#ifndef NDEBUG
int rdb_dbug_set_ttl_rec_ts() { return rocksdb_debug_ttl_rec_ts; }
int rdb_dbug_set_ttl_snapshot_ts() { return rocksdb_debug_ttl_snapshot_ts; }
int rdb_dbug_set_ttl_read_filter_ts() {
  return rocksdb_debug_ttl_read_filter_ts;
}
bool rdb_dbug_set_ttl_ignore_pk() { return rocksdb_debug_ttl_ignore_pk; }
#endif

void rdb_update_global_stats(const operation_type &type, uint count,
                             bool is_system_table) {
  DBUG_ASSERT(type < ROWS_MAX);

  if (count == 0) {
    return;
  }

  if (is_system_table) {
    global_stats.system_rows[type].add(count);
  } else {
    global_stats.rows[type].add(count);
  }
}

int rdb_get_table_perf_counters(const char *const tablename,
                                Rdb_perf_counters *const counters) {
  DBUG_ASSERT(counters != nullptr);
  DBUG_ASSERT(tablename != nullptr);

  Rdb_table_handler *table_handler;
  table_handler = rdb_open_tables.get_table_handler(tablename);
  if (table_handler == nullptr) {
    return HA_ERR_ROCKSDB_INVALID_TABLE;
  }

  counters->load(table_handler->m_table_perf_context);

  rdb_open_tables.release_table_handler(table_handler);
  return HA_EXIT_SUCCESS;
}

const char *get_rdb_io_error_string(const RDB_IO_ERROR_TYPE err_type) {
  // If this assertion fails then this means that a member has been either added
  // to or removed from RDB_IO_ERROR_TYPE enum and this function needs to be
  // changed to return the appropriate value.
  static_assert(RDB_IO_ERROR_LAST == 4, "Please handle all the error types.");

  switch (err_type) {
  case RDB_IO_ERROR_TYPE::RDB_IO_ERROR_TX_COMMIT:
    return "RDB_IO_ERROR_TX_COMMIT";
  case RDB_IO_ERROR_TYPE::RDB_IO_ERROR_DICT_COMMIT:
    return "RDB_IO_ERROR_DICT_COMMIT";
  case RDB_IO_ERROR_TYPE::RDB_IO_ERROR_BG_THREAD:
    return "RDB_IO_ERROR_BG_THREAD";
  case RDB_IO_ERROR_TYPE::RDB_IO_ERROR_GENERAL:
    return "RDB_IO_ERROR_GENERAL";
  default:
    DBUG_ASSERT(false);
    return "(unknown)";
  }
}

// In case of core dump generation we want this function NOT to be optimized
// so that we can capture as much data as possible to debug the root cause
// more efficiently.
#ifdef __GNUC__
#pragma GCC push_options
#pragma GCC optimize("O0")
#endif

void rdb_handle_io_error(const rocksdb::Status status,
                         const RDB_IO_ERROR_TYPE err_type) {
  if (status.IsIOError()) {
    switch (err_type) {
    case RDB_IO_ERROR_TX_COMMIT:
    case RDB_IO_ERROR_DICT_COMMIT: {
      rdb_log_status_error(status, "failed to write to WAL");
      /* NO_LINT_DEBUG */
      sql_print_error("MyRocks: aborting on WAL write error.");
      abort_with_stack_traces();
      break;
    }
    case RDB_IO_ERROR_BG_THREAD: {
      rdb_log_status_error(status, "BG thread failed to write to RocksDB");
      break;
    }
    case RDB_IO_ERROR_GENERAL: {
      rdb_log_status_error(status, "failed on I/O");
      /* NO_LINT_DEBUG */
      sql_print_error("MyRocks: aborting on I/O error.");
      abort_with_stack_traces();
      break;
    }
    default:
      DBUG_ASSERT(0);
      break;
    }
  } else if (status.IsCorruption()) {
    rdb_log_status_error(status, "data corruption detected!");
    /* NO_LINT_DEBUG */
    sql_print_error("MyRocks: aborting because of data corruption.");
    abort_with_stack_traces();
  } else if (!status.ok()) {
    switch (err_type) {
    case RDB_IO_ERROR_DICT_COMMIT: {
      rdb_log_status_error(status, "Failed to write to WAL (dictionary)");
      /* NO_LINT_DEBUG */
      sql_print_error("MyRocks: aborting on WAL write error.");
      abort_with_stack_traces();
      break;
    }
    default:
      rdb_log_status_error(status, "Failed to read/write in RocksDB");
      break;
    }
  }
}
#ifdef __GNUC__
#pragma GCC pop_options
#endif

Rdb_dict_manager *rdb_get_dict_manager(void) { return &dict_manager; }

Rdb_ddl_manager *rdb_get_ddl_manager(void) { return &ddl_manager; }

Rdb_binlog_manager *rdb_get_binlog_manager(void) { return &binlog_manager; }

void rocksdb_set_compaction_options(
    my_core::THD *const thd MY_ATTRIBUTE((__unused__)),
    my_core::st_mysql_sys_var *const var MY_ATTRIBUTE((__unused__)),
    void *const var_ptr, const void *const save) {
  if (var_ptr && save) {
    *(uint64_t *)var_ptr = *(const uint64_t *)save;
  }
  const Rdb_compact_params params = {
      (uint64_t)rocksdb_compaction_sequential_deletes,
      (uint64_t)rocksdb_compaction_sequential_deletes_window,
      (uint64_t)rocksdb_compaction_sequential_deletes_file_size};
  if (properties_collector_factory) {
    properties_collector_factory->SetCompactionParams(params);
  }
}

void rocksdb_set_table_stats_sampling_pct(
    my_core::THD *const thd MY_ATTRIBUTE((__unused__)),
    my_core::st_mysql_sys_var *const var MY_ATTRIBUTE((__unused__)),
    void *const var_ptr MY_ATTRIBUTE((__unused__)), const void *const save) {
  RDB_MUTEX_LOCK_CHECK(rdb_sysvars_mutex);

  const uint32_t new_val = *static_cast<const uint32_t *>(save);

  if (new_val != rocksdb_table_stats_sampling_pct) {
    rocksdb_table_stats_sampling_pct = new_val;

    if (properties_collector_factory) {
      properties_collector_factory->SetTableStatsSamplingPct(
          rocksdb_table_stats_sampling_pct);
    }
  }

  RDB_MUTEX_UNLOCK_CHECK(rdb_sysvars_mutex);
}

/*
  This function allows setting the rate limiter's bytes per second value
  but only if the rate limiter is turned on which has to be done at startup.
  If the rate is already 0 (turned off) or we are changing it to 0 (trying
  to turn it off) this function will push a warning to the client and do
  nothing.
  This is similar to the code in innodb_doublewrite_update (found in
  storage/innobase/handler/ha_innodb.cc).
*/
void rocksdb_set_rate_limiter_bytes_per_sec(
    my_core::THD *const thd,
    my_core::st_mysql_sys_var *const var MY_ATTRIBUTE((__unused__)),
    void *const var_ptr MY_ATTRIBUTE((__unused__)), const void *const save) {
  const uint64_t new_val = *static_cast<const uint64_t *>(save);
  if (new_val == 0 || rocksdb_rate_limiter_bytes_per_sec == 0) {
    /*
      If a rate_limiter was not enabled at startup we can't change it nor
      can we disable it if one was created at startup
    */
    push_warning_printf(thd, Sql_condition::WARN_LEVEL_WARN, ER_WRONG_ARGUMENTS,
                        "RocksDB: rocksdb_rate_limiter_bytes_per_sec cannot "
                        "be dynamically changed to or from 0.  Do a clean "
                        "shutdown if you want to change it from or to 0.");
  } else if (new_val != rocksdb_rate_limiter_bytes_per_sec) {
    /* Apply the new value to the rate limiter and store it locally */
    DBUG_ASSERT(rocksdb_rate_limiter != nullptr);
    rocksdb_rate_limiter_bytes_per_sec = new_val;
    rocksdb_rate_limiter->SetBytesPerSecond(new_val);
  }
}

void rocksdb_set_sst_mgr_rate_bytes_per_sec(
    my_core::THD *const thd,
    my_core::st_mysql_sys_var *const var MY_ATTRIBUTE((__unused__)),
    void *const var_ptr MY_ATTRIBUTE((__unused__)), const void *const save) {
  RDB_MUTEX_LOCK_CHECK(rdb_sysvars_mutex);

  const uint64_t new_val = *static_cast<const uint64_t *>(save);

  if (new_val != rocksdb_sst_mgr_rate_bytes_per_sec) {
    rocksdb_sst_mgr_rate_bytes_per_sec = new_val;

    rocksdb_db_options->sst_file_manager->SetDeleteRateBytesPerSecond(
        rocksdb_sst_mgr_rate_bytes_per_sec);
  }

  RDB_MUTEX_UNLOCK_CHECK(rdb_sysvars_mutex);
}

void rocksdb_set_delayed_write_rate(THD *thd, struct st_mysql_sys_var *var,
                                    void *var_ptr, const void *save) {
  RDB_MUTEX_LOCK_CHECK(rdb_sysvars_mutex);
  const uint64_t new_val = *static_cast<const uint64_t *>(save);
  if (rocksdb_delayed_write_rate != new_val) {
    rocksdb_delayed_write_rate = new_val;
    rocksdb::Status s =
        rdb->SetDBOptions({{"delayed_write_rate", std::to_string(new_val)}});

    if (!s.ok()) {
      /* NO_LINT_DEBUG */
      sql_print_warning("MyRocks: failed to update delayed_write_rate. "
                        "status code = %d, status = %s",
                        s.code(), s.ToString().c_str());
    }
  }
  RDB_MUTEX_UNLOCK_CHECK(rdb_sysvars_mutex);
}

void rocksdb_set_max_latest_deadlocks(THD *thd, struct st_mysql_sys_var *var,
                                      void *var_ptr, const void *save) {
  RDB_MUTEX_LOCK_CHECK(rdb_sysvars_mutex);
  const uint32_t new_val = *static_cast<const uint32_t *>(save);
  if (rocksdb_max_latest_deadlocks != new_val) {
    rocksdb_max_latest_deadlocks = new_val;
    rdb->SetDeadlockInfoBufferSize(rocksdb_max_latest_deadlocks);
  }
  RDB_MUTEX_UNLOCK_CHECK(rdb_sysvars_mutex);
}

void rdb_set_collation_exception_list(const char *const exception_list) {
  DBUG_ASSERT(rdb_collation_exceptions != nullptr);

  if (!rdb_collation_exceptions->set_patterns(exception_list)) {
    my_core::warn_about_bad_patterns(rdb_collation_exceptions,
                                     "strict_collation_exceptions");
  }
}

void rocksdb_set_collation_exception_list(THD *const thd,
                                          struct st_mysql_sys_var *const var,
                                          void *const var_ptr,
                                          const void *const save) {
  const char *const val = *static_cast<const char *const *>(save);

  rdb_set_collation_exception_list(val == nullptr ? "" : val);

  //psergey-todo: what is the purpose of the below??
  const char *val_copy= val? my_strdup(val, MYF(0)): nullptr;
  my_free(*static_cast<char**>(var_ptr));
  *static_cast<const char**>(var_ptr) = val_copy;
}

void rocksdb_set_bulk_load(THD *const thd, struct st_mysql_sys_var *const var
                                               MY_ATTRIBUTE((__unused__)),
                           void *const var_ptr, const void *const save) {
  Rdb_transaction *&tx = get_tx_from_thd(thd);

  if (tx != nullptr) {
    const int rc = tx->finish_bulk_load();
    if (rc != 0) {
      // NO_LINT_DEBUG
      sql_print_error("RocksDB: Error %d finalizing last SST file while "
                      "setting bulk loading variable",
                      rc);
      /*
        MariaDB doesn't do the following:
        abort_with_stack_traces();
        because it doesn't seem a good idea to crash a server when a user makes
        a mistake.
        Instead, we return an error to the user. The error has already been
        produced inside ha_rocksdb::finalize_bulk_load().
      */
    }
  }

  *static_cast<bool *>(var_ptr) = *static_cast<const bool *>(save);
}

void rocksdb_set_bulk_load_allow_unsorted(
    THD *const thd,
    struct st_mysql_sys_var *const var MY_ATTRIBUTE((__unused__)),
    void *const var_ptr, const void *const save) {
  if (THDVAR(thd, bulk_load)) {
    my_error(ER_ERROR_WHEN_EXECUTING_COMMAND, MYF(0), "SET",
             "Cannot change this setting while bulk load is enabled");
  } else {
    *static_cast<bool *>(var_ptr) = *static_cast<const bool *>(save);
  }
}

static void rocksdb_set_max_background_jobs(THD *thd,
                                            struct st_mysql_sys_var *const var,
                                            void *const var_ptr,
                                            const void *const save) {
  DBUG_ASSERT(save != nullptr);
  DBUG_ASSERT(rocksdb_db_options != nullptr);
  DBUG_ASSERT(rocksdb_db_options->env != nullptr);

  RDB_MUTEX_LOCK_CHECK(rdb_sysvars_mutex);

  const int new_val = *static_cast<const int *>(save);

  if (rocksdb_db_options->max_background_jobs != new_val) {
    rocksdb_db_options->max_background_jobs = new_val;
    rocksdb::Status s =
        rdb->SetDBOptions({{"max_background_jobs", std::to_string(new_val)}});

    if (!s.ok()) {
      /* NO_LINT_DEBUG */
      sql_print_warning("MyRocks: failed to update max_background_jobs. "
                        "Status code = %d, status = %s.",
                        s.code(), s.ToString().c_str());
    }
  }

  RDB_MUTEX_UNLOCK_CHECK(rdb_sysvars_mutex);
}

void rocksdb_set_update_cf_options(THD *const /* unused */,
                                   struct st_mysql_sys_var *const /* unused */,
                                   void *const var_ptr,
                                   const void *const save) {
  const char *const val = *static_cast<const char *const *>(save);

  if (!val) {
    // NO_LINT_DEBUG
    sql_print_warning("MyRocks: NULL is not a valid option for updates to "
                      "column family settings.");
    return;
  }

  RDB_MUTEX_LOCK_CHECK(rdb_sysvars_mutex);

  DBUG_ASSERT(val != nullptr);

  // Do the real work of applying the changes.
  Rdb_cf_options::Name_to_config_t option_map;

  // Basic sanity checking and parsing the options into a map. If this fails
  // then there's no point to proceed.
  if (!Rdb_cf_options::parse_cf_options(val, &option_map)) {
    *reinterpret_cast<char**>(var_ptr) = nullptr;

    // NO_LINT_DEBUG
    sql_print_warning("MyRocks: failed to parse the updated column family "
                      "options = '%s'.", val);
    RDB_MUTEX_UNLOCK_CHECK(rdb_sysvars_mutex);
    return;
  }

  // For each CF we have, see if we need to update any settings.
  for (const auto &cf_name : cf_manager.get_cf_names()) {
    DBUG_ASSERT(!cf_name.empty());

    rocksdb::ColumnFamilyHandle *cfh = cf_manager.get_cf(cf_name);
    DBUG_ASSERT(cfh != nullptr);

    const auto it = option_map.find(cf_name);
    std::string per_cf_options = (it != option_map.end()) ? it->second : "";

    if (!per_cf_options.empty()) {
      Rdb_cf_options::Name_to_config_t opt_map;
      rocksdb::Status s = rocksdb::StringToMap(per_cf_options, &opt_map);

      if (s != rocksdb::Status::OK()) {
        // NO_LINT_DEBUG
        sql_print_warning("MyRocks: failed to convert the options for column "
                          "family '%s' to a map. %s", cf_name.c_str(),
                          s.ToString().c_str());
      } else {
        DBUG_ASSERT(rdb != nullptr);

        // Finally we can apply the options.
        s = rdb->SetOptions(cfh, opt_map);

        if (s != rocksdb::Status::OK()) {
          // NO_LINT_DEBUG
          sql_print_warning("MyRocks: failed to apply the options for column "
                            "family '%s'. %s", cf_name.c_str(),
                            s.ToString().c_str());
        } else {
          // NO_LINT_DEBUG
          sql_print_information("MyRocks: options for column family '%s' "
                                "have been successfully updated.",
                                cf_name.c_str());

          // Make sure that data is internally consistent as well and update
          // the CF options. This is necessary also to make sure that the CF
          // options will be correctly reflected in the relevant table:
          // ROCKSDB_CF_OPTIONS in INFORMATION_SCHEMA.
          rocksdb::ColumnFamilyOptions cf_options = rdb->GetOptions(cfh);
          std::string updated_options;

          s = rocksdb::GetStringFromColumnFamilyOptions(&updated_options,
                                                        cf_options);

          DBUG_ASSERT(s == rocksdb::Status::OK());
          DBUG_ASSERT(!updated_options.empty());

          cf_manager.update_options_map(cf_name, updated_options);
        }
      }
    }
  }

  // Reset the pointers regardless of how much success we had with updating
  // the CF options. This will results in consistent behavior and avoids
  // dealing with cases when only a subset of CF-s was successfully updated.
  if (val) {
    *reinterpret_cast<char**>(var_ptr) = my_strdup(val,  MYF(0));
  } else {
    *reinterpret_cast<char**>(var_ptr) = nullptr;
  }

  // Our caller (`plugin_var_memalloc_global_update`) will call `my_free` to
  // free up resources used before.

  RDB_MUTEX_UNLOCK_CHECK(rdb_sysvars_mutex);
}

void rdb_queue_save_stats_request() { rdb_bg_thread.request_save_stats(); }

#ifdef MARIAROCKS_NOT_YET // MDEV-10976

void ha_rocksdb::rpl_before_delete_rows() {
  DBUG_ENTER_FUNC();

  m_in_rpl_delete_rows = true;

  DBUG_VOID_RETURN;
}

void ha_rocksdb::rpl_after_delete_rows() {
  DBUG_ENTER_FUNC();

  m_in_rpl_delete_rows = false;

  DBUG_VOID_RETURN;
}

void ha_rocksdb::rpl_before_update_rows() {
  DBUG_ENTER_FUNC();

  m_in_rpl_update_rows = true;

  DBUG_VOID_RETURN;
}

void ha_rocksdb::rpl_after_update_rows() {
  DBUG_ENTER_FUNC();

  m_in_rpl_update_rows = false;

  DBUG_VOID_RETURN;
}

/**
  @brief
  Read Free Replication can be used or not. Returning False means
  Read Free Replication can be used. Read Free Replication can be used
  on UPDATE or DELETE row events, and table must have user defined
  primary key.
*/
bool ha_rocksdb::use_read_free_rpl() {
  DBUG_ENTER_FUNC();

  DBUG_RETURN((m_in_rpl_delete_rows || m_in_rpl_update_rows) &&
              !has_hidden_pk(table) && m_use_read_free_rpl);
}
#endif // MARIAROCKS_NOT_YET

double ha_rocksdb::read_time(uint index, uint ranges, ha_rows rows) {
  DBUG_ENTER_FUNC();

  if (index != table->s->primary_key) {
    /* Non covering index range scan */
    DBUG_RETURN(handler::read_time(index, ranges, rows));
  }

  DBUG_RETURN((rows / 20.0) + 1);
}

} // namespace myrocks

/**
  Construct and emit duplicate key error message using information
  from table's record buffer.

  @sa print_keydup_error(table, key, msg, errflag, thd, org_table_name).
*/

void print_keydup_error(TABLE *table, KEY *key, myf errflag,
                        const THD *thd, const char *org_table_name)
{
  print_keydup_error(table, key, ER(ER_DUP_ENTRY_WITH_KEY_NAME), errflag);
}

/*
  Register the storage engine plugin outside of myrocks namespace
  so that mysql_declare_plugin does not get confused when it does
  its name generation.
*/

struct st_mysql_storage_engine rocksdb_storage_engine = {
    MYSQL_HANDLERTON_INTERFACE_VERSION};

maria_declare_plugin(rocksdb_se){
    MYSQL_STORAGE_ENGINE_PLUGIN,       /* Plugin Type */
    &rocksdb_storage_engine,           /* Plugin Descriptor */
    "ROCKSDB",                         /* Plugin Name */
    "Monty Program Ab",                /* Plugin Author */
    "RocksDB storage engine",          /* Plugin Description */
    PLUGIN_LICENSE_GPL,                /* Plugin Licence */
    myrocks::rocksdb_init_func,        /* Plugin Entry Point */
    myrocks::rocksdb_done_func,        /* Plugin Deinitializer */
    0x0001,                            /* version number (0.1) */
    myrocks::rocksdb_status_vars,      /* status variables */
    myrocks::rocksdb_system_variables, /* system variables */
  "1.0",                                        /* string version */
  MariaDB_PLUGIN_MATURITY_ALPHA                 /* maturity */
},
    myrocks::rdb_i_s_cfstats, myrocks::rdb_i_s_dbstats,
    myrocks::rdb_i_s_perf_context, myrocks::rdb_i_s_perf_context_global,
    myrocks::rdb_i_s_cfoptions, myrocks::rdb_i_s_compact_stats,
    myrocks::rdb_i_s_global_info, myrocks::rdb_i_s_ddl,
    myrocks::rdb_i_s_index_file_map, myrocks::rdb_i_s_lock_info,
    myrocks::rdb_i_s_trx_info
maria_declare_plugin_end;<|MERGE_RESOLUTION|>--- conflicted
+++ resolved
@@ -2861,12 +2861,8 @@
         return HA_EXIT_FAILURE;
       }
       if (thd->durability_property == HA_IGNORE_DURABILITY )
-<<<<<<< HEAD
 #ifdef MARIAROCKS_NOT_YET      
           (rocksdb_flush_log_at_trx_commit != FLUSH_LOG_NEVER)) {
-=======
-#ifdef MARIAROCKS_NOT_YET
->>>>>>> c52ffbeb
           &&
           THDVAR(thd, flush_log_at_trx_commit)) 
 #endif          
