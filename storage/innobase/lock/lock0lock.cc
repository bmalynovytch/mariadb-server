--- conflicted
+++ resolved
@@ -1623,8 +1623,7 @@
 #endif /* UNIV_DEBUG */
 
 #ifdef WITH_WSREP
-static
-void
+static void 
 wsrep_kill_victim(const trx_t * const trx, const lock_t *lock) {
         ut_ad(lock_mutex_own());
         ut_ad(trx_mutex_own(lock->trx));
@@ -1633,7 +1632,7 @@
 	if ((bf_this && !bf_other) ||
 		(bf_this && bf_other && wsrep_trx_order_before(
 			trx->mysql_thd, lock->trx->mysql_thd))) {
-
+          
 		if (lock->trx->lock.que_state == TRX_QUE_LOCK_WAIT) {
 			if (wsrep_debug)
 				fprintf(stderr, "WSREP: BF victim waiting\n");
@@ -2552,12 +2551,6 @@
 	      || mode - (LOCK_MODE_MASK & mode) == LOCK_REC_NOT_GAP
 	      || mode - (LOCK_MODE_MASK & mode) == 0);
 
-#ifdef WITH_WSREP
-	if (wsrep_thd_is_brute_force(thr_get_trx(thr)->mysql_thd)) {
-		mode |= WSREP_BF;
-	}
-#endif
-
 	ut_ad(dict_index_is_clust(index) || !dict_index_is_online_ddl(index));
 
 	/* We try a simplified and faster subroutine for the most
@@ -4001,31 +3994,19 @@
 	if (trx_weight_ge(ctx->wait_lock->trx, ctx->start)) {
 		/* The joining  transaction is 'smaller',
 		choose it as the victim and roll it back. */
+
 #ifdef WITH_WSREP
-<<<<<<< HEAD
-		if (!wsrep_thd_is_brute_force(ctx->start->mysql_thd)) {
-		    return(ctx->start);
-		}
+	  if (wsrep_thd_is_BF(ctx->start->mysql_thd, TRUE))
+		return(ctx->wait_lock->trx);
+	else
 #endif /* WITH_WSREP */
 		return(ctx->start);
-=======
-          if (wsrep_thd_is_BF(ctx->start->mysql_thd, TRUE))
-                return(ctx->wait_lock->trx);
-        else
-#endif /* WITH_WSREP */
-			return(ctx->start);
->>>>>>> c5f74866
 	}
 
 #ifdef WITH_WSREP
-<<<<<<< HEAD
-	if (wsrep_thd_is_brute_force(ctx->wait_lock->trx->mysql_thd))
+	if (wsrep_thd_is_BF(ctx->wait_lock->trx->mysql_thd, TRUE))
 		return(ctx->start);
-=======
-        if (wsrep_thd_is_BF(ctx->wait_lock->trx->mysql_thd, TRUE))
-                return(ctx->start);
->>>>>>> c5f74866
-        else
+	else
 #endif /* WITH_WSREP */
 	return(ctx->wait_lock->trx);
 }
