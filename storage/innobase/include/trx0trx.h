--- conflicted
+++ resolved
@@ -1,11 +1,7 @@
 /*****************************************************************************
 
 Copyright (c) 1996, 2016, Oracle and/or its affiliates. All Rights Reserved.
-<<<<<<< HEAD
-Copyright (c) 2016, MariaDB Corporation. All Rights Reserved.
-=======
 Copyright (c) 2015, 2017, MariaDB Corporation.
->>>>>>> 0e3170e3
 
 This program is free software; you can redistribute it and/or modify it under
 the terms of the GNU General Public License as published by the Free Software
@@ -1053,10 +1049,7 @@
 	ulint		total_table_lock_wait_time;
 					/*!< Total table lock wait time
 					up to this moment. */
-<<<<<<< HEAD
-
-=======
->>>>>>> 0e3170e3
+
 #ifdef WITH_WSREP
 	os_event_t	wsrep_event;	/* event waited for in srv_conc_slot */
 #endif /* WITH_WSREP */
