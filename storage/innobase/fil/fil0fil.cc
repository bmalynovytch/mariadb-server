/*****************************************************************************

Copyright (c) 1995, 2013, Oracle and/or its affiliates. All Rights Reserved.
Copyright (c) 2013 SkySQL Ab. All Rights Reserved.

This program is free software; you can redistribute it and/or modify it under
the terms of the GNU General Public License as published by the Free Software
Foundation; version 2 of the License.

This program is distributed in the hope that it will be useful, but WITHOUT
ANY WARRANTY; without even the implied warranty of MERCHANTABILITY or FITNESS
FOR A PARTICULAR PURPOSE. See the GNU General Public License for more details.

You should have received a copy of the GNU General Public License along with
this program; if not, write to the Free Software Foundation, Inc.,
51 Franklin Street, Suite 500, Boston, MA 02110-1335 USA

*****************************************************************************/

/**************************************************//**
@file fil/fil0fil.cc
The tablespace memory cache

Created 10/25/1995 Heikki Tuuri
*******************************************************/

#include "fil0fil.h"
#include "fil0pagecompress.h"
#include "fsp0pagecompress.h"

#include <debug_sync.h>
#include <my_dbug.h>

#include "mem0mem.h"
#include "hash0hash.h"
#include "os0file.h"
#include "mach0data.h"
#include "buf0buf.h"
#include "buf0flu.h"
#include "log0recv.h"
#include "fsp0fsp.h"
#include "srv0srv.h"
#include "srv0start.h"
#include "mtr0mtr.h"
#include "mtr0log.h"
#include "dict0dict.h"
#include "page0page.h"
#include "page0zip.h"
#include "trx0sys.h"
#include "row0mysql.h"
#include "os0file.h"
#ifndef UNIV_HOTBACKUP
# include "buf0lru.h"
# include "ibuf0ibuf.h"
# include "sync0sync.h"
# include "os0sync.h"
#else /* !UNIV_HOTBACKUP */
# include "srv0srv.h"
static ulint srv_data_read, srv_data_written;
#endif /* !UNIV_HOTBACKUP */
#include "zlib.h"
#ifdef __linux__
#include <linux/fs.h>
#include <sys/ioctl.h>
#include <fcntl.h>
#include <linux/falloc.h>
#endif
#include "row0mysql.h"

/*
		IMPLEMENTATION OF THE TABLESPACE MEMORY CACHE
		=============================================

The tablespace cache is responsible for providing fast read/write access to
tablespaces and logs of the database. File creation and deletion is done
in other modules which know more of the logic of the operation, however.

A tablespace consists of a chain of files. The size of the files does not
have to be divisible by the database block size, because we may just leave
the last incomplete block unused. When a new file is appended to the
tablespace, the maximum size of the file is also specified. At the moment,
we think that it is best to extend the file to its maximum size already at
the creation of the file, because then we can avoid dynamically extending
the file when more space is needed for the tablespace.

A block's position in the tablespace is specified with a 32-bit unsigned
integer. The files in the chain are thought to be catenated, and the block
corresponding to an address n is the nth block in the catenated file (where
the first block is named the 0th block, and the incomplete block fragments
at the end of files are not taken into account). A tablespace can be extended
by appending a new file at the end of the chain.

Our tablespace concept is similar to the one of Oracle.

To acquire more speed in disk transfers, a technique called disk striping is
sometimes used. This means that logical block addresses are divided in a
round-robin fashion across several disks. Windows NT supports disk striping,
so there we do not need to support it in the database. Disk striping is
implemented in hardware in RAID disks. We conclude that it is not necessary
to implement it in the database. Oracle 7 does not support disk striping,
either.

Another trick used at some database sites is replacing tablespace files by
raw disks, that is, the whole physical disk drive, or a partition of it, is
opened as a single file, and it is accessed through byte offsets calculated
from the start of the disk or the partition. This is recommended in some
books on database tuning to achieve more speed in i/o. Using raw disk
certainly prevents the OS from fragmenting disk space, but it is not clear
if it really adds speed. We measured on the Pentium 100 MHz + NT + NTFS file
system + EIDE Conner disk only a negligible difference in speed when reading
from a file, versus reading from a raw disk.

To have fast access to a tablespace or a log file, we put the data structures
to a hash table. Each tablespace and log file is given an unique 32-bit
identifier.

Some operating systems do not support many open files at the same time,
though NT seems to tolerate at least 900 open files. Therefore, we put the
open files in an LRU-list. If we need to open another file, we may close the
file at the end of the LRU-list. When an i/o-operation is pending on a file,
the file cannot be closed. We take the file nodes with pending i/o-operations
out of the LRU-list and keep a count of pending operations. When an operation
completes, we decrement the count and return the file node to the LRU-list if
the count drops to zero. */

/** When mysqld is run, the default directory "." is the mysqld datadir,
but in the MySQL Embedded Server Library and ibbackup it is not the default
directory, and we must set the base file path explicitly */
UNIV_INTERN const char*	fil_path_to_mysql_datadir	= ".";

/** The number of fsyncs done to the log */
UNIV_INTERN ulint	fil_n_log_flushes			= 0;

/** Number of pending redo log flushes */
UNIV_INTERN ulint	fil_n_pending_log_flushes		= 0;
/** Number of pending tablespace flushes */
UNIV_INTERN ulint	fil_n_pending_tablespace_flushes	= 0;

/** Number of files currently open */
UNIV_INTERN ulint	fil_n_file_opened			= 0;

/** The null file address */
UNIV_INTERN fil_addr_t	fil_addr_null = {FIL_NULL, 0};

#ifdef UNIV_PFS_MUTEX
/* Key to register fil_system_mutex with performance schema */
UNIV_INTERN mysql_pfs_key_t	fil_system_mutex_key;
#endif /* UNIV_PFS_MUTEX */

#ifdef UNIV_PFS_RWLOCK
/* Key to register file space latch with performance schema */
UNIV_INTERN mysql_pfs_key_t	fil_space_latch_key;
#endif /* UNIV_PFS_RWLOCK */

/** File node of a tablespace or the log data space */
struct fil_node_t {
	fil_space_t*	space;	/*!< backpointer to the space where this node
				belongs */
	char*		name;	/*!< path to the file */
	ibool		open;	/*!< TRUE if file open */
	os_file_t	handle;	/*!< OS handle to the file, if file open */
	os_event_t	sync_event;/*!< Condition event to group and
				serialize calls to fsync */
	ibool		is_raw_disk;/*!< TRUE if the 'file' is actually a raw
				device or a raw disk partition */
	ulint		size;	/*!< size of the file in database pages, 0 if
				not known yet; the possible last incomplete
				megabyte may be ignored if space == 0 */
	ulint		n_pending;
				/*!< count of pending i/o's on this file;
				closing of the file is not allowed if
				this is > 0 */
	ulint		n_pending_flushes;
				/*!< count of pending flushes on this file;
				closing of the file is not allowed if
				this is > 0 */
	ibool		being_extended;
				/*!< TRUE if the node is currently
				being extended. */
	ib_int64_t	modification_counter;/*!< when we write to the file we
				increment this by one */
	ib_int64_t	flush_counter;/*!< up to what
				modification_counter value we have
				flushed the modifications to disk */
	UT_LIST_NODE_T(fil_node_t) chain;
				/*!< link field for the file chain */
	UT_LIST_NODE_T(fil_node_t) LRU;
				/*!< link field for the LRU list */
	ulint		magic_n;/*!< FIL_NODE_MAGIC_N */
};

/** Value of fil_node_t::magic_n */
#define	FIL_NODE_MAGIC_N	89389

/** Tablespace or log data space: let us call them by a common name space */
struct fil_space_t {
	char*		name;	/*!< space name = the path to the first file in
				it */
	ulint		id;	/*!< space id */
	ib_int64_t	tablespace_version;
				/*!< in DISCARD/IMPORT this timestamp
				is used to check if we should ignore
				an insert buffer merge request for a
				page because it actually was for the
				previous incarnation of the space */
	ibool		mark;	/*!< this is set to TRUE at database startup if
				the space corresponds to a table in the InnoDB
				data dictionary; so we can print a warning of
				orphaned tablespaces */
	ibool		stop_ios;/*!< TRUE if we want to rename the
				.ibd file of tablespace and want to
				stop temporarily posting of new i/o
				requests on the file */
	ibool		stop_new_ops;
				/*!< we set this TRUE when we start
				deleting a single-table tablespace.
				When this is set following new ops
				are not allowed:
				* read IO request
				* ibuf merge
				* file flush
				Note that we can still possibly have
				new write operations because we don't
				check this flag when doing flush
				batches. */
	ulint		purpose;/*!< FIL_TABLESPACE, FIL_LOG, or
				FIL_ARCH_LOG */
	UT_LIST_BASE_NODE_T(fil_node_t) chain;
				/*!< base node for the file chain */
	ulint		size;	/*!< space size in pages; 0 if a single-table
				tablespace whose size we do not know yet;
				last incomplete megabytes in data files may be
				ignored if space == 0 */
	ulint		flags;	/*!< tablespace flags; see
				fsp_flags_is_valid(),
				fsp_flags_get_zip_size() */
	ulint		n_reserved_extents;
				/*!< number of reserved free extents for
				ongoing operations like B-tree page split */
	ulint		n_pending_flushes; /*!< this is positive when flushing
				the tablespace to disk; dropping of the
				tablespace is forbidden if this is positive */
	ulint		n_pending_ops;/*!< this is positive when we
				have pending operations against this
				tablespace. The pending operations can
				be ibuf merges or lock validation code
				trying to read a block.
				Dropping of the tablespace is forbidden
				if this is positive */
	hash_node_t	hash;	/*!< hash chain node */
	hash_node_t	name_hash;/*!< hash chain the name_hash table */
#ifndef UNIV_HOTBACKUP
	rw_lock_t	latch;	/*!< latch protecting the file space storage
				allocation */
#endif /* !UNIV_HOTBACKUP */
	UT_LIST_NODE_T(fil_space_t) unflushed_spaces;
				/*!< list of spaces with at least one unflushed
				file we have written to */
	bool		is_in_unflushed_spaces;
				/*!< true if this space is currently in
				unflushed_spaces */
	UT_LIST_NODE_T(fil_space_t) space_list;
				/*!< list of all spaces */
	ulint		magic_n;/*!< FIL_SPACE_MAGIC_N */
};

/** Value of fil_space_t::magic_n */
#define	FIL_SPACE_MAGIC_N	89472

/** The tablespace memory cache; also the totality of logs (the log
data space) is stored here; below we talk about tablespaces, but also
the ib_logfiles form a 'space' and it is handled here */
struct fil_system_t {
#ifndef UNIV_HOTBACKUP
	ib_mutex_t		mutex;		/*!< The mutex protecting the cache */
#endif /* !UNIV_HOTBACKUP */
	hash_table_t*	spaces;		/*!< The hash table of spaces in the
					system; they are hashed on the space
					id */
	hash_table_t*	name_hash;	/*!< hash table based on the space
					name */
	UT_LIST_BASE_NODE_T(fil_node_t) LRU;
					/*!< base node for the LRU list of the
					most recently used open files with no
					pending i/o's; if we start an i/o on
					the file, we first remove it from this
					list, and return it to the start of
					the list when the i/o ends;
					log files and the system tablespace are
					not put to this list: they are opened
					after the startup, and kept open until
					shutdown */
	UT_LIST_BASE_NODE_T(fil_space_t) unflushed_spaces;
					/*!< base node for the list of those
					tablespaces whose files contain
					unflushed writes; those spaces have
					at least one file node where
					modification_counter > flush_counter */
	ulint		n_open;		/*!< number of files currently open */
	ulint		max_n_open;	/*!< n_open is not allowed to exceed
					this */
	ib_int64_t	modification_counter;/*!< when we write to a file we
					increment this by one */
	ulint		max_assigned_id;/*!< maximum space id in the existing
					tables, or assigned during the time
					mysqld has been up; at an InnoDB
					startup we scan the data dictionary
					and set here the maximum of the
					space id's of the tables there */
	ib_int64_t	tablespace_version;
					/*!< a counter which is incremented for
					every space object memory creation;
					every space mem object gets a
					'timestamp' from this; in DISCARD/
					IMPORT this is used to check if we
					should ignore an insert buffer merge
					request */
	UT_LIST_BASE_NODE_T(fil_space_t) space_list;
					/*!< list of all file spaces */
	ibool		space_id_reuse_warned;
					/* !< TRUE if fil_space_create()
					has issued a warning about
					potential space_id reuse */
};

/** The tablespace memory cache. This variable is NULL before the module is
initialized. */
static fil_system_t*	fil_system	= NULL;

/** Determine if (i) is a user tablespace id or not. */
# define fil_is_user_tablespace_id(i) ((i) > srv_undo_tablespaces_open)

/** Determine if user has explicitly disabled fsync(). */
#ifndef __WIN__
# define fil_buffering_disabled(s)	\
	((s)->purpose == FIL_TABLESPACE	\
	 && srv_unix_file_flush_method	\
	 == SRV_UNIX_O_DIRECT_NO_FSYNC)
#else /* __WIN__ */
# define fil_buffering_disabled(s)	(0)
#endif /* __WIN__ */

#ifdef UNIV_DEBUG
/** Try fil_validate() every this many times */
# define FIL_VALIDATE_SKIP	17

/******************************************************************//**
Checks the consistency of the tablespace cache some of the time.
@return	TRUE if ok or the check was skipped */
static
ibool
fil_validate_skip(void)
/*===================*/
{
	/** The fil_validate() call skip counter. Use a signed type
	because of the race condition below. */
	static int fil_validate_count = FIL_VALIDATE_SKIP;

	/* There is a race condition below, but it does not matter,
	because this call is only for heuristic purposes. We want to
	reduce the call frequency of the costly fil_validate() check
	in debug builds. */
	if (--fil_validate_count > 0) {
		return(TRUE);
	}

	fil_validate_count = FIL_VALIDATE_SKIP;
	return(fil_validate());
}
#endif /* UNIV_DEBUG */

/********************************************************************//**
Determines if a file node belongs to the least-recently-used list.
@return TRUE if the file belongs to fil_system->LRU mutex. */
UNIV_INLINE
ibool
fil_space_belongs_in_lru(
/*=====================*/
	const fil_space_t*	space)	/*!< in: file space */
{
	return(space->purpose == FIL_TABLESPACE
	       && fil_is_user_tablespace_id(space->id));
}

/********************************************************************//**
NOTE: you must call fil_mutex_enter_and_prepare_for_io() first!

Prepares a file node for i/o. Opens the file if it is closed. Updates the
pending i/o's field in the node and the system appropriately. Takes the node
off the LRU list if it is in the LRU list. The caller must hold the fil_sys
mutex.
@return false if the file can't be opened, otherwise true */
static
bool
fil_node_prepare_for_io(
/*====================*/
	fil_node_t*	node,	/*!< in: file node */
	fil_system_t*	system,	/*!< in: tablespace memory cache */
	fil_space_t*	space);	/*!< in: space */
/********************************************************************//**
Updates the data structures when an i/o operation finishes. Updates the
pending i/o's field in the node appropriately. */
static
void
fil_node_complete_io(
/*=================*/
	fil_node_t*	node,	/*!< in: file node */
	fil_system_t*	system,	/*!< in: tablespace memory cache */
	ulint		type);	/*!< in: OS_FILE_WRITE or OS_FILE_READ; marks
				the node as modified if
				type == OS_FILE_WRITE */
/*******************************************************************//**
Frees a space object from the tablespace memory cache. Closes the files in
the chain but does not delete them. There must not be any pending i/o's or
flushes on the files.
@return TRUE on success */
static
ibool
fil_space_free(
/*===========*/
	ulint		id,		/* in: space id */
	ibool		x_latched);	/* in: TRUE if caller has space->latch
					in X mode */
/********************************************************************//**
Reads data from a space to a buffer. Remember that the possible incomplete
blocks at the end of file are ignored: they are not taken into account when
calculating the byte offset within a space.
@return DB_SUCCESS, or DB_TABLESPACE_DELETED if we are trying to do
i/o on a tablespace which does not exist */
UNIV_INLINE
dberr_t
fil_read(
/*=====*/
	bool	sync,		/*!< in: true if synchronous aio is desired */
	ulint	space_id,	/*!< in: space id */
	ulint	zip_size,	/*!< in: compressed page size in bytes;
				0 for uncompressed pages */
	ulint	block_offset,	/*!< in: offset in number of blocks */
	ulint	byte_offset,	/*!< in: remainder of offset in bytes; in aio
				this must be divisible by the OS block size */
	ulint	len,		/*!< in: how many bytes to read; this must not
				cross a file boundary; in aio this must be a
				block size multiple */
	void*	buf,		/*!< in/out: buffer where to store data read;
				in aio this must be appropriately aligned */
	void*	message,	/*!< in: message for aio handler if non-sync
				aio used, else ignored */
	ulint*	write_size)	/*!< in/out: Actual write size initialized
				after fist successfull trim
				operation for this page and if
				initialized we do not trim again if
				actual page size does not decrease. */
{
	return(fil_io(OS_FILE_READ, sync, space_id, zip_size, block_offset,
		      byte_offset, len, buf, message, write_size));
}

/********************************************************************//**
Writes data to a space from a buffer. Remember that the possible incomplete
blocks at the end of file are ignored: they are not taken into account when
calculating the byte offset within a space.
@return DB_SUCCESS, or DB_TABLESPACE_DELETED if we are trying to do
i/o on a tablespace which does not exist */
UNIV_INLINE
dberr_t
fil_write(
/*======*/
	bool	sync,		/*!< in: true if synchronous aio is desired */
	ulint	space_id,	/*!< in: space id */
	ulint	zip_size,	/*!< in: compressed page size in bytes;
				0 for uncompressed pages */
	ulint	block_offset,	/*!< in: offset in number of blocks */
	ulint	byte_offset,	/*!< in: remainder of offset in bytes; in aio
				this must be divisible by the OS block size */
	ulint	len,		/*!< in: how many bytes to write; this must
				not cross a file boundary; in aio this must
				be a block size multiple */
	void*	buf,		/*!< in: buffer from which to write; in aio
				this must be appropriately aligned */
	void*	message,	/*!< in: message for aio handler if non-sync
				aio used, else ignored */
	ulint*	write_size)	/*!< in/out: Actual write size initialized
				after fist successfull trim
				operation for this page and if
				initialized we do not trim again if
				actual page size does not decrease. */
{
	ut_ad(!srv_read_only_mode);

	return(fil_io(OS_FILE_WRITE, sync, space_id, zip_size, block_offset,
		      byte_offset, len, buf, message, write_size));
}

/*******************************************************************//**
Returns the table space by a given id, NULL if not found. */
fil_space_t*
fil_space_get_by_id(
/*================*/
	ulint	id)	/*!< in: space id */
{
	fil_space_t*	space;

	ut_ad(mutex_own(&fil_system->mutex));

	HASH_SEARCH(hash, fil_system->spaces, id,
		    fil_space_t*, space,
		    ut_ad(space->magic_n == FIL_SPACE_MAGIC_N),
		    space->id == id);

	return(space);
}

/****************************************************************//**
Get space id from fil node */
ulint
fil_node_get_space_id(
/*==================*/
        fil_node_t*     node)           /*!< in: Compressed node*/
{
	ut_ad(node);
	ut_ad(node->space);

	return (node->space->id);
}

/*******************************************************************//**
Returns the table space by a given name, NULL if not found. */
UNIV_INLINE
fil_space_t*
fil_space_get_by_name(
/*==================*/
	const char*	name)	/*!< in: space name */
{
	fil_space_t*	space;
	ulint		fold;

	ut_ad(mutex_own(&fil_system->mutex));

	fold = ut_fold_string(name);

	HASH_SEARCH(name_hash, fil_system->name_hash, fold,
		    fil_space_t*, space,
		    ut_ad(space->magic_n == FIL_SPACE_MAGIC_N),
		    !strcmp(name, space->name));

	return(space);
}

#ifndef UNIV_HOTBACKUP
/*******************************************************************//**
Returns the version number of a tablespace, -1 if not found.
@return version number, -1 if the tablespace does not exist in the
memory cache */
UNIV_INTERN
ib_int64_t
fil_space_get_version(
/*==================*/
	ulint	id)	/*!< in: space id */
{
	fil_space_t*	space;
	ib_int64_t	version		= -1;

	ut_ad(fil_system);

	mutex_enter(&fil_system->mutex);

	space = fil_space_get_by_id(id);

	if (space) {
		version = space->tablespace_version;
	}

	mutex_exit(&fil_system->mutex);

	return(version);
}

/*******************************************************************//**
Returns the latch of a file space.
@return	latch protecting storage allocation */
UNIV_INTERN
rw_lock_t*
fil_space_get_latch(
/*================*/
	ulint	id,	/*!< in: space id */
	ulint*	flags)	/*!< out: tablespace flags */
{
	fil_space_t*	space;

	ut_ad(fil_system);

	mutex_enter(&fil_system->mutex);

	space = fil_space_get_by_id(id);

	ut_a(space);

	if (flags) {
		*flags = space->flags;
	}

	mutex_exit(&fil_system->mutex);

	return(&(space->latch));
}

/*******************************************************************//**
Returns the type of a file space.
@return	FIL_TABLESPACE or FIL_LOG */
UNIV_INTERN
ulint
fil_space_get_type(
/*===============*/
	ulint	id)	/*!< in: space id */
{
	fil_space_t*	space;

	ut_ad(fil_system);

	mutex_enter(&fil_system->mutex);

	space = fil_space_get_by_id(id);

	ut_a(space);

	mutex_exit(&fil_system->mutex);

	return(space->purpose);
}
#endif /* !UNIV_HOTBACKUP */

/**********************************************************************//**
Checks if all the file nodes in a space are flushed. The caller must hold
the fil_system mutex.
@return	true if all are flushed */
static
bool
fil_space_is_flushed(
/*=================*/
	fil_space_t*	space)	/*!< in: space */
{
	fil_node_t*	node;

	ut_ad(mutex_own(&fil_system->mutex));

	node = UT_LIST_GET_FIRST(space->chain);

	while (node) {
		if (node->modification_counter > node->flush_counter) {

			ut_ad(!fil_buffering_disabled(space));
			return(false);
		}

		node = UT_LIST_GET_NEXT(chain, node);
	}

	return(true);
}

/*******************************************************************//**
Appends a new file to the chain of files of a space. File must be closed.
@return pointer to the file name, or NULL on error */
UNIV_INTERN
char*
fil_node_create(
/*============*/
	const char*	name,	/*!< in: file name (file must be closed) */
	ulint		size,	/*!< in: file size in database blocks, rounded
				downwards to an integer */
	ulint		id,	/*!< in: space id where to append */
	ibool		is_raw)	/*!< in: TRUE if a raw device or
				a raw disk partition */
{
	fil_node_t*	node;
	fil_space_t*	space;

	ut_a(fil_system);
	ut_a(name);

	mutex_enter(&fil_system->mutex);

	node = static_cast<fil_node_t*>(mem_zalloc(sizeof(fil_node_t)));

	node->name = mem_strdup(name);

	ut_a(!is_raw || srv_start_raw_disk_in_use);

	node->sync_event = os_event_create();
	node->is_raw_disk = is_raw;
	node->size = size;
	node->magic_n = FIL_NODE_MAGIC_N;

	space = fil_space_get_by_id(id);

	if (!space) {
		ut_print_timestamp(stderr);
		fprintf(stderr,
			"  InnoDB: Error: Could not find tablespace %lu for\n"
			"InnoDB: file ", (ulong) id);
		ut_print_filename(stderr, name);
		fputs(" in the tablespace memory cache.\n", stderr);
		mem_free(node->name);

		mem_free(node);

		mutex_exit(&fil_system->mutex);

		return(NULL);
	}

	space->size += size;

	node->space = space;

	UT_LIST_ADD_LAST(chain, space->chain, node);

	if (id < SRV_LOG_SPACE_FIRST_ID && fil_system->max_assigned_id < id) {

		fil_system->max_assigned_id = id;
	}

	mutex_exit(&fil_system->mutex);

	return(node->name);
}

/********************************************************************//**
Opens a file of a node of a tablespace. The caller must own the fil_system
mutex.
@return false if the file can't be opened, otherwise true */
static
bool
fil_node_open_file(
/*===============*/
	fil_node_t*	node,	/*!< in: file node */
	fil_system_t*	system,	/*!< in: tablespace memory cache */
	fil_space_t*	space)	/*!< in: space */
{
	os_offset_t	size_bytes;
	ibool		ret;
	ibool		success;
	byte*		buf2;
	byte*		page;
	ulint		space_id;
	ulint		flags=0;
	ulint		page_size;
	ulint           atomic_writes=0;

	ut_ad(mutex_own(&(system->mutex)));
	ut_a(node->n_pending == 0);
	ut_a(node->open == FALSE);

	if (node->size == 0) {
		/* It must be a single-table tablespace and we do not know the
		size of the file yet. First we open the file in the normal
		mode, no async I/O here, for simplicity. Then do some checks,
		and close the file again.
		NOTE that we could not use the simple file read function
		os_file_read() in Windows to read from a file opened for
		async I/O! */

		node->handle = os_file_create_simple_no_error_handling(
			innodb_file_data_key, node->name, OS_FILE_OPEN,
			OS_FILE_READ_ONLY, &success, 0);
		if (!success) {
			/* The following call prints an error message */
			os_file_get_last_error(true);

			ut_print_timestamp(stderr);

			ib_logf(IB_LOG_LEVEL_WARN, "InnoDB: Error: cannot "
				"open %s\n. InnoDB: Have you deleted .ibd "
				"files under a running mysqld server?\n",
				node->name);

			return(false);
		}

		size_bytes = os_file_get_size(node->handle);
		ut_a(size_bytes != (os_offset_t) -1);
#ifdef UNIV_HOTBACKUP
		if (space->id == 0) {
			node->size = (ulint) (size_bytes / UNIV_PAGE_SIZE);
			os_file_close(node->handle);
			goto add_size;
		}
#endif /* UNIV_HOTBACKUP */
		ut_a(space->purpose != FIL_LOG);
		ut_a(fil_is_user_tablespace_id(space->id));

		if (size_bytes < FIL_IBD_FILE_INITIAL_SIZE * UNIV_PAGE_SIZE) {
			fprintf(stderr,
				"InnoDB: Error: the size of single-table"
				" tablespace file %s\n"
				"InnoDB: is only "UINT64PF","
				" should be at least %lu!\n",
				node->name,
				size_bytes,
				(ulong) (FIL_IBD_FILE_INITIAL_SIZE
					 * UNIV_PAGE_SIZE));

			ut_a(0);
		}

		/* Read the first page of the tablespace */

		buf2 = static_cast<byte*>(ut_malloc(2 * UNIV_PAGE_SIZE));
		/* Align the memory for file i/o if we might have O_DIRECT
		set */
		page = static_cast<byte*>(ut_align(buf2, UNIV_PAGE_SIZE));

		success = os_file_read(node->handle, page, 0, UNIV_PAGE_SIZE);
		space_id = fsp_header_get_space_id(page);
		flags = fsp_header_get_flags(page);
		page_size = fsp_flags_get_page_size(flags);
		atomic_writes = fsp_flags_get_atomic_writes(flags);


		ut_free(buf2);

		/* Close the file now that we have read the space id from it */

		os_file_close(node->handle);

		if (UNIV_UNLIKELY(space_id != space->id)) {
			fprintf(stderr,
				"InnoDB: Error: tablespace id is %lu"
				" in the data dictionary\n"
				"InnoDB: but in file %s it is %lu!\n",
				space->id, node->name, space_id);

			ut_error;
		}

		if (UNIV_UNLIKELY(space_id == ULINT_UNDEFINED
				  || space_id == 0)) {
			fprintf(stderr,
				"InnoDB: Error: tablespace id %lu"
				" in file %s is not sensible\n",
				(ulong) space_id, node->name);

			ut_error;
		}

		if (UNIV_UNLIKELY(fsp_flags_get_page_size(space->flags)
				  != page_size)) {
			fprintf(stderr,
				"InnoDB: Error: tablespace file %s"
				" has page size 0x%lx\n"
				"InnoDB: but the data dictionary"
				" expects page size 0x%lx!\n",
				node->name, flags,
				fsp_flags_get_page_size(space->flags));

			ut_error;
		}

		if (UNIV_UNLIKELY(space->flags != flags)) {
			fprintf(stderr,
				"InnoDB: Error: table flags are 0x%lx"
				" in the data dictionary\n"
				"InnoDB: but the flags in file %s are 0x%lx!\n",
				space->flags, node->name, flags);

			ut_error;
		}

<<<<<<< HEAD
		if (size_bytes >= FSP_EXTENT_SIZE * UNIV_PAGE_SIZE) {
			/* Truncate the size to whole extent size. */
			size_bytes = ut_2pow_round(size_bytes,
						   FSP_EXTENT_SIZE *
						   UNIV_PAGE_SIZE);
=======
		if (UNIV_UNLIKELY(space->flags != flags)) {
			if (!dict_tf_verify_flags(space->flags, flags)) {
				fprintf(stderr,
					"InnoDB: Error: table flags are 0x%lx"
					" in the data dictionary\n"
					"InnoDB: but the flags in file %s are 0x%lx!\n",
					space->flags, node->name, flags);
				ut_error;
			}
		}

		if (size_bytes >= 1024 * 1024) {
			/* Truncate the size to whole megabytes. */
			size_bytes = ut_2pow_round(size_bytes, 1024 * 1024);
>>>>>>> 972a14b5
		}

		if (!fsp_flags_is_compressed(flags)) {
			node->size = (ulint)
				(size_bytes
				 / fsp_flags_get_page_size(flags));
		} else {
			node->size = (ulint)
				(size_bytes
				 / fsp_flags_get_zip_size(flags));
		}

#ifdef UNIV_HOTBACKUP
add_size:
#endif /* UNIV_HOTBACKUP */
		space->size += node->size;
	}

	atomic_writes = fsp_flags_get_atomic_writes(space->flags);

	/* printf("Opening file %s\n", node->name); */

	/* Open the file for reading and writing, in Windows normally in the
	unbuffered async I/O mode, though global variables may make
	os_file_create() to fall back to the normal file I/O mode. */

	if (space->purpose == FIL_LOG) {
		node->handle = os_file_create(innodb_file_log_key,
					      node->name, OS_FILE_OPEN,
					      OS_FILE_AIO, OS_LOG_FILE,
					      &ret, atomic_writes);
	} else if (node->is_raw_disk) {
		node->handle = os_file_create(innodb_file_data_key,
					      node->name,
					      OS_FILE_OPEN_RAW,
					      OS_FILE_AIO, OS_DATA_FILE,
					      &ret, atomic_writes);
	} else {
		node->handle = os_file_create(innodb_file_data_key,
					      node->name, OS_FILE_OPEN,
					      OS_FILE_AIO, OS_DATA_FILE,
					      &ret, atomic_writes);
	}

	ut_a(ret);

	node->open = TRUE;

	system->n_open++;
	fil_n_file_opened++;

	if (fil_space_belongs_in_lru(space)) {

		/* Put the node to the LRU list */
		UT_LIST_ADD_FIRST(LRU, system->LRU, node);
	}

	return(true);
}

/**********************************************************************//**
Closes a file. */
static
void
fil_node_close_file(
/*================*/
	fil_node_t*	node,	/*!< in: file node */
	fil_system_t*	system)	/*!< in: tablespace memory cache */
{
	ibool	ret;

	ut_ad(node && system);
	ut_ad(mutex_own(&(system->mutex)));
	ut_a(node->open);
	ut_a(node->n_pending == 0);
	ut_a(node->n_pending_flushes == 0);
	ut_a(!node->being_extended);
#ifndef UNIV_HOTBACKUP
	ut_a(node->modification_counter == node->flush_counter
	     || srv_fast_shutdown == 2);
#endif /* !UNIV_HOTBACKUP */

	ret = os_file_close(node->handle);
	ut_a(ret);

	/* printf("Closing file %s\n", node->name); */

	node->open = FALSE;
	ut_a(system->n_open > 0);
	system->n_open--;
	fil_n_file_opened--;

	if (fil_space_belongs_in_lru(node->space)) {

		ut_a(UT_LIST_GET_LEN(system->LRU) > 0);

		/* The node is in the LRU list, remove it */
		UT_LIST_REMOVE(LRU, system->LRU, node);
	}
}

/********************************************************************//**
Tries to close a file in the LRU list. The caller must hold the fil_sys
mutex.
@return TRUE if success, FALSE if should retry later; since i/o's
generally complete in < 100 ms, and as InnoDB writes at most 128 pages
from the buffer pool in a batch, and then immediately flushes the
files, there is a good chance that the next time we find a suitable
node from the LRU list */
static
ibool
fil_try_to_close_file_in_LRU(
/*=========================*/
	ibool	print_info)	/*!< in: if TRUE, prints information why it
				cannot close a file */
{
	fil_node_t*	node;

	ut_ad(mutex_own(&fil_system->mutex));

	if (print_info) {
		fprintf(stderr,
			"InnoDB: fil_sys open file LRU len %lu\n",
			(ulong) UT_LIST_GET_LEN(fil_system->LRU));
	}

	for (node = UT_LIST_GET_LAST(fil_system->LRU);
	     node != NULL;
	     node = UT_LIST_GET_PREV(LRU, node)) {

		if (node->modification_counter == node->flush_counter
		    && node->n_pending_flushes == 0
		    && !node->being_extended) {

			fil_node_close_file(node, fil_system);

			return(TRUE);
		}

		if (!print_info) {
			continue;
		}

		if (node->n_pending_flushes > 0) {
			fputs("InnoDB: cannot close file ", stderr);
			ut_print_filename(stderr, node->name);
			fprintf(stderr, ", because n_pending_flushes %lu\n",
				(ulong) node->n_pending_flushes);
		}

		if (node->modification_counter != node->flush_counter) {
			fputs("InnoDB: cannot close file ", stderr);
			ut_print_filename(stderr, node->name);
			fprintf(stderr,
				", because mod_count %ld != fl_count %ld\n",
				(long) node->modification_counter,
				(long) node->flush_counter);

		}

		if (node->being_extended) {
			fputs("InnoDB: cannot close file ", stderr);
			ut_print_filename(stderr, node->name);
			fprintf(stderr, ", because it is being extended\n");
		}
	}

	return(FALSE);
}

/*******************************************************************//**
Reserves the fil_system mutex and tries to make sure we can open at least one
file while holding it. This should be called before calling
fil_node_prepare_for_io(), because that function may need to open a file. */
static
void
fil_mutex_enter_and_prepare_for_io(
/*===============================*/
	ulint	space_id)	/*!< in: space id */
{
	fil_space_t*	space;
	ibool		success;
	ibool		print_info	= FALSE;
	ulint		count		= 0;
	ulint		count2		= 0;

retry:
	mutex_enter(&fil_system->mutex);

	if (space_id == 0 || space_id >= SRV_LOG_SPACE_FIRST_ID) {
		/* We keep log files and system tablespace files always open;
		this is important in preventing deadlocks in this module, as
		a page read completion often performs another read from the
		insert buffer. The insert buffer is in tablespace 0, and we
		cannot end up waiting in this function. */

		return;
	}

	space = fil_space_get_by_id(space_id);

	if (space != NULL && space->stop_ios) {
		/* We are going to do a rename file and want to stop new i/o's
		for a while */

		if (count2 > 20000) {
			fputs("InnoDB: Warning: tablespace ", stderr);
			ut_print_filename(stderr, space->name);
			fprintf(stderr,
				" has i/o ops stopped for a long time %lu\n",
				(ulong) count2);
		}

		mutex_exit(&fil_system->mutex);

#ifndef UNIV_HOTBACKUP

		/* Wake the i/o-handler threads to make sure pending
		i/o's are performed */
		os_aio_simulated_wake_handler_threads();

		/* The sleep here is just to give IO helper threads a
		bit of time to do some work. It is not required that
		all IO related to the tablespace being renamed must
		be flushed here as we do fil_flush() in
		fil_rename_tablespace() as well. */
		os_thread_sleep(20000);

#endif /* UNIV_HOTBACKUP */

		/* Flush tablespaces so that we can close modified
		files in the LRU list */
		fil_flush_file_spaces(FIL_TABLESPACE);

		os_thread_sleep(20000);

		count2++;

		goto retry;
	}

	if (fil_system->n_open < fil_system->max_n_open) {

		return;
	}

	/* If the file is already open, no need to do anything; if the space
	does not exist, we handle the situation in the function which called
	this function */

	if (!space || UT_LIST_GET_FIRST(space->chain)->open) {

		return;
	}

	if (count > 1) {
		print_info = TRUE;
	}

	/* Too many files are open, try to close some */
close_more:
	success = fil_try_to_close_file_in_LRU(print_info);

	if (success && fil_system->n_open >= fil_system->max_n_open) {

		goto close_more;
	}

	if (fil_system->n_open < fil_system->max_n_open) {
		/* Ok */

		return;
	}

	if (count >= 2) {
		ut_print_timestamp(stderr);
		fprintf(stderr,
			"  InnoDB: Warning: too many (%lu) files stay open"
			" while the maximum\n"
			"InnoDB: allowed value would be %lu.\n"
			"InnoDB: You may need to raise the value of"
			" innodb_open_files in\n"
			"InnoDB: my.cnf.\n",
			(ulong) fil_system->n_open,
			(ulong) fil_system->max_n_open);

		return;
	}

	mutex_exit(&fil_system->mutex);

#ifndef UNIV_HOTBACKUP
	/* Wake the i/o-handler threads to make sure pending i/o's are
	performed */
	os_aio_simulated_wake_handler_threads();

	os_thread_sleep(20000);
#endif
	/* Flush tablespaces so that we can close modified files in the LRU
	list */

	fil_flush_file_spaces(FIL_TABLESPACE);

	count++;

	goto retry;
}

/*******************************************************************//**
Frees a file node object from a tablespace memory cache. */
static
void
fil_node_free(
/*==========*/
	fil_node_t*	node,	/*!< in, own: file node */
	fil_system_t*	system,	/*!< in: tablespace memory cache */
	fil_space_t*	space)	/*!< in: space where the file node is chained */
{
	ut_ad(node && system && space);
	ut_ad(mutex_own(&(system->mutex)));
	ut_a(node->magic_n == FIL_NODE_MAGIC_N);
	ut_a(node->n_pending == 0);
	ut_a(!node->being_extended);

	if (node->open) {
		/* We fool the assertion in fil_node_close_file() to think
		there are no unflushed modifications in the file */

		node->modification_counter = node->flush_counter;
		os_event_set(node->sync_event);

		if (fil_buffering_disabled(space)) {

			ut_ad(!space->is_in_unflushed_spaces);
			ut_ad(fil_space_is_flushed(space));

		} else if (space->is_in_unflushed_spaces
			   && fil_space_is_flushed(space)) {

			space->is_in_unflushed_spaces = false;

			UT_LIST_REMOVE(unflushed_spaces,
				       system->unflushed_spaces,
				       space);
		}

		fil_node_close_file(node, system);
	}

	space->size -= node->size;

	UT_LIST_REMOVE(chain, space->chain, node);

	os_event_free(node->sync_event);
	mem_free(node->name);
	mem_free(node);
}

#ifdef UNIV_LOG_ARCHIVE
/****************************************************************//**
Drops files from the start of a file space, so that its size is cut by
the amount given. */
UNIV_INTERN
void
fil_space_truncate_start(
/*=====================*/
	ulint	id,		/*!< in: space id */
	ulint	trunc_len)	/*!< in: truncate by this much; it is an error
				if this does not equal to the combined size of
				some initial files in the space */
{
	fil_node_t*	node;
	fil_space_t*	space;

	mutex_enter(&fil_system->mutex);

	space = fil_space_get_by_id(id);

	ut_a(space);

	while (trunc_len > 0) {
		node = UT_LIST_GET_FIRST(space->chain);

		ut_a(node->size * UNIV_PAGE_SIZE <= trunc_len);

		trunc_len -= node->size * UNIV_PAGE_SIZE;

		fil_node_free(node, fil_system, space);
	}

	mutex_exit(&fil_system->mutex);
}
#endif /* UNIV_LOG_ARCHIVE */

/*******************************************************************//**
Creates a space memory object and puts it to the 'fil system' hash table.
If there is an error, prints an error message to the .err log.
@return	TRUE if success */
UNIV_INTERN
ibool
fil_space_create(
/*=============*/
	const char*	name,	/*!< in: space name */
	ulint		id,	/*!< in: space id */
	ulint		flags,	/*!< in: tablespace flags */
	ulint		purpose)/*!< in: FIL_TABLESPACE, or FIL_LOG if log */
{
	fil_space_t*	space;

	DBUG_EXECUTE_IF("fil_space_create_failure", return(false););

	ut_a(fil_system);

	/* Look for a matching tablespace and if found free it. */
	do {
		mutex_enter(&fil_system->mutex);

		space = fil_space_get_by_name(name);

		if (space != 0) {
			ib_logf(IB_LOG_LEVEL_WARN,
				"Tablespace '%s' exists in the cache "
				"with id %lu != %lu",
				name, (ulong) space->id, (ulong) id);

			if (id == 0 || purpose != FIL_TABLESPACE) {

				mutex_exit(&fil_system->mutex);

				return(FALSE);
			}

			ib_logf(IB_LOG_LEVEL_WARN,
				"Freeing existing tablespace '%s' entry "
				"from the cache with id %lu",
				name, (ulong) id);

			ibool	success = fil_space_free(space->id, FALSE);
			ut_a(success);

			mutex_exit(&fil_system->mutex);
		}

	} while (space != 0);

	space = fil_space_get_by_id(id);

	if (space != 0) {
		ib_logf(IB_LOG_LEVEL_ERROR,
			"Trying to add tablespace '%s' with id %lu "
			"to the tablespace memory cache, but tablespace '%s' "
			"with id %lu already exists in the cache!",
			name, (ulong) id, space->name, (ulong) space->id);

		mutex_exit(&fil_system->mutex);

		return(FALSE);
	}

	space = static_cast<fil_space_t*>(mem_zalloc(sizeof(*space)));

	space->name = mem_strdup(name);
	space->id = id;

	fil_system->tablespace_version++;
	space->tablespace_version = fil_system->tablespace_version;
	space->mark = FALSE;

	if (purpose == FIL_TABLESPACE && !recv_recovery_on
	    && id > fil_system->max_assigned_id) {

		if (!fil_system->space_id_reuse_warned) {
			fil_system->space_id_reuse_warned = TRUE;

			ib_logf(IB_LOG_LEVEL_WARN,
				"Allocated tablespace %lu, old maximum "
				"was %lu",
				(ulong) id,
				(ulong) fil_system->max_assigned_id);
		}

		fil_system->max_assigned_id = id;
	}

	space->purpose = purpose;
	space->flags = flags;

	space->magic_n = FIL_SPACE_MAGIC_N;

	rw_lock_create(fil_space_latch_key, &space->latch, SYNC_FSP);

	HASH_INSERT(fil_space_t, hash, fil_system->spaces, id, space);

	HASH_INSERT(fil_space_t, name_hash, fil_system->name_hash,
		    ut_fold_string(name), space);
	space->is_in_unflushed_spaces = false;

	UT_LIST_ADD_LAST(space_list, fil_system->space_list, space);

	mutex_exit(&fil_system->mutex);

	return(TRUE);
}

/*******************************************************************//**
Assigns a new space id for a new single-table tablespace. This works simply by
incrementing the global counter. If 4 billion id's is not enough, we may need
to recycle id's.
@return	TRUE if assigned, FALSE if not */
UNIV_INTERN
ibool
fil_assign_new_space_id(
/*====================*/
	ulint*	space_id)	/*!< in/out: space id */
{
	ulint	id;
	ibool	success;

	mutex_enter(&fil_system->mutex);

	id = *space_id;

	if (id < fil_system->max_assigned_id) {
		id = fil_system->max_assigned_id;
	}

	id++;

	if (id > (SRV_LOG_SPACE_FIRST_ID / 2) && (id % 1000000UL == 0)) {
		ut_print_timestamp(stderr);
		fprintf(stderr,
			"InnoDB: Warning: you are running out of new"
			" single-table tablespace id's.\n"
			"InnoDB: Current counter is %lu and it"
			" must not exceed %lu!\n"
			"InnoDB: To reset the counter to zero"
			" you have to dump all your tables and\n"
			"InnoDB: recreate the whole InnoDB installation.\n",
			(ulong) id,
			(ulong) SRV_LOG_SPACE_FIRST_ID);
	}

	success = (id < SRV_LOG_SPACE_FIRST_ID);

	if (success) {
		*space_id = fil_system->max_assigned_id = id;
	} else {
		ut_print_timestamp(stderr);
		fprintf(stderr,
			"InnoDB: You have run out of single-table"
			" tablespace id's!\n"
			"InnoDB: Current counter is %lu.\n"
			"InnoDB: To reset the counter to zero you"
			" have to dump all your tables and\n"
			"InnoDB: recreate the whole InnoDB installation.\n",
			(ulong) id);
		*space_id = ULINT_UNDEFINED;
	}

	mutex_exit(&fil_system->mutex);

	return(success);
}

/*******************************************************************//**
Frees a space object from the tablespace memory cache. Closes the files in
the chain but does not delete them. There must not be any pending i/o's or
flushes on the files.
@return	TRUE if success */
static
ibool
fil_space_free(
/*===========*/
					/* out: TRUE if success */
	ulint		id,		/* in: space id */
	ibool		x_latched)	/* in: TRUE if caller has space->latch
					in X mode */
{
	fil_space_t*	space;
	fil_space_t*	fnamespace;

	ut_ad(mutex_own(&fil_system->mutex));

	space = fil_space_get_by_id(id);

	if (!space) {
		ut_print_timestamp(stderr);
		fprintf(stderr,
			"  InnoDB: Error: trying to remove tablespace %lu"
			" from the cache but\n"
			"InnoDB: it is not there.\n", (ulong) id);

		return(FALSE);
	}

	HASH_DELETE(fil_space_t, hash, fil_system->spaces, id, space);

	fnamespace = fil_space_get_by_name(space->name);
	ut_a(fnamespace);
	ut_a(space == fnamespace);

	HASH_DELETE(fil_space_t, name_hash, fil_system->name_hash,
		    ut_fold_string(space->name), space);

	if (space->is_in_unflushed_spaces) {

		ut_ad(!fil_buffering_disabled(space));
		space->is_in_unflushed_spaces = false;

		UT_LIST_REMOVE(unflushed_spaces, fil_system->unflushed_spaces,
			       space);
	}

	UT_LIST_REMOVE(space_list, fil_system->space_list, space);

	ut_a(space->magic_n == FIL_SPACE_MAGIC_N);
	ut_a(0 == space->n_pending_flushes);

	for (fil_node_t* fil_node = UT_LIST_GET_FIRST(space->chain);
	     fil_node != NULL;
	     fil_node = UT_LIST_GET_FIRST(space->chain)) {

		fil_node_free(fil_node, fil_system, space);
	}

	ut_a(0 == UT_LIST_GET_LEN(space->chain));

	if (x_latched) {
		rw_lock_x_unlock(&space->latch);
	}

	rw_lock_free(&(space->latch));

	mem_free(space->name);
	mem_free(space);

	return(TRUE);
}

/*******************************************************************//**
Returns a pointer to the file_space_t that is in the memory cache
associated with a space id. The caller must lock fil_system->mutex.
@return	file_space_t pointer, NULL if space not found */
UNIV_INLINE
fil_space_t*
fil_space_get_space(
/*================*/
	ulint	id)	/*!< in: space id */
{
	fil_space_t*	space;
	fil_node_t*	node;

	ut_ad(fil_system);

	space = fil_space_get_by_id(id);
	if (space == NULL) {
		return(NULL);
	}

	if (space->size == 0 && space->purpose == FIL_TABLESPACE) {
		ut_a(id != 0);

		mutex_exit(&fil_system->mutex);

		/* It is possible that the space gets evicted at this point
		before the fil_mutex_enter_and_prepare_for_io() acquires
		the fil_system->mutex. Check for this after completing the
		call to fil_mutex_enter_and_prepare_for_io(). */
		fil_mutex_enter_and_prepare_for_io(id);

		/* We are still holding the fil_system->mutex. Check if
		the space is still in memory cache. */
		space = fil_space_get_by_id(id);
		if (space == NULL) {
			return(NULL);
		}

		/* The following code must change when InnoDB supports
		multiple datafiles per tablespace. */
		ut_a(1 == UT_LIST_GET_LEN(space->chain));

		node = UT_LIST_GET_FIRST(space->chain);

		/* It must be a single-table tablespace and we have not opened
		the file yet; the following calls will open it and update the
		size fields */

		if (!fil_node_prepare_for_io(node, fil_system, space)) {
			/* The single-table tablespace can't be opened,
			because the ibd file is missing. */
			return(NULL);
		}
		fil_node_complete_io(node, fil_system, OS_FILE_READ);
	}

	return(space);
}

/*******************************************************************//**
Returns the path from the first fil_node_t found for the space ID sent.
The caller is responsible for freeing the memory allocated here for the
value returned.
@return	own: A copy of fil_node_t::path, NULL if space ID is zero
or not found. */
UNIV_INTERN
char*
fil_space_get_first_path(
/*=====================*/
	ulint		id)	/*!< in: space id */
{
	fil_space_t*	space;
	fil_node_t*	node;
	char*		path;

	ut_ad(fil_system);
	ut_a(id);

	fil_mutex_enter_and_prepare_for_io(id);

	space = fil_space_get_space(id);

	if (space == NULL) {
		mutex_exit(&fil_system->mutex);

		return(NULL);
	}

	ut_ad(mutex_own(&fil_system->mutex));

	node = UT_LIST_GET_FIRST(space->chain);

	path = mem_strdup(node->name);

	mutex_exit(&fil_system->mutex);

	return(path);
}

/*******************************************************************//**
Returns the size of the space in pages. The tablespace must be cached in the
memory cache.
@return	space size, 0 if space not found */
UNIV_INTERN
ulint
fil_space_get_size(
/*===============*/
	ulint	id)	/*!< in: space id */
{
	fil_space_t*	space;
	ulint		size;

	ut_ad(fil_system);
	mutex_enter(&fil_system->mutex);

	space = fil_space_get_space(id);

	size = space ? space->size : 0;

	mutex_exit(&fil_system->mutex);

	return(size);
}

/*******************************************************************//**
Returns the flags of the space. The tablespace must be cached
in the memory cache.
@return	flags, ULINT_UNDEFINED if space not found */
UNIV_INTERN
ulint
fil_space_get_flags(
/*================*/
	ulint	id)	/*!< in: space id */
{
	fil_space_t*	space;
	ulint		flags;

	ut_ad(fil_system);

	if (!id) {
		return(0);
	}

	mutex_enter(&fil_system->mutex);

	space = fil_space_get_space(id);

	if (space == NULL) {
		mutex_exit(&fil_system->mutex);

		return(ULINT_UNDEFINED);
	}

	flags = space->flags;

	mutex_exit(&fil_system->mutex);

	return(flags);
}

/*******************************************************************//**
Returns the compressed page size of the space, or 0 if the space
is not compressed. The tablespace must be cached in the memory cache.
@return	compressed page size, ULINT_UNDEFINED if space not found */
UNIV_INTERN
ulint
fil_space_get_zip_size(
/*===================*/
	ulint	id)	/*!< in: space id */
{
	ulint	flags;

	flags = fil_space_get_flags(id);

	if (flags && flags != ULINT_UNDEFINED) {

		return(fsp_flags_get_zip_size(flags));
	}

	return(flags);
}

/*******************************************************************//**
Checks if the pair space, page_no refers to an existing page in a tablespace
file space. The tablespace must be cached in the memory cache.
@return	TRUE if the address is meaningful */
UNIV_INTERN
ibool
fil_check_adress_in_tablespace(
/*===========================*/
	ulint	id,	/*!< in: space id */
	ulint	page_no)/*!< in: page number */
{
	if (fil_space_get_size(id) > page_no) {

		return(TRUE);
	}

	return(FALSE);
}

/****************************************************************//**
Initializes the tablespace memory cache. */
UNIV_INTERN
void
fil_init(
/*=====*/
	ulint	hash_size,	/*!< in: hash table size */
	ulint	max_n_open)	/*!< in: max number of open files */
{
	ut_a(fil_system == NULL);

	ut_a(hash_size > 0);
	ut_a(max_n_open > 0);

	fil_system = static_cast<fil_system_t*>(
		mem_zalloc(sizeof(fil_system_t)));

	mutex_create(fil_system_mutex_key,
		     &fil_system->mutex, SYNC_ANY_LATCH);

	fil_system->spaces = hash_create(hash_size);
	fil_system->name_hash = hash_create(hash_size);

	UT_LIST_INIT(fil_system->LRU);

	fil_system->max_n_open = max_n_open;
}

/*******************************************************************//**
Opens all log files and system tablespace data files. They stay open until the
database server shutdown. This should be called at a server startup after the
space objects for the log and the system tablespace have been created. The
purpose of this operation is to make sure we never run out of file descriptors
if we need to read from the insert buffer or to write to the log. */
UNIV_INTERN
void
fil_open_log_and_system_tablespace_files(void)
/*==========================================*/
{
	fil_space_t*	space;

	mutex_enter(&fil_system->mutex);

	for (space = UT_LIST_GET_FIRST(fil_system->space_list);
	     space != NULL;
	     space = UT_LIST_GET_NEXT(space_list, space)) {

		fil_node_t*	node;

		if (fil_space_belongs_in_lru(space)) {

			continue;
		}

		for (node = UT_LIST_GET_FIRST(space->chain);
		     node != NULL;
		     node = UT_LIST_GET_NEXT(chain, node)) {

			if (!node->open) {
				if (!fil_node_open_file(node, fil_system,
							space)) {
					/* This func is called during server's
					startup. If some file of log or system
					tablespace is missing, the server
					can't start successfully. So we should
					assert for it. */
					ut_a(0);
				}
			}

			if (fil_system->max_n_open < 10 + fil_system->n_open) {

				fprintf(stderr,
					"InnoDB: Warning: you must"
					" raise the value of"
					" innodb_open_files in\n"
					"InnoDB: my.cnf! Remember that"
					" InnoDB keeps all log files"
					" and all system\n"
					"InnoDB: tablespace files open"
					" for the whole time mysqld is"
					" running, and\n"
					"InnoDB: needs to open also"
					" some .ibd files if the"
					" file-per-table storage\n"
					"InnoDB: model is used."
					" Current open files %lu,"
					" max allowed"
					" open files %lu.\n",
					(ulong) fil_system->n_open,
					(ulong) fil_system->max_n_open);
			}
		}
	}

	mutex_exit(&fil_system->mutex);
}

/*******************************************************************//**
Closes all open files. There must not be any pending i/o's or not flushed
modifications in the files. */
UNIV_INTERN
void
fil_close_all_files(void)
/*=====================*/
{
	fil_space_t*	space;

	mutex_enter(&fil_system->mutex);

	space = UT_LIST_GET_FIRST(fil_system->space_list);

	while (space != NULL) {
		fil_node_t*	node;
		fil_space_t*	prev_space = space;

		for (node = UT_LIST_GET_FIRST(space->chain);
		     node != NULL;
		     node = UT_LIST_GET_NEXT(chain, node)) {

			if (node->open) {
				fil_node_close_file(node, fil_system);
			}
		}

		space = UT_LIST_GET_NEXT(space_list, space);

		fil_space_free(prev_space->id, FALSE);
	}

	mutex_exit(&fil_system->mutex);
}

/*******************************************************************//**
Closes the redo log files. There must not be any pending i/o's or not
flushed modifications in the files. */
UNIV_INTERN
void
fil_close_log_files(
/*================*/
	bool	free)	/*!< in: whether to free the memory object */
{
	fil_space_t*	space;

	mutex_enter(&fil_system->mutex);

	space = UT_LIST_GET_FIRST(fil_system->space_list);

	while (space != NULL) {
		fil_node_t*	node;
		fil_space_t*	prev_space = space;

		if (space->purpose != FIL_LOG) {
			space = UT_LIST_GET_NEXT(space_list, space);
			continue;
		}

		for (node = UT_LIST_GET_FIRST(space->chain);
		     node != NULL;
		     node = UT_LIST_GET_NEXT(chain, node)) {

			if (node->open) {
				fil_node_close_file(node, fil_system);
			}
		}

		space = UT_LIST_GET_NEXT(space_list, space);

		if (free) {
			fil_space_free(prev_space->id, FALSE);
		}
	}

	mutex_exit(&fil_system->mutex);
}

/*******************************************************************//**
Sets the max tablespace id counter if the given number is bigger than the
previous value. */
UNIV_INTERN
void
fil_set_max_space_id_if_bigger(
/*===========================*/
	ulint	max_id)	/*!< in: maximum known id */
{
	if (max_id >= SRV_LOG_SPACE_FIRST_ID) {
		fprintf(stderr,
			"InnoDB: Fatal error: max tablespace id"
			" is too high, %lu\n", (ulong) max_id);
		ut_error;
	}

	mutex_enter(&fil_system->mutex);

	if (fil_system->max_assigned_id < max_id) {

		fil_system->max_assigned_id = max_id;
	}

	mutex_exit(&fil_system->mutex);
}

/****************************************************************//**
Writes the flushed lsn and the latest archived log number to the page header
of the first page of a data file of the system tablespace (space 0),
which is uncompressed. */
static __attribute__((warn_unused_result))
dberr_t
fil_write_lsn_and_arch_no_to_file(
/*==============================*/
	ulint	space,		/*!< in: space to write to */
	ulint	sum_of_sizes,	/*!< in: combined size of previous files
				in space, in database pages */
	lsn_t	lsn,		/*!< in: lsn to write */
	ulint	arch_log_no __attribute__((unused)))
				/*!< in: archived log number to write */
{
	byte*	buf1;
	byte*	buf;
	dberr_t	err;

	buf1 = static_cast<byte*>(mem_alloc(2 * UNIV_PAGE_SIZE));
	buf = static_cast<byte*>(ut_align(buf1, UNIV_PAGE_SIZE));

	err = fil_read(TRUE, space, 0, sum_of_sizes, 0,
		       UNIV_PAGE_SIZE, buf, NULL, 0);
	if (err == DB_SUCCESS) {
		mach_write_to_8(buf + FIL_PAGE_FILE_FLUSH_LSN, lsn);

		err = fil_write(TRUE, space, 0, sum_of_sizes, 0,
				UNIV_PAGE_SIZE, buf, NULL, 0);
	}

	mem_free(buf1);

	return(err);
}

/****************************************************************//**
Writes the flushed lsn and the latest archived log number to the page
header of the first page of each data file in the system tablespace.
@return	DB_SUCCESS or error number */
UNIV_INTERN
dberr_t
fil_write_flushed_lsn_to_data_files(
/*================================*/
	lsn_t	lsn,		/*!< in: lsn to write */
	ulint	arch_log_no)	/*!< in: latest archived log file number */
{
	fil_space_t*	space;
	fil_node_t*	node;
	dberr_t		err;

	mutex_enter(&fil_system->mutex);

	for (space = UT_LIST_GET_FIRST(fil_system->space_list);
	     space != NULL;
	     space = UT_LIST_GET_NEXT(space_list, space)) {

		/* We only write the lsn to all existing data files which have
		been open during the lifetime of the mysqld process; they are
		represented by the space objects in the tablespace memory
		cache. Note that all data files in the system tablespace 0
		and the UNDO log tablespaces (if separate) are always open. */

		if (space->purpose == FIL_TABLESPACE
		    && !fil_is_user_tablespace_id(space->id)) {
			ulint	sum_of_sizes = 0;

			for (node = UT_LIST_GET_FIRST(space->chain);
			     node != NULL;
			     node = UT_LIST_GET_NEXT(chain, node)) {

				mutex_exit(&fil_system->mutex);

				err = fil_write_lsn_and_arch_no_to_file(
					space->id, sum_of_sizes, lsn,
					arch_log_no);

				if (err != DB_SUCCESS) {

					return(err);
				}

				mutex_enter(&fil_system->mutex);

				sum_of_sizes += node->size;
			}
		}
	}

	mutex_exit(&fil_system->mutex);

	return(DB_SUCCESS);
}

/*******************************************************************//**
Checks the consistency of the first data page of a tablespace
at database startup.
@retval NULL on success, or if innodb_force_recovery is set
@return pointer to an error message string */
static __attribute__((warn_unused_result))
const char*
fil_check_first_page(
/*=================*/
	const page_t*	page)		/*!< in: data page */
{
	ulint	space_id;
	ulint	flags;

	if (srv_force_recovery >= SRV_FORCE_IGNORE_CORRUPT) {
		return(NULL);
	}

	space_id = mach_read_from_4(FSP_HEADER_OFFSET + FSP_SPACE_ID + page);
	flags = mach_read_from_4(FSP_HEADER_OFFSET + FSP_SPACE_FLAGS + page);

	if (UNIV_PAGE_SIZE != fsp_flags_get_page_size(flags)) {
		fprintf(stderr, "InnoDB: Error: Current page size %lu != page size on page %lu\n",
			UNIV_PAGE_SIZE, fsp_flags_get_page_size(flags));

		return("innodb-page-size mismatch");
	}

	if (!space_id && !flags) {
		ulint		nonzero_bytes	= UNIV_PAGE_SIZE;
		const byte*	b		= page;

		while (!*b && --nonzero_bytes) {
			b++;
		}

		if (!nonzero_bytes) {
			return("space header page consists of zero bytes");
		}
	}

	if (buf_page_is_corrupted(
		    false, page, fsp_flags_get_zip_size(flags))) {
		return("checksum mismatch");
	}

	if (page_get_space_id(page) == space_id
	    && page_get_page_no(page) == 0) {
		return(NULL);
	}

	return("inconsistent data in space header");
}

/*******************************************************************//**
Reads the flushed lsn, arch no, and tablespace flag fields from a data
file at database startup.
@retval NULL on success, or if innodb_force_recovery is set
@return pointer to an error message string */
UNIV_INTERN
const char*
fil_read_first_page(
/*================*/
	os_file_t	data_file,		/*!< in: open data file */
	ibool		one_read_already,	/*!< in: TRUE if min and max
						parameters below already
						contain sensible data */
	ulint*		flags,			/*!< out: tablespace flags */
	ulint*		space_id,		/*!< out: tablespace ID */
#ifdef UNIV_LOG_ARCHIVE
	ulint*		min_arch_log_no,	/*!< out: min of archived
						log numbers in data files */
	ulint*		max_arch_log_no,	/*!< out: max of archived
						log numbers in data files */
#endif /* UNIV_LOG_ARCHIVE */
	lsn_t*		min_flushed_lsn,	/*!< out: min of flushed
						lsn values in data files */
	lsn_t*		max_flushed_lsn)	/*!< out: max of flushed
						lsn values in data files */
{
	byte*		buf;
	byte*		page;
	lsn_t		flushed_lsn;
	const char*	check_msg = NULL;

	buf = static_cast<byte*>(ut_malloc(2 * UNIV_PAGE_SIZE));

	/* Align the memory for a possible read from a raw device */

	page = static_cast<byte*>(ut_align(buf, UNIV_PAGE_SIZE));

	os_file_read(data_file, page, 0, UNIV_PAGE_SIZE);

	*flags = fsp_header_get_flags(page);

	*space_id = fsp_header_get_space_id(page);

	flushed_lsn = mach_read_from_8(page + FIL_PAGE_FILE_FLUSH_LSN);

	if (!one_read_already) {
		check_msg = fil_check_first_page(page);
	}

	ut_free(buf);

	if (check_msg) {
		return(check_msg);
	}

	if (!one_read_already) {
		*min_flushed_lsn = flushed_lsn;
		*max_flushed_lsn = flushed_lsn;
#ifdef UNIV_LOG_ARCHIVE
		*min_arch_log_no = arch_log_no;
		*max_arch_log_no = arch_log_no;
#endif /* UNIV_LOG_ARCHIVE */
		return(NULL);
	}

	if (*min_flushed_lsn > flushed_lsn) {
		*min_flushed_lsn = flushed_lsn;
	}
	if (*max_flushed_lsn < flushed_lsn) {
		*max_flushed_lsn = flushed_lsn;
	}
#ifdef UNIV_LOG_ARCHIVE
	if (*min_arch_log_no > arch_log_no) {
		*min_arch_log_no = arch_log_no;
	}
	if (*max_arch_log_no < arch_log_no) {
		*max_arch_log_no = arch_log_no;
	}
#endif /* UNIV_LOG_ARCHIVE */

	return(NULL);
}

/*================ SINGLE-TABLE TABLESPACES ==========================*/

#ifndef UNIV_HOTBACKUP
/*******************************************************************//**
Increments the count of pending operation, if space is not being deleted.
@return	TRUE if being deleted, and operation should be skipped */
UNIV_INTERN
ibool
fil_inc_pending_ops(
/*================*/
	ulint	id)	/*!< in: space id */
{
	fil_space_t*	space;

	mutex_enter(&fil_system->mutex);

	space = fil_space_get_by_id(id);

	if (space == NULL) {
		fprintf(stderr,
			"InnoDB: Error: trying to do an operation on a"
			" dropped tablespace %lu\n",
			(ulong) id);
	}

	if (space == NULL || space->stop_new_ops) {
		mutex_exit(&fil_system->mutex);

		return(TRUE);
	}

	space->n_pending_ops++;

	mutex_exit(&fil_system->mutex);

	return(FALSE);
}

/*******************************************************************//**
Decrements the count of pending operations. */
UNIV_INTERN
void
fil_decr_pending_ops(
/*=================*/
	ulint	id)	/*!< in: space id */
{
	fil_space_t*	space;

	mutex_enter(&fil_system->mutex);

	space = fil_space_get_by_id(id);

	if (space == NULL) {
		fprintf(stderr,
			"InnoDB: Error: decrementing pending operation"
			" of a dropped tablespace %lu\n",
			(ulong) id);
	}

	if (space != NULL) {
		space->n_pending_ops--;
	}

	mutex_exit(&fil_system->mutex);
}
#endif /* !UNIV_HOTBACKUP */

/********************************************************//**
Creates the database directory for a table if it does not exist yet. */
static
void
fil_create_directory_for_tablename(
/*===============================*/
	const char*	name)	/*!< in: name in the standard
				'databasename/tablename' format */
{
	const char*	namend;
	char*		path;
	ulint		len;

	len = strlen(fil_path_to_mysql_datadir);
	namend = strchr(name, '/');
	ut_a(namend);
	path = static_cast<char*>(mem_alloc(len + (namend - name) + 2));

	memcpy(path, fil_path_to_mysql_datadir, len);
	path[len] = '/';
	memcpy(path + len + 1, name, namend - name);
	path[len + (namend - name) + 1] = 0;

	srv_normalize_path_for_win(path);

	ut_a(os_file_create_directory(path, FALSE));
	mem_free(path);
}

#ifndef UNIV_HOTBACKUP
/********************************************************//**
Writes a log record about an .ibd file create/rename/delete. */
static
void
fil_op_write_log(
/*=============*/
	ulint		type,		/*!< in: MLOG_FILE_CREATE,
					MLOG_FILE_CREATE2,
					MLOG_FILE_DELETE, or
					MLOG_FILE_RENAME */
	ulint		space_id,	/*!< in: space id */
	ulint		log_flags,	/*!< in: redo log flags (stored
					in the page number field) */
	ulint		flags,		/*!< in: compressed page size
					and file format
					if type==MLOG_FILE_CREATE2, or 0 */
	const char*	name,		/*!< in: table name in the familiar
					'databasename/tablename' format, or
					the file path in the case of
					MLOG_FILE_DELETE */
	const char*	new_name,	/*!< in: if type is MLOG_FILE_RENAME,
					the new table name in the
					'databasename/tablename' format */
	mtr_t*		mtr)		/*!< in: mini-transaction handle */
{
	byte*	log_ptr;
	ulint	len;

	log_ptr = mlog_open(mtr, 11 + 2 + 1);

	if (!log_ptr) {
		/* Logging in mtr is switched off during crash recovery:
		in that case mlog_open returns NULL */
		return;
	}

	log_ptr = mlog_write_initial_log_record_for_file_op(
		type, space_id, log_flags, log_ptr, mtr);
	if (type == MLOG_FILE_CREATE2) {
		mach_write_to_4(log_ptr, flags);
		log_ptr += 4;
	}
	/* Let us store the strings as null-terminated for easier readability
	and handling */

	len = strlen(name) + 1;

	mach_write_to_2(log_ptr, len);
	log_ptr += 2;
	mlog_close(mtr, log_ptr);

	mlog_catenate_string(mtr, (byte*) name, len);

	if (type == MLOG_FILE_RENAME) {
		len = strlen(new_name) + 1;
		log_ptr = mlog_open(mtr, 2 + len);
		ut_a(log_ptr);
		mach_write_to_2(log_ptr, len);
		log_ptr += 2;
		mlog_close(mtr, log_ptr);

		mlog_catenate_string(mtr, (byte*) new_name, len);
	}
}
#endif

/*******************************************************************//**
Parses the body of a log record written about an .ibd file operation. That is,
the log record part after the standard (type, space id, page no) header of the
log record.

If desired, also replays the delete or rename operation if the .ibd file
exists and the space id in it matches. Replays the create operation if a file
at that path does not exist yet. If the database directory for the file to be
created does not exist, then we create the directory, too.

Note that ibbackup --apply-log sets fil_path_to_mysql_datadir to point to the
datadir that we should use in replaying the file operations.

InnoDB recovery does not replay these fully since it always sets the space id
to zero. But ibbackup does replay them.  TODO: If remote tablespaces are used,
ibbackup will only create tables in the default directory since MLOG_FILE_CREATE
and MLOG_FILE_CREATE2 only know the tablename, not the path.

@return end of log record, or NULL if the record was not completely
contained between ptr and end_ptr */
UNIV_INTERN
byte*
fil_op_log_parse_or_replay(
/*=======================*/
	byte*	ptr,		/*!< in: buffer containing the log record body,
				or an initial segment of it, if the record does
				not fir completely between ptr and end_ptr */
	byte*	end_ptr,	/*!< in: buffer end */
	ulint	type,		/*!< in: the type of this log record */
	ulint	space_id,	/*!< in: the space id of the tablespace in
				question, or 0 if the log record should
				only be parsed but not replayed */
	ulint	log_flags)	/*!< in: redo log flags
				(stored in the page number parameter) */
{
	ulint		name_len;
	ulint		new_name_len;
	const char*	name;
	const char*	new_name	= NULL;
	ulint		flags		= 0;

	if (type == MLOG_FILE_CREATE2) {
		if (end_ptr < ptr + 4) {

			return(NULL);
		}

		flags = mach_read_from_4(ptr);
		ptr += 4;
	}

	if (end_ptr < ptr + 2) {

		return(NULL);
	}

	name_len = mach_read_from_2(ptr);

	ptr += 2;

	if (end_ptr < ptr + name_len) {

		return(NULL);
	}

	name = (const char*) ptr;

	ptr += name_len;

	if (type == MLOG_FILE_RENAME) {
		if (end_ptr < ptr + 2) {

			return(NULL);
		}

		new_name_len = mach_read_from_2(ptr);

		ptr += 2;

		if (end_ptr < ptr + new_name_len) {

			return(NULL);
		}

		new_name = (const char*) ptr;

		ptr += new_name_len;
	}

	/* We managed to parse a full log record body */
	/*
	printf("Parsed log rec of type %lu space %lu\n"
	"name %s\n", type, space_id, name);

	if (type == MLOG_FILE_RENAME) {
	printf("new name %s\n", new_name);
	}
	*/
	if (!space_id) {
		return(ptr);
	}

	/* Let us try to perform the file operation, if sensible. Note that
	ibbackup has at this stage already read in all space id info to the
	fil0fil.cc data structures.

	NOTE that our algorithm is not guaranteed to work correctly if there
	were renames of tables during the backup. See ibbackup code for more
	on the problem. */

	switch (type) {
	case MLOG_FILE_DELETE:
		if (fil_tablespace_exists_in_mem(space_id)) {
			dberr_t	err = fil_delete_tablespace(
				space_id, BUF_REMOVE_FLUSH_NO_WRITE);
			ut_a(err == DB_SUCCESS);
		}

		break;

	case MLOG_FILE_RENAME:
		/* In order to replay the rename, the following must hold:
		* The new name is not already used.
		* A tablespace is open in memory with the old name.
		* The space ID for that tablepace matches this log entry.
		This will prevent unintended renames during recovery. */

		if (fil_get_space_id_for_table(new_name) == ULINT_UNDEFINED
		    && space_id == fil_get_space_id_for_table(name)) {
			/* Create the database directory for the new name, if
			it does not exist yet */
			fil_create_directory_for_tablename(new_name);

			if (!fil_rename_tablespace(name, space_id,
						   new_name, NULL)) {
				ut_error;
			}
		}

		break;

	case MLOG_FILE_CREATE:
	case MLOG_FILE_CREATE2:
		if (fil_tablespace_exists_in_mem(space_id)) {
			/* Do nothing */
		} else if (fil_get_space_id_for_table(name)
			   != ULINT_UNDEFINED) {
			/* Do nothing */
		} else if (log_flags & MLOG_FILE_FLAG_TEMP) {
			/* Temporary table, do nothing */
		} else {
			const char*	path = NULL;

			/* Create the database directory for name, if it does
			not exist yet */
			fil_create_directory_for_tablename(name);

			if (fil_create_new_single_table_tablespace(
				    space_id, name, path, flags,
				    DICT_TF2_USE_TABLESPACE,
				    FIL_IBD_FILE_INITIAL_SIZE) != DB_SUCCESS) {
				ut_error;
			}
		}

		break;

	default:
		ut_error;
	}

	return(ptr);
}

/*******************************************************************//**
Allocates a file name for the EXPORT/IMPORT config file name.  The
string must be freed by caller with mem_free().
@return own: file name */
static
char*
fil_make_cfg_name(
/*==============*/
	const char*	filepath)	/*!< in: .ibd file name */
{
	char*	cfg_name;

	/* Create a temporary file path by replacing the .ibd suffix
	with .cfg. */

	ut_ad(strlen(filepath) > 4);

	cfg_name = mem_strdup(filepath);
	ut_snprintf(cfg_name + strlen(cfg_name) - 3, 4, "cfg");
	return(cfg_name);
}

/*******************************************************************//**
Check for change buffer merges.
@return 0 if no merges else count + 1. */
static
ulint
fil_ibuf_check_pending_ops(
/*=======================*/
	fil_space_t*	space,	/*!< in/out: Tablespace to check */
	ulint		count)	/*!< in: number of attempts so far */
{
	ut_ad(mutex_own(&fil_system->mutex));

	if (space != 0 && space->n_pending_ops != 0) {

		if (count > 5000) {
			ib_logf(IB_LOG_LEVEL_WARN,
				"Trying to close/delete tablespace "
				"'%s' but there are %lu pending change "
				"buffer merges on it.",
				space->name,
				(ulong) space->n_pending_ops);
		}

		return(count + 1);
	}

	return(0);
}

/*******************************************************************//**
Check for pending IO.
@return 0 if no pending else count + 1. */
static
ulint
fil_check_pending_io(
/*=================*/
	fil_space_t*	space,	/*!< in/out: Tablespace to check */
	fil_node_t**	node,	/*!< out: Node in space list */
	ulint		count)	/*!< in: number of attempts so far */
{
	ut_ad(mutex_own(&fil_system->mutex));
	ut_a(space->n_pending_ops == 0);

	/* The following code must change when InnoDB supports
	multiple datafiles per tablespace. */
	ut_a(UT_LIST_GET_LEN(space->chain) == 1);

	*node = UT_LIST_GET_FIRST(space->chain);

	if (space->n_pending_flushes > 0 || (*node)->n_pending > 0) {

		ut_a(!(*node)->being_extended);

		if (count > 1000) {
			ib_logf(IB_LOG_LEVEL_WARN,
				"Trying to close/delete tablespace '%s' "
				"but there are %lu flushes "
				" and %lu pending i/o's on it.",
				space->name,
				(ulong) space->n_pending_flushes,
				(ulong) (*node)->n_pending);
		}

		return(count + 1);
	}

	return(0);
}

/*******************************************************************//**
Check pending operations on a tablespace.
@return DB_SUCCESS or error failure. */
static
dberr_t
fil_check_pending_operations(
/*=========================*/
	ulint		id,	/*!< in: space id */
	fil_space_t**	space,	/*!< out: tablespace instance in memory */
	char**		path)	/*!< out/own: tablespace path */
{
	ulint		count = 0;

	ut_a(id != TRX_SYS_SPACE);
	ut_ad(space);

	*space = 0;

	mutex_enter(&fil_system->mutex);
	fil_space_t* sp = fil_space_get_by_id(id);
	if (sp) {
		sp->stop_new_ops = TRUE;
	}
	mutex_exit(&fil_system->mutex);

	/* Check for pending change buffer merges. */

	do {
		mutex_enter(&fil_system->mutex);

		sp = fil_space_get_by_id(id);

		count = fil_ibuf_check_pending_ops(sp, count);

		mutex_exit(&fil_system->mutex);

		if (count > 0) {
			os_thread_sleep(20000);
		}

	} while (count > 0);

	/* Check for pending IO. */

	*path = 0;

	do {
		mutex_enter(&fil_system->mutex);

		sp = fil_space_get_by_id(id);

		if (sp == NULL) {
			mutex_exit(&fil_system->mutex);
			return(DB_TABLESPACE_NOT_FOUND);
		}

		fil_node_t*	node;

		count = fil_check_pending_io(sp, &node, count);

		if (count == 0) {
			*path = mem_strdup(node->name);
		}

		mutex_exit(&fil_system->mutex);

		if (count > 0) {
			os_thread_sleep(20000);
		}

	} while (count > 0);

	ut_ad(sp);

	*space = sp;
	return(DB_SUCCESS);
}

/*******************************************************************//**
Closes a single-table tablespace. The tablespace must be cached in the
memory cache. Free all pages used by the tablespace.
@return	DB_SUCCESS or error */
UNIV_INTERN
dberr_t
fil_close_tablespace(
/*=================*/
	trx_t*		trx,	/*!< in/out: Transaction covering the close */
	ulint		id)	/*!< in: space id */
{
	char*		path = 0;
	fil_space_t*	space = 0;

	ut_a(id != TRX_SYS_SPACE);

	dberr_t		err = fil_check_pending_operations(id, &space, &path);

	if (err != DB_SUCCESS) {
		return(err);
	}

	ut_a(space);
	ut_a(path != 0);

	rw_lock_x_lock(&space->latch);

#ifndef UNIV_HOTBACKUP
	/* Invalidate in the buffer pool all pages belonging to the
	tablespace. Since we have set space->stop_new_ops = TRUE, readahead
	or ibuf merge can no longer read more pages of this tablespace to the
	buffer pool. Thus we can clean the tablespace out of the buffer pool
	completely and permanently. The flag stop_new_ops also prevents
	fil_flush() from being applied to this tablespace. */

	buf_LRU_flush_or_remove_pages(id, BUF_REMOVE_FLUSH_WRITE, trx);
#endif
	mutex_enter(&fil_system->mutex);

	/* If the free is successful, the X lock will be released before
	the space memory data structure is freed. */

	if (!fil_space_free(id, TRUE)) {
		rw_lock_x_unlock(&space->latch);
		err = DB_TABLESPACE_NOT_FOUND;
	} else {
		err = DB_SUCCESS;
	}

	mutex_exit(&fil_system->mutex);

	/* If it is a delete then also delete any generated files, otherwise
	when we drop the database the remove directory will fail. */

	char*	cfg_name = fil_make_cfg_name(path);

	os_file_delete_if_exists(innodb_file_data_key, cfg_name);

	mem_free(path);
	mem_free(cfg_name);

	return(err);
}

/*******************************************************************//**
Deletes a single-table tablespace. The tablespace must be cached in the
memory cache.
@return	DB_SUCCESS or error */
UNIV_INTERN
dberr_t
fil_delete_tablespace(
/*==================*/
	ulint		id,		/*!< in: space id */
	buf_remove_t	buf_remove)	/*!< in: specify the action to take
					on the tables pages in the buffer
					pool */
{
	char*		path = 0;
	fil_space_t*	space = 0;

	ut_a(id != TRX_SYS_SPACE);

	dberr_t		err = fil_check_pending_operations(id, &space, &path);

	if (err != DB_SUCCESS) {

		ib_logf(IB_LOG_LEVEL_ERROR,
			"Cannot delete tablespace %lu because it is not "
			"found in the tablespace memory cache.",
			(ulong) id);

		return(err);
	}

	ut_a(space);
	ut_a(path != 0);

	/* Important: We rely on the data dictionary mutex to ensure
	that a race is not possible here. It should serialize the tablespace
	drop/free. We acquire an X latch only to avoid a race condition
	when accessing the tablespace instance via:

	  fsp_get_available_space_in_free_extents().

	There our main motivation is to reduce the contention on the
	dictionary mutex. */

	rw_lock_x_lock(&space->latch);

#ifndef UNIV_HOTBACKUP
	/* IMPORTANT: Because we have set space::stop_new_ops there
	can't be any new ibuf merges, reads or flushes. We are here
	because node::n_pending was zero above. However, it is still
	possible to have pending read and write requests:

	A read request can happen because the reader thread has
	gone through the ::stop_new_ops check in buf_page_init_for_read()
	before the flag was set and has not yet incremented ::n_pending
	when we checked it above.

	A write request can be issued any time because we don't check
	the ::stop_new_ops flag when queueing a block for write.

	We deal with pending write requests in the following function
	where we'd minimally evict all dirty pages belonging to this
	space from the flush_list. Not that if a block is IO-fixed
	we'll wait for IO to complete.

	To deal with potential read requests by checking the
	::stop_new_ops flag in fil_io() */

	buf_LRU_flush_or_remove_pages(id, buf_remove, 0);

#endif /* !UNIV_HOTBACKUP */

	/* If it is a delete then also delete any generated files, otherwise
	when we drop the database the remove directory will fail. */
	{
		char*	cfg_name = fil_make_cfg_name(path);
		os_file_delete_if_exists(innodb_file_data_key, cfg_name);
		mem_free(cfg_name);
	}

	/* Delete the link file pointing to the ibd file we are deleting. */
	if (FSP_FLAGS_HAS_DATA_DIR(space->flags)) {
		fil_delete_link_file(space->name);
	}

	mutex_enter(&fil_system->mutex);

	/* Double check the sanity of pending ops after reacquiring
	the fil_system::mutex. */
	if (fil_space_get_by_id(id)) {
		ut_a(space->n_pending_ops == 0);
		ut_a(UT_LIST_GET_LEN(space->chain) == 1);
		fil_node_t* node = UT_LIST_GET_FIRST(space->chain);
		ut_a(node->n_pending == 0);
	}

	if (!fil_space_free(id, TRUE)) {
		err = DB_TABLESPACE_NOT_FOUND;
	}

	mutex_exit(&fil_system->mutex);

	if (err != DB_SUCCESS) {
		rw_lock_x_unlock(&space->latch);
	} else if (!os_file_delete(innodb_file_data_key, path)
		   && !os_file_delete_if_exists(innodb_file_data_key, path)) {

		/* Note: This is because we have removed the
		tablespace instance from the cache. */

		err = DB_IO_ERROR;
	}

	if (err == DB_SUCCESS) {
#ifndef UNIV_HOTBACKUP
		/* Write a log record about the deletion of the .ibd
		file, so that ibbackup can replay it in the
		--apply-log phase. We use a dummy mtr and the familiar
		log write mechanism. */
		mtr_t		mtr;

		/* When replaying the operation in ibbackup, do not try
		to write any log record */
		mtr_start(&mtr);

		fil_op_write_log(MLOG_FILE_DELETE, id, 0, 0, path, NULL, &mtr);
		mtr_commit(&mtr);
#endif
		err = DB_SUCCESS;
	}

	mem_free(path);

	return(err);
}

/*******************************************************************//**
Returns TRUE if a single-table tablespace is being deleted.
@return TRUE if being deleted */
UNIV_INTERN
ibool
fil_tablespace_is_being_deleted(
/*============================*/
	ulint		id)	/*!< in: space id */
{
	fil_space_t*	space;
	ibool		is_being_deleted;

	mutex_enter(&fil_system->mutex);

	space = fil_space_get_by_id(id);

	ut_a(space != NULL);

	is_being_deleted = space->stop_new_ops;

	mutex_exit(&fil_system->mutex);

	return(is_being_deleted);
}

#ifndef UNIV_HOTBACKUP
/*******************************************************************//**
Discards a single-table tablespace. The tablespace must be cached in the
memory cache. Discarding is like deleting a tablespace, but

 1. We do not drop the table from the data dictionary;

 2. We remove all insert buffer entries for the tablespace immediately;
    in DROP TABLE they are only removed gradually in the background;

 3. Free all the pages in use by the tablespace.
@return	DB_SUCCESS or error */
UNIV_INTERN
dberr_t
fil_discard_tablespace(
/*===================*/
	ulint	id)	/*!< in: space id */
{
	dberr_t	err;

	switch (err = fil_delete_tablespace(id, BUF_REMOVE_ALL_NO_WRITE)) {
	case DB_SUCCESS:
		break;

	case DB_IO_ERROR:
		ib_logf(IB_LOG_LEVEL_WARN,
			"While deleting tablespace %lu in DISCARD TABLESPACE."
			" File rename/delete failed: %s",
			(ulong) id, ut_strerr(err));
		break;

	case DB_TABLESPACE_NOT_FOUND:
		ib_logf(IB_LOG_LEVEL_WARN,
			"Cannot delete tablespace %lu in DISCARD "
			"TABLESPACE. %s",
			(ulong) id, ut_strerr(err));
		break;

	default:
		ut_error;
	}

	/* Remove all insert buffer entries for the tablespace */

	ibuf_delete_for_discarded_space(id);

	return(err);
}
#endif /* !UNIV_HOTBACKUP */

/*******************************************************************//**
Renames the memory cache structures of a single-table tablespace.
@return	TRUE if success */
static
ibool
fil_rename_tablespace_in_mem(
/*=========================*/
	fil_space_t*	space,	/*!< in: tablespace memory object */
	fil_node_t*	node,	/*!< in: file node of that tablespace */
	const char*	new_name,	/*!< in: new name */
	const char*	new_path)	/*!< in: new file path */
{
	fil_space_t*	space2;
	const char*	old_name	= space->name;

	ut_ad(mutex_own(&fil_system->mutex));

	space2 = fil_space_get_by_name(old_name);
	if (space != space2) {
		fputs("InnoDB: Error: cannot find ", stderr);
		ut_print_filename(stderr, old_name);
		fputs(" in tablespace memory cache\n", stderr);

		return(FALSE);
	}

	space2 = fil_space_get_by_name(new_name);
	if (space2 != NULL) {
		fputs("InnoDB: Error: ", stderr);
		ut_print_filename(stderr, new_name);
		fputs(" is already in tablespace memory cache\n", stderr);

		return(FALSE);
	}

	HASH_DELETE(fil_space_t, name_hash, fil_system->name_hash,
		    ut_fold_string(space->name), space);
	mem_free(space->name);
	mem_free(node->name);

	space->name = mem_strdup(new_name);
	node->name = mem_strdup(new_path);

	HASH_INSERT(fil_space_t, name_hash, fil_system->name_hash,
		    ut_fold_string(new_name), space);
	return(TRUE);
}

/*******************************************************************//**
Allocates a file name for a single-table tablespace. The string must be freed
by caller with mem_free().
@return	own: file name */
UNIV_INTERN
char*
fil_make_ibd_name(
/*==============*/
	const char*	name,		/*!< in: table name or a dir path */
	bool		is_full_path)	/*!< in: TRUE if it is a dir path */
{
	char*	filename;
	ulint	namelen		= strlen(name);
	ulint	dirlen		= strlen(fil_path_to_mysql_datadir);
	ulint	pathlen		= dirlen + namelen + sizeof "/.ibd";

	filename = static_cast<char*>(mem_alloc(pathlen));

	if (is_full_path) {
		memcpy(filename, name, namelen);
		memcpy(filename + namelen, ".ibd", sizeof ".ibd");
	} else {
		ut_snprintf(filename, pathlen, "%s/%s.ibd",
			fil_path_to_mysql_datadir, name);

	}

	srv_normalize_path_for_win(filename);

	return(filename);
}

/*******************************************************************//**
Allocates a file name for a tablespace ISL file (InnoDB Symbolic Link).
The string must be freed by caller with mem_free().
@return	own: file name */
UNIV_INTERN
char*
fil_make_isl_name(
/*==============*/
	const char*	name)	/*!< in: table name */
{
	char*	filename;
	ulint	namelen		= strlen(name);
	ulint	dirlen		= strlen(fil_path_to_mysql_datadir);
	ulint	pathlen		= dirlen + namelen + sizeof "/.isl";

	filename = static_cast<char*>(mem_alloc(pathlen));

	ut_snprintf(filename, pathlen, "%s/%s.isl",
		fil_path_to_mysql_datadir, name);

	srv_normalize_path_for_win(filename);

	return(filename);
}

/*******************************************************************//**
Renames a single-table tablespace. The tablespace must be cached in the
tablespace memory cache.
@return	TRUE if success */
UNIV_INTERN
ibool
fil_rename_tablespace(
/*==================*/
	const char*	old_name_in,	/*!< in: old table name in the
					standard databasename/tablename
					format of InnoDB, or NULL if we
					do the rename based on the space
					id only */
	ulint		id,		/*!< in: space id */
	const char*	new_name,	/*!< in: new table name in the
					standard databasename/tablename
					format of InnoDB */
	const char*	new_path_in)	/*!< in: new full datafile path
					if the tablespace is remotely
					located, or NULL if it is located
					in the normal data directory. */
{
	ibool		success;
	fil_space_t*	space;
	fil_node_t*	node;
	ulint		count		= 0;
	char*		new_path;
	char*		old_name;
	char*		old_path;
	const char*	not_given	= "(name not specified)";

	ut_a(id != 0);

retry:
	count++;

	if (!(count % 1000)) {
		ut_print_timestamp(stderr);
		fputs("  InnoDB: Warning: problems renaming ", stderr);
		ut_print_filename(stderr,
				  old_name_in ? old_name_in : not_given);
		fputs(" to ", stderr);
		ut_print_filename(stderr, new_name);
		fprintf(stderr, ", %lu iterations\n", (ulong) count);
	}

	mutex_enter(&fil_system->mutex);

	space = fil_space_get_by_id(id);

	DBUG_EXECUTE_IF("fil_rename_tablespace_failure_1", space = NULL; );

	if (space == NULL) {
		ib_logf(IB_LOG_LEVEL_ERROR,
			"Cannot find space id %lu in the tablespace "
			"memory cache, though the table '%s' in a "
			"rename operation should have that id.",
			(ulong) id, old_name_in ? old_name_in : not_given);
		mutex_exit(&fil_system->mutex);

		return(FALSE);
	}

	if (count > 25000) {
		space->stop_ios = FALSE;
		mutex_exit(&fil_system->mutex);

		return(FALSE);
	}

	/* We temporarily close the .ibd file because we do not trust that
	operating systems can rename an open file. For the closing we have to
	wait until there are no pending i/o's or flushes on the file. */

	space->stop_ios = TRUE;

	/* The following code must change when InnoDB supports
	multiple datafiles per tablespace. */
	ut_a(UT_LIST_GET_LEN(space->chain) == 1);
	node = UT_LIST_GET_FIRST(space->chain);

	if (node->n_pending > 0
	    || node->n_pending_flushes > 0
	    || node->being_extended) {
		/* There are pending i/o's or flushes or the file is
		currently being extended, sleep for a while and
		retry */

		mutex_exit(&fil_system->mutex);

		os_thread_sleep(20000);

		goto retry;

	} else if (node->modification_counter > node->flush_counter) {
		/* Flush the space */

		mutex_exit(&fil_system->mutex);

		os_thread_sleep(20000);

		fil_flush(id);

		goto retry;

	} else if (node->open) {
		/* Close the file */

		fil_node_close_file(node, fil_system);
	}

	/* Check that the old name in the space is right */

	if (old_name_in) {
		old_name = mem_strdup(old_name_in);
		ut_a(strcmp(space->name, old_name) == 0);
	} else {
		old_name = mem_strdup(space->name);
	}
	old_path = mem_strdup(node->name);

	/* Rename the tablespace and the node in the memory cache */
	new_path = new_path_in ? mem_strdup(new_path_in)
		: fil_make_ibd_name(new_name, false);

	success = fil_rename_tablespace_in_mem(
		space, node, new_name, new_path);

	if (success) {

		DBUG_EXECUTE_IF("fil_rename_tablespace_failure_2",
			goto skip_second_rename; );

		success = os_file_rename(
			innodb_file_data_key, old_path, new_path);

		DBUG_EXECUTE_IF("fil_rename_tablespace_failure_2",
skip_second_rename:
			success = FALSE; );

		if (!success) {
			/* We have to revert the changes we made
			to the tablespace memory cache */

			ut_a(fil_rename_tablespace_in_mem(
					space, node, old_name, old_path));
		}
	}

	space->stop_ios = FALSE;

	mutex_exit(&fil_system->mutex);

#ifndef UNIV_HOTBACKUP
	if (success && !recv_recovery_on) {
		mtr_t		mtr;

		mtr_start(&mtr);

		fil_op_write_log(MLOG_FILE_RENAME, id, 0, 0, old_name, new_name,
				 &mtr);
		mtr_commit(&mtr);
	}
#endif /* !UNIV_HOTBACKUP */

	mem_free(new_path);
	mem_free(old_path);
	mem_free(old_name);

	return(success);
}

/*******************************************************************//**
Creates a new InnoDB Symbolic Link (ISL) file.  It is always created
under the 'datadir' of MySQL. The datadir is the directory of a
running mysqld program. We can refer to it by simply using the path '.'.
@return	DB_SUCCESS or error code */
UNIV_INTERN
dberr_t
fil_create_link_file(
/*=================*/
	const char*	tablename,	/*!< in: tablename */
	const char*	filepath)	/*!< in: pathname of tablespace */
{
	os_file_t	file;
	ibool		success;
	dberr_t		err = DB_SUCCESS;
	char*		link_filepath;
	char*		prev_filepath = fil_read_link_file(tablename);

	ut_ad(!srv_read_only_mode);

	if (prev_filepath) {
		/* Truncate will call this with an existing
		link file which contains the same filepath. */
		if (0 == strcmp(prev_filepath, filepath)) {
			mem_free(prev_filepath);
			return(DB_SUCCESS);
		}
		mem_free(prev_filepath);
	}

	link_filepath = fil_make_isl_name(tablename);

	file = os_file_create_simple_no_error_handling(
		innodb_file_data_key, link_filepath,
		OS_FILE_CREATE, OS_FILE_READ_WRITE, &success, 0);

	if (!success) {
		/* The following call will print an error message */
		ulint	error = os_file_get_last_error(true);

		ut_print_timestamp(stderr);
		fputs("  InnoDB: Cannot create file ", stderr);
		ut_print_filename(stderr, link_filepath);
		fputs(".\n", stderr);

		if (error == OS_FILE_ALREADY_EXISTS) {
			fputs("InnoDB: The link file: ", stderr);
			ut_print_filename(stderr, filepath);
			fputs(" already exists.\n", stderr);
			err = DB_TABLESPACE_EXISTS;
		} else if (error == OS_FILE_DISK_FULL) {
			err = DB_OUT_OF_FILE_SPACE;
		} else if (error == OS_FILE_OPERATION_NOT_SUPPORTED) {
			err = DB_UNSUPPORTED;
		} else {
			err = DB_ERROR;
		}

		/* file is not open, no need to close it. */
		mem_free(link_filepath);
		return(err);
	}

	if (!os_file_write(link_filepath, file, filepath, 0,
			    strlen(filepath))) {
		err = DB_ERROR;
	}

	/* Close the file, we only need it at startup */
	os_file_close(file);

	mem_free(link_filepath);

	return(err);
}

/*******************************************************************//**
Deletes an InnoDB Symbolic Link (ISL) file. */
UNIV_INTERN
void
fil_delete_link_file(
/*=================*/
	const char*	tablename)	/*!< in: name of table */
{
	char* link_filepath = fil_make_isl_name(tablename);

	os_file_delete_if_exists(innodb_file_data_key, link_filepath);

	mem_free(link_filepath);
}

/*******************************************************************//**
Reads an InnoDB Symbolic Link (ISL) file.
It is always created under the 'datadir' of MySQL.  The name is of the
form {databasename}/{tablename}. and the isl file is expected to be in a
'{databasename}' directory called '{tablename}.isl'. The caller must free
the memory of the null-terminated path returned if it is not null.
@return	own: filepath found in link file, NULL if not found. */
UNIV_INTERN
char*
fil_read_link_file(
/*===============*/
	const char*	name)		/*!< in: tablespace name */
{
	char*		filepath = NULL;
	char*		link_filepath;
	FILE*		file = NULL;

	/* The .isl file is in the 'normal' tablespace location. */
	link_filepath = fil_make_isl_name(name);

	file = fopen(link_filepath, "r+b");

	mem_free(link_filepath);

	if (file) {
		filepath = static_cast<char*>(mem_alloc(OS_FILE_MAX_PATH));

		os_file_read_string(file, filepath, OS_FILE_MAX_PATH);
		fclose(file);

		if (strlen(filepath)) {
			/* Trim whitespace from end of filepath */
			ulint lastch = strlen(filepath) - 1;
			while (lastch > 4 && filepath[lastch] <= 0x20) {
				filepath[lastch--] = 0x00;
			}
			srv_normalize_path_for_win(filepath);
		}
	}

	return(filepath);
}

/*******************************************************************//**
Opens a handle to the file linked to in an InnoDB Symbolic Link file.
@return	TRUE if remote linked tablespace file is found and opened. */
UNIV_INTERN
ibool
fil_open_linked_file(
/*===============*/
	const char*	tablename,	/*!< in: database/tablename */
	char**		remote_filepath,/*!< out: remote filepath */
	os_file_t*	remote_file,	/*!< out: remote file handle */
	ulint           atomic_writes)  /*!< in: atomic writes table option
					value */
{
	ibool		success;

	*remote_filepath = fil_read_link_file(tablename);
	if (*remote_filepath == NULL) {
		return(FALSE);
	}

	/* The filepath provided is different from what was
	found in the link file. */
	*remote_file = os_file_create_simple_no_error_handling(
		innodb_file_data_key, *remote_filepath,
		OS_FILE_OPEN, OS_FILE_READ_ONLY,
		&success, atomic_writes);

	if (!success) {
		char*	link_filepath = fil_make_isl_name(tablename);

		/* The following call prints an error message */
		os_file_get_last_error(true);

		ib_logf(IB_LOG_LEVEL_ERROR,
			"A link file was found named '%s' "
			"but the linked tablespace '%s' "
			"could not be opened.",
			link_filepath, *remote_filepath);

		mem_free(link_filepath);
		mem_free(*remote_filepath);
		*remote_filepath = NULL;
	}

	return(success);
}

/*******************************************************************//**
Creates a new single-table tablespace to a database directory of MySQL.
Database directories are under the 'datadir' of MySQL. The datadir is the
directory of a running mysqld program. We can refer to it by simply the
path '.'. Tables created with CREATE TEMPORARY TABLE we place in the temp
dir of the mysqld server.

@return	DB_SUCCESS or error code */
UNIV_INTERN
dberr_t
fil_create_new_single_table_tablespace(
/*===================================*/
	ulint		space_id,	/*!< in: space id */
	const char*	tablename,	/*!< in: the table name in the usual
					databasename/tablename format
					of InnoDB */
	const char*	dir_path,	/*!< in: NULL or a dir path */
	ulint		flags,		/*!< in: tablespace flags */
	ulint		flags2,		/*!< in: table flags2 */
	ulint		size)		/*!< in: the initial size of the
					tablespace file in pages,
					must be >= FIL_IBD_FILE_INITIAL_SIZE */
{
	os_file_t	file;
	ibool		ret;
	dberr_t		err;
	byte*		buf2;
	byte*		page;
	char*		path;
	ibool		success;
	/* TRUE if a table is created with CREATE TEMPORARY TABLE */
	bool		is_temp = !!(flags2 & DICT_TF2_TEMPORARY);
	bool		has_data_dir = FSP_FLAGS_HAS_DATA_DIR(flags);
	ulint		atomic_writes = FSP_FLAGS_GET_ATOMIC_WRITES(flags);

	ut_a(space_id > 0);
	ut_ad(!srv_read_only_mode);
	ut_a(space_id < SRV_LOG_SPACE_FIRST_ID);
	ut_a(size >= FIL_IBD_FILE_INITIAL_SIZE);
	ut_a(fsp_flags_is_valid(flags));

	if (is_temp) {
		/* Temporary table filepath */
		ut_ad(dir_path);
		path = fil_make_ibd_name(dir_path, true);
	} else if (has_data_dir) {
		ut_ad(dir_path);
		path = os_file_make_remote_pathname(dir_path, tablename, "ibd");

		/* Since this tablespace file will be created in a
		remote directory, let's create the subdirectories
		in the path, if they are not there already. */
		success = os_file_create_subdirs_if_needed(path);
		if (!success) {
			err = DB_ERROR;
			goto error_exit_3;
		}
	} else {
		path = fil_make_ibd_name(tablename, false);
	}

	file = os_file_create(
		innodb_file_data_key, path,
		OS_FILE_CREATE | OS_FILE_ON_ERROR_NO_EXIT,
		OS_FILE_NORMAL,
		OS_DATA_FILE,
		&ret,
		atomic_writes);

	if (ret == FALSE) {
		/* The following call will print an error message */
		ulint	error = os_file_get_last_error(true);

		ib_logf(IB_LOG_LEVEL_ERROR,
			"Cannot create file '%s'\n", path);

		if (error == OS_FILE_ALREADY_EXISTS) {
			ib_logf(IB_LOG_LEVEL_ERROR,
				"The file '%s' already exists though the "
				"corresponding table did not exist "
				"in the InnoDB data dictionary. "
				"Have you moved InnoDB .ibd files "
				"around without using the SQL commands "
				"DISCARD TABLESPACE and IMPORT TABLESPACE, "
				"or did mysqld crash in the middle of "
				"CREATE TABLE? "
				"You can resolve the problem by removing "
				"the file '%s' under the 'datadir' of MySQL.",
				path, path);

			err = DB_TABLESPACE_EXISTS;
			goto error_exit_3;
		}

		if (error == OS_FILE_OPERATION_NOT_SUPPORTED) {
			err = DB_UNSUPPORTED;
			goto error_exit_3;
		}

		if (error == OS_FILE_DISK_FULL) {
			err = DB_OUT_OF_FILE_SPACE;
			goto error_exit_3;
		}

		err = DB_ERROR;
		goto error_exit_3;
	}

	ret = os_file_set_size(path, file, size * UNIV_PAGE_SIZE);

	if (!ret) {
		err = DB_OUT_OF_FILE_SPACE;
		goto error_exit_2;
	}

	/* printf("Creating tablespace %s id %lu\n", path, space_id); */

	/* We have to write the space id to the file immediately and flush the
	file to disk. This is because in crash recovery we must be aware what
	tablespaces exist and what are their space id's, so that we can apply
	the log records to the right file. It may take quite a while until
	buffer pool flush algorithms write anything to the file and flush it to
	disk. If we would not write here anything, the file would be filled
	with zeros from the call of os_file_set_size(), until a buffer pool
	flush would write to it. */

	buf2 = static_cast<byte*>(ut_malloc(3 * UNIV_PAGE_SIZE));
	/* Align the memory for file i/o if we might have O_DIRECT set */
	page = static_cast<byte*>(ut_align(buf2, UNIV_PAGE_SIZE));

	memset(page, '\0', UNIV_PAGE_SIZE);

	/* Add the UNIV_PAGE_SIZE to the table flags and write them to the
	tablespace header. */
	flags = fsp_flags_set_page_size(flags, UNIV_PAGE_SIZE);
	fsp_header_init_fields(page, space_id, flags);
	mach_write_to_4(page + FIL_PAGE_ARCH_LOG_NO_OR_SPACE_ID, space_id);
	ut_ad(fsp_flags_is_valid(flags));

	if (!(fsp_flags_is_compressed(flags))) {
		buf_flush_init_for_writing(page, NULL, 0);
		ret = os_file_write(path, file, page, 0, UNIV_PAGE_SIZE);
	} else {
		page_zip_des_t	page_zip;
		ulint		zip_size;

		zip_size = fsp_flags_get_zip_size(flags);

		page_zip_set_size(&page_zip, zip_size);
		page_zip.data = page + UNIV_PAGE_SIZE;
#ifdef UNIV_DEBUG
		page_zip.m_start =
#endif /* UNIV_DEBUG */
			page_zip.m_end = page_zip.m_nonempty =
			page_zip.n_blobs = 0;
		buf_flush_init_for_writing(page, &page_zip, 0);
		ret = os_file_write(path, file, page_zip.data, 0, zip_size);
	}

	ut_free(buf2);

	if (!ret) {
		ib_logf(IB_LOG_LEVEL_ERROR,
			"Could not write the first page to tablespace "
			"'%s'", path);

		err = DB_ERROR;
		goto error_exit_2;
	}

	ret = os_file_flush(file);

	if (!ret) {
		ib_logf(IB_LOG_LEVEL_ERROR,
			"File flush of tablespace '%s' failed", path);
		err = DB_ERROR;
		goto error_exit_2;
	}

	if (has_data_dir) {
		/* Now that the IBD file is created, make the ISL file. */
		err = fil_create_link_file(tablename, path);
		if (err != DB_SUCCESS) {
			goto error_exit_2;
		}
	}

	success = fil_space_create(tablename, space_id, flags, FIL_TABLESPACE);
	if (!success || !fil_node_create(path, size, space_id, FALSE)) {
		err = DB_ERROR;
		goto error_exit_1;
	}

#ifndef UNIV_HOTBACKUP
	{
		mtr_t		mtr;
		ulint		mlog_file_flag = 0;

		if (is_temp) {
			mlog_file_flag |= MLOG_FILE_FLAG_TEMP;
		}

		mtr_start(&mtr);

		fil_op_write_log(flags
				 ? MLOG_FILE_CREATE2
				 : MLOG_FILE_CREATE,
				 space_id, mlog_file_flag, flags,
				 tablename, NULL, &mtr);

		mtr_commit(&mtr);
	}
#endif
	err = DB_SUCCESS;

	/* Error code is set.  Cleanup the various variables used.
	These labels reflect the order in which variables are assigned or
	actions are done. */
error_exit_1:
	if (has_data_dir && err != DB_SUCCESS) {
		fil_delete_link_file(tablename);
	}
error_exit_2:
	os_file_close(file);
	if (err != DB_SUCCESS) {
		os_file_delete(innodb_file_data_key, path);
	}
error_exit_3:
	mem_free(path);

	return(err);
}

#ifndef UNIV_HOTBACKUP
/********************************************************************//**
Report information about a bad tablespace. */
static
void
fil_report_bad_tablespace(
/*======================*/
	const char*	filepath,	/*!< in: filepath */
	const char*	check_msg,	/*!< in: fil_check_first_page() */
	ulint		found_id,	/*!< in: found space ID */
	ulint		found_flags,	/*!< in: found flags */
	ulint		expected_id,	/*!< in: expected space id */
	ulint		expected_flags)	/*!< in: expected flags */
{
	if (check_msg) {
		ib_logf(IB_LOG_LEVEL_ERROR,
			"Error %s in file '%s',"
			"tablespace id=%lu, flags=%lu. "
			"Please refer to "
			REFMAN "innodb-troubleshooting-datadict.html "
			"for how to resolve the issue.",
			check_msg, filepath,
			(ulong) expected_id, (ulong) expected_flags);
		return;
	}

	ib_logf(IB_LOG_LEVEL_ERROR,
		"In file '%s', tablespace id and flags are %lu and %lu, "
		"but in the InnoDB data dictionary they are %lu and %lu. "
		"Have you moved InnoDB .ibd files around without using the "
		"commands DISCARD TABLESPACE and IMPORT TABLESPACE? "
		"Please refer to "
		REFMAN "innodb-troubleshooting-datadict.html "
		"for how to resolve the issue.",
		filepath, (ulong) found_id, (ulong) found_flags,
		(ulong) expected_id, (ulong) expected_flags);
}

struct fsp_open_info {
	ibool		success;	/*!< Has the tablespace been opened? */
	const char*	check_msg;	/*!< fil_check_first_page() message */
	ibool		valid;		/*!< Is the tablespace valid? */
	os_file_t	file;		/*!< File handle */
	char*		filepath;	/*!< File path to open */
	lsn_t		lsn;		/*!< Flushed LSN from header page */
	ulint		id;		/*!< Space ID */
	ulint		flags;		/*!< Tablespace flags */
#ifdef UNIV_LOG_ARCHIVE
	ulint		arch_log_no;	/*!< latest archived log file number */
#endif /* UNIV_LOG_ARCHIVE */
};

/********************************************************************//**
Tries to open a single-table tablespace and optionally checks that the
space id in it is correct. If this does not succeed, print an error message
to the .err log. This function is used to open a tablespace when we start
mysqld after the dictionary has been booted, and also in IMPORT TABLESPACE.

NOTE that we assume this operation is used either at the database startup
or under the protection of the dictionary mutex, so that two users cannot
race here. This operation does not leave the file associated with the
tablespace open, but closes it after we have looked at the space id in it.

If the validate boolean is set, we read the first page of the file and
check that the space id in the file is what we expect. We assume that
this function runs much faster if no check is made, since accessing the
file inode probably is much faster (the OS caches them) than accessing
the first page of the file.  This boolean may be initially FALSE, but if
a remote tablespace is found it will be changed to true.

If the fix_dict boolean is set, then it is safe to use an internal SQL
statement to update the dictionary tables if they are incorrect.

@return	DB_SUCCESS or error code */
UNIV_INTERN
dberr_t
fil_open_single_table_tablespace(
/*=============================*/
	bool		validate,	/*!< in: Do we validate tablespace? */
	bool		fix_dict,	/*!< in: Can we fix the dictionary? */
	ulint		id,		/*!< in: space id */
	ulint		flags,		/*!< in: tablespace flags */
	const char*	tablename,	/*!< in: table name in the
					databasename/tablename format */
	const char*	path_in)	/*!< in: tablespace filepath */
{
	dberr_t		err = DB_SUCCESS;
	bool		dict_filepath_same_as_default = false;
	bool		link_file_found = false;
	bool		link_file_is_bad = false;
	fsp_open_info	def;
	fsp_open_info	dict;
	fsp_open_info	remote;
	ulint		tablespaces_found = 0;
	ulint		valid_tablespaces_found = 0;
	ulint           atomic_writes = 0;

#ifdef UNIV_SYNC_DEBUG
	ut_ad(!fix_dict || rw_lock_own(&dict_operation_lock, RW_LOCK_EX));
#endif /* UNIV_SYNC_DEBUG */
	ut_ad(!fix_dict || mutex_own(&(dict_sys->mutex)));

	if (!fsp_flags_is_valid(flags)) {
		return(DB_CORRUPTION);
	}

	atomic_writes = fsp_flags_get_atomic_writes(flags);

	/* If the tablespace was relocated, we do not
	compare the DATA_DIR flag */
	ulint mod_flags = flags & ~FSP_FLAGS_MASK_DATA_DIR;

	memset(&def, 0, sizeof(def));
	memset(&dict, 0, sizeof(dict));
	memset(&remote, 0, sizeof(remote));

	/* Discover the correct filepath.  We will always look for an ibd
	in the default location. If it is remote, it should not be here. */
	def.filepath = fil_make_ibd_name(tablename, false);

	/* The path_in was read from SYS_DATAFILES. */
	if (path_in) {
		if (strcmp(def.filepath, path_in)) {
			dict.filepath = mem_strdup(path_in);
			/* possibility of multiple files. */
			validate = true;
		} else {
			dict_filepath_same_as_default = true;
		}
	}

	link_file_found = fil_open_linked_file(
		tablename, &remote.filepath, &remote.file, atomic_writes);
	remote.success = link_file_found;
	if (remote.success) {
		/* possibility of multiple files. */
		validate = true;
		tablespaces_found++;

		/* A link file was found. MySQL does not allow a DATA
		DIRECTORY to be be the same as the default filepath. */
		ut_a(strcmp(def.filepath, remote.filepath));

		/* If there was a filepath found in SYS_DATAFILES,
		we hope it was the same as this remote.filepath found
		in the ISL file. */
		if (dict.filepath
		    && (0 == strcmp(dict.filepath, remote.filepath))) {
			remote.success = FALSE;
			os_file_close(remote.file);
			mem_free(remote.filepath);
			remote.filepath = NULL;
			tablespaces_found--;
		}
	}

	/* Attempt to open the tablespace at other possible filepaths. */
	if (dict.filepath) {
		dict.file = os_file_create_simple_no_error_handling(
			innodb_file_data_key, dict.filepath, OS_FILE_OPEN,
			OS_FILE_READ_ONLY, &dict.success, atomic_writes);
		if (dict.success) {
			/* possibility of multiple files. */
			validate = true;
			tablespaces_found++;
		}
	}

	/* Always look for a file at the default location. */
	ut_a(def.filepath);
	def.file = os_file_create_simple_no_error_handling(
		innodb_file_data_key, def.filepath, OS_FILE_OPEN,
		OS_FILE_READ_ONLY, &def.success, atomic_writes);
	if (def.success) {
		tablespaces_found++;
	}

	/*  We have now checked all possible tablespace locations and
	have a count of how many we found.  If things are normal, we
	only found 1. */
	if (!validate && tablespaces_found == 1) {
		goto skip_validate;
	}

	/* Read the first page of the datadir tablespace, if found. */
	if (def.success) {
		def.check_msg = fil_read_first_page(
			def.file, FALSE, &def.flags, &def.id,
#ifdef UNIV_LOG_ARCHIVE
			&space_arch_log_no, &space_arch_log_no,
#endif /* UNIV_LOG_ARCHIVE */
			&def.lsn, &def.lsn);
		def.valid = !def.check_msg;

		/* Validate this single-table-tablespace with SYS_TABLES,
		but do not compare the DATA_DIR flag, in case the
		tablespace was relocated. */
		if (def.valid && def.id == id
		    && (def.flags & ~FSP_FLAGS_MASK_DATA_DIR) == mod_flags) {
			valid_tablespaces_found++;
		} else {
			def.valid = false;
			/* Do not use this tablespace. */
			fil_report_bad_tablespace(
				def.filepath, def.check_msg, def.id,
				def.flags, id, flags);
		}
	}

	/* Read the first page of the remote tablespace */
	if (remote.success) {
		remote.check_msg = fil_read_first_page(
			remote.file, FALSE, &remote.flags, &remote.id,
#ifdef UNIV_LOG_ARCHIVE
			&remote.arch_log_no, &remote.arch_log_no,
#endif /* UNIV_LOG_ARCHIVE */
			&remote.lsn, &remote.lsn);
		remote.valid = !remote.check_msg;

		/* Validate this single-table-tablespace with SYS_TABLES,
		but do not compare the DATA_DIR flag, in case the
		tablespace was relocated. */
		if (remote.valid && remote.id == id
		    && (remote.flags & ~FSP_FLAGS_MASK_DATA_DIR) == mod_flags) {
			valid_tablespaces_found++;
		} else {
			remote.valid = false;
			/* Do not use this linked tablespace. */
			fil_report_bad_tablespace(
				remote.filepath, remote.check_msg, remote.id,
				remote.flags, id, flags);
			link_file_is_bad = true;
		}
	}

	/* Read the first page of the datadir tablespace, if found. */
	if (dict.success) {
		dict.check_msg = fil_read_first_page(
			dict.file, FALSE, &dict.flags, &dict.id,
#ifdef UNIV_LOG_ARCHIVE
			&dict.arch_log_no, &dict.arch_log_no,
#endif /* UNIV_LOG_ARCHIVE */
			&dict.lsn, &dict.lsn);
		dict.valid = !dict.check_msg;

		/* Validate this single-table-tablespace with SYS_TABLES,
		but do not compare the DATA_DIR flag, in case the
		tablespace was relocated. */
		if (dict.valid && dict.id == id
		    && (dict.flags & ~FSP_FLAGS_MASK_DATA_DIR) == mod_flags) {
			valid_tablespaces_found++;
		} else {
			dict.valid = false;
			/* Do not use this tablespace. */
			fil_report_bad_tablespace(
				dict.filepath, dict.check_msg, dict.id,
				dict.flags, id, flags);
		}
	}

	/* Make sense of these three possible locations.
	First, bail out if no tablespace files were found. */
	if (valid_tablespaces_found == 0) {
		/* The following call prints an error message */
		os_file_get_last_error(true);

		ib_logf(IB_LOG_LEVEL_ERROR,
			"Could not find a valid tablespace file for '%s'. "
			"See " REFMAN "innodb-troubleshooting-datadict.html "
			"for how to resolve the issue.",
			tablename);

		err = DB_CORRUPTION;

		goto cleanup_and_exit;
	}

	/* Do not open any tablespaces if more than one tablespace with
	the correct space ID and flags were found. */
	if (tablespaces_found > 1) {
		ib_logf(IB_LOG_LEVEL_ERROR,
			"A tablespace for %s has been found in "
			"multiple places;", tablename);
		if (def.success) {
			ib_logf(IB_LOG_LEVEL_ERROR,
				"Default location; %s, LSN=" LSN_PF
				", Space ID=%lu, Flags=%lu",
				def.filepath, def.lsn,
				(ulong) def.id, (ulong) def.flags);
		}
		if (remote.success) {
			ib_logf(IB_LOG_LEVEL_ERROR,
				"Remote location; %s, LSN=" LSN_PF
				", Space ID=%lu, Flags=%lu",
				remote.filepath, remote.lsn,
				(ulong) remote.id, (ulong) remote.flags);
		}
		if (dict.success) {
			ib_logf(IB_LOG_LEVEL_ERROR,
				"Dictionary location; %s, LSN=" LSN_PF
				", Space ID=%lu, Flags=%lu",
				dict.filepath, dict.lsn,
				(ulong) dict.id, (ulong) dict.flags);
		}

		/* Force-recovery will allow some tablespaces to be
		skipped by REDO if there was more than one file found.
		Unlike during the REDO phase of recovery, we now know
		if the tablespace is valid according to the dictionary,
		which was not available then. So if we did not force
		recovery and there is only one good tablespace, ignore
		any bad tablespaces. */
		if (valid_tablespaces_found > 1 || srv_force_recovery > 0) {
			ib_logf(IB_LOG_LEVEL_ERROR,
				"Will not open the tablespace for '%s'",
				tablename);

			if (def.success != def.valid
			    || dict.success != dict.valid
			    || remote.success != remote.valid) {
				err = DB_CORRUPTION;
			} else {
				err = DB_ERROR;
			}
			goto cleanup_and_exit;
		}

		/* There is only one valid tablespace found and we did
		not use srv_force_recovery during REDO.  Use this one
		tablespace and clean up invalid tablespace pointers */
		if (def.success && !def.valid) {
			def.success = false;
			os_file_close(def.file);
			tablespaces_found--;
		}
		if (dict.success && !dict.valid) {
			dict.success = false;
			os_file_close(dict.file);
			/* Leave dict.filepath so that SYS_DATAFILES
			can be corrected below. */
			tablespaces_found--;
		}
		if (remote.success && !remote.valid) {
			remote.success = false;
			os_file_close(remote.file);
			mem_free(remote.filepath);
			remote.filepath = NULL;
			tablespaces_found--;
		}
	}

	/* At this point, there should be only one filepath. */
	ut_a(tablespaces_found == 1);
	ut_a(valid_tablespaces_found == 1);

	/* Only fix the dictionary at startup when there is only one thread.
	Calls to dict_load_table() can be done while holding other latches. */
	if (!fix_dict) {
		goto skip_validate;
	}

	/* We may need to change what is stored in SYS_DATAFILES or
	SYS_TABLESPACES or adjust the link file.
	Since a failure to update SYS_TABLESPACES or SYS_DATAFILES does
	not prevent opening and using the single_table_tablespace either
	this time or the next, we do not check the return code or fail
	to open the tablespace. But dict_update_filepath() will issue a
	warning to the log. */
	if (dict.filepath) {
		if (remote.success) {
			dict_update_filepath(id, remote.filepath);
		} else if (def.success) {
			dict_update_filepath(id, def.filepath);
			if (link_file_is_bad) {
				fil_delete_link_file(tablename);
			}
		} else if (!link_file_found || link_file_is_bad) {
			ut_ad(dict.success);
			/* Fix the link file if we got our filepath
			from the dictionary but a link file did not
			exist or it did not point to a valid file. */
			fil_delete_link_file(tablename);
			fil_create_link_file(tablename, dict.filepath);
		}

	} else if (remote.success && dict_filepath_same_as_default) {
		dict_update_filepath(id, remote.filepath);

	} else if (remote.success && path_in == NULL) {
		/* SYS_DATAFILES record for this space ID was not found. */
		dict_insert_tablespace_and_filepath(
			id, tablename, remote.filepath, flags);
	}

skip_validate:
	if (err != DB_SUCCESS) {
		; // Don't load the tablespace into the cache
	} else if (!fil_space_create(tablename, id, flags, FIL_TABLESPACE)) {
		err = DB_ERROR;
	} else {
		/* We do not measure the size of the file, that is why
		we pass the 0 below */

		if (!fil_node_create(remote.success ? remote.filepath :
				     dict.success ? dict.filepath :
				     def.filepath, 0, id, FALSE)) {
			err = DB_ERROR;
		}
	}

cleanup_and_exit:
	if (remote.success) {
		os_file_close(remote.file);
	}
	if (remote.filepath) {
		mem_free(remote.filepath);
	}
	if (dict.success) {
		os_file_close(dict.file);
	}
	if (dict.filepath) {
		mem_free(dict.filepath);
	}
	if (def.success) {
		os_file_close(def.file);
	}
	mem_free(def.filepath);

	return(err);
}
#endif /* !UNIV_HOTBACKUP */

#ifdef UNIV_HOTBACKUP
/*******************************************************************//**
Allocates a file name for an old version of a single-table tablespace.
The string must be freed by caller with mem_free()!
@return	own: file name */
static
char*
fil_make_ibbackup_old_name(
/*=======================*/
	const char*	name)		/*!< in: original file name */
{
	static const char suffix[] = "_ibbackup_old_vers_";
	char*	path;
	ulint	len	= strlen(name);

	path = static_cast<char*>(mem_alloc(len + (15 + sizeof suffix)));

	memcpy(path, name, len);
	memcpy(path + len, suffix, (sizeof suffix) - 1);
	ut_sprintf_timestamp_without_extra_chars(
		path + len + ((sizeof suffix) - 1));
	return(path);
}
#endif /* UNIV_HOTBACKUP */


/*******************************************************************//**
Determine the space id of the given file descriptor by reading a few
pages from the beginning of the .ibd file.
@return true if space id was successfully identified, or false. */
static
bool
fil_user_tablespace_find_space_id(
/*==============================*/
	fsp_open_info*	fsp)	/* in/out: contains file descriptor, which is
				used as input.  contains space_id, which is
				the output */
{
	bool		st;
	os_offset_t	file_size;

	file_size = os_file_get_size(fsp->file);

	if (file_size == (os_offset_t) -1) {
		ib_logf(IB_LOG_LEVEL_ERROR, "Could not get file size: %s",
			fsp->filepath);
		return(false);
	}

	/* Assuming a page size, read the space_id from each page and store it
	in a map.  Find out which space_id is agreed on by majority of the
	pages.  Choose that space_id. */
	for (ulint page_size = UNIV_ZIP_SIZE_MIN;
	     page_size <= UNIV_PAGE_SIZE_MAX; page_size <<= 1) {

		/* map[space_id] = count of pages */
		std::map<ulint, ulint> verify;

		ulint page_count = 64;
		ulint valid_pages = 0;

		/* Adjust the number of pages to analyze based on file size */
		while ((page_count * page_size) > file_size) {
			--page_count;
		}

		ib_logf(IB_LOG_LEVEL_INFO, "Page size:%lu Pages to analyze:"
			"%lu", page_size, page_count);

		byte* buf = static_cast<byte*>(ut_malloc(2*page_size));
		byte* page = static_cast<byte*>(ut_align(buf, page_size));

		for (ulint j = 0; j < page_count; ++j) {

			st = os_file_read(fsp->file, page, (j* page_size), page_size);

			if (!st) {
				ib_logf(IB_LOG_LEVEL_INFO,
					"READ FAIL: page_no:%lu", j);
				continue;
			}

			bool uncompressed_ok = false;

			/* For uncompressed pages, the page size must be equal
			to UNIV_PAGE_SIZE. */
			if (page_size == UNIV_PAGE_SIZE) {
				uncompressed_ok = !buf_page_is_corrupted(
					false, page, 0);
			}

			bool compressed_ok = !buf_page_is_corrupted(
				false, page, page_size);

			if (uncompressed_ok || compressed_ok) {

				ulint space_id = mach_read_from_4(page
					+ FIL_PAGE_SPACE_ID);

				if (space_id > 0) {
					ib_logf(IB_LOG_LEVEL_INFO,
						"VALID: space:%lu "
						"page_no:%lu page_size:%lu",
						space_id, j, page_size);
					verify[space_id]++;
					++valid_pages;
				}
			}
		}

		ut_free(buf);

		ib_logf(IB_LOG_LEVEL_INFO, "Page size: %lu, Possible space_id "
			"count:%lu", page_size, verify.size());

		const ulint pages_corrupted = 3;
		for (ulint missed = 0; missed <= pages_corrupted; ++missed) {

			for (std::map<ulint, ulint>::iterator
			     m = verify.begin(); m != verify.end(); ++m ) {

				ib_logf(IB_LOG_LEVEL_INFO, "space_id:%lu, "
					"Number of pages matched: %lu/%lu "
					"(%lu)", m->first, m->second,
					valid_pages, page_size);

				if (m->second == (valid_pages - missed)) {

					ib_logf(IB_LOG_LEVEL_INFO,
						"Chosen space:%lu\n", m->first);

					fsp->id = m->first;
					return(true);
				}
			}

		}
	}

	return(false);
}

/*******************************************************************//**
Finds the page 0 of the given space id from the double write buffer, and
copies it to the corresponding .ibd file.
@return true if copy was successful, or false. */
static
bool
fil_user_tablespace_restore_page0(
/*==============================*/
	fsp_open_info*	fsp)	/* in: contains space id and .ibd file
				information */
{
	bool	err;
	ulint	flags;
	ulint	zip_size;
	ulint	page_no;
	ulint	page_size;
	ulint	buflen;
	byte*	page;

	ib_logf(IB_LOG_LEVEL_INFO, "Restoring first page of tablespace %lu",
		fsp->id);

	if (fsp->id == 0) {
		err = false;
		goto out;
	}

	// find if double write buffer has page0 of given space id
	page = recv_sys->dblwr.find_first_page(fsp->id);

	if (!page) {
		err = false;
		goto out;
	}

        flags = mach_read_from_4(FSP_HEADER_OFFSET + FSP_SPACE_FLAGS + page);
	zip_size = fsp_flags_get_zip_size(flags);
	page_no = page_get_page_no(page);
	page_size = fsp_flags_get_page_size(flags);

	ut_ad(page_no == 0);

	buflen = zip_size ? zip_size: page_size;

	ib_logf(IB_LOG_LEVEL_INFO, "Writing %lu bytes into file: %s",
		buflen, fsp->filepath);

	err = os_file_write(fsp->filepath, fsp->file, page, 0, buflen);
out:
	return(err);
}

/********************************************************************//**
Opens an .ibd file and adds the associated single-table tablespace to the
InnoDB fil0fil.cc data structures.
Set fsp->success to TRUE if tablespace is valid, FALSE if not. */
static
void
fil_validate_single_table_tablespace(
/*=================================*/
	const char*	tablename,	/*!< in: database/tablename */
	fsp_open_info*	fsp)		/*!< in/out: tablespace info */
{
	bool restore_attempted = false;

check_first_page:
	fsp->success = TRUE;
	if (const char* check_msg = fil_read_first_page(
		    fsp->file, FALSE, &fsp->flags, &fsp->id,
#ifdef UNIV_LOG_ARCHIVE
		    &fsp->arch_log_no, &fsp->arch_log_no,
#endif /* UNIV_LOG_ARCHIVE */
		    &fsp->lsn, &fsp->lsn)) {
		ib_logf(IB_LOG_LEVEL_ERROR,
			"%s in tablespace %s (table %s)",
			check_msg, fsp->filepath, tablename);
		fsp->success = FALSE;
	}

	if (!fsp->success) {
		if (!restore_attempted) {
			if (!fil_user_tablespace_find_space_id(fsp)) {
				return;
			}
			restore_attempted = true;
			if (!fil_user_tablespace_restore_page0(fsp)) {
				return;
			}
			goto check_first_page;
		}
		return;
	}

	if (fsp->id == ULINT_UNDEFINED || fsp->id == 0) {
		ib_logf(IB_LOG_LEVEL_ERROR,
			"Tablespace is not sensible;"
			" Table: %s  Space ID: %lu  Filepath: %s\n",
		tablename, (ulong) fsp->id, fsp->filepath);
		fsp->success = FALSE;
		return;
	}

	mutex_enter(&fil_system->mutex);
	fil_space_t* space = fil_space_get_by_id(fsp->id);
	mutex_exit(&fil_system->mutex);
	if (space != NULL) {
		char* prev_filepath = fil_space_get_first_path(fsp->id);

		ib_logf(IB_LOG_LEVEL_ERROR,
			"Attempted to open a previously opened tablespace. "
			"Previous tablespace %s uses space ID: %lu at "
			"filepath: %s. Cannot open tablespace %s which uses "
			"space ID: %lu at filepath: %s",
			space->name, (ulong) space->id, prev_filepath,
			tablename, (ulong) fsp->id, fsp->filepath);

		mem_free(prev_filepath);
		fsp->success = FALSE;
		return;
	}

	fsp->success = TRUE;
}


/********************************************************************//**
Opens an .ibd file and adds the associated single-table tablespace to the
InnoDB fil0fil.cc data structures. */
static
void
fil_load_single_table_tablespace(
/*=============================*/
	const char*	dbname,		/*!< in: database name */
	const char*	filename)	/*!< in: file name (not a path),
					including the .ibd or .isl extension */
{
	char*		tablename;
	ulint		tablename_len;
	ulint		dbname_len = strlen(dbname);
	ulint		filename_len = strlen(filename);
	fsp_open_info	def;
	fsp_open_info	remote;
	os_offset_t	size;
#ifdef UNIV_HOTBACKUP
	fil_space_t*	space;
#endif

	memset(&def, 0, sizeof(def));
	memset(&remote, 0, sizeof(remote));

	/* The caller assured that the extension is ".ibd" or ".isl". */
	ut_ad(0 == memcmp(filename + filename_len - 4, ".ibd", 4)
	      || 0 == memcmp(filename + filename_len - 4, ".isl", 4));

	/* Build up the tablename in the standard form database/table. */
	tablename = static_cast<char*>(
		mem_alloc(dbname_len + filename_len + 2));
	sprintf(tablename, "%s/%s", dbname, filename);
	tablename_len = strlen(tablename) - strlen(".ibd");
	tablename[tablename_len] = '\0';

	/* There may be both .ibd and .isl file in the directory.
	And it is possible that the .isl file refers to a different
	.ibd file.  If so, we open and compare them the first time
	one of them is sent to this function.  So if this table has
	already been loaded, there is nothing to do.*/
	mutex_enter(&fil_system->mutex);
	if (fil_space_get_by_name(tablename)) {
		mem_free(tablename);
		mutex_exit(&fil_system->mutex);
		return;
	}
	mutex_exit(&fil_system->mutex);

	/* Build up the filepath of the .ibd tablespace in the datadir.
	This must be freed independent of def.success. */
	def.filepath = fil_make_ibd_name(tablename, false);

#ifdef __WIN__
# ifndef UNIV_HOTBACKUP
	/* If lower_case_table_names is 0 or 2, then MySQL allows database
	directory names with upper case letters. On Windows, all table and
	database names in InnoDB are internally always in lower case. Put the
	file path to lower case, so that we are consistent with InnoDB's
	internal data dictionary. */

	dict_casedn_str(def.filepath);
# endif /* !UNIV_HOTBACKUP */
#endif

	/* Check for a link file which locates a remote tablespace. */
	remote.success = fil_open_linked_file(
		tablename, &remote.filepath, &remote.file, FALSE);

	/* Read the first page of the remote tablespace */
	if (remote.success) {
		fil_validate_single_table_tablespace(tablename, &remote);
		if (!remote.success) {
			os_file_close(remote.file);
			mem_free(remote.filepath);
		}
	}


	/* Try to open the tablespace in the datadir. */
	def.file = os_file_create_simple_no_error_handling(
		innodb_file_data_key, def.filepath, OS_FILE_OPEN,
<<<<<<< HEAD
		OS_FILE_READ_WRITE, &def.success);
=======
		OS_FILE_READ_ONLY, &def.success, FALSE);
>>>>>>> 972a14b5

	/* Read the first page of the remote tablespace */
	if (def.success) {
		fil_validate_single_table_tablespace(tablename, &def);
		if (!def.success) {
			os_file_close(def.file);
		}
	}

	if (!def.success && !remote.success) {
		/* The following call prints an error message */
		os_file_get_last_error(true);
		fprintf(stderr,
			"InnoDB: Error: could not open single-table"
			" tablespace file %s\n", def.filepath);

		if (!strncmp(filename,
			     tmp_file_prefix, tmp_file_prefix_length)) {
			/* Ignore errors for #sql tablespaces. */
			mem_free(tablename);
			if (remote.filepath) {
				mem_free(remote.filepath);
			}
			if (def.filepath) {
				mem_free(def.filepath);
			}
			return;
		}
no_good_file:
		fprintf(stderr,
			"InnoDB: We do not continue the crash recovery,"
			" because the table may become\n"
			"InnoDB: corrupt if we cannot apply the log"
			" records in the InnoDB log to it.\n"
			"InnoDB: To fix the problem and start mysqld:\n"
			"InnoDB: 1) If there is a permission problem"
			" in the file and mysqld cannot\n"
			"InnoDB: open the file, you should"
			" modify the permissions.\n"
			"InnoDB: 2) If the table is not needed, or you"
			" can restore it from a backup,\n"
			"InnoDB: then you can remove the .ibd file,"
			" and InnoDB will do a normal\n"
			"InnoDB: crash recovery and ignore that table.\n"
			"InnoDB: 3) If the file system or the"
			" disk is broken, and you cannot remove\n"
			"InnoDB: the .ibd file, you can set"
			" innodb_force_recovery > 0 in my.cnf\n"
			"InnoDB: and force InnoDB to continue crash"
			" recovery here.\n");
will_not_choose:
		mem_free(tablename);
		if (remote.filepath) {
			mem_free(remote.filepath);
		}
		if (def.filepath) {
			mem_free(def.filepath);
		}

		if (srv_force_recovery > 0) {
			ib_logf(IB_LOG_LEVEL_INFO,
				"innodb_force_recovery was set to %lu. "
				"Continuing crash recovery even though we "
				"cannot access the .ibd file of this table.",
				srv_force_recovery);
			return;
		}

		exit(1);
	}

	if (def.success && remote.success) {
		ib_logf(IB_LOG_LEVEL_ERROR,
			"Tablespaces for %s have been found in two places;\n"
			"Location 1: SpaceID: %lu  LSN: %lu  File: %s\n"
			"Location 2: SpaceID: %lu  LSN: %lu  File: %s\n"
			"You must delete one of them.",
			tablename, (ulong) def.id, (ulong) def.lsn,
			def.filepath, (ulong) remote.id, (ulong) remote.lsn,
			remote.filepath);

		def.success = FALSE;
		os_file_close(def.file);
		os_file_close(remote.file);
		goto will_not_choose;
	}

	/* At this point, only one tablespace is open */
	ut_a(def.success == !remote.success);

	fsp_open_info*	fsp = def.success ? &def : &remote;

	/* Get and test the file size. */
	size = os_file_get_size(fsp->file);

	if (size == (os_offset_t) -1) {
		/* The following call prints an error message */
		os_file_get_last_error(true);

		ib_logf(IB_LOG_LEVEL_ERROR,
			"could not measure the size of single-table "
			"tablespace file %s", fsp->filepath);

		os_file_close(fsp->file);
		goto no_good_file;
	}

	/* Every .ibd file is created >= 4 pages in size. Smaller files
	cannot be ok. */
	ulong minimum_size = FIL_IBD_FILE_INITIAL_SIZE * UNIV_PAGE_SIZE;
	if (size < minimum_size) {
#ifndef UNIV_HOTBACKUP
		ib_logf(IB_LOG_LEVEL_ERROR,
			"The size of single-table tablespace file %s "
			"is only " UINT64PF ", should be at least %lu!",
			fsp->filepath, size, minimum_size);
		os_file_close(fsp->file);
		goto no_good_file;
#else
		fsp->id = ULINT_UNDEFINED;
		fsp->flags = 0;
#endif /* !UNIV_HOTBACKUP */
	}

#ifdef UNIV_HOTBACKUP
	if (fsp->id == ULINT_UNDEFINED || fsp->id == 0) {
		char*	new_path;

		fprintf(stderr,
			"InnoDB: Renaming tablespace %s of id %lu,\n"
			"InnoDB: to %s_ibbackup_old_vers_<timestamp>\n"
			"InnoDB: because its size %" PRId64 " is too small"
			" (< 4 pages 16 kB each),\n"
			"InnoDB: or the space id in the file header"
			" is not sensible.\n"
			"InnoDB: This can happen in an ibbackup run,"
			" and is not dangerous.\n",
			fsp->filepath, fsp->id, fsp->filepath, size);
		os_file_close(fsp->file);

		new_path = fil_make_ibbackup_old_name(fsp->filepath);

		bool	success = os_file_rename(
			innodb_file_data_key, fsp->filepath, new_path);

		ut_a(success);

		mem_free(new_path);

		goto func_exit_after_close;
	}

	/* A backup may contain the same space several times, if the space got
	renamed at a sensitive time. Since it is enough to have one version of
	the space, we rename the file if a space with the same space id
	already exists in the tablespace memory cache. We rather rename the
	file than delete it, because if there is a bug, we do not want to
	destroy valuable data. */

	mutex_enter(&fil_system->mutex);

	space = fil_space_get_by_id(fsp->id);

	if (space) {
		char*	new_path;

		fprintf(stderr,
			"InnoDB: Renaming tablespace %s of id %lu,\n"
			"InnoDB: to %s_ibbackup_old_vers_<timestamp>\n"
			"InnoDB: because space %s with the same id\n"
			"InnoDB: was scanned earlier. This can happen"
			" if you have renamed tables\n"
			"InnoDB: during an ibbackup run.\n",
			fsp->filepath, fsp->id, fsp->filepath,
			space->name);
		os_file_close(fsp->file);

		new_path = fil_make_ibbackup_old_name(fsp->filepath);

		mutex_exit(&fil_system->mutex);

		bool	success = os_file_rename(
			innodb_file_data_key, fsp->filepath, new_path);

		ut_a(success);

		mem_free(new_path);

		goto func_exit_after_close;
	}
	mutex_exit(&fil_system->mutex);
#endif /* UNIV_HOTBACKUP */
	ibool file_space_create_success = fil_space_create(
		tablename, fsp->id, fsp->flags, FIL_TABLESPACE);

	if (!file_space_create_success) {
		if (srv_force_recovery > 0) {
			fprintf(stderr,
				"InnoDB: innodb_force_recovery was set"
				" to %lu. Continuing crash recovery\n"
				"InnoDB: even though the tablespace"
				" creation of this table failed.\n",
				srv_force_recovery);
			goto func_exit;
		}

		/* Exit here with a core dump, stack, etc. */
		ut_a(file_space_create_success);
	}

	/* We do not use the size information we have about the file, because
	the rounding formula for extents and pages is somewhat complex; we
	let fil_node_open() do that task. */

	if (!fil_node_create(fsp->filepath, 0, fsp->id, FALSE)) {
		ut_error;
	}

func_exit:
	os_file_close(fsp->file);

#ifdef UNIV_HOTBACKUP
func_exit_after_close:
#else
	ut_ad(!mutex_own(&fil_system->mutex));
#endif
	mem_free(tablename);
	if (remote.success) {
		mem_free(remote.filepath);
	}
	mem_free(def.filepath);
}

/***********************************************************************//**
A fault-tolerant function that tries to read the next file name in the
directory. We retry 100 times if os_file_readdir_next_file() returns -1. The
idea is to read as much good data as we can and jump over bad data.
@return 0 if ok, -1 if error even after the retries, 1 if at the end
of the directory */
static
int
fil_file_readdir_next_file(
/*=======================*/
	dberr_t*	err,	/*!< out: this is set to DB_ERROR if an error
				was encountered, otherwise not changed */
	const char*	dirname,/*!< in: directory name or path */
	os_file_dir_t	dir,	/*!< in: directory stream */
	os_file_stat_t*	info)	/*!< in/out: buffer where the
				info is returned */
{
	for (ulint i = 0; i < 100; i++) {
		int	ret = os_file_readdir_next_file(dirname, dir, info);

		if (ret != -1) {

			return(ret);
		}

		ib_logf(IB_LOG_LEVEL_ERROR,
			"os_file_readdir_next_file() returned -1 in "
			"directory %s, crash recovery may have failed "
			"for some .ibd files!", dirname);

		*err = DB_ERROR;
	}

	return(-1);
}

/********************************************************************//**
At the server startup, if we need crash recovery, scans the database
directories under the MySQL datadir, looking for .ibd files. Those files are
single-table tablespaces. We need to know the space id in each of them so that
we know into which file we should look to check the contents of a page stored
in the doublewrite buffer, also to know where to apply log records where the
space id is != 0.
@return	DB_SUCCESS or error number */
UNIV_INTERN
dberr_t
fil_load_single_table_tablespaces(void)
/*===================================*/
{
	int		ret;
	char*		dbpath		= NULL;
	ulint		dbpath_len	= 100;
	os_file_dir_t	dir;
	os_file_dir_t	dbdir;
	os_file_stat_t	dbinfo;
	os_file_stat_t	fileinfo;
	dberr_t		err		= DB_SUCCESS;

	/* The datadir of MySQL is always the default directory of mysqld */

	dir = os_file_opendir(fil_path_to_mysql_datadir, TRUE);

	if (dir == NULL) {

		return(DB_ERROR);
	}

	dbpath = static_cast<char*>(mem_alloc(dbpath_len));

	/* Scan all directories under the datadir. They are the database
	directories of MySQL. */

	ret = fil_file_readdir_next_file(&err, fil_path_to_mysql_datadir, dir,
					 &dbinfo);
	while (ret == 0) {
		ulint len;
		/* printf("Looking at %s in datadir\n", dbinfo.name); */

		if (dbinfo.type == OS_FILE_TYPE_FILE
		    || dbinfo.type == OS_FILE_TYPE_UNKNOWN) {

			goto next_datadir_item;
		}

		/* We found a symlink or a directory; try opening it to see
		if a symlink is a directory */

		len = strlen(fil_path_to_mysql_datadir)
			+ strlen (dbinfo.name) + 2;
		if (len > dbpath_len) {
			dbpath_len = len;

			if (dbpath) {
				mem_free(dbpath);
			}

			dbpath = static_cast<char*>(mem_alloc(dbpath_len));
		}
		ut_snprintf(dbpath, dbpath_len,
			    "%s/%s", fil_path_to_mysql_datadir, dbinfo.name);
		srv_normalize_path_for_win(dbpath);

		dbdir = os_file_opendir(dbpath, FALSE);

		if (dbdir != NULL) {

			/* We found a database directory; loop through it,
			looking for possible .ibd files in it */

			ret = fil_file_readdir_next_file(&err, dbpath, dbdir,
							 &fileinfo);
			while (ret == 0) {

				if (fileinfo.type == OS_FILE_TYPE_DIR) {

					goto next_file_item;
				}

				/* We found a symlink or a file */
				if (strlen(fileinfo.name) > 4
				    && (0 == strcmp(fileinfo.name
						   + strlen(fileinfo.name) - 4,
						   ".ibd")
					|| 0 == strcmp(fileinfo.name
						   + strlen(fileinfo.name) - 4,
						   ".isl"))) {
					/* The name ends in .ibd or .isl;
					try opening the file */
					fil_load_single_table_tablespace(
						dbinfo.name, fileinfo.name);
				}
next_file_item:
				ret = fil_file_readdir_next_file(&err,
								 dbpath, dbdir,
								 &fileinfo);
			}

			if (0 != os_file_closedir(dbdir)) {
				fputs("InnoDB: Warning: could not"
				      " close database directory ", stderr);
				ut_print_filename(stderr, dbpath);
				putc('\n', stderr);

				err = DB_ERROR;
			}
		}

next_datadir_item:
		ret = fil_file_readdir_next_file(&err,
						 fil_path_to_mysql_datadir,
						 dir, &dbinfo);
	}

	mem_free(dbpath);

	if (0 != os_file_closedir(dir)) {
		fprintf(stderr,
			"InnoDB: Error: could not close MySQL datadir\n");

		return(DB_ERROR);
	}

	return(err);
}

/*******************************************************************//**
Returns TRUE if a single-table tablespace does not exist in the memory cache,
or is being deleted there.
@return	TRUE if does not exist or is being deleted */
UNIV_INTERN
ibool
fil_tablespace_deleted_or_being_deleted_in_mem(
/*===========================================*/
	ulint		id,	/*!< in: space id */
	ib_int64_t	version)/*!< in: tablespace_version should be this; if
				you pass -1 as the value of this, then this
				parameter is ignored */
{
	fil_space_t*	space;

	ut_ad(fil_system);

	mutex_enter(&fil_system->mutex);

	space = fil_space_get_by_id(id);

	if (space == NULL || space->stop_new_ops) {
		mutex_exit(&fil_system->mutex);

		return(TRUE);
	}

	if (version != ((ib_int64_t)-1)
	    && space->tablespace_version != version) {
		mutex_exit(&fil_system->mutex);

		return(TRUE);
	}

	mutex_exit(&fil_system->mutex);

	return(FALSE);
}

/*******************************************************************//**
Returns TRUE if a single-table tablespace exists in the memory cache.
@return	TRUE if exists */
UNIV_INTERN
ibool
fil_tablespace_exists_in_mem(
/*=========================*/
	ulint	id)	/*!< in: space id */
{
	fil_space_t*	space;

	ut_ad(fil_system);

	mutex_enter(&fil_system->mutex);

	space = fil_space_get_by_id(id);

	mutex_exit(&fil_system->mutex);

	return(space != NULL);
}

/*******************************************************************//**
Report that a tablespace for a table was not found. */
static
void
fil_report_missing_tablespace(
/*===========================*/
	const char*	name,			/*!< in: table name */
	ulint		space_id)		/*!< in: table's space id */
{
	char index_name[MAX_FULL_NAME_LEN + 1];

	innobase_format_name(index_name, sizeof(index_name), name, TRUE);

	ib_logf(IB_LOG_LEVEL_ERROR,
		"Table %s in the InnoDB data dictionary has tablespace id %lu, "
		"but tablespace with that id or name does not exist. Have "
		"you deleted or moved .ibd files? This may also be a table "
		"created with CREATE TEMPORARY TABLE whose .ibd and .frm "
		"files MySQL automatically removed, but the table still "
		"exists in the InnoDB internal data dictionary.",
		name, space_id);
}

/*******************************************************************//**
Returns TRUE if a matching tablespace exists in the InnoDB tablespace memory
cache. Note that if we have not done a crash recovery at the database startup,
there may be many tablespaces which are not yet in the memory cache.
@return	TRUE if a matching tablespace exists in the memory cache */
UNIV_INTERN
ibool
fil_space_for_table_exists_in_mem(
/*==============================*/
	ulint		id,		/*!< in: space id */
	const char*	name,		/*!< in: table name used in
					fil_space_create().  Either the
					standard 'dbname/tablename' format
					or table->dir_path_of_temp_table */
	ibool		mark_space,	/*!< in: in crash recovery, at database
					startup we mark all spaces which have
					an associated table in the InnoDB
					data dictionary, so that
					we can print a warning about orphaned
					tablespaces */
	ibool		print_error_if_does_not_exist,
					/*!< in: print detailed error
					information to the .err log if a
					matching tablespace is not found from
					memory */
	bool		adjust_space,	/*!< in: whether to adjust space id
					when find table space mismatch */
	mem_heap_t*	heap,		/*!< in: heap memory */
	table_id_t	table_id)	/*!< in: table id */
{
	fil_space_t*	fnamespace;
	fil_space_t*	space;

	ut_ad(fil_system);

	mutex_enter(&fil_system->mutex);

	/* Look if there is a space with the same id */

	space = fil_space_get_by_id(id);

	/* Look if there is a space with the same name; the name is the
	directory path from the datadir to the file */

	fnamespace = fil_space_get_by_name(name);
	if (space && space == fnamespace) {
		/* Found */

		if (mark_space) {
			space->mark = TRUE;
		}

		mutex_exit(&fil_system->mutex);

		return(TRUE);
	}

	/* Info from "fnamespace" comes from the ibd file itself, it can
	be different from data obtained from System tables since it is
	not transactional. If adjust_space is set, and the mismatching
	space are between a user table and its temp table, we shall
	adjust the ibd file name according to system table info */
	if (adjust_space
	    && space != NULL
	    && row_is_mysql_tmp_table_name(space->name)
	    && !row_is_mysql_tmp_table_name(name)) {

		mutex_exit(&fil_system->mutex);

		DBUG_EXECUTE_IF("ib_crash_before_adjust_fil_space",
				DBUG_SUICIDE(););

		if (fnamespace) {
			char*	tmp_name;

			tmp_name = dict_mem_create_temporary_tablename(
				heap, name, table_id);

			fil_rename_tablespace(fnamespace->name, fnamespace->id,
					      tmp_name, NULL);
		}

		DBUG_EXECUTE_IF("ib_crash_after_adjust_one_fil_space",
				DBUG_SUICIDE(););

		fil_rename_tablespace(space->name, id, name, NULL);

		DBUG_EXECUTE_IF("ib_crash_after_adjust_fil_space",
				DBUG_SUICIDE(););

		mutex_enter(&fil_system->mutex);
		fnamespace = fil_space_get_by_name(name);
		ut_ad(space == fnamespace);
		mutex_exit(&fil_system->mutex);

		return(TRUE);
	}

	if (!print_error_if_does_not_exist) {

		mutex_exit(&fil_system->mutex);

		return(FALSE);
	}

	if (space == NULL) {
		if (fnamespace == NULL) {
			if (print_error_if_does_not_exist) {
				fil_report_missing_tablespace(name, id);
			}
		} else {
			ut_print_timestamp(stderr);
			fputs("  InnoDB: Error: table ", stderr);
			ut_print_filename(stderr, name);
			fprintf(stderr, "\n"
				"InnoDB: in InnoDB data dictionary has"
				" tablespace id %lu,\n"
				"InnoDB: but a tablespace with that id"
				" does not exist. There is\n"
				"InnoDB: a tablespace of name %s and id %lu,"
				" though. Have\n"
				"InnoDB: you deleted or moved .ibd files?\n",
				(ulong) id, fnamespace->name,
				(ulong) fnamespace->id);
		}
error_exit:
		fputs("InnoDB: Please refer to\n"
		      "InnoDB: " REFMAN "innodb-troubleshooting-datadict.html\n"
		      "InnoDB: for how to resolve the issue.\n", stderr);

		mutex_exit(&fil_system->mutex);

		return(FALSE);
	}

	if (0 != strcmp(space->name, name)) {
		ut_print_timestamp(stderr);
		fputs("  InnoDB: Error: table ", stderr);
		ut_print_filename(stderr, name);
		fprintf(stderr, "\n"
			"InnoDB: in InnoDB data dictionary has"
			" tablespace id %lu,\n"
			"InnoDB: but the tablespace with that id"
			" has name %s.\n"
			"InnoDB: Have you deleted or moved .ibd files?\n",
			(ulong) id, space->name);

		if (fnamespace != NULL) {
			fputs("InnoDB: There is a tablespace"
			      " with the right name\n"
			      "InnoDB: ", stderr);
			ut_print_filename(stderr, fnamespace->name);
			fprintf(stderr, ", but its id is %lu.\n",
				(ulong) fnamespace->id);
		}

		goto error_exit;
	}

	mutex_exit(&fil_system->mutex);

	return(FALSE);
}

/*******************************************************************//**
Checks if a single-table tablespace for a given table name exists in the
tablespace memory cache.
@return	space id, ULINT_UNDEFINED if not found */
UNIV_INTERN
ulint
fil_get_space_id_for_table(
/*=======================*/
	const char*	tablename)	/*!< in: table name in the standard
				'databasename/tablename' format */
{
	fil_space_t*	fnamespace;
	ulint		id		= ULINT_UNDEFINED;

	ut_ad(fil_system);

	mutex_enter(&fil_system->mutex);

	/* Look if there is a space with the same name. */

	fnamespace = fil_space_get_by_name(tablename);

	if (fnamespace) {
		id = fnamespace->id;
	}

	mutex_exit(&fil_system->mutex);

	return(id);
}

/**********************************************************************//**
Tries to extend a data file so that it would accommodate the number of pages
given. The tablespace must be cached in the memory cache. If the space is big
enough already, does nothing.
@return	TRUE if success */
UNIV_INTERN
ibool
fil_extend_space_to_desired_size(
/*=============================*/
	ulint*	actual_size,	/*!< out: size of the space after extension;
				if we ran out of disk space this may be lower
				than the desired size */
	ulint	space_id,	/*!< in: space id */
	ulint	size_after_extend)/*!< in: desired size in pages after the
				extension; if the current space size is bigger
				than this already, the function does nothing */
{
	fil_node_t*	node;
	fil_space_t*	space;
	byte*		buf2;
	byte*		buf;
	ulint		buf_size;
	ulint		start_page_no;
	ulint		file_start_page_no;
	ulint		page_size;
	ulint		pages_added;
	ibool		success;

	ut_ad(!srv_read_only_mode);

retry:
	pages_added = 0;
	success = TRUE;

	fil_mutex_enter_and_prepare_for_io(space_id);

	space = fil_space_get_by_id(space_id);
	ut_a(space);

	if (space->size >= size_after_extend) {
		/* Space already big enough */

		*actual_size = space->size;

		mutex_exit(&fil_system->mutex);

		return(TRUE);
	}

	page_size = fsp_flags_get_zip_size(space->flags);

	if (!page_size) {
		page_size = UNIV_PAGE_SIZE;
	}

	node = UT_LIST_GET_LAST(space->chain);

	if (!node->being_extended) {
		/* Mark this node as undergoing extension. This flag
		is used by other threads to wait for the extension
		opereation to finish. */
		node->being_extended = TRUE;
	} else {
		/* Another thread is currently extending the file. Wait
		for it to finish.
		It'd have been better to use event driven mechanism but
		the entire module is peppered with polling stuff. */
		mutex_exit(&fil_system->mutex);
		os_thread_sleep(100000);
		goto retry;
	}

	if (!fil_node_prepare_for_io(node, fil_system, space)) {
		/* The tablespace data file, such as .ibd file, is missing */
		node->being_extended = false;
		mutex_exit(&fil_system->mutex);

		return(false);
	}

	/* At this point it is safe to release fil_system mutex. No
	other thread can rename, delete or close the file because
	we have set the node->being_extended flag. */
	mutex_exit(&fil_system->mutex);

	start_page_no = space->size;
	file_start_page_no = space->size - node->size;

#ifdef HAVE_POSIX_FALLOCATE
	if (srv_use_posix_fallocate) {
		os_offset_t	start_offset = start_page_no * page_size;
		os_offset_t	n_pages = (size_after_extend - start_page_no);
		os_offset_t	len = n_pages * page_size;

		if (posix_fallocate(node->handle, start_offset, len) == -1) {
			ib_logf(IB_LOG_LEVEL_ERROR, "preallocating file "
				"space for file \'%s\' failed.  Current size "
				INT64PF ", desired size " INT64PF "\n",
				node->name, start_offset, len+start_offset);
			os_file_handle_error_no_exit(node->name, "posix_fallocate", FALSE, __FILE__, __LINE__);
			success = FALSE;
		} else {
			success = TRUE;
		}

		mutex_enter(&fil_system->mutex);

		if (success) {
			node->size += (size_after_extend - start_page_no);
			space->size += (size_after_extend - start_page_no);

			os_has_said_disk_full = FALSE;
		}

		/* If posix_fallocate was used to extent the file space
		we need to complete the io. Because no actual writes were
		dispatched read operation is enough here. Without this
		there will be assertion at shutdown indicating that
		all IO is not completed. */
		fil_node_complete_io(node, fil_system, OS_FILE_READ);
		goto file_extended;
	}
#endif

	/* Extend at most 64 pages at a time */
	buf_size = ut_min(64, size_after_extend - start_page_no) * page_size;
	buf2 = static_cast<byte*>(mem_alloc(buf_size + page_size));
	buf = static_cast<byte*>(ut_align(buf2, page_size));

	memset(buf, 0, buf_size);

	while (start_page_no < size_after_extend) {
		ulint		n_pages
			= ut_min(buf_size / page_size,
				 size_after_extend - start_page_no);

		os_offset_t	offset
			= ((os_offset_t) (start_page_no - file_start_page_no))
			* page_size;
#ifdef UNIV_HOTBACKUP
		success = os_file_write(node->name, node->handle, buf,
					offset, page_size * n_pages);
#else
		success = os_aio(OS_FILE_WRITE, OS_AIO_SYNC,
				 node->name, node->handle, buf,
				 offset, page_size * n_pages,
				 NULL, NULL, 0, FALSE, 0);
#endif /* UNIV_HOTBACKUP */
		if (success) {
			os_has_said_disk_full = FALSE;
		} else {
			/* Let us measure the size of the file to determine
			how much we were able to extend it */
			os_offset_t	size;

			size = os_file_get_size(node->handle);
			ut_a(size != (os_offset_t) -1);

			n_pages = ((ulint) (size / page_size))
				- node->size - pages_added;

			pages_added += n_pages;
			break;
		}

		start_page_no += n_pages;
		pages_added += n_pages;
	}

	mem_free(buf2);

	mutex_enter(&fil_system->mutex);

	ut_a(node->being_extended);

	space->size += pages_added;
	node->size += pages_added;

	fil_node_complete_io(node, fil_system, OS_FILE_WRITE);

	/* At this point file has been extended */
file_extended:

	node->being_extended = FALSE;
	*actual_size = space->size;

#ifndef UNIV_HOTBACKUP
	if (space_id == 0) {
		ulint pages_per_mb = (1024 * 1024) / page_size;

		/* Keep the last data file size info up to date, rounded to
		full megabytes */

		srv_data_file_sizes[srv_n_data_files - 1]
			= (node->size / pages_per_mb) * pages_per_mb;
	}
#endif /* !UNIV_HOTBACKUP */

	/*
	printf("Extended %s to %lu, actual size %lu pages\n", space->name,
	size_after_extend, *actual_size); */
	mutex_exit(&fil_system->mutex);

	fil_flush(space_id);

	return(success);
}

#ifdef UNIV_HOTBACKUP
/********************************************************************//**
Extends all tablespaces to the size stored in the space header. During the
ibbackup --apply-log phase we extended the spaces on-demand so that log records
could be applied, but that may have left spaces still too small compared to
the size stored in the space header. */
UNIV_INTERN
void
fil_extend_tablespaces_to_stored_len(void)
/*======================================*/
{
	fil_space_t*	space;
	byte*		buf;
	ulint		actual_size;
	ulint		size_in_header;
	dberr_t		error;
	ibool		success;

	buf = mem_alloc(UNIV_PAGE_SIZE);

	mutex_enter(&fil_system->mutex);

	space = UT_LIST_GET_FIRST(fil_system->space_list);

	while (space) {
		ut_a(space->purpose == FIL_TABLESPACE);

		mutex_exit(&fil_system->mutex); /* no need to protect with a
					      mutex, because this is a
					      single-threaded operation */
		error = fil_read(TRUE, space->id,
				 fsp_flags_get_zip_size(space->flags),
				 0, 0, UNIV_PAGE_SIZE, buf, NULL, 0);
		ut_a(error == DB_SUCCESS);

		size_in_header = fsp_get_size_low(buf);

		success = fil_extend_space_to_desired_size(
			&actual_size, space->id, size_in_header);
		if (!success) {
			fprintf(stderr,
				"InnoDB: Error: could not extend the"
				" tablespace of %s\n"
				"InnoDB: to the size stored in header,"
				" %lu pages;\n"
				"InnoDB: size after extension %lu pages\n"
				"InnoDB: Check that you have free disk space"
				" and retry!\n",
				space->name, size_in_header, actual_size);
			ut_a(success);
		}

		mutex_enter(&fil_system->mutex);

		space = UT_LIST_GET_NEXT(space_list, space);
	}

	mutex_exit(&fil_system->mutex);

	mem_free(buf);
}
#endif

/*========== RESERVE FREE EXTENTS (for a B-tree split, for example) ===*/

/*******************************************************************//**
Tries to reserve free extents in a file space.
@return	TRUE if succeed */
UNIV_INTERN
ibool
fil_space_reserve_free_extents(
/*===========================*/
	ulint	id,		/*!< in: space id */
	ulint	n_free_now,	/*!< in: number of free extents now */
	ulint	n_to_reserve)	/*!< in: how many one wants to reserve */
{
	fil_space_t*	space;
	ibool		success;

	ut_ad(fil_system);

	mutex_enter(&fil_system->mutex);

	space = fil_space_get_by_id(id);

	ut_a(space);

	if (space->n_reserved_extents + n_to_reserve > n_free_now) {
		success = FALSE;
	} else {
		space->n_reserved_extents += n_to_reserve;
		success = TRUE;
	}

	mutex_exit(&fil_system->mutex);

	return(success);
}

/*******************************************************************//**
Releases free extents in a file space. */
UNIV_INTERN
void
fil_space_release_free_extents(
/*===========================*/
	ulint	id,		/*!< in: space id */
	ulint	n_reserved)	/*!< in: how many one reserved */
{
	fil_space_t*	space;

	ut_ad(fil_system);

	mutex_enter(&fil_system->mutex);

	space = fil_space_get_by_id(id);

	ut_a(space);
	ut_a(space->n_reserved_extents >= n_reserved);

	space->n_reserved_extents -= n_reserved;

	mutex_exit(&fil_system->mutex);
}

/*******************************************************************//**
Gets the number of reserved extents. If the database is silent, this number
should be zero. */
UNIV_INTERN
ulint
fil_space_get_n_reserved_extents(
/*=============================*/
	ulint	id)		/*!< in: space id */
{
	fil_space_t*	space;
	ulint		n;

	ut_ad(fil_system);

	mutex_enter(&fil_system->mutex);

	space = fil_space_get_by_id(id);

	ut_a(space);

	n = space->n_reserved_extents;

	mutex_exit(&fil_system->mutex);

	return(n);
}

/*============================ FILE I/O ================================*/

/********************************************************************//**
NOTE: you must call fil_mutex_enter_and_prepare_for_io() first!

Prepares a file node for i/o. Opens the file if it is closed. Updates the
pending i/o's field in the node and the system appropriately. Takes the node
off the LRU list if it is in the LRU list. The caller must hold the fil_sys
mutex.
@return false if the file can't be opened, otherwise true */
static
bool
fil_node_prepare_for_io(
/*====================*/
	fil_node_t*	node,	/*!< in: file node */
	fil_system_t*	system,	/*!< in: tablespace memory cache */
	fil_space_t*	space)	/*!< in: space */
{
	ut_ad(node && system && space);
	ut_ad(mutex_own(&(system->mutex)));

	if (system->n_open > system->max_n_open + 5) {
		ut_print_timestamp(stderr);
		fprintf(stderr,
			"  InnoDB: Warning: open files %lu"
			" exceeds the limit %lu\n",
			(ulong) system->n_open,
			(ulong) system->max_n_open);
	}

	if (node->open == FALSE) {
		/* File is closed: open it */
		ut_a(node->n_pending == 0);

		if (!fil_node_open_file(node, system, space)) {
			return(false);
		}
	}

	if (node->n_pending == 0 && fil_space_belongs_in_lru(space)) {
		/* The node is in the LRU list, remove it */

		ut_a(UT_LIST_GET_LEN(system->LRU) > 0);

		UT_LIST_REMOVE(LRU, system->LRU, node);
	}

	node->n_pending++;

	return(true);
}

/********************************************************************//**
Updates the data structures when an i/o operation finishes. Updates the
pending i/o's field in the node appropriately. */
static
void
fil_node_complete_io(
/*=================*/
	fil_node_t*	node,	/*!< in: file node */
	fil_system_t*	system,	/*!< in: tablespace memory cache */
	ulint		type)	/*!< in: OS_FILE_WRITE or OS_FILE_READ; marks
				the node as modified if
				type == OS_FILE_WRITE */
{
	ut_ad(node);
	ut_ad(system);
	ut_ad(mutex_own(&(system->mutex)));

	ut_a(node->n_pending > 0);

	node->n_pending--;

	if (type == OS_FILE_WRITE) {
		ut_ad(!srv_read_only_mode);
		system->modification_counter++;
		node->modification_counter = system->modification_counter;

		if (fil_buffering_disabled(node->space)) {

			/* We don't need to keep track of unflushed
			changes as user has explicitly disabled
			buffering. */
			ut_ad(!node->space->is_in_unflushed_spaces);
			node->flush_counter = node->modification_counter;

		} else if (!node->space->is_in_unflushed_spaces) {

			node->space->is_in_unflushed_spaces = true;
			UT_LIST_ADD_FIRST(unflushed_spaces,
					  system->unflushed_spaces,
					  node->space);
		}
	}

	if (node->n_pending == 0 && fil_space_belongs_in_lru(node->space)) {

		/* The node must be put back to the LRU list */
		UT_LIST_ADD_FIRST(LRU, system->LRU, node);
	}
}

/********************************************************************//**
Report information about an invalid page access. */
static
void
fil_report_invalid_page_access(
/*===========================*/
	ulint		block_offset,	/*!< in: block offset */
	ulint		space_id,	/*!< in: space id */
	const char*	space_name,	/*!< in: space name */
	ulint		byte_offset,	/*!< in: byte offset */
	ulint		len,		/*!< in: I/O length */
	ulint		type)		/*!< in: I/O type */
{
	fprintf(stderr,
		"InnoDB: Error: trying to access page number %lu"
		" in space %lu,\n"
		"InnoDB: space name %s,\n"
		"InnoDB: which is outside the tablespace bounds.\n"
		"InnoDB: Byte offset %lu, len %lu, i/o type %lu.\n"
		"InnoDB: If you get this error at mysqld startup,"
		" please check that\n"
		"InnoDB: your my.cnf matches the ibdata files"
		" that you have in the\n"
		"InnoDB: MySQL server.\n",
		(ulong) block_offset, (ulong) space_id, space_name,
		(ulong) byte_offset, (ulong) len, (ulong) type);
}

/********************************************************************//**
Reads or writes data. This operation is asynchronous (aio).
@return DB_SUCCESS, or DB_TABLESPACE_DELETED if we are trying to do
i/o on a tablespace which does not exist */
UNIV_INTERN
dberr_t
fil_io(
/*===*/
	ulint	type,		/*!< in: OS_FILE_READ or OS_FILE_WRITE,
				ORed to OS_FILE_LOG, if a log i/o
				and ORed to OS_AIO_SIMULATED_WAKE_LATER
				if simulated aio and we want to post a
				batch of i/os; NOTE that a simulated batch
				may introduce hidden chances of deadlocks,
				because i/os are not actually handled until
				all have been posted: use with great
				caution! */
	bool	sync,		/*!< in: true if synchronous aio is desired */
	ulint	space_id,	/*!< in: space id */
	ulint	zip_size,	/*!< in: compressed page size in bytes;
				0 for uncompressed pages */
	ulint	block_offset,	/*!< in: offset in number of blocks */
	ulint	byte_offset,	/*!< in: remainder of offset in bytes; in
				aio this must be divisible by the OS block
				size */
	ulint	len,		/*!< in: how many bytes to read or write; this
				must not cross a file boundary; in aio this
				must be a block size multiple */
	void*	buf,		/*!< in/out: buffer where to store read data
				or from where to write; in aio this must be
				appropriately aligned */
	void*	message,	/*!< in: message for aio handler if non-sync
				aio used, else ignored */
	ulint*	write_size)	/*!< in/out: Actual write size initialized
				after fist successfull trim
				operation for this page and if
				initialized we do not trim again if
				actual page size does not decrease. */
{
	ulint		mode;
	fil_space_t*	space;
	fil_node_t*	node;
	ibool		ret;
	ulint		is_log;
	ulint		wake_later;
	os_offset_t	offset;
	ibool		ignore_nonexistent_pages;
        ibool		page_compressed = FALSE;
	ulint		page_compression_level = 0;

	is_log = type & OS_FILE_LOG;
	type = type & ~OS_FILE_LOG;

	wake_later = type & OS_AIO_SIMULATED_WAKE_LATER;
	type = type & ~OS_AIO_SIMULATED_WAKE_LATER;

	ignore_nonexistent_pages = type & BUF_READ_IGNORE_NONEXISTENT_PAGES;
	type &= ~BUF_READ_IGNORE_NONEXISTENT_PAGES;

	ut_ad(byte_offset < UNIV_PAGE_SIZE);
	ut_ad(!zip_size || !byte_offset);
	ut_ad(ut_is_2pow(zip_size));
	ut_ad(buf);
	ut_ad(len > 0);
	ut_ad(UNIV_PAGE_SIZE == (ulong)(1 << UNIV_PAGE_SIZE_SHIFT));
#if (1 << UNIV_PAGE_SIZE_SHIFT_MAX) != UNIV_PAGE_SIZE_MAX
# error "(1 << UNIV_PAGE_SIZE_SHIFT_MAX) != UNIV_PAGE_SIZE_MAX"
#endif
#if (1 << UNIV_PAGE_SIZE_SHIFT_MIN) != UNIV_PAGE_SIZE_MIN
# error "(1 << UNIV_PAGE_SIZE_SHIFT_MIN) != UNIV_PAGE_SIZE_MIN"
#endif
	ut_ad(fil_validate_skip());
#ifndef UNIV_HOTBACKUP
# ifndef UNIV_LOG_DEBUG
	/* ibuf bitmap pages must be read in the sync aio mode: */
	ut_ad(recv_no_ibuf_operations
	      || type == OS_FILE_WRITE
	      || !ibuf_bitmap_page(zip_size, block_offset)
	      || sync
	      || is_log);
# endif /* UNIV_LOG_DEBUG */
	if (sync) {
		mode = OS_AIO_SYNC;
	} else if (is_log) {
		mode = OS_AIO_LOG;
	} else if (type == OS_FILE_READ
		   && !recv_no_ibuf_operations
		   && ibuf_page(space_id, zip_size, block_offset, NULL)) {
		mode = OS_AIO_IBUF;
	} else {
		mode = OS_AIO_NORMAL;
	}
#else /* !UNIV_HOTBACKUP */
	ut_a(sync);
	mode = OS_AIO_SYNC;
#endif /* !UNIV_HOTBACKUP */

	if (type == OS_FILE_READ) {
		srv_stats.data_read.add(len);
	} else if (type == OS_FILE_WRITE) {
		ut_ad(!srv_read_only_mode);
		srv_stats.data_written.add(len);
		if (fil_page_is_index_page((byte *)buf)) {
			srv_stats.index_pages_written.inc();
		} else {
			srv_stats.non_index_pages_written.inc();
		}
	}

	/* Reserve the fil_system mutex and make sure that we can open at
	least one file while holding it, if the file is not already open */

	fil_mutex_enter_and_prepare_for_io(space_id);

	space = fil_space_get_by_id(space_id);

	/* If we are deleting a tablespace we don't allow any read
	operations on that. However, we do allow write operations. */
	if (space == 0 || (type == OS_FILE_READ && space->stop_new_ops)) {
		mutex_exit(&fil_system->mutex);

		ib_logf(IB_LOG_LEVEL_ERROR,
			"Trying to do i/o to a tablespace which does "
			"not exist. i/o type %lu, space id %lu, "
			"page no. %lu, i/o length %lu bytes",
			(ulong) type, (ulong) space_id, (ulong) block_offset,
			(ulong) len);

		return(DB_TABLESPACE_DELETED);
	}

	ut_ad(mode != OS_AIO_IBUF || space->purpose == FIL_TABLESPACE);

	node = UT_LIST_GET_FIRST(space->chain);

	for (;;) {
		if (node == NULL) {
			if (ignore_nonexistent_pages) {
				mutex_exit(&fil_system->mutex);
				return(DB_ERROR);
			}

			fil_report_invalid_page_access(
				block_offset, space_id, space->name,
				byte_offset, len, type);

			ut_error;

		} else if (fil_is_user_tablespace_id(space->id)
			   && node->size == 0) {

			/* We do not know the size of a single-table tablespace
			before we open the file */
			break;
		} else if (node->size > block_offset) {
			/* Found! */
			break;
		} else {
			block_offset -= node->size;
			node = UT_LIST_GET_NEXT(chain, node);
		}
	}

	/* Open file if closed */
	if (!fil_node_prepare_for_io(node, fil_system, space)) {
		if (space->purpose == FIL_TABLESPACE
		    && fil_is_user_tablespace_id(space->id)) {
			mutex_exit(&fil_system->mutex);

			ib_logf(IB_LOG_LEVEL_ERROR,
				"Trying to do i/o to a tablespace which "
				"exists without .ibd data file. "
				"i/o type %lu, space id %lu, page no %lu, "
				"i/o length %lu bytes",
				(ulong) type, (ulong) space_id,
				(ulong) block_offset, (ulong) len);

			return(DB_TABLESPACE_DELETED);
		}

		/* The tablespace is for log. Currently, we just assert here
		to prevent handling errors along the way fil_io returns.
		Also, if the log files are missing, it would be hard to
		promise the server can continue running. */
		ut_a(0);
	}

	/* Check that at least the start offset is within the bounds of a
	single-table tablespace, including rollback tablespaces. */
	if (UNIV_UNLIKELY(node->size <= block_offset)
	    && space->id != 0 && space->purpose == FIL_TABLESPACE) {

		fil_report_invalid_page_access(
			block_offset, space_id, space->name, byte_offset,
			len, type);

		ut_error;
	}

	/* Now we have made the changes in the data structures of fil_system */
	mutex_exit(&fil_system->mutex);

	/* Calculate the low 32 bits and the high 32 bits of the file offset */

	if (!zip_size) {
		offset = ((os_offset_t) block_offset << UNIV_PAGE_SIZE_SHIFT)
			+ byte_offset;

		ut_a(node->size - block_offset
		     >= ((byte_offset + len + (UNIV_PAGE_SIZE - 1))
			 / UNIV_PAGE_SIZE));
	} else {
		ulint	zip_size_shift;
		switch (zip_size) {
		case 1024: zip_size_shift = 10; break;
		case 2048: zip_size_shift = 11; break;
		case 4096: zip_size_shift = 12; break;
		case 8192: zip_size_shift = 13; break;
		case 16384: zip_size_shift = 14; break;
		default: ut_error;
		}
		offset = ((os_offset_t) block_offset << zip_size_shift)
			+ byte_offset;
		ut_a(node->size - block_offset
		     >= (len + (zip_size - 1)) / zip_size);
	}

	/* Do aio */

	ut_a(byte_offset % OS_FILE_LOG_BLOCK_SIZE == 0);
	ut_a((len % OS_FILE_LOG_BLOCK_SIZE) == 0);

	page_compressed = fsp_flags_is_page_compressed(space->flags);
	page_compression_level = fsp_flags_get_page_compression_level(space->flags);

#ifdef UNIV_HOTBACKUP
	/* In ibbackup do normal i/o, not aio */
	if (type == OS_FILE_READ) {
		ret = os_file_read(node->handle, buf, offset, len);
	} else {
		ut_ad(!srv_read_only_mode);
		ret = os_file_write(node->name, node->handle, buf,
				    offset, len);
	}
#else
	/* Queue the aio request */
	ret = os_aio(type, mode | wake_later, node->name, node->handle, buf,
		offset, len, node, message, write_size,
		page_compressed, page_compression_level);
#endif /* UNIV_HOTBACKUP */
	ut_a(ret);

	if (mode == OS_AIO_SYNC) {
		/* The i/o operation is already completed when we return from
		os_aio: */

		mutex_enter(&fil_system->mutex);

		fil_node_complete_io(node, fil_system, type);

		mutex_exit(&fil_system->mutex);

		ut_ad(fil_validate_skip());
	}

	return(DB_SUCCESS);
}

#ifndef UNIV_HOTBACKUP
/**********************************************************************//**
Waits for an aio operation to complete. This function is used to write the
handler for completed requests. The aio array of pending requests is divided
into segments (see os0file.cc for more info). The thread specifies which
segment it wants to wait for. */
UNIV_INTERN
void
fil_aio_wait(
/*=========*/
	ulint	segment)	/*!< in: the number of the segment in the aio
				array to wait for */
{
	ibool		ret;
	fil_node_t*	fil_node;
	void*		message;
	ulint		type;

	ut_ad(fil_validate_skip());

	if (srv_use_native_aio) {
		srv_set_io_thread_op_info(segment, "native aio handle");
#ifdef WIN_ASYNC_IO
		ret = os_aio_windows_handle(
			segment, 0, &fil_node, &message, &type);
#elif defined(LINUX_NATIVE_AIO)
		ret = os_aio_linux_handle(
			segment, &fil_node, &message, &type);
#else
		ut_error;
		ret = 0; /* Eliminate compiler warning */
#endif /* WIN_ASYNC_IO */
	} else {
		srv_set_io_thread_op_info(segment, "simulated aio handle");

		ret = os_aio_simulated_handle(
			segment, &fil_node, &message, &type);
	}

	ut_a(ret);
	if (fil_node == NULL) {
		ut_ad(srv_shutdown_state == SRV_SHUTDOWN_EXIT_THREADS);
		return;
	}

	srv_set_io_thread_op_info(segment, "complete io for fil node");

	mutex_enter(&fil_system->mutex);

	fil_node_complete_io(fil_node, fil_system, type);

	mutex_exit(&fil_system->mutex);

	ut_ad(fil_validate_skip());

	/* Do the i/o handling */
	/* IMPORTANT: since i/o handling for reads will read also the insert
	buffer in tablespace 0, you have to be very careful not to introduce
	deadlocks in the i/o system. We keep tablespace 0 data files always
	open, and use a special i/o thread to serve insert buffer requests. */

	if (fil_node->space->purpose == FIL_TABLESPACE) {
		srv_set_io_thread_op_info(segment, "complete io for buf page");
		buf_page_io_complete(static_cast<buf_page_t*>(message));
	} else {
		srv_set_io_thread_op_info(segment, "complete io for log");
		log_io_complete(static_cast<log_group_t*>(message));
	}
}
#endif /* UNIV_HOTBACKUP */

/**********************************************************************//**
Flushes to disk possible writes cached by the OS. If the space does not exist
or is being dropped, does not do anything. */
UNIV_INTERN
void
fil_flush(
/*======*/
	ulint	space_id)	/*!< in: file space id (this can be a group of
				log files or a tablespace of the database) */
{
	fil_space_t*	space;
	fil_node_t*	node;
	os_file_t	file;


	mutex_enter(&fil_system->mutex);

	space = fil_space_get_by_id(space_id);

	if (!space || space->stop_new_ops) {
		mutex_exit(&fil_system->mutex);

		return;
	}

	if (fil_buffering_disabled(space)) {

		/* No need to flush. User has explicitly disabled
		buffering. */
		ut_ad(!space->is_in_unflushed_spaces);
		ut_ad(fil_space_is_flushed(space));
		ut_ad(space->n_pending_flushes == 0);

#ifdef UNIV_DEBUG
		for (node = UT_LIST_GET_FIRST(space->chain);
		     node != NULL;
		     node = UT_LIST_GET_NEXT(chain, node)) {
			ut_ad(node->modification_counter
			      == node->flush_counter);
			ut_ad(node->n_pending_flushes == 0);
		}
#endif /* UNIV_DEBUG */

		mutex_exit(&fil_system->mutex);
		return;
	}

	space->n_pending_flushes++;	/*!< prevent dropping of the space while
					we are flushing */
	for (node = UT_LIST_GET_FIRST(space->chain);
	     node != NULL;
	     node = UT_LIST_GET_NEXT(chain, node)) {

		ib_int64_t old_mod_counter = node->modification_counter;;

		if (old_mod_counter <= node->flush_counter) {
			continue;
		}

		ut_a(node->open);

		if (space->purpose == FIL_TABLESPACE) {
			fil_n_pending_tablespace_flushes++;
		} else {
			fil_n_pending_log_flushes++;
			fil_n_log_flushes++;
		}
#ifdef __WIN__
		if (node->is_raw_disk) {

			goto skip_flush;
		}
#endif /* __WIN__ */
retry:
		if (node->n_pending_flushes > 0) {
			/* We want to avoid calling os_file_flush() on
			the file twice at the same time, because we do
			not know what bugs OS's may contain in file
			i/o */

			ib_int64_t sig_count =
				os_event_reset(node->sync_event);

			mutex_exit(&fil_system->mutex);

			os_event_wait_low(node->sync_event, sig_count);

			mutex_enter(&fil_system->mutex);

			if (node->flush_counter >= old_mod_counter) {

				goto skip_flush;
			}

			goto retry;
		}

		ut_a(node->open);
		file = node->handle;
		node->n_pending_flushes++;

		mutex_exit(&fil_system->mutex);

		os_file_flush(file);

		mutex_enter(&fil_system->mutex);

		os_event_set(node->sync_event);

		node->n_pending_flushes--;
skip_flush:
		if (node->flush_counter < old_mod_counter) {
			node->flush_counter = old_mod_counter;

			if (space->is_in_unflushed_spaces
			    && fil_space_is_flushed(space)) {

				space->is_in_unflushed_spaces = false;

				UT_LIST_REMOVE(
					unflushed_spaces,
					fil_system->unflushed_spaces,
					space);
			}
		}

		if (space->purpose == FIL_TABLESPACE) {
			fil_n_pending_tablespace_flushes--;
		} else {
			fil_n_pending_log_flushes--;
		}
	}

	space->n_pending_flushes--;

	mutex_exit(&fil_system->mutex);
}

/**********************************************************************//**
Flushes to disk the writes in file spaces of the given type possibly cached by
the OS. */
UNIV_INTERN
void
fil_flush_file_spaces(
/*==================*/
	ulint	purpose)	/*!< in: FIL_TABLESPACE, FIL_LOG */
{
	fil_space_t*	space;
	ulint*		space_ids;
	ulint		n_space_ids;
	ulint		i;

	mutex_enter(&fil_system->mutex);

	n_space_ids = UT_LIST_GET_LEN(fil_system->unflushed_spaces);
	if (n_space_ids == 0) {

		mutex_exit(&fil_system->mutex);
		return;
	}

	/* Assemble a list of space ids to flush.  Previously, we
	traversed fil_system->unflushed_spaces and called UT_LIST_GET_NEXT()
	on a space that was just removed from the list by fil_flush().
	Thus, the space could be dropped and the memory overwritten. */
	space_ids = static_cast<ulint*>(
		mem_alloc(n_space_ids * sizeof *space_ids));

	n_space_ids = 0;

	for (space = UT_LIST_GET_FIRST(fil_system->unflushed_spaces);
	     space;
	     space = UT_LIST_GET_NEXT(unflushed_spaces, space)) {

		if (space->purpose == purpose && !space->stop_new_ops) {

			space_ids[n_space_ids++] = space->id;
		}
	}

	mutex_exit(&fil_system->mutex);

	/* Flush the spaces.  It will not hurt to call fil_flush() on
	a non-existing space id. */
	for (i = 0; i < n_space_ids; i++) {

		fil_flush(space_ids[i]);
	}

	mem_free(space_ids);
}

/** Functor to validate the space list. */
struct	Check {
	void	operator()(const fil_node_t* elem)
	{
		ut_a(elem->open || !elem->n_pending);
	}
};

/******************************************************************//**
Checks the consistency of the tablespace cache.
@return	TRUE if ok */
UNIV_INTERN
ibool
fil_validate(void)
/*==============*/
{
	fil_space_t*	space;
	fil_node_t*	fil_node;
	ulint		n_open		= 0;
	ulint		i;

	mutex_enter(&fil_system->mutex);

	/* Look for spaces in the hash table */

	for (i = 0; i < hash_get_n_cells(fil_system->spaces); i++) {

		for (space = static_cast<fil_space_t*>(
				HASH_GET_FIRST(fil_system->spaces, i));
		     space != 0;
		     space = static_cast<fil_space_t*>(
			     	HASH_GET_NEXT(hash, space))) {

			UT_LIST_VALIDATE(
				chain, fil_node_t, space->chain, Check());

			for (fil_node = UT_LIST_GET_FIRST(space->chain);
			     fil_node != 0;
			     fil_node = UT_LIST_GET_NEXT(chain, fil_node)) {

				if (fil_node->n_pending > 0) {
					ut_a(fil_node->open);
				}

				if (fil_node->open) {
					n_open++;
				}
			}
		}
	}

	ut_a(fil_system->n_open == n_open);

	UT_LIST_CHECK(LRU, fil_node_t, fil_system->LRU);

	for (fil_node = UT_LIST_GET_FIRST(fil_system->LRU);
	     fil_node != 0;
	     fil_node = UT_LIST_GET_NEXT(LRU, fil_node)) {

		ut_a(fil_node->n_pending == 0);
		ut_a(!fil_node->being_extended);
		ut_a(fil_node->open);
		ut_a(fil_space_belongs_in_lru(fil_node->space));
	}

	mutex_exit(&fil_system->mutex);

	return(TRUE);
}

/********************************************************************//**
Returns TRUE if file address is undefined.
@return	TRUE if undefined */
UNIV_INTERN
ibool
fil_addr_is_null(
/*=============*/
	fil_addr_t	addr)	/*!< in: address */
{
	return(addr.page == FIL_NULL);
}

/********************************************************************//**
Get the predecessor of a file page.
@return	FIL_PAGE_PREV */
UNIV_INTERN
ulint
fil_page_get_prev(
/*==============*/
	const byte*	page)	/*!< in: file page */
{
	return(mach_read_from_4(page + FIL_PAGE_PREV));
}

/********************************************************************//**
Get the successor of a file page.
@return	FIL_PAGE_NEXT */
UNIV_INTERN
ulint
fil_page_get_next(
/*==============*/
	const byte*	page)	/*!< in: file page */
{
	return(mach_read_from_4(page + FIL_PAGE_NEXT));
}

/*********************************************************************//**
Sets the file page type. */
UNIV_INTERN
void
fil_page_set_type(
/*==============*/
	byte*	page,	/*!< in/out: file page */
	ulint	type)	/*!< in: type */
{
	ut_ad(page);

	mach_write_to_2(page + FIL_PAGE_TYPE, type);
}

/*********************************************************************//**
Gets the file page type.
@return type; NOTE that if the type has not been written to page, the
return value not defined */
UNIV_INTERN
ulint
fil_page_get_type(
/*==============*/
	const byte*	page)	/*!< in: file page */
{
	ut_ad(page);

	return(mach_read_from_2(page + FIL_PAGE_TYPE));
}

/****************************************************************//**
Closes the tablespace memory cache. */
UNIV_INTERN
void
fil_close(void)
/*===========*/
{
#ifndef UNIV_HOTBACKUP
	/* The mutex should already have been freed. */
	ut_ad(fil_system->mutex.magic_n == 0);
#endif /* !UNIV_HOTBACKUP */

	hash_table_free(fil_system->spaces);

	hash_table_free(fil_system->name_hash);

	ut_a(UT_LIST_GET_LEN(fil_system->LRU) == 0);
	ut_a(UT_LIST_GET_LEN(fil_system->unflushed_spaces) == 0);
	ut_a(UT_LIST_GET_LEN(fil_system->space_list) == 0);

	mem_free(fil_system);

	fil_system = NULL;
}

/********************************************************************//**
Initializes a buffer control block when the buf_pool is created. */
static
void
fil_buf_block_init(
/*===============*/
	buf_block_t*	block,		/*!< in: pointer to control block */
	byte*		frame)		/*!< in: pointer to buffer frame */
{
	UNIV_MEM_DESC(frame, UNIV_PAGE_SIZE);

	block->frame = frame;

	block->page.io_fix = BUF_IO_NONE;
	/* There are assertions that check for this. */
	block->page.buf_fix_count = 1;
	block->page.state = BUF_BLOCK_READY_FOR_USE;

	page_zip_des_init(&block->page.zip);
}

struct fil_iterator_t {
	os_file_t	file;			/*!< File handle */
	const char*	filepath;		/*!< File path name */
	os_offset_t	start;			/*!< From where to start */
	os_offset_t	end;			/*!< Where to stop */
	os_offset_t	file_size;		/*!< File size in bytes */
	ulint		page_size;		/*!< Page size */
	ulint		n_io_buffers;		/*!< Number of pages to use
						for IO */
	byte*		io_buffer;		/*!< Buffer to use for IO */
};

/********************************************************************//**
TODO: This can be made parallel trivially by chunking up the file and creating
a callback per thread. . Main benefit will be to use multiple CPUs for
checksums and compressed tables. We have to do compressed tables block by
block right now. Secondly we need to decompress/compress and copy too much
of data. These are CPU intensive.

Iterate over all the pages in the tablespace.
@param iter - Tablespace iterator
@param block - block to use for IO
@param callback - Callback to inspect and update page contents
@retval DB_SUCCESS or error code */
static
dberr_t
fil_iterate(
/*========*/
	const fil_iterator_t&	iter,
	buf_block_t*		block,
	PageCallback&		callback)
{
	os_offset_t		offset;
	ulint			page_no = 0;
	ulint			space_id = callback.get_space_id();
	ulint			n_bytes = iter.n_io_buffers * iter.page_size;

	ut_ad(!srv_read_only_mode);

	/* TODO: For compressed tables we do a lot of useless
	copying for non-index pages. Unfortunately, it is
	required by buf_zip_decompress() */

	for (offset = iter.start; offset < iter.end; offset += n_bytes) {

		byte*		io_buffer = iter.io_buffer;

		block->frame = io_buffer;

		if (callback.get_zip_size() > 0) {
			page_zip_des_init(&block->page.zip);
			page_zip_set_size(&block->page.zip, iter.page_size);
			block->page.zip.data = block->frame + UNIV_PAGE_SIZE;
			ut_d(block->page.zip.m_external = true);
			ut_ad(iter.page_size == callback.get_zip_size());

			/* Zip IO is done in the compressed page buffer. */
			io_buffer = block->page.zip.data;
		} else {
			io_buffer = iter.io_buffer;
		}

		/* We have to read the exact number of bytes. Otherwise the
		InnoDB IO functions croak on failed reads. */

		n_bytes = static_cast<ulint>(
			ut_min(static_cast<os_offset_t>(n_bytes),
			       iter.end - offset));

		ut_ad(n_bytes > 0);
		ut_ad(!(n_bytes % iter.page_size));

		if (!os_file_read(iter.file, io_buffer, offset,
				  (ulint) n_bytes)) {

			ib_logf(IB_LOG_LEVEL_ERROR, "os_file_read() failed");

			return(DB_IO_ERROR);
		}

		bool		updated = false;
		os_offset_t	page_off = offset;
		ulint		n_pages_read = (ulint) n_bytes / iter.page_size;

		for (ulint i = 0; i < n_pages_read; ++i) {

			buf_block_set_file_page(block, space_id, page_no++);

			dberr_t	err;

			if ((err = callback(page_off, block)) != DB_SUCCESS) {

				return(err);

			} else if (!updated) {
				updated = buf_block_get_state(block)
					== BUF_BLOCK_FILE_PAGE;
			}

			buf_block_set_state(block, BUF_BLOCK_NOT_USED);
			buf_block_set_state(block, BUF_BLOCK_READY_FOR_USE);

			page_off += iter.page_size;
			block->frame += iter.page_size;
		}

		/* A page was updated in the set, write back to disk. */
		if (updated
		    && !os_file_write(
				iter.filepath, iter.file, io_buffer,
				offset, (ulint) n_bytes)) {

			ib_logf(IB_LOG_LEVEL_ERROR, "os_file_write() failed");

			return(DB_IO_ERROR);
		}
	}

	return(DB_SUCCESS);
}

/********************************************************************//**
Iterate over all the pages in the tablespace.
@param table - the table definiton in the server
@param n_io_buffers - number of blocks to read and write together
@param callback - functor that will do the page updates
@return	DB_SUCCESS or error code */
UNIV_INTERN
dberr_t
fil_tablespace_iterate(
/*===================*/
	dict_table_t*	table,
	ulint		n_io_buffers,
	PageCallback&	callback)
{
	dberr_t		err;
	os_file_t	file;
	char*		filepath;

	ut_a(n_io_buffers > 0);
	ut_ad(!srv_read_only_mode);

	DBUG_EXECUTE_IF("ib_import_trigger_corruption_1",
			return(DB_CORRUPTION););

	if (DICT_TF_HAS_DATA_DIR(table->flags)) {
		dict_get_and_save_data_dir_path(table, false);
		ut_a(table->data_dir_path);

		filepath = os_file_make_remote_pathname(
			table->data_dir_path, table->name, "ibd");
	} else {
		filepath = fil_make_ibd_name(table->name, false);
	}

	{
		ibool	success;

		file = os_file_create_simple_no_error_handling(
			innodb_file_data_key, filepath,
			OS_FILE_OPEN, OS_FILE_READ_WRITE, &success, FALSE);

		DBUG_EXECUTE_IF("fil_tablespace_iterate_failure",
		{
			static bool once;

			if (!once || ut_rnd_interval(0, 10) == 5) {
				once = true;
				success = FALSE;
				os_file_close(file);
			}
		});

		if (!success) {
			/* The following call prints an error message */
			os_file_get_last_error(true);

			ib_logf(IB_LOG_LEVEL_ERROR,
				"Trying to import a tablespace, but could not "
				"open the tablespace file %s", filepath);

			mem_free(filepath);

			return(DB_TABLESPACE_NOT_FOUND);

		} else {
			err = DB_SUCCESS;
		}
	}

	callback.set_file(filepath, file);

	os_offset_t	file_size = os_file_get_size(file);
	ut_a(file_size != (os_offset_t) -1);

	/* The block we will use for every physical page */
	buf_block_t	block;

	memset(&block, 0x0, sizeof(block));

	/* Allocate a page to read in the tablespace header, so that we
	can determine the page size and zip_size (if it is compressed).
	We allocate an extra page in case it is a compressed table. One
	page is to ensure alignement. */

	void*	page_ptr = mem_alloc(3 * UNIV_PAGE_SIZE);
	byte*	page = static_cast<byte*>(ut_align(page_ptr, UNIV_PAGE_SIZE));

	fil_buf_block_init(&block, page);

	/* Read the first page and determine the page and zip size. */

	if (!os_file_read(file, page, 0, UNIV_PAGE_SIZE)) {

		err = DB_IO_ERROR;

	} else if ((err = callback.init(file_size, &block)) == DB_SUCCESS) {
		fil_iterator_t	iter;

		iter.file = file;
		iter.start = 0;
		iter.end = file_size;
		iter.filepath = filepath;
		iter.file_size = file_size;
		iter.n_io_buffers = n_io_buffers;
		iter.page_size = callback.get_page_size();

		/* Compressed pages can't be optimised for block IO for now.
		We do the IMPORT page by page. */

		if (callback.get_zip_size() > 0) {
			iter.n_io_buffers = 1;
			ut_a(iter.page_size == callback.get_zip_size());
		}

		/** Add an extra page for compressed page scratch area. */

		void*	io_buffer = mem_alloc(
			(2 + iter.n_io_buffers) * UNIV_PAGE_SIZE);

		iter.io_buffer = static_cast<byte*>(
			ut_align(io_buffer, UNIV_PAGE_SIZE));

		err = fil_iterate(iter, &block, callback);

		mem_free(io_buffer);
	}

	if (err == DB_SUCCESS) {

		ib_logf(IB_LOG_LEVEL_INFO, "Sync to disk");

		if (!os_file_flush(file)) {
			ib_logf(IB_LOG_LEVEL_INFO, "os_file_flush() failed!");
			err = DB_IO_ERROR;
		} else {
			ib_logf(IB_LOG_LEVEL_INFO, "Sync to disk - done!");
		}
	}

	os_file_close(file);

	mem_free(page_ptr);
	mem_free(filepath);

	return(err);
}

/**
Set the tablespace compressed table size.
@return DB_SUCCESS if it is valie or DB_CORRUPTION if not */
dberr_t
PageCallback::set_zip_size(const buf_frame_t* page) UNIV_NOTHROW
{
	m_zip_size = fsp_header_get_zip_size(page);

	if (!ut_is_2pow(m_zip_size) || m_zip_size > UNIV_ZIP_SIZE_MAX) {
		return(DB_CORRUPTION);
	}

	return(DB_SUCCESS);
}

/********************************************************************//**
Delete the tablespace file and any related files like .cfg.
This should not be called for temporary tables. */
UNIV_INTERN
void
fil_delete_file(
/*============*/
	const char*	ibd_name)	/*!< in: filepath of the ibd
					tablespace */
{
	/* Force a delete of any stale .ibd files that are lying around. */

	ib_logf(IB_LOG_LEVEL_INFO, "Deleting %s", ibd_name);

	os_file_delete_if_exists(innodb_file_data_key, ibd_name);

	char*	cfg_name = fil_make_cfg_name(ibd_name);

	os_file_delete_if_exists(innodb_file_data_key, cfg_name);

	mem_free(cfg_name);
}

/**
Iterate over all the spaces in the space list and fetch the
tablespace names. It will return a copy of the name that must be
freed by the caller using: delete[].
@return DB_SUCCESS if all OK. */
UNIV_INTERN
dberr_t
fil_get_space_names(
/*================*/
	space_name_list_t&	space_name_list)
				/*!< in/out: List to append to */
{
	fil_space_t*	space;
	dberr_t		err = DB_SUCCESS;

	mutex_enter(&fil_system->mutex);

	for (space = UT_LIST_GET_FIRST(fil_system->space_list);
	     space != NULL;
	     space = UT_LIST_GET_NEXT(space_list, space)) {

		if (space->purpose == FIL_TABLESPACE) {
			ulint	len;
			char*	name;

			len = strlen(space->name);
			name = new(std::nothrow) char[len + 1];

			if (name == 0) {
				/* Caller to free elements allocated so far. */
				err = DB_OUT_OF_MEMORY;
				break;
			}

			memcpy(name, space->name, len);
			name[len] = 0;

			space_name_list.push_back(name);
		}
	}

	mutex_exit(&fil_system->mutex);

	return(err);
}

/****************************************************************//**
Generate redo logs for swapping two .ibd files */
UNIV_INTERN
void
fil_mtr_rename_log(
/*===============*/
	ulint		old_space_id,	/*!< in: tablespace id of the old
					table. */
	const char*	old_name,	/*!< in: old table name */
	ulint		new_space_id,	/*!< in: tablespace id of the new
					table */
	const char*	new_name,	/*!< in: new table name */
	const char*	tmp_name,	/*!< in: temp table name used while
					swapping */
	mtr_t*		mtr)		/*!< in/out: mini-transaction */
{
	if (old_space_id != TRX_SYS_SPACE) {
		fil_op_write_log(MLOG_FILE_RENAME, old_space_id,
				 0, 0, old_name, tmp_name, mtr);
	}

	if (new_space_id != TRX_SYS_SPACE) {
		fil_op_write_log(MLOG_FILE_RENAME, new_space_id,
				 0, 0, new_name, old_name, mtr);
	}
}

/****************************************************************//**
Acquire fil_system mutex */
void
fil_system_enter(void)
/*==================*/
{
	ut_ad(!mutex_own(&fil_system->mutex));
	mutex_enter(&fil_system->mutex);
}

/****************************************************************//**
Release fil_system mutex */
void
fil_system_exit(void)
/*=================*/
{
	ut_ad(mutex_own(&fil_system->mutex));
	mutex_exit(&fil_system->mutex);
}

/*******************************************************************//**
Return space name */
char*
fil_space_name(
/*===========*/
	fil_space_t*	space)	/*!< in: space */
{
	return (space->name);
}<|MERGE_RESOLUTION|>--- conflicted
+++ resolved
@@ -866,13 +866,6 @@
 			ut_error;
 		}
 
-<<<<<<< HEAD
-		if (size_bytes >= FSP_EXTENT_SIZE * UNIV_PAGE_SIZE) {
-			/* Truncate the size to whole extent size. */
-			size_bytes = ut_2pow_round(size_bytes,
-						   FSP_EXTENT_SIZE *
-						   UNIV_PAGE_SIZE);
-=======
 		if (UNIV_UNLIKELY(space->flags != flags)) {
 			if (!dict_tf_verify_flags(space->flags, flags)) {
 				fprintf(stderr,
@@ -884,10 +877,11 @@
 			}
 		}
 
-		if (size_bytes >= 1024 * 1024) {
-			/* Truncate the size to whole megabytes. */
-			size_bytes = ut_2pow_round(size_bytes, 1024 * 1024);
->>>>>>> 972a14b5
+		if (size_bytes >= FSP_EXTENT_SIZE * UNIV_PAGE_SIZE) {
+			/* Truncate the size to whole extent size. */
+			size_bytes = ut_2pow_round(size_bytes,
+						   FSP_EXTENT_SIZE *
+						   UNIV_PAGE_SIZE);
 		}
 
 		if (!fsp_flags_is_compressed(flags)) {
@@ -4413,11 +4407,7 @@
 	/* Try to open the tablespace in the datadir. */
 	def.file = os_file_create_simple_no_error_handling(
 		innodb_file_data_key, def.filepath, OS_FILE_OPEN,
-<<<<<<< HEAD
-		OS_FILE_READ_WRITE, &def.success);
-=======
-		OS_FILE_READ_ONLY, &def.success, FALSE);
->>>>>>> 972a14b5
+		OS_FILE_READ_WRITE, &def.success, FALSE);
 
 	/* Read the first page of the remote tablespace */
 	if (def.success) {
