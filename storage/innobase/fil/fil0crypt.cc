/*****************************************************************************
Copyright (C) 2013, 2015, Google Inc. All Rights Reserved.
Copyright (C) 2014, 2016, MariaDB Corporation. All Rights Reserved.

This program is free software; you can redistribute it and/or modify it under
the terms of the GNU General Public License as published by the Free Software
Foundation; version 2 of the License.

This program is distributed in the hope that it will be useful, but WITHOUT
ANY WARRANTY; without even the implied warranty of MERCHANTABILITY or FITNESS
FOR A PARTICULAR PURPOSE. See the GNU General Public License for more details.

You should have received a copy of the GNU General Public License along with
this program; if not, write to the Free Software Foundation, Inc.,
51 Franklin St, Fifth Floor, Boston, MA 02110-1301 USA

*****************************************************************************/
/**************************************************//**
@file fil0crypt.cc
Innodb file space encrypt/decrypt

Created            Jonas Oreland Google
Modified           Jan Lindström jan.lindstrom@mariadb.com
*******************************************************/

#include "fil0fil.h"
#include "fil0crypt.h"
#include "srv0srv.h"
#include "srv0start.h"
#include "mach0data.h"
#include "log0recv.h"
#include "mtr0mtr.h"
#include "mtr0log.h"
#include "page0zip.h"
#include "ut0ut.h"
#include "btr0scrub.h"
#include "fsp0fsp.h"
#include "fil0pagecompress.h"
#include "ha_prototypes.h" // IB_LOG_

#include <my_crypt.h>

/** Mutex for keys */
UNIV_INTERN ib_mutex_t fil_crypt_key_mutex;

static bool fil_crypt_threads_inited = false;

#ifdef UNIV_PFS_MUTEX
UNIV_INTERN mysql_pfs_key_t fil_crypt_key_mutex_key;
#endif

/** Is encryption enabled/disabled */
UNIV_INTERN ulong srv_encrypt_tables = 0;

/** No of key rotation threads requested */
UNIV_INTERN uint srv_n_fil_crypt_threads = 0;

/** No of key rotation threads started */
static uint srv_n_fil_crypt_threads_started = 0;

/** At this age or older a space/page will be rotated */
UNIV_INTERN uint srv_fil_crypt_rotate_key_age = 1;

/** Event to signal FROM the key rotation threads. */
UNIV_INTERN os_event_t fil_crypt_event;

/** Event to signal TO the key rotation threads. */
UNIV_INTERN os_event_t fil_crypt_threads_event;

/** Event for waking up threads throttle */
UNIV_INTERN os_event_t fil_crypt_throttle_sleep_event;

/** Mutex for key rotation threads */
UNIV_INTERN ib_mutex_t fil_crypt_threads_mutex;

#ifdef UNIV_PFS_MUTEX
UNIV_INTERN mysql_pfs_key_t fil_crypt_threads_mutex_key;
#endif

/** Variable ensuring only 1 thread at time does initial conversion */
static bool fil_crypt_start_converting = false;

/** Variables for throttling */
UNIV_INTERN uint srv_n_fil_crypt_iops = 100;	 // 10ms per iop
static uint srv_alloc_time = 3;		    // allocate iops for 3s at a time
static uint n_fil_crypt_iops_allocated = 0;

/** Variables for scrubbing */
extern uint srv_background_scrub_data_interval;
extern uint srv_background_scrub_data_check_interval;

#define DEBUG_KEYROTATION_THROTTLING 0

/** Statistics variables */
static fil_crypt_stat_t crypt_stat;
static ib_mutex_t crypt_stat_mutex;

#ifdef UNIV_PFS_MUTEX
UNIV_INTERN mysql_pfs_key_t fil_crypt_stat_mutex_key;
#endif

/**
 * key for crypt data mutex
*/
#ifdef UNIV_PFS_MUTEX
UNIV_INTERN mysql_pfs_key_t fil_crypt_data_mutex_key;
#endif

static bool
fil_crypt_needs_rotation(
/*=====================*/
	fil_encryption_t        encrypt_mode,           /*!< in: Encryption
							mode */
	uint			key_version,		/*!< in: Key version */
	uint			latest_key_version,	/*!< in: Latest key version */
	uint			rotate_key_age);	/*!< in: When to rotate */

/*********************************************************************
Init space crypt */
UNIV_INTERN
void
fil_space_crypt_init()
/*==================*/
{
	mutex_create(LATCH_ID_FIL_CRYPT_MUTEX, &fil_crypt_key_mutex);

	fil_crypt_throttle_sleep_event = os_event_create(0);

	mutex_create(LATCH_ID_FIL_CRYPT_STAT_MUTEX, &crypt_stat_mutex);
	memset(&crypt_stat, 0, sizeof(crypt_stat));
}

/*********************************************************************
Cleanup space crypt */
UNIV_INTERN
void
fil_space_crypt_cleanup()
/*=====================*/
{
	os_event_destroy(fil_crypt_throttle_sleep_event);
	mutex_free(&fil_crypt_key_mutex);
	mutex_free(&crypt_stat_mutex);
}

/**
Get latest key version from encryption plugin.
@return key version or ENCRYPTION_KEY_VERSION_INVALID */
uint
fil_space_crypt_struct::key_get_latest_version(void)
{
	uint key_version = key_found;

	if (is_key_found()) {
		key_version = encryption_key_get_latest_version(key_id);
		srv_stats.n_key_requests.inc();
		key_found = key_version;
	}

	return key_version;
}

/******************************************************************
Get the latest(key-version), waking the encrypt thread, if needed */
static inline
uint
fil_crypt_get_latest_key_version(
/*=============================*/
	fil_space_crypt_t* crypt_data) 	/*!< in: crypt data */
{
	ut_ad(crypt_data != NULL);

	uint key_version = crypt_data->key_get_latest_version();

	if (crypt_data->is_key_found()) {

		if (fil_crypt_needs_rotation(crypt_data->encryption,
				crypt_data->min_key_version,
				key_version,
				srv_fil_crypt_rotate_key_age)) {
			os_event_set(fil_crypt_threads_event);
		}
	}

	return key_version;
}

/******************************************************************
Mutex helper for crypt_data->scheme */
void
crypt_data_scheme_locker(
/*=====================*/
	st_encryption_scheme*	scheme,
	int			exit)
{
	fil_space_crypt_t* crypt_data =
		static_cast<fil_space_crypt_t*>(scheme);

	if (exit) {
		mutex_exit(&crypt_data->mutex);
	} else {
		mutex_enter(&crypt_data->mutex);
	}
}

/******************************************************************
Create a fil_space_crypt_t object
@return crypt object */
static
fil_space_crypt_t*
fil_space_create_crypt_data(
/*========================*/
	uint			type,
	fil_encryption_t	encrypt_mode,
	uint			min_key_version,
	uint			key_id,
	ulint			offset)
{
	const uint sz = sizeof(fil_space_crypt_t);
	void* buf = mem_zalloc(sz);
	fil_space_crypt_t* crypt_data = NULL;

	if (buf) {
		crypt_data = new(buf)
			fil_space_crypt_struct(
				type,
				min_key_version,
				key_id,
				offset,
				encrypt_mode);
	}

<<<<<<< HEAD
	mutex_create(LATCH_ID_FIL_CRYPT_DATA_MUTEX, &crypt_data->mutex);
	crypt_data->locker = crypt_data_scheme_locker;
	my_random_bytes(crypt_data->iv, sizeof(crypt_data->iv));
	crypt_data->encryption = encrypt_mode;
	crypt_data->inited = true;
	crypt_data->key_id = key_id;
=======
>>>>>>> c13b5011
	return crypt_data;
}

/******************************************************************
Create a fil_space_crypt_t object
@return crypt object */
UNIV_INTERN
fil_space_crypt_t*
fil_space_create_crypt_data(
/*========================*/
	fil_encryption_t	encrypt_mode,	/*!< in: encryption mode */
	uint			key_id)		/*!< in: encryption key id */
{
	return (fil_space_create_crypt_data(0, encrypt_mode, 0, key_id, 0));
}

/******************************************************************
Merge fil_space_crypt_t object */
UNIV_INTERN
void
fil_space_merge_crypt_data(
/*=======================*/
	fil_space_crypt_t* dst,/*!< out: Crypt data */
	const fil_space_crypt_t* src)/*!< in: Crypt data */
{
	mutex_enter(&dst->mutex);

	/* validate that they are mergeable */
	ut_a(src->type == CRYPT_SCHEME_UNENCRYPTED ||
	     src->type == CRYPT_SCHEME_1);

	ut_a(dst->type == CRYPT_SCHEME_UNENCRYPTED ||
	     dst->type == CRYPT_SCHEME_1);

	dst->encryption = src->encryption;
	dst->type = src->type;
	dst->min_key_version = src->min_key_version;
	dst->keyserver_requests += src->keyserver_requests;
	dst->closing = src->closing;

	mutex_exit(&dst->mutex);
}

/******************************************************************
Read crypt data from a page (0)
@return crypt data from page 0. */
UNIV_INTERN
fil_space_crypt_t*
fil_space_read_crypt_data(
/*======================*/
	ulint		space,	/*!< in: file space id*/
	const byte*	page,	/*!< in: page 0 */
	ulint		offset)	/*!< in: offset */
{
	if (memcmp(page + offset, CRYPT_MAGIC, MAGIC_SZ) != 0) {
		/* Crypt data is not stored. */
		return NULL;
	}

	ulint type = mach_read_from_1(page + offset + MAGIC_SZ + 0);

	if (! (type == CRYPT_SCHEME_UNENCRYPTED ||
	       type == CRYPT_SCHEME_1)) {
		ib::error() << "Found non sensible crypt scheme: "
			    << type << " for space: "
			    << space << " offset: "
			    << offset << " bytes: ["
			    << page[offset + 0 + MAGIC_SZ]
			    << page[offset + 1 + MAGIC_SZ]
			    << page[offset + 2 + MAGIC_SZ]
			    << page[offset + 3 + MAGIC_SZ]
			    << page[offset + 4 + MAGIC_SZ]
			    << page[offset + 5 + MAGIC_SZ]
			    << "].";
		ut_error;
	}

	fil_space_crypt_t* crypt_data;
	ulint iv_length = mach_read_from_1(page + offset + MAGIC_SZ + 1);

	if (! (iv_length == sizeof(crypt_data->iv))) {
		ib::error() << "Found non sensible iv length: "
			    << iv_length << " for space: "
			    << space << " offset: "
			    << offset << " type: "
			    << type << " bytes: ["
			    << page[offset + 0 + MAGIC_SZ]
			    << page[offset + 1 + MAGIC_SZ]
			    << page[offset + 2 + MAGIC_SZ]
			    << page[offset + 3 + MAGIC_SZ]
			    << page[offset + 4 + MAGIC_SZ]
			    << page[offset + 5 + MAGIC_SZ]
			    << "].";
		ut_error;
	}

	uint min_key_version = mach_read_from_4
		(page + offset + MAGIC_SZ + 2 + iv_length);

	uint key_id = mach_read_from_4
		(page + offset + MAGIC_SZ + 2 + iv_length + 4);

	fil_encryption_t encryption = (fil_encryption_t)mach_read_from_1(
		page + offset + MAGIC_SZ + 2 + iv_length + 8);

	crypt_data = fil_space_create_crypt_data(encryption, key_id);
	/* We need to overwrite these as above function will initialize
	members */
	crypt_data->type = type;
	crypt_data->min_key_version = min_key_version;
	crypt_data->page0_offset = offset;
<<<<<<< HEAD
	crypt_data->encryption = encryption;
	mutex_create(LATCH_ID_FIL_CRYPT_DATA_MUTEX, &crypt_data->mutex);
	crypt_data->locker = crypt_data_scheme_locker;
	crypt_data->inited = true;
=======
>>>>>>> c13b5011
	memcpy(crypt_data->iv, page + offset + MAGIC_SZ + 2, iv_length);

	return crypt_data;
}

/******************************************************************
Free a crypt data object */
UNIV_INTERN
void
fil_space_destroy_crypt_data(
/*=========================*/
	fil_space_crypt_t **crypt_data)	/*!< out: crypt data */
{
	if (crypt_data != NULL && (*crypt_data) != NULL) {
<<<<<<< HEAD
		/* Make sure that this thread owns the crypt_data
		and make it unawailable, this does not fully
		avoid the race between drop table and crypt thread */
		mutex_enter(&fil_crypt_threads_mutex);
		mutex_free(&(*crypt_data)->mutex);
		free(*crypt_data);
		*crypt_data = NULL;
		mutex_exit(&fil_crypt_threads_mutex);
=======
		fil_space_crypt_t* c = *crypt_data;
		c->~fil_space_crypt_struct();
		mem_free(c);
		(*crypt_data) = NULL;
>>>>>>> c13b5011
	}
}

/******************************************************************
Write crypt data to a page (0) */
static
void
fil_space_write_crypt_data_low(
/*===========================*/
	fil_space_crypt_t*	crypt_data,	/*<! out: crypt data */
	ulint			type,		/*<! in: crypt scheme */
	byte* 			page,		/*<! in: page 0 */
	ulint			offset,		/*<! in: offset */
	ulint			maxsize,	/*<! in: size of crypt data */
	mtr_t*			mtr)		/*<! in: minitransaction */
{
	ut_a(offset > 0 && offset < UNIV_PAGE_SIZE);
	ulint space_id = mach_read_from_4(
		page + FIL_PAGE_ARCH_LOG_NO_OR_SPACE_ID);
	const uint len = sizeof(crypt_data->iv);
	const uint min_key_version = crypt_data->min_key_version;
	const uint key_id = crypt_data->key_id;
	const fil_encryption_t encryption = crypt_data->encryption;
	crypt_data->page0_offset = offset;
	ut_a(2 + len + 4 + 1 + 4 + MAGIC_SZ < maxsize);

	/*
	redo log this as bytewise updates to page 0
	followed by an MLOG_FILE_WRITE_CRYPT_DATA
	(that will during recovery update fil_space_t)
	*/
	mlog_write_string(page + offset, CRYPT_MAGIC, MAGIC_SZ, mtr);
	mlog_write_ulint(page + offset + MAGIC_SZ + 0, type, MLOG_1BYTE, mtr);
	mlog_write_ulint(page + offset + MAGIC_SZ + 1, len, MLOG_1BYTE, mtr);
	mlog_write_string(page + offset + MAGIC_SZ + 2, crypt_data->iv, len,
			  mtr);
	mlog_write_ulint(page + offset + MAGIC_SZ + 2 + len, min_key_version,
			 MLOG_4BYTES, mtr);
	mlog_write_ulint(page + offset + MAGIC_SZ + 2 + len + 4, key_id,
			 MLOG_4BYTES, mtr);
	mlog_write_ulint(page + offset + MAGIC_SZ + 2 + len + 8, encryption,
		MLOG_1BYTE, mtr);

	byte* log_ptr = mlog_open(mtr, 11 + 17 + len);

	if (log_ptr != NULL) {
		log_ptr = mlog_write_initial_log_record_fast(
			page,
			MLOG_FILE_WRITE_CRYPT_DATA,
			log_ptr, mtr);
		mach_write_to_4(log_ptr, space_id);
		log_ptr += 4;
		mach_write_to_2(log_ptr, offset);
		log_ptr += 2;
		mach_write_to_1(log_ptr, type);
		log_ptr += 1;
		mach_write_to_1(log_ptr, len);
		log_ptr += 1;
		mach_write_to_4(log_ptr, min_key_version);
		log_ptr += 4;
		mach_write_to_4(log_ptr, key_id);
		log_ptr += 4;
		mach_write_to_1(log_ptr, encryption);
		log_ptr += 1;
		mlog_close(mtr, log_ptr);

		mlog_catenate_string(mtr, crypt_data->iv, len);
	}
}

/******************************************************************
Write crypt data to a page (0) */
UNIV_INTERN
void
fil_space_write_crypt_data(
/*=======================*/
	ulint			space,		/*<! in: file space */
	byte* 			page,		/*<! in: page 0 */
	ulint			offset,		/*<! in: offset */
	ulint			maxsize,	/*<! in: size of crypt data */
	mtr_t*			mtr)		/*<! in: minitransaction */
{
	fil_space_crypt_t* crypt_data = fil_space_get_crypt_data(space);

	/* If no crypt data is stored on memory cache for this space,
	then do not continue writing crypt data to page 0. */
	if (crypt_data == NULL) {
		return;
	}

	fil_space_write_crypt_data_low(crypt_data, crypt_data->type,
				       page, offset, maxsize, mtr);
}

/******************************************************************
Parse a MLOG_FILE_WRITE_CRYPT_DATA log entry
@return position on log buffer */
UNIV_INTERN
byte*
fil_parse_write_crypt_data(
/*=======================*/
	byte*		ptr,	/*!< in: Log entry start */
	byte*		end_ptr,/*!< in: Log entry end */
	buf_block_t*	block)	/*!< in: buffer block */
{
	/* check that redo log entry is complete */
	uint entry_size =
		4 + // size of space_id
		2 + // size of offset
		1 + // size of type
		1 + // size of iv-len
		4 +  // size of min_key_version
		4 +  // size of key_id
		1; // fil_encryption_t

	if ((uint) (end_ptr - ptr) < entry_size){
		return NULL;
	}

	ulint space_id = mach_read_from_4(ptr);
	ptr += 4;
	uint offset = mach_read_from_2(ptr);
	ptr += 2;
	uint type = mach_read_from_1(ptr);
	ptr += 1;
	uint len = mach_read_from_1(ptr);
	ptr += 1;

	ut_a(type == CRYPT_SCHEME_UNENCRYPTED ||
	     type == CRYPT_SCHEME_1); // only supported

	ut_a(len == CRYPT_SCHEME_1_IV_LEN); // only supported
	uint min_key_version = mach_read_from_4(ptr);
	ptr += 4;

	uint key_id = mach_read_from_4(ptr);
	ptr += 4;

	fil_encryption_t encryption = (fil_encryption_t)mach_read_from_1(ptr);
	ptr +=1;

	if ((uint) (end_ptr - ptr) < len) {
		return NULL;
	}

	fil_space_crypt_t* crypt_data = fil_space_create_crypt_data(encryption, key_id);
	/* Need to overwrite these as above will initialize fields. */
	crypt_data->page0_offset = offset;
	crypt_data->min_key_version = min_key_version;
	crypt_data->encryption = encryption;
	memcpy(crypt_data->iv, ptr, len);
	ptr += len;

	/* update fil_space memory cache with crypt_data */
	fil_space_set_crypt_data(space_id, crypt_data);

	return ptr;
}

/******************************************************************
Clear crypt data from a page (0) */
UNIV_INTERN
void
fil_space_clear_crypt_data(
/*=======================*/
	byte*	page, 	/*!< in/out: Page 0 */
	ulint 	offset)	/*!< in: Offset */
{
	//TODO(jonaso): pass crypt-data and read len from there
	ulint len = CRYPT_SCHEME_1_IV_LEN;
	ulint size =
		sizeof(CRYPT_MAGIC) +
		1 +   // type
		1 +   // len
		len + // iv
		4 +    // min key version
		4 +    // key id
		1; // fil_encryption_t
	memset(page + offset, 0, size);
}

/******************************************************************
Encrypt a buffer */
UNIV_INTERN
byte*
fil_encrypt_buf(
/*============*/
	fil_space_crypt_t* crypt_data,	/*!< in: crypt data */
	ulint		space,		/*!< in: Space id */
	ulint		offset,		/*!< in: Page offset */
	lsn_t		lsn,		/*!< in: lsn */
	byte*		src_frame,	/*!< in: Source page to be encrypted */
	const page_size_t&	page_size,	/*!< in: page size */
	byte*		dst_frame)	/*!< in: outbut buffer */
{
	ulint size = page_size.physical();
	uint key_version = fil_crypt_get_latest_key_version(crypt_data);

	if (key_version == ENCRYPTION_KEY_VERSION_INVALID) {
		ib::error() << "Unknown key id: "
			    << crypt_data->key_id
			    << " Can't continue!";
		ut_error;
	}

	ulint orig_page_type = mach_read_from_2(src_frame+FIL_PAGE_TYPE);
	ibool page_compressed = (orig_page_type == FIL_PAGE_PAGE_COMPRESSED_ENCRYPTED);
	ulint header_len = FIL_PAGE_DATA;

	if (page_compressed) {
		header_len += (FIL_PAGE_COMPRESSED_SIZE + FIL_PAGE_COMPRESSION_METHOD_SIZE);
	}

	/* FIL page header is not encrypted */
	memcpy(dst_frame, src_frame, header_len);

	/* Store key version */
	mach_write_to_4(dst_frame + FIL_PAGE_FILE_FLUSH_LSN_OR_KEY_VERSION, key_version);

	/* Calculate the start offset in a page */
	ulint unencrypted_bytes = header_len + FIL_PAGE_DATA_END;
	ulint srclen = size - unencrypted_bytes;
	const byte* src = src_frame + header_len;
	byte* dst = dst_frame + header_len;
	uint32 dstlen = 0;

	if (page_compressed) {
		srclen = mach_read_from_2(src_frame + FIL_PAGE_DATA);
	}

	int rc = encryption_scheme_encrypt(src, srclen, dst, &dstlen,
					   crypt_data, key_version,
					   space, offset, lsn);

	if (! ((rc == MY_AES_OK) && ((ulint) dstlen == srclen))) {
		ib::error() << "Unable to encrypt data-block "
			    << " src: " << src << " srclen: " << srclen
			    << " buf: " << dst << " buflen: " << dstlen
			    << " return-code: "<< rc << " Can't continue!";
		ut_error;
	}

	/* For compressed tables we do not store the FIL header because
	the whole page is not stored to the disk. In compressed tables only
	the FIL header + compressed (and now encrypted) payload alligned
	to sector boundary is written. */
	if (!page_compressed) {
		/* FIL page trailer is also not encrypted */
		memcpy(dst_frame + page_size.physical() - FIL_PAGE_DATA_END,
			src_frame + page_size.physical() - FIL_PAGE_DATA_END,
			FIL_PAGE_DATA_END);
	} else {
		/* Clean up rest of buffer */
		memset(dst_frame+header_len+srclen, 0, page_size.physical() - (header_len+srclen));
	}

	/* handle post encryption checksum */
	ib_uint32_t checksum = 0;

	checksum = fil_crypt_calculate_checksum(page_size, dst_frame);

	// store the post-encryption checksum after the key-version
	mach_write_to_4(dst_frame + FIL_PAGE_FILE_FLUSH_LSN_OR_KEY_VERSION + 4, checksum);

	srv_stats.pages_encrypted.inc();

	return dst_frame;
}

/******************************************************************
Encrypt a page */
UNIV_INTERN
byte*
fil_space_encrypt(
/*==============*/
	ulint		space,		/*!< in: Space id */
	ulint		offset,		/*!< in: Page offset */
	lsn_t		lsn,		/*!< in: lsn */
	byte*		src_frame,	/*!< in: Source page to be encrypted */
	const page_size_t&	page_size,	/*!< in: page size */
	byte*		dst_frame)	/*!< in: outbut buffer */
{
	fil_space_crypt_t* crypt_data = NULL;

	ulint orig_page_type = mach_read_from_2(src_frame+FIL_PAGE_TYPE);

	if (orig_page_type==FIL_PAGE_TYPE_FSP_HDR
		|| orig_page_type==FIL_PAGE_TYPE_XDES) {
		/* File space header or extent descriptor do not need to be
		encrypted. */
		return src_frame;
	}

	/* Get crypt data from file space */
	crypt_data = fil_space_get_crypt_data(space);

	if (crypt_data == NULL) {
		return src_frame;
	}

	ut_a(crypt_data != NULL && crypt_data->is_encrypted());

	byte* tmp = fil_encrypt_buf(crypt_data, space, offset, lsn, src_frame, page_size, dst_frame);

#ifdef UNIV_DEBUG
	if (tmp) {
		/* Verify that encrypted buffer is not corrupted */
		byte* tmp_mem = (byte *)malloc(UNIV_PAGE_SIZE);
		dberr_t err = DB_SUCCESS;
		byte* src = src_frame;
		bool page_compressed_encrypted = (mach_read_from_2(tmp+FIL_PAGE_TYPE) == FIL_PAGE_PAGE_COMPRESSED_ENCRYPTED);
		byte* comp_mem = NULL;
		byte* uncomp_mem = NULL;

		if (page_compressed_encrypted) {
			comp_mem = (byte *)malloc(UNIV_PAGE_SIZE);
			uncomp_mem = (byte *)malloc(UNIV_PAGE_SIZE);
			memcpy(comp_mem, src_frame, UNIV_PAGE_SIZE);
			fil_decompress_page(uncomp_mem, comp_mem, page_size.physical(), NULL);
			src = uncomp_mem;
		}

		bool corrupted1 = buf_page_is_corrupted(true, src, page_size, fsp_is_checksum_disabled(space));
		bool ok = fil_space_decrypt(crypt_data, tmp_mem, page_size, tmp, &err);

		/* Need to decompress the page if it was also compressed */
		if (page_compressed_encrypted) {
			memcpy(comp_mem, tmp_mem, UNIV_PAGE_SIZE);
			fil_decompress_page(tmp_mem, comp_mem, page_size.physical(), NULL);
		}

		bool corrupted = buf_page_is_corrupted(true, tmp_mem, page_size, fsp_is_checksum_disabled(space));
		bool different = memcmp(src, tmp_mem, page_size.physical());

		if (!ok || corrupted || corrupted1 || err != DB_SUCCESS || different) {
			fprintf(stderr, "JAN: ok %d corrupted %d corrupted1 %d err %d different %d\n", ok , corrupted, corrupted1, err, different);
			fprintf(stderr, "JAN1: src_frame\n");
			buf_page_print(src_frame, page_size, BUF_PAGE_PRINT_NO_CRASH);
			fprintf(stderr, "JAN2: encrypted_frame\n");
			buf_page_print(tmp, page_size, BUF_PAGE_PRINT_NO_CRASH);
			fprintf(stderr, "JAN1: decrypted_frame\n");
			buf_page_print(tmp_mem, page_size, BUF_PAGE_PRINT_NO_CRASH);
			ut_error;
		}

		free(tmp_mem);

		if (comp_mem) {
			free(comp_mem);
		}

		if (uncomp_mem) {
			free(uncomp_mem);
		}
	}
#endif /* UNIV_DEBUG */

#ifdef UNIV_DEBUG
	if (tmp) {
		/* Verify that encrypted buffer is not corrupted */
		byte* tmp_mem = (byte *)malloc(UNIV_PAGE_SIZE);
		dberr_t err = DB_SUCCESS;
		byte* src = src_frame;
		bool page_compressed_encrypted = (mach_read_from_2(tmp+FIL_PAGE_TYPE) == FIL_PAGE_PAGE_COMPRESSED_ENCRYPTED);
		byte* comp_mem = NULL;
		byte* uncomp_mem = NULL;
		ulint size = (zip_size) ? zip_size : UNIV_PAGE_SIZE;

		if (page_compressed_encrypted) {
			comp_mem = (byte *)malloc(UNIV_PAGE_SIZE);
			uncomp_mem = (byte *)malloc(UNIV_PAGE_SIZE);
			memcpy(comp_mem, src_frame, UNIV_PAGE_SIZE);
			fil_decompress_page(uncomp_mem, comp_mem, UNIV_PAGE_SIZE, NULL);
			src = uncomp_mem;
		}

		bool corrupted1 = buf_page_is_corrupted(true, src, zip_size);
		bool ok = fil_space_decrypt(crypt_data, tmp_mem, size, tmp, &err);

		/* Need to decompress the page if it was also compressed */
		if (page_compressed_encrypted) {
			memcpy(comp_mem, tmp_mem, UNIV_PAGE_SIZE);
			fil_decompress_page(tmp_mem, comp_mem, UNIV_PAGE_SIZE, NULL);
		}

		bool corrupted = buf_page_is_corrupted(true, tmp_mem, zip_size);
		bool different = memcmp(src, tmp_mem, size);

		if (!ok || corrupted || corrupted1 || err != DB_SUCCESS || different) {
			fprintf(stderr, "JAN: ok %d corrupted %d corrupted1 %d err %d different %d\n", ok , corrupted, corrupted1, err, different);
			fprintf(stderr, "JAN1: src_frame\n");
			buf_page_print(src_frame, zip_size, BUF_PAGE_PRINT_NO_CRASH);
			fprintf(stderr, "JAN2: encrypted_frame\n");
			buf_page_print(tmp, zip_size, BUF_PAGE_PRINT_NO_CRASH);
			fprintf(stderr, "JAN1: decrypted_frame\n");
			buf_page_print(tmp_mem, zip_size, BUF_PAGE_PRINT_NO_CRASH);
			ut_error;
		}

		free(tmp_mem);

		if (comp_mem) {
			free(comp_mem);
		}

		if (uncomp_mem) {
			free(uncomp_mem);
		}
	}

#endif /* UNIV_DEBUG */

	return tmp;
}

/*********************************************************************
Check if extra buffer shall be allocated for decrypting after read
@return true if fil space has encryption data. */
UNIV_INTERN
bool
fil_space_check_encryption_read(
/*=============================*/
	ulint space)          /*!< in: tablespace id */
{
	fil_space_crypt_t* crypt_data = fil_space_get_crypt_data(space);

	if (crypt_data == NULL) {
		return false;
	}

	if (crypt_data->type == CRYPT_SCHEME_UNENCRYPTED) {
		return false;
	}

	if (crypt_data->not_encrypted()) {
		return false;
	}

	return true;
}

/******************************************************************
Decrypt a page
@return true if page decrypted, false if not.*/
UNIV_INTERN
bool
fil_space_decrypt(
/*==============*/
	fil_space_crypt_t*	crypt_data,	/*!< in: crypt data */
	byte*			tmp_frame,	/*!< in: temporary buffer */
	const page_size_t&	page_size,	/*!< in: page size */
	byte*			src_frame,	/*!< in: out: page buffer */
	dberr_t*		err)		/*!< in: out: DB_SUCCESS or
						error code */
{
	ulint page_type = mach_read_from_2(src_frame+FIL_PAGE_TYPE);
	uint key_version = mach_read_from_4(src_frame + FIL_PAGE_FILE_FLUSH_LSN_OR_KEY_VERSION);
	bool page_compressed = (page_type == FIL_PAGE_PAGE_COMPRESSED_ENCRYPTED);
	ulint offset = mach_read_from_4(src_frame + FIL_PAGE_OFFSET);
	ulint space = mach_read_from_4(src_frame + FIL_PAGE_ARCH_LOG_NO_OR_SPACE_ID);
	ib_uint64_t lsn = mach_read_from_8(src_frame + FIL_PAGE_LSN);
	*err = DB_SUCCESS;

	if (key_version == ENCRYPTION_KEY_NOT_ENCRYPTED) {
		return false;
	}

	if (crypt_data == NULL) {
		if (!(space == 0 && offset == 0) && key_version != 0) {
			/* FIL_PAGE_FILE_FLUSH_LSN field i.e.
			FIL_PAGE_FILE_FLUSH_LSN_OR_KEY_VERSION
			should be only defined for the
			first page in a system tablespace
			data file (ibdata*, not *.ibd), if not
			clear it. */
#ifdef UNIV_DEBUG
			ib::warn()
				<< "Page on space "<< space << " offset " << offset
				<< " has key_version " << key_version
				<< " when it shoud be undefined.";
#endif
			mach_write_to_4(src_frame + FIL_PAGE_FILE_FLUSH_LSN_OR_KEY_VERSION, 0);
		}

		return false;
	}

	ut_a(crypt_data != NULL && crypt_data->is_encrypted());

	/* read space & lsn */
	ulint header_len = FIL_PAGE_DATA;

	if (page_compressed) {
		header_len += (FIL_PAGE_COMPRESSED_SIZE + FIL_PAGE_COMPRESSION_METHOD_SIZE);
	}

	/* Copy FIL page header, it is not encrypted */
	memcpy(tmp_frame, src_frame, header_len);

	/* Calculate the offset where decryption starts */
	const byte* src = src_frame + header_len;
	byte* dst = tmp_frame + header_len;
	uint32 dstlen = 0;
	ulint srclen = page_size.physical() - (header_len + FIL_PAGE_DATA_END);

	if (page_compressed) {
		srclen = mach_read_from_2(src_frame + FIL_PAGE_DATA);
	}

	int rc = encryption_scheme_decrypt(src, srclen, dst, &dstlen,
					   crypt_data, key_version,
					   space, offset, lsn);

	if (! ((rc == MY_AES_OK) && ((ulint) dstlen == srclen))) {

		if (rc == -1) {
			*err = DB_DECRYPTION_FAILED;
			return false;
		}

		ib::error() << "Unable to decrypt data-block "
			    << " src: " << src << "srclen: "
			    << srclen << " buf: " << dst << "buflen: "
			    << dstlen << " return-code: " << rc
			    << " Can't continue!";
		ut_error;
	}

	/* For compressed tables we do not store the FIL header because
	the whole page is not stored to the disk. In compressed tables only
	the FIL header + compressed (and now encrypted) payload alligned
	to sector boundary is written. */
	if (!page_compressed) {
		/* Copy FIL trailer */
		memcpy(tmp_frame + page_size.physical() - FIL_PAGE_DATA_END,
		       src_frame + page_size.physical() - FIL_PAGE_DATA_END,
		       FIL_PAGE_DATA_END);

		// clear key-version & crypt-checksum from dst
		memset(tmp_frame + FIL_PAGE_FILE_FLUSH_LSN_OR_KEY_VERSION, 0, 8);
	}

	srv_stats.pages_decrypted.inc();

	return true; /* page was decrypted */
}

/******************************************************************
Decrypt a page
@return encrypted page, or original not encrypted page if encryption is
not needed. */
UNIV_INTERN
byte*
fil_space_decrypt(
/*==============*/
	ulint		space,		/*!< in: Fil space id */
	byte*		tmp_frame,	/*!< in: temporary buffer */
	const page_size_t&	page_size,	/*!< in: page size */
	byte*		src_frame)	/*!< in/out: page buffer */
{
	dberr_t err = DB_SUCCESS;
	byte* res = NULL;

	bool encrypted = fil_space_decrypt(
				fil_space_get_crypt_data(space),
				tmp_frame,
				page_size,
				src_frame,
				&err);

	if (err == DB_SUCCESS) {
		if (encrypted) {
			/* Copy the decrypted page back to page buffer, not
			really any other options. */
			memcpy(src_frame, tmp_frame, page_size.physical());
		}

		res = src_frame;
	}

	return res;
}

/******************************************************************
Calculate post encryption checksum
@return page checksum or BUF_NO_CHECKSUM_MAGIC
not needed. */
UNIV_INTERN
ulint
fil_crypt_calculate_checksum(
/*=========================*/
	const page_size_t&	page_size,	/*!< in: page size */
	byte*			dst_frame)	/*!< in: page where to calculate */
{
	ib_uint32_t checksum = 0;
	srv_checksum_algorithm_t algorithm =
			static_cast<srv_checksum_algorithm_t>(srv_checksum_algorithm);

	if (!page_size.is_compressed()) {
		switch (algorithm) {
		case SRV_CHECKSUM_ALGORITHM_CRC32:
		case SRV_CHECKSUM_ALGORITHM_STRICT_CRC32:
			checksum = buf_calc_page_crc32(dst_frame);
			break;
		case SRV_CHECKSUM_ALGORITHM_INNODB:
		case SRV_CHECKSUM_ALGORITHM_STRICT_INNODB:
			checksum = (ib_uint32_t) buf_calc_page_new_checksum(
				dst_frame);
			break;
		case SRV_CHECKSUM_ALGORITHM_NONE:
		case SRV_CHECKSUM_ALGORITHM_STRICT_NONE:
			checksum = BUF_NO_CHECKSUM_MAGIC;
			break;
			/* no default so the compiler will emit a warning
			* if new enum is added and not handled here */
		}
	} else {
		checksum = page_zip_calc_checksum(dst_frame, page_size.physical(),
				                          algorithm);
	}

	return checksum;
}

/*********************************************************************
Verify checksum for a page (iff it's encrypted)
NOTE: currently this function can only be run in single threaded mode
as it modifies srv_checksum_algorithm (temporarily)
@return true if page is encrypted AND OK, false otherwise */
UNIV_INTERN
bool
fil_space_verify_crypt_checksum(
/*============================*/
	const byte* 		src_frame,	/*!< in: page the verify */
	const page_size_t&	page_size)	/*!< in: page size */
{
	// key version
	uint key_version = mach_read_from_4(
		src_frame + FIL_PAGE_FILE_FLUSH_LSN_OR_KEY_VERSION);

	if (key_version == 0) {
		return false; // unencrypted page
	}

	/* "trick" the normal checksum routines by storing the post-encryption
	* checksum into the normal checksum field allowing for reuse of
	* the normal routines */

	// post encryption checksum
	ib_uint32_t stored_post_encryption = mach_read_from_4(
		src_frame + FIL_PAGE_FILE_FLUSH_LSN_OR_KEY_VERSION + 4);

	// save pre encryption checksum for restore in end of this function
	ib_uint32_t stored_pre_encryption = mach_read_from_4(
		src_frame + FIL_PAGE_SPACE_OR_CHKSUM);

	ib_uint32_t checksum_field2 = mach_read_from_4(
		src_frame + UNIV_PAGE_SIZE - FIL_PAGE_END_LSN_OLD_CHKSUM);

	/** prepare frame for usage of normal checksum routines */
	mach_write_to_4(const_cast<byte*>(src_frame) + FIL_PAGE_SPACE_OR_CHKSUM,
			stored_post_encryption);

	/* NOTE: this function is (currently) only run when restoring
	* dblwr-buffer, server is single threaded so it's safe to modify
	* srv_checksum_algorithm */
	srv_checksum_algorithm_t save_checksum_algorithm =
		(srv_checksum_algorithm_t)srv_checksum_algorithm;

	if (!page_size.is_compressed() &&
	    (save_checksum_algorithm == SRV_CHECKSUM_ALGORITHM_STRICT_INNODB ||
	     save_checksum_algorithm == SRV_CHECKSUM_ALGORITHM_INNODB)) {
		/* handle ALGORITHM_INNODB specially,
		* "downgrade" to ALGORITHM_INNODB and store BUF_NO_CHECKSUM_MAGIC
		* checksum_field2 is sort of pointless anyway...
		*/
		srv_checksum_algorithm = SRV_CHECKSUM_ALGORITHM_INNODB;
		mach_write_to_4(const_cast<byte*>(src_frame) +
				UNIV_PAGE_SIZE - FIL_PAGE_END_LSN_OLD_CHKSUM,
				BUF_NO_CHECKSUM_MAGIC);
	}

	/* verify checksums */
	ibool corrupted = buf_page_is_corrupted(false, src_frame, page_size, false);

	/** restore frame & algorithm */
	srv_checksum_algorithm = save_checksum_algorithm;

	mach_write_to_4(const_cast<byte*>(src_frame) +
			FIL_PAGE_SPACE_OR_CHKSUM,
			stored_pre_encryption);

	mach_write_to_4(const_cast<byte*>(src_frame) +
			UNIV_PAGE_SIZE - FIL_PAGE_END_LSN_OLD_CHKSUM,
			checksum_field2);

	return (!corrupted);
}

/***********************************************************************/

/** A copy of global key state */
struct key_state_t {
	key_state_t() : key_id(0), key_version(0),
			rotate_key_age(srv_fil_crypt_rotate_key_age) {}
	bool operator==(const key_state_t& other) const {
		return key_version == other.key_version &&
			rotate_key_age == other.rotate_key_age;
	}
	uint key_id;
	uint key_version;
	uint rotate_key_age;
};

/***********************************************************************
Copy global key state */
static void
fil_crypt_get_key_state(
/*====================*/
	key_state_t*		new_state,	/*!< out: key state */
	fil_space_crypt_t*	crypt_data)	/*!< in, out: crypt_data */
{
	if (srv_encrypt_tables) {
		new_state->key_version = crypt_data->key_get_latest_version();
		new_state->rotate_key_age = srv_fil_crypt_rotate_key_age;

<<<<<<< HEAD
		if (new_state->key_version == ENCRYPTION_KEY_VERSION_INVALID) {
			ib::error() << "Used key_id "
				    << new_state->key_id
				    << " can't be found from key file.";
		}

		ut_a(new_state->key_version != ENCRYPTION_KEY_VERSION_INVALID);
=======
>>>>>>> c13b5011
		ut_a(new_state->key_version != ENCRYPTION_KEY_NOT_ENCRYPTED);
	} else {
		new_state->key_version = 0;
		new_state->rotate_key_age = 0;
	}
}

/***********************************************************************
Check if a key needs rotation given a key_state
@return true if key needs rotation, false if not */
static bool
fil_crypt_needs_rotation(
/*=====================*/
	fil_encryption_t        encrypt_mode,           /*!< in: Encryption
							mode */
	uint			key_version,		/*!< in: Key version */
	uint			latest_key_version,	/*!< in: Latest key version */
	uint			rotate_key_age)		/*!< in: When to rotate */
{
	if (key_version == ENCRYPTION_KEY_VERSION_INVALID) {
		return false;
	}

	if (key_version == 0 && latest_key_version != 0) {
		/* this is rotation unencrypted => encrypted
		* ignore rotate_key_age */
		return true;
	}

	if (latest_key_version == 0 && key_version != 0) {
		if (encrypt_mode == FIL_SPACE_ENCRYPTION_DEFAULT) {
			/* this is rotation encrypted => unencrypted */
			return true;
		}
		return false;
	}

	/* this is rotation encrypted => encrypted,
	* only reencrypt if key is sufficiently old */
	if (key_version + rotate_key_age < latest_key_version) {
		return true;
	}

	return false;
}

/***********************************************************************
Check if a space is closing (i.e just before drop)
@return true if space is closing, false if not. */
UNIV_INTERN
bool
fil_crypt_is_closing(
/*=================*/
	ulint space)	/*!< in: FIL space id */
{
	bool closing=true;
	fil_space_crypt_t *crypt_data = fil_space_get_crypt_data(space);

	if (crypt_data) {
		closing = crypt_data->is_closing(false);
	}

	return closing;
}

/***********************************************************************
Start encrypting a space
@return true if a pending op (fil_inc_pending_ops/fil_decr_pending_ops) is held
*/
static
bool
fil_crypt_start_encrypting_space(
/*=============================*/
	ulint	space,	/*!< in: FIL space id */
	bool*	recheck)/*!< out: true if recheck needed */
{

	/* we have a pending op when entering function */
	bool pending_op = true;

	mutex_enter(&fil_crypt_threads_mutex);

	fil_space_crypt_t *crypt_data = fil_space_get_crypt_data(space);
	ibool page_encrypted = (crypt_data != NULL);

	/*If spage is not encrypted and encryption is not enabled, then
	do not continue encrypting the space. */
	if (!page_encrypted && !srv_encrypt_tables) {
		mutex_exit(&fil_crypt_threads_mutex);
		return pending_op;
	}

	if (crypt_data != NULL || fil_crypt_start_converting) {
		/* someone beat us to it */
		if (fil_crypt_start_converting) {
			*recheck = true;
		}

		mutex_exit(&fil_crypt_threads_mutex);
		return pending_op;
	}

	/* NOTE: we need to write and flush page 0 before publishing
	* the crypt data. This so that after restart there is no
	* risk of finding encrypted pages without having
	* crypt data in page 0 */

	/* 1 - create crypt data */
	crypt_data = fil_space_create_crypt_data(FIL_SPACE_ENCRYPTION_DEFAULT, FIL_DEFAULT_ENCRYPTION_KEY);
	if (crypt_data == NULL) {
		mutex_exit(&fil_crypt_threads_mutex);
		return pending_op;
	}

	crypt_data->type = CRYPT_SCHEME_UNENCRYPTED;
	crypt_data->min_key_version = 0; // all pages are unencrypted
	crypt_data->rotate_state.start_time = time(0);
	crypt_data->rotate_state.starting = true;
	crypt_data->rotate_state.active_threads = 1;

	mutex_enter(&crypt_data->mutex);
	crypt_data = fil_space_set_crypt_data(space, crypt_data);
	mutex_exit(&crypt_data->mutex);

	fil_crypt_start_converting = true;
	mutex_exit(&fil_crypt_threads_mutex);

	do
	{
		if (fil_crypt_is_closing(space) ||
			fil_space_found_by_id(space) == NULL) {
			break;
		}

		mtr_t mtr;
		mtr_start(&mtr);

		/* 2 - get page 0 */
		ulint offset = 0;
		const page_id_t page_id(space, offset);
		bool tsfound;
		const page_size_t page_size = fil_space_get_page_size(space, &tsfound);
		dberr_t err = DB_SUCCESS;
		buf_block_t* block = buf_page_get_gen(page_id, page_size,
						      RW_X_LATCH,
						      NULL,
						      BUF_GET,
						      __FILE__, __LINE__,
						      &mtr, &err);

		if (fil_crypt_is_closing(space) ||
		    fil_space_found_by_id(space) == NULL ||
		    err != DB_SUCCESS) {
			mtr_commit(&mtr);
			break;
		}

		/* 3 - compute location to store crypt data */
		byte* frame = buf_block_get_frame(block);
		ulint maxsize = 0;
		ut_ad(crypt_data);
		crypt_data->page0_offset =
			fsp_header_get_crypt_offset(page_size, &maxsize);

		/* 4 - write crypt data to page 0 */
		fil_space_write_crypt_data_low(crypt_data,
					       CRYPT_SCHEME_1,
					       frame,
					       crypt_data->page0_offset,
					       maxsize, &mtr);

		mtr_commit(&mtr);

		if (fil_crypt_is_closing(space) ||
		    fil_space_found_by_id(space) == NULL) {
			break;
		}

		/* record lsn of update */
		lsn_t end_lsn = mtr.commit_lsn();

		/* 4 - sync tablespace before publishing crypt data */

		/* release "lock" while syncing */
		fil_decr_pending_ops(space);
		pending_op = false;

		bool success = false;
		ulint n_pages = 0;
		ulint sum_pages = 0;
		do {
			success = buf_flush_lists(ULINT_MAX, end_lsn, &n_pages);
			buf_flush_wait_batch_end(NULL, BUF_FLUSH_LIST);
			sum_pages += n_pages;
		} while (!success &&
			 !fil_crypt_is_closing(space) &&
			 !fil_space_found_by_id(space));

		/* try to reacquire pending op */
		if (fil_inc_pending_ops(space, true)) {
			break;
		}

		/* pending op reacquired! */
		pending_op = true;

		if (fil_crypt_is_closing(space) ||
		    fil_space_found_by_id(space) == NULL) {
			break;
		}

		/* 5 - publish crypt data */
		mutex_enter(&fil_crypt_threads_mutex);
		ut_ad(crypt_data);
		mutex_enter(&crypt_data->mutex);
		crypt_data->type = CRYPT_SCHEME_1;
		ut_a(crypt_data->rotate_state.active_threads == 1);
		crypt_data->rotate_state.active_threads = 0;
		crypt_data->rotate_state.starting = false;

		fil_crypt_start_converting = false;
		mutex_exit(&crypt_data->mutex);
		mutex_exit(&fil_crypt_threads_mutex);

		return pending_op;
	} while (0);

	ut_ad(crypt_data);
	mutex_enter(&crypt_data->mutex);
	ut_a(crypt_data->rotate_state.active_threads == 1);
	crypt_data->rotate_state.active_threads = 0;
	mutex_exit(&crypt_data->mutex);

	mutex_enter(&fil_crypt_threads_mutex);
	fil_crypt_start_converting = false;
	mutex_exit(&fil_crypt_threads_mutex);

	return pending_op;
}

/** State of a rotation thread */
struct rotate_thread_t {
	explicit rotate_thread_t(uint no) {
		memset(this, 0, sizeof(* this));
		thread_no = no;
		first = true;
		estimated_max_iops = 20;
	}

	uint thread_no;
	bool first;		    /*!< is position before first space */
	ulint space;		    /*!< current space */
	ulint offset;		    /*!< current offset */
	ulint batch;		    /*!< #pages to rotate */
	uint  min_key_version_found;/*!< min key version found but not rotated */
	lsn_t end_lsn;		    /*!< max lsn when rotating this space */

	uint estimated_max_iops;   /*!< estimation of max iops */
	uint allocated_iops;	   /*!< allocated iops */
	uint cnt_waited;	   /*!< #times waited during this slot */
	uint sum_waited_us;	   /*!< wait time during this slot */

	fil_crypt_stat_t crypt_stat; // statistics

	btr_scrub_t scrub_data;      /* thread local data used by btr_scrub-functions
				     * when iterating pages of tablespace */

	/* check if this thread should shutdown */
	bool should_shutdown() const {
		return ! (srv_shutdown_state == SRV_SHUTDOWN_NONE &&
			  thread_no < srv_n_fil_crypt_threads);
	}
};

/***********************************************************************
Check if space needs rotation given a key_state
@return true if space needs key rotation */
static
bool
fil_crypt_space_needs_rotation(
/*===========================*/
	rotate_thread_t*	state,		/*!< in: Key rotation state */
	key_state_t*		key_state,	/*!< in: Key state */
	bool*			recheck)	/*!< out: needs recheck ? */
{
	ulint space = state->space;

	/* Make sure that tablespace is found and it is normal tablespace */
	if (fil_space_found_by_id(space) == NULL ||
		fil_space_get_type(space) != FIL_TYPE_TABLESPACE) {
		return false;
	}

	if (fil_inc_pending_ops(space, true)) {
		/* tablespace being dropped */
		return false;
	}

	/* keep track of if we have pending op */
	bool pending_op = true;

	fil_space_crypt_t *crypt_data = fil_space_get_crypt_data(space);

	if (crypt_data == NULL) {
		/**
		* space has no crypt data
		*   start encrypting it...
		*/
		pending_op = fil_crypt_start_encrypting_space(space, recheck);

		crypt_data = fil_space_get_crypt_data(space);

		if (crypt_data == NULL) {
			if (pending_op) {
				fil_decr_pending_ops(space);
			}
			return false;
		}

		crypt_data->key_get_latest_version();

		if (!crypt_data->is_key_found()) {
			return false;
		}
	}

	/* If used key_id is not found from encryption plugin we can't
	continue to rotate the tablespace */
	if (!crypt_data->is_key_found()) {
		return false;
	}

	mutex_enter(&crypt_data->mutex);

	do {
		/* prevent threads from starting to rotate space */
		if (crypt_data->rotate_state.starting) {
			/* recheck this space later */
			*recheck = true;
			break;
		}

		/* prevent threads from starting to rotate space */
		if (crypt_data->is_closing(true)) {
			break;
		}

		if (crypt_data->rotate_state.flushing) {
			break;
		}

		/* No need to rotate space if encryption is disabled */
		if (crypt_data->not_encrypted()) {
			break;
		}

		if (crypt_data->key_id != key_state->key_id) {
			key_state->key_id= crypt_data->key_id;
			fil_crypt_get_key_state(key_state, crypt_data);
		}

		bool need_key_rotation = fil_crypt_needs_rotation(
			crypt_data->encryption,
			crypt_data->min_key_version,
			key_state->key_version, key_state->rotate_key_age);

		crypt_data->rotate_state.scrubbing.is_active =
			btr_scrub_start_space(space, &state->scrub_data);

		time_t diff = time(0) - crypt_data->rotate_state.scrubbing.
			last_scrub_completed;

		bool need_scrubbing =
			crypt_data->rotate_state.scrubbing.is_active
                  && diff >= (time_t) srv_background_scrub_data_interval;

		if (need_key_rotation == false && need_scrubbing == false) {
			break;
		}

		mutex_exit(&crypt_data->mutex);
		/* NOTE! fil_decr_pending_ops is performed outside */
		return true;
	} while (0);

	mutex_exit(&crypt_data->mutex);

	if (pending_op) {
		fil_decr_pending_ops(space);
	}

	return false;
}

/***********************************************************************
Update global statistics with thread statistics */
static void
fil_crypt_update_total_stat(
/*========================*/
	rotate_thread_t *state)	/*!< in: Key rotation status */
{
	mutex_enter(&crypt_stat_mutex);
	crypt_stat.pages_read_from_cache +=
		state->crypt_stat.pages_read_from_cache;
	crypt_stat.pages_read_from_disk +=
		state->crypt_stat.pages_read_from_disk;
	crypt_stat.pages_modified += state->crypt_stat.pages_modified;
	crypt_stat.pages_flushed += state->crypt_stat.pages_flushed;
	// remote old estimate
	crypt_stat.estimated_iops -= state->crypt_stat.estimated_iops;
	// add new estimate
	crypt_stat.estimated_iops += state->estimated_max_iops;
	mutex_exit(&crypt_stat_mutex);

	// make new estimate "current" estimate
	memset(&state->crypt_stat, 0, sizeof(state->crypt_stat));
	// record our old (current) estimate
	state->crypt_stat.estimated_iops = state->estimated_max_iops;
}

/***********************************************************************
Allocate iops to thread from global setting,
used before starting to rotate a space.
@return true if allocation succeeded, false if failed */
static
bool
fil_crypt_alloc_iops(
/*=================*/
	rotate_thread_t *state)	/*!< in: Key rotation status */
{
	ut_ad(state->allocated_iops == 0);

	uint max_iops = state->estimated_max_iops;
	mutex_enter(&fil_crypt_threads_mutex);

	if (n_fil_crypt_iops_allocated >= srv_n_fil_crypt_iops) {
		/* this can happen when user decreases srv_fil_crypt_iops */
		mutex_exit(&fil_crypt_threads_mutex);
		return false;
	}

	uint alloc = srv_n_fil_crypt_iops - n_fil_crypt_iops_allocated;

	if (alloc > max_iops) {
		alloc = max_iops;
	}

	n_fil_crypt_iops_allocated += alloc;
	mutex_exit(&fil_crypt_threads_mutex);

	state->allocated_iops = alloc;

	return alloc > 0;
}

/***********************************************************************
Reallocate iops to thread,
used when inside a space */
static
void
fil_crypt_realloc_iops(
/*===================*/
	rotate_thread_t *state)	/*!< in: Key rotation status */
{
	ut_a(state->allocated_iops > 0);

	if (10 * state->cnt_waited > state->batch) {
		/* if we waited more than 10% re-estimate max_iops */
		uint avg_wait_time_us =
			state->sum_waited_us / state->cnt_waited;

#if DEBUG_KEYROTATION_THROTTLING
		ib_logf(IB_LOG_LEVEL_INFO,
			"thr_no: %u - update estimated_max_iops from %u to %u.",
			state->thread_no,
			state->estimated_max_iops,
			1000000 / avg_wait_time_us);
#endif
		if (avg_wait_time_us == 0) {
			avg_wait_time_us = 1; // prevent division by zero
		}

		state->estimated_max_iops = 1000000 / avg_wait_time_us;
		state->cnt_waited = 0;
		state->sum_waited_us = 0;
	} else {
#if DEBUG_KEYROTATION_THROTTLING
		ib_logf(IB_LOG_LEVEL_INFO,
			"thr_no: %u only waited %lu%% skip re-estimate.",
			state->thread_no,
			(100 * state->cnt_waited) / state->batch);
#endif
	}

	if (state->estimated_max_iops <= state->allocated_iops) {
		/* return extra iops */
		uint extra = state->allocated_iops - state->estimated_max_iops;

		if (extra > 0) {
			mutex_enter(&fil_crypt_threads_mutex);
			if (n_fil_crypt_iops_allocated < extra) {
				/* unknown bug!
				* crash in debug
				* keep n_fil_crypt_iops_allocated unchanged
				* in release */
				ut_ad(0);
				extra = 0;
			}
			n_fil_crypt_iops_allocated -= extra;
			state->allocated_iops -= extra;

			if (state->allocated_iops == 0) {
				/* no matter how slow io system seems to be
				* never decrease allocated_iops to 0... */
				state->allocated_iops ++;
				n_fil_crypt_iops_allocated ++;
			}
			mutex_exit(&fil_crypt_threads_mutex);
			os_event_set(fil_crypt_threads_event);
		}
	} else {
		/* see if there are more to get */
		mutex_enter(&fil_crypt_threads_mutex);
		if (n_fil_crypt_iops_allocated < srv_n_fil_crypt_iops) {
			/* there are extra iops free */
			uint extra = srv_n_fil_crypt_iops -
				n_fil_crypt_iops_allocated;
			if (state->allocated_iops + extra >
			    state->estimated_max_iops) {
				/* but don't alloc more than our max */
				extra = state->estimated_max_iops -
					state->allocated_iops;
			}
			n_fil_crypt_iops_allocated += extra;
			state->allocated_iops += extra;
#if DEBUG_KEYROTATION_THROTTLING
			ib_logf(IB_LOG_LEVEL_INFO,
				"thr_no: %u increased iops from %u to %u.",
				state->thread_no,
				state->allocated_iops - extra,
				state->allocated_iops);
#endif
		}
		mutex_exit(&fil_crypt_threads_mutex);
	}

	fil_crypt_update_total_stat(state);
}

/***********************************************************************
Return allocated iops to global */
static
void
fil_crypt_return_iops(
/*==================*/
	rotate_thread_t *state)	/*!< in: Key rotation status */
{
	if (state->allocated_iops > 0) {
		uint iops = state->allocated_iops;
		mutex_enter(&fil_crypt_threads_mutex);
		if (n_fil_crypt_iops_allocated < iops) {
			/* unknown bug!
			* crash in debug
			* keep n_fil_crypt_iops_allocated unchanged
			* in release */
			ut_ad(0);
			iops = 0;
		}
		n_fil_crypt_iops_allocated -= iops;
		mutex_exit(&fil_crypt_threads_mutex);
		state->allocated_iops = 0;
		os_event_set(fil_crypt_threads_event);
	}

	fil_crypt_update_total_stat(state);
}

/***********************************************************************
Search for a space needing rotation */
UNIV_INTERN
bool
fil_crypt_find_space_to_rotate(
/*===========================*/
	key_state_t*		key_state,	/*!< in: Key state */
	rotate_thread_t*	state,		/*!< in: Key rotation state */
	bool*			recheck)	/*!< out: true if recheck
						needed */
{
	/* we need iops to start rotating */
	while (!state->should_shutdown() && !fil_crypt_alloc_iops(state)) {
		os_event_reset(fil_crypt_threads_event);
		os_event_wait_time(fil_crypt_threads_event, 1000000);
	}

	if (state->should_shutdown()) {
		return false;
	}

	if (state->first) {
		state->first = false;
		state->space = fil_get_first_space_safe();
	} else {
		state->space = fil_get_next_space_safe(state->space);
	}

	while (!state->should_shutdown() && state->space != ULINT_UNDEFINED) {
		fil_space_t* space = fil_space_found_by_id(state->space);

		if (space) {
			if (fil_crypt_space_needs_rotation(state, key_state, recheck)) {
				ut_ad(key_state->key_id);
				/* init state->min_key_version_found before
				* starting on a space */
				state->min_key_version_found = key_state->key_version;
				return true;
			}
		}

		state->space = fil_get_next_space_safe(state->space);
	}

	/* if we didn't find any space return iops */
	fil_crypt_return_iops(state);

	return false;

}

/***********************************************************************
Start rotating a space */
static
void
fil_crypt_start_rotate_space(
/*=========================*/
	const key_state_t*	key_state,	/*!< in: Key state */
	rotate_thread_t*	state)		/*!< in: Key rotation state */
{
	ulint space = state->space;
	fil_space_crypt_t *crypt_data = fil_space_get_crypt_data(space);

	ut_ad(crypt_data);
	mutex_enter(&crypt_data->mutex);
	ut_ad(key_state->key_id == crypt_data->key_id);

	if (crypt_data->rotate_state.active_threads == 0) {
		/* only first thread needs to init */
		crypt_data->rotate_state.next_offset = 1; // skip page 0
		/* no need to rotate beyond current max
		* if space extends, it will be encrypted with newer version */
		crypt_data->rotate_state.max_offset = fil_space_get_size(space);

		crypt_data->rotate_state.end_lsn = 0;
		crypt_data->rotate_state.min_key_version_found =
			key_state->key_version;

		crypt_data->rotate_state.start_time = time(0);

		if (crypt_data->type == CRYPT_SCHEME_UNENCRYPTED &&
			crypt_data->is_encrypted() &&
			key_state->key_version != 0) {
			/* this is rotation unencrypted => encrypted */
			crypt_data->type = CRYPT_SCHEME_1;
		}
	}

	/* count active threads in space */
	crypt_data->rotate_state.active_threads++;

	/* Initialize thread local state */
	state->end_lsn = crypt_data->rotate_state.end_lsn;
	state->min_key_version_found =
		crypt_data->rotate_state.min_key_version_found;

	mutex_exit(&crypt_data->mutex);
}

/***********************************************************************
Search for batch of pages needing rotation
@return true if page needing key rotation found, false if not found */
static
bool
fil_crypt_find_page_to_rotate(
/*==========================*/
	const key_state_t*	key_state,	/*!< in: Key state */
	rotate_thread_t*	state)		/*!< in: Key rotation state */
{
	ulint batch = srv_alloc_time * state->allocated_iops;
	ulint space = state->space;
	fil_space_crypt_t *crypt_data = fil_space_get_crypt_data(space);

	/* Space might already be dropped */
	if (crypt_data) {
		mutex_enter(&crypt_data->mutex);
		ut_ad(key_state->key_id == crypt_data->key_id);

		if (!crypt_data->is_closing(true) &&
			crypt_data->rotate_state.next_offset <
			crypt_data->rotate_state.max_offset) {

			state->offset = crypt_data->rotate_state.next_offset;
			ulint remaining = crypt_data->rotate_state.max_offset -
				crypt_data->rotate_state.next_offset;

			if (batch <= remaining) {
				state->batch = batch;
			} else {
				state->batch = remaining;
			}

			crypt_data->rotate_state.next_offset += batch;
			mutex_exit(&crypt_data->mutex);
			return true;
		}

		mutex_exit(&crypt_data->mutex);
	}

	return false;
}

/***********************************************************************
Check if a page is uninitialized (doesn't need to be rotated)
@return true if page is uninitialized, false if not.*/
static
bool
fil_crypt_is_page_uninitialized(
/*============================*/
	const byte*		frame, 		/*!< in: Page */
	const page_size_t&	page_size)	/*!< in: page size */
{
	if (fil_page_get_type(frame) == FIL_PAGE_TYPE_ALLOCATED) {
		/* empty pages aren't encrypted */
		return true;
	}

	if (page_size.is_compressed()) {
		ulint stored_checksum = mach_read_from_4(
			frame + FIL_PAGE_SPACE_OR_CHKSUM);
		/* empty pages aren't encrypted */
		if (stored_checksum == 0) {
			return true;
		}
	} else {
		ulint size = page_size.logical();
		ulint checksum_field1 = mach_read_from_4(
			frame + FIL_PAGE_SPACE_OR_CHKSUM);
		ulint checksum_field2 = mach_read_from_4(
			frame + size - FIL_PAGE_END_LSN_OLD_CHKSUM);
		/* empty pages are not encrypted */
		if (checksum_field1 == 0 && checksum_field2 == 0
		    && mach_read_from_4(frame + FIL_PAGE_LSN) == 0) {
			return true;
		}
	}
	return false;
}

#define fil_crypt_get_page_throttle(state,space,page_size,offset,mtr,sleeptime_ms) \
	fil_crypt_get_page_throttle_func(state, space, page_size, offset, mtr, \
					 sleeptime_ms, __FILE__, __LINE__)

/***********************************************************************
Get a page and compute sleep time
@return page */
static
buf_block_t*
fil_crypt_get_page_throttle_func(
/*=============================*/
	rotate_thread_t*	state,		/*!< in/out: Key rotation state */
	ulint			space,		/*!< in: FIL space id */
	const page_size_t&	page_size,	/*!< in: page size */
	ulint 			offset,		/*!< in: page offsett */
	mtr_t*			mtr,		/*!< in/out: minitransaction */
	ulint*			sleeptime_ms,	/*!< out: sleep time */
	const char*		file,		/*!< in: file name */
	ulint 			line)		/*!< in: file line */
{
	const page_id_t&	page_id = page_id_t(space, offset);
	dberr_t			err = DB_SUCCESS;
	buf_block_t*		block = NULL;

	// JAN: TODO:
	// buf_block_t*		block = buf_page_try_get_func(page_id, file, line, mtr);

	if (block != NULL) {
		/* page was in buffer pool */
		state->crypt_stat.pages_read_from_cache++;
		return block;
	}

	/* Before reading from tablespace we need to make sure that
	tablespace exists and is not is just being dropped. */

	if (fil_crypt_is_closing(space) ||
		fil_space_found_by_id(space) == NULL) {
		return NULL;
	}

	state->crypt_stat.pages_read_from_disk++;

	uintmax_t start = ut_time_us(NULL);
	block = buf_page_get_gen(page_id, page_size,
				 RW_X_LATCH,
				 NULL, BUF_GET_POSSIBLY_FREED,
				 file, line, mtr, &err);
	uintmax_t end = ut_time_us(NULL);

	if (end < start) {
		end = start; // safety...
	}

	state->cnt_waited++;
	state->sum_waited_us += (end - start);

	/* average page load */
	ulint add_sleeptime_ms = 0;
	ulint avg_wait_time_us = state->sum_waited_us / state->cnt_waited;
	ulint alloc_wait_us = 1000000 / state->allocated_iops;

	if (avg_wait_time_us < alloc_wait_us) {
		/* we reading faster than we allocated */
		add_sleeptime_ms = (alloc_wait_us - avg_wait_time_us) / 1000;
	} else {
		/* if page load time is longer than we want, skip sleeping */
	}

	*sleeptime_ms += add_sleeptime_ms;
	return block;
}


/***********************************************************************
Get block and allocation status

note: innodb locks fil_space_latch and then block when allocating page
but locks block and then fil_space_latch when freeing page.
@return block
*/
static
buf_block_t*
btr_scrub_get_block_and_allocation_status(
/*======================================*/
	rotate_thread_t*	state,		/*!< in/out: Key rotation state */
	ulint			space,		/*!< in: FIL space id */
	const page_size_t&	page_size,	/*!< in: page size */
	ulint 			offset,		/*!< in: page offsett */
	mtr_t*			mtr,		/*!< in/out: minitransaction
						*/
	btr_scrub_page_allocation_status_t *allocation_status,
						/*!< in/out: allocation status */
	ulint*			sleeptime_ms)	/*!< out: sleep time */
{
	mtr_t local_mtr;
	buf_block_t *block = NULL;
	mtr_start(&local_mtr);
	*allocation_status = fsp_page_is_free(space, offset, &local_mtr) ?
		BTR_SCRUB_PAGE_FREE :
		BTR_SCRUB_PAGE_ALLOCATED;

	if (*allocation_status == BTR_SCRUB_PAGE_FREE) {
		/* this is easy case, we lock fil_space_latch first and
		then block */
		block = fil_crypt_get_page_throttle(state,
						    space, page_size,
						    offset, mtr,
						    sleeptime_ms);
		mtr_commit(&local_mtr);
	} else {
		/* page is allocated according to xdes */

		/* release fil_space_latch *before* fetching block */
		mtr_commit(&local_mtr);

		/* NOTE: when we have locked dict_index_get_lock(),
		* it's safe to release fil_space_latch and then fetch block
		* as dict_index_get_lock() is needed to make tree modifications
		* such as free-ing a page
		*/

		block = fil_crypt_get_page_throttle(state,
						    space, page_size,
						    offset, mtr,
						    sleeptime_ms);
	}

	return block;
}


/***********************************************************************
Rotate one page */
static
void
fil_crypt_rotate_page(
/*==================*/
	const key_state_t*	key_state,	/*!< in: Key state */
	rotate_thread_t*	state)		/*!< in: Key rotation state */
{
	ulint space = state->space;
	ulint offset = state->offset;
	bool tsfound;
	const page_size_t page_size = fil_space_get_page_size(space, &tsfound);
	ulint sleeptime_ms = 0;

	/* check if tablespace is closing before reading page */
	if (fil_crypt_is_closing(space) || fil_space_found_by_id(space) == NULL) {
		return;
	}

	if (space == TRX_SYS_SPACE && offset == TRX_SYS_PAGE_NO) {
		/* don't encrypt this as it contains address to dblwr buffer */
		return;
	}

	mtr_t mtr;
	mtr_start(&mtr);
	buf_block_t* block = fil_crypt_get_page_throttle(state,
							 space, page_size,
							 offset, &mtr,
							 &sleeptime_ms);

	if (block) {

		bool modified = false;
		int needs_scrubbing = BTR_SCRUB_SKIP_PAGE;
		lsn_t block_lsn = block->page.newest_modification;
		uint kv =  block->page.key_version;

		/* check if tablespace is closing after reading page */
		if (!fil_crypt_is_closing(space)) {
			byte* frame = buf_block_get_frame(block);
			fil_space_crypt_t *crypt_data = fil_space_get_crypt_data(space);

			if (kv == 0 &&
				fil_crypt_is_page_uninitialized(frame, page_size)) {
				;
			} else if (fil_crypt_needs_rotation(
					crypt_data->encryption,
					kv, key_state->key_version,
					key_state->rotate_key_age)) {

				/* page can be "fresh" i.e never written in case
				* kv == 0 or it should have a key version at least
				* as big as the space minimum key version*/
				ut_a(kv == 0 || kv >= crypt_data->min_key_version);

				modified = true;

				/* force rotation by dummy updating page */
				mlog_write_ulint(frame +
					FIL_PAGE_ARCH_LOG_NO_OR_SPACE_ID,
					space, MLOG_4BYTES, &mtr);

				/* update block */
				block->page.key_version = key_state->key_version;

				/* statistics */
				state->crypt_stat.pages_modified++;
			} else {
				if (crypt_data->is_encrypted()) {
					ut_a(kv >= crypt_data->min_key_version ||
						(kv == 0 && key_state->key_version == 0));

					if (kv < state->min_key_version_found) {
						state->min_key_version_found = kv;
					}
				}
			}

			needs_scrubbing = btr_page_needs_scrubbing(
				&state->scrub_data, block,
				BTR_SCRUB_PAGE_ALLOCATION_UNKNOWN);
		}

		mtr_commit(&mtr);
		lsn_t end_lsn = mtr.commit_lsn();

		if (needs_scrubbing == BTR_SCRUB_PAGE) {
			mtr_start(&mtr);
			/*
			* refetch page and allocation status
			*/
			btr_scrub_page_allocation_status_t allocated;

			block = btr_scrub_get_block_and_allocation_status(
				state, space, page_size, offset, &mtr,
				&allocated,
				&sleeptime_ms);

			if (block) {

				/* get required table/index and index-locks */
				needs_scrubbing = btr_scrub_recheck_page(
					&state->scrub_data, block, allocated, &mtr);

				if (needs_scrubbing == BTR_SCRUB_PAGE) {
					/* we need to refetch it once more now that we have
					* index locked */
					block = btr_scrub_get_block_and_allocation_status(
						state, space, page_size, offset, &mtr,
						&allocated,
						&sleeptime_ms);

					needs_scrubbing = btr_scrub_page(&state->scrub_data,
						block, allocated,
						&mtr);
				}

				/* NOTE: mtr is committed inside btr_scrub_recheck_page()
				* and/or btr_scrub_page. This is to make sure that
				* locks & pages are latched in corrected order,
				* the mtr is in some circumstances restarted.
				* (mtr_commit() + mtr_start())
				*/
			}
		}

		if (needs_scrubbing != BTR_SCRUB_PAGE) {
			/* if page didn't need scrubbing it might be that cleanups
			are needed. do those outside of any mtr to prevent deadlocks.

			the information what kinds of cleanups that are needed are
			encoded inside the needs_scrubbing, but this is opaque to
			this function (except the value BTR_SCRUB_PAGE) */
			btr_scrub_skip_page(&state->scrub_data, needs_scrubbing);
		}

		if (needs_scrubbing == BTR_SCRUB_TURNED_OFF) {
			/* if we just detected that scrubbing was turned off
			* update global state to reflect this */
			fil_space_crypt_t *crypt_data = fil_space_get_crypt_data(space);
			ut_ad(crypt_data);
			mutex_enter(&crypt_data->mutex);
			crypt_data->rotate_state.scrubbing.is_active = false;
			mutex_exit(&crypt_data->mutex);
		}

		if (modified) {
			/* if we modified page, we take lsn from mtr */
			ut_a(end_lsn > state->end_lsn);
			ut_a(end_lsn > block_lsn);
			state->end_lsn = end_lsn;
		} else {
			/* if we did not modify page, check for max lsn */
			if (block_lsn > state->end_lsn) {
				state->end_lsn = block_lsn;
			}
		}
	}

	if (sleeptime_ms) {
		os_event_reset(fil_crypt_throttle_sleep_event);
		os_event_wait_time(fil_crypt_throttle_sleep_event,
				   1000 * sleeptime_ms);
	}
}

/***********************************************************************
Rotate a batch of pages */
static
void
fil_crypt_rotate_pages(
/*===================*/
	const key_state_t*	key_state,	/*!< in: Key state */
	rotate_thread_t*	state)		/*!< in: Key rotation state */
{
	ulint space = state->space;
	ulint end = state->offset + state->batch;

	for (; state->offset < end; state->offset++) {

		/* we can't rotate pages in dblwr buffer as
		* it's not possible to read those due to lots of asserts
		* in buffer pool.
		*
		* However since these are only (short-lived) copies of
		* real pages, they will be updated anyway when the
		* real page is updated
		*/
		if (space == TRX_SYS_SPACE &&
		    buf_dblwr_page_inside(state->offset)) {
			continue;
		}

		fil_crypt_rotate_page(key_state, state);
	}
}

/***********************************************************************
Flush rotated pages and then update page 0 */
static
void
fil_crypt_flush_space(
/*==================*/
	rotate_thread_t*	state,	/*!< in: Key rotation state */
	ulint			space)	/*!< in: FIL space id */
{
	fil_space_crypt_t *crypt_data = fil_space_get_crypt_data(space);

	/* flush tablespace pages so that there are no pages left with old key */
	lsn_t end_lsn = crypt_data->rotate_state.end_lsn;

	if (end_lsn > 0 && !fil_crypt_is_closing(space)) {
		bool success = false;
		ulint n_pages = 0;
		ulint sum_pages = 0;
		uintmax_t start = ut_time_us(NULL);

		do {
			success = buf_flush_lists(ULINT_MAX, end_lsn, &n_pages);
			buf_flush_wait_batch_end(NULL, BUF_FLUSH_LIST);
			sum_pages += n_pages;
		} while (!success && !fil_crypt_is_closing(space));

		uintmax_t end = ut_time_us(NULL);

		if (sum_pages && end > start) {
			state->cnt_waited += sum_pages;
			state->sum_waited_us += (end - start);

			/* statistics */
			state->crypt_stat.pages_flushed += sum_pages;
		}
	}

	if (crypt_data->min_key_version == 0) {
		crypt_data->type = CRYPT_SCHEME_UNENCRYPTED;
	}

	/* update page 0 */
	if (!fil_crypt_is_closing(space)) {
		mtr_t mtr;
		mtr_start(&mtr);
		ulint offset = 0; // page 0
		const page_id_t page_id(space, offset);
		bool tsfound;
		const page_size_t page_size = fil_space_get_page_size(space, &tsfound);
		dberr_t err = DB_SUCCESS;

		buf_block_t* block = buf_page_get_gen(page_id, page_size,
						      RW_X_LATCH, NULL, BUF_GET,
						      __FILE__, __LINE__, &mtr, &err);

		if (block && err == DB_SUCCESS) {
			byte* frame = buf_block_get_frame(block);
			ulint maxsize=0;

			crypt_data->page0_offset =
				fsp_header_get_crypt_offset(page_size, &maxsize);

			fil_space_write_crypt_data(space, frame,
						crypt_data->page0_offset,
						ULINT_MAX, &mtr);
		}

		mtr_commit(&mtr);
	}
}

/***********************************************************************
Complete rotating a space */
static
void
fil_crypt_complete_rotate_space(
/*============================*/
	const key_state_t*	key_state,	/*!< in: Key state */
	rotate_thread_t*	state)		/*!< in: Key rotation state */
{
	ulint space = state->space;
	fil_space_crypt_t *crypt_data = fil_space_get_crypt_data(space);

	/* Space might already be dropped */
	if (crypt_data != NULL && !crypt_data->is_closing(false)) {
		mutex_enter(&crypt_data->mutex);

		/**
		* Update crypt data state with state from thread
		*/
		if (state->min_key_version_found <
			crypt_data->rotate_state.min_key_version_found) {
			crypt_data->rotate_state.min_key_version_found =
				state->min_key_version_found;
		}

		if (state->end_lsn > crypt_data->rotate_state.end_lsn) {
			crypt_data->rotate_state.end_lsn = state->end_lsn;
		}

		ut_a(crypt_data->rotate_state.active_threads > 0);
		crypt_data->rotate_state.active_threads--;
		bool last = crypt_data->rotate_state.active_threads == 0;

		/**
		* check if space is fully done
		* this as when threads shutdown, it could be that we "complete"
		* iterating before we have scanned the full space.
		*/
		bool done = crypt_data->rotate_state.next_offset >=
			crypt_data->rotate_state.max_offset;

		/**
		* we should flush space if we're last thread AND
		* the iteration is done
		*/
		bool should_flush = last && done;

		if (should_flush) {
			/* we're the last active thread */
			crypt_data->rotate_state.flushing = true;
			crypt_data->min_key_version =
				crypt_data->rotate_state.min_key_version_found;
		}

		/* inform scrubbing */
		crypt_data->rotate_state.scrubbing.is_active = false;
		mutex_exit(&crypt_data->mutex);

		/* all threads must call btr_scrub_complete_space wo/ mutex held */
		if (btr_scrub_complete_space(&state->scrub_data) == true) {
			if (should_flush) {
				/* only last thread updates last_scrub_completed */
				ut_ad(crypt_data);
				mutex_enter(&crypt_data->mutex);
				crypt_data->rotate_state.scrubbing.
					last_scrub_completed = time(0);
				mutex_exit(&crypt_data->mutex);
			}
		}

		if (should_flush) {
			fil_crypt_flush_space(state, space);

			ut_ad(crypt_data);
			mutex_enter(&crypt_data->mutex);
			crypt_data->rotate_state.flushing = false;
			mutex_exit(&crypt_data->mutex);
		}
	}
}

/*********************************************************************//**
A thread which monitors global key state and rotates tablespaces accordingly
@return a dummy parameter */
extern "C" UNIV_INTERN
os_thread_ret_t
DECLARE_THREAD(fil_crypt_thread)(
/*=============================*/
	void*	arg __attribute__((unused))) /*!< in: a dummy parameter required
					     * by os_thread_create */
{
	UT_NOT_USED(arg);

	mutex_enter(&fil_crypt_threads_mutex);
	uint thread_no = srv_n_fil_crypt_threads_started;
	srv_n_fil_crypt_threads_started++;
	mutex_exit(&fil_crypt_threads_mutex);
	os_event_set(fil_crypt_event); /* signal that we started */

	/* state of this thread */
	rotate_thread_t thr(thread_no);

	/* if we find a space that is starting, skip over it and recheck it later */
	bool recheck = false;

	while (!thr.should_shutdown()) {

		key_state_t new_state;

		time_t wait_start = time(0);

		while (!thr.should_shutdown()) {

			/* wait for key state changes
			* i.e either new key version of change or
			* new rotate_key_age */
			os_event_reset(fil_crypt_threads_event);
			if (os_event_wait_time(fil_crypt_threads_event, 1000000) == 0) {
				break;
			}

			if (recheck) {
				/* check recheck here, after sleep, so
				* that we don't busy loop while when one thread is starting
				* a space*/
				break;
			}

			time_t waited = time(0) - wait_start;

			if (waited >= (time_t) srv_background_scrub_data_check_interval) {
				break;
			}
		}

		recheck = false;
		thr.first = true;      // restart from first tablespace

		/* iterate all spaces searching for those needing rotation */
		while (!thr.should_shutdown() &&
		       fil_crypt_find_space_to_rotate(&new_state, &thr, &recheck)) {

			/* we found a space to rotate */
			fil_crypt_start_rotate_space(&new_state, &thr);

			/* decrement pending ops that was incremented in
			* fil_crypt_space_needs_rotation
			* (called from fil_crypt_find_space_to_rotate),
			* this makes sure that tablespace won't be dropped
			* just after we decided to start processing it. */
			fil_decr_pending_ops(thr.space);

			/* iterate all pages (cooperativly with other threads) */
			while (!thr.should_shutdown() &&
			       fil_crypt_find_page_to_rotate(&new_state, &thr)) {

				/* rotate a (set) of pages */
				fil_crypt_rotate_pages(&new_state, &thr);

				/* realloc iops */
				fil_crypt_realloc_iops(&thr);
			}

			/* complete rotation */
			fil_crypt_complete_rotate_space(&new_state, &thr);

			/* force key state refresh */
			new_state.key_id= 0;

			/* return iops */
			fil_crypt_return_iops(&thr);
		}
	}

	/* return iops if shutting down */
	fil_crypt_return_iops(&thr);

	mutex_enter(&fil_crypt_threads_mutex);
	srv_n_fil_crypt_threads_started--;
	mutex_exit(&fil_crypt_threads_mutex);
	os_event_set(fil_crypt_event); /* signal that we stopped */

	/* We count the number of threads in os_thread_exit(). A created
	thread should always use that to exit and not use return() to exit. */

	os_thread_exit();

	OS_THREAD_DUMMY_RETURN;
}

/*********************************************************************
Adjust thread count for key rotation */
UNIV_INTERN
void
fil_crypt_set_thread_cnt(
/*=====================*/
	uint	new_cnt)	/*!< in: New key rotation thread count */
{
	if (!fil_crypt_threads_inited) {
		fil_crypt_threads_init();
	}

	if (new_cnt > srv_n_fil_crypt_threads) {
		uint add = new_cnt - srv_n_fil_crypt_threads;
		srv_n_fil_crypt_threads = new_cnt;
		for (uint i = 0; i < add; i++) {
			os_thread_id_t rotation_thread_id;
			os_thread_create(fil_crypt_thread, NULL, &rotation_thread_id);
			ib::info() << "Creating "
				   << i+1 << " encryption thread id "
				   << os_thread_pf(rotation_thread_id)
				   << " total threads " << new_cnt << ".";
		}
	} else if (new_cnt < srv_n_fil_crypt_threads) {
		srv_n_fil_crypt_threads = new_cnt;
		os_event_set(fil_crypt_threads_event);
	}

	while(srv_n_fil_crypt_threads_started != srv_n_fil_crypt_threads) {
		os_event_reset(fil_crypt_event);
		os_event_wait_time(fil_crypt_event, 1000000);
	}
}

/*********************************************************************
Adjust max key age */
UNIV_INTERN
void
fil_crypt_set_rotate_key_age(
/*=========================*/
	uint	val)	/*!< in: New max key age */
{
	srv_fil_crypt_rotate_key_age = val;
	os_event_set(fil_crypt_threads_event);
}

/*********************************************************************
Adjust rotation iops */
UNIV_INTERN
void
fil_crypt_set_rotation_iops(
/*========================*/
	uint val)	/*!< in: New iops setting */
{
	srv_n_fil_crypt_iops = val;
	os_event_set(fil_crypt_threads_event);
}

/*********************************************************************
Adjust encrypt tables */
UNIV_INTERN
void
fil_crypt_set_encrypt_tables(
/*=========================*/
       uint val)       /*!< in: New srv_encrypt_tables setting */
{
       srv_encrypt_tables = val;
       os_event_set(fil_crypt_threads_event);
}

/*********************************************************************
Init threads for key rotation */
UNIV_INTERN
void
fil_crypt_threads_init()
/*====================*/
{
	if (!fil_crypt_threads_inited) {
		fil_crypt_event = os_event_create(0);
		fil_crypt_threads_event = os_event_create(0);
		mutex_create(LATCH_ID_FIL_CRYPT_THREADS_MUTEX,
		     &fil_crypt_threads_mutex);

		uint cnt = srv_n_fil_crypt_threads;
		srv_n_fil_crypt_threads = 0;
		fil_crypt_threads_inited = true;
		fil_crypt_set_thread_cnt(cnt);
	}
}

/*********************************************************************
End threads for key rotation */
UNIV_INTERN
void
fil_crypt_threads_end()
/*===================*/
{
	/* stop threads */
	fil_crypt_set_thread_cnt(0);
}

/*********************************************************************
Clean up key rotation threads resources */
UNIV_INTERN
void
fil_crypt_threads_cleanup()
/*=======================*/
{
	os_event_destroy(fil_crypt_event);
	os_event_destroy(fil_crypt_threads_event);
	mutex_free(&fil_crypt_threads_mutex);
	fil_crypt_threads_inited = false;
}

/*********************************************************************
Mark a space as closing */
UNIV_INTERN
void
fil_space_crypt_mark_space_closing(
/*===============================*/
	ulint			space,		/*!< in: tablespace id */
	fil_space_crypt_t*	crypt_data)	/*!< in: crypt_data or NULL */
{
	if (!fil_crypt_threads_inited) {
		return;
	}

	mutex_enter(&fil_crypt_threads_mutex);

	if (!crypt_data) {
		crypt_data = fil_space_get_crypt_data(space);
	}

	if (crypt_data == NULL) {
		mutex_exit(&fil_crypt_threads_mutex);
		return;
	}

	mutex_enter(&crypt_data->mutex);
	mutex_exit(&fil_crypt_threads_mutex);
	crypt_data->closing = true;
	mutex_exit(&crypt_data->mutex);
}

/*********************************************************************
Wait for crypt threads to stop accessing space */
UNIV_INTERN
void
fil_space_crypt_close_tablespace(
/*=============================*/
	ulint	space)	/*!< in: Space id */
{
	if (!srv_encrypt_tables) {
		return;
	}

	mutex_enter(&fil_crypt_threads_mutex);

	fil_space_crypt_t* crypt_data = fil_space_get_crypt_data(space);

	if (crypt_data == NULL || crypt_data->is_closing(false)) {
		mutex_exit(&fil_crypt_threads_mutex);
		return;
	}

	uint start = time(0);
	uint last = start;

	mutex_enter(&crypt_data->mutex);
	mutex_exit(&fil_crypt_threads_mutex);
	crypt_data->closing = true;

	uint cnt = crypt_data->rotate_state.active_threads;
	bool flushing = crypt_data->rotate_state.flushing;

	while (cnt > 0 || flushing) {
		mutex_exit(&crypt_data->mutex);
		/* release dict mutex so that scrub threads can release their
		* table references */
		dict_mutex_exit_for_mysql();
		/* wakeup throttle (all) sleepers */
		os_event_set(fil_crypt_throttle_sleep_event);
		os_thread_sleep(20000);
		dict_mutex_enter_for_mysql();
		mutex_enter(&crypt_data->mutex);
		cnt = crypt_data->rotate_state.active_threads;
		flushing = crypt_data->rotate_state.flushing;

		uint now = time(0);

		if (now >= last + 30) {
			ib::warn() << "Waited "
				   << now - start
				   << " seconds to drop space: "
				   << space << ".";
			last = now;
		}
	}

	mutex_exit(&crypt_data->mutex);
}

/*********************************************************************
Get crypt status for a space (used by information_schema)
return 0 if crypt data present */
UNIV_INTERN
int
fil_space_crypt_get_status(
/*=======================*/
	ulint				id,		/*!< in: space id */
	struct fil_space_crypt_status_t* status)	/*!< out: status  */
{
	fil_space_crypt_t* crypt_data = fil_space_get_crypt_data(id);

	memset(status, 0, sizeof(*status));

	if (crypt_data != NULL) {
		status->space = id;
		status->scheme = crypt_data->type;
		mutex_enter(&crypt_data->mutex);
		status->keyserver_requests = crypt_data->keyserver_requests;
		status->min_key_version = crypt_data->min_key_version;
		status->key_id = crypt_data->key_id;

		if (crypt_data->rotate_state.active_threads > 0 ||
		    crypt_data->rotate_state.flushing) {
			status->rotating = true;
			status->flushing =
				crypt_data->rotate_state.flushing;
			status->rotate_next_page_number =
				crypt_data->rotate_state.next_offset;
			status->rotate_max_page_number =
				crypt_data->rotate_state.max_offset;
		} else {
			status->rotating = false;
		}

		mutex_exit(&crypt_data->mutex);

		if (srv_encrypt_tables || crypt_data->min_key_version) {
			status->current_key_version =
				fil_crypt_get_latest_key_version(crypt_data);
		} else {
			status->current_key_version = 0;
		}
	} else {
		if (srv_encrypt_tables) {
			os_event_set(fil_crypt_threads_event);
		}
	}

	return crypt_data == NULL ? 1 : 0;
}

/*********************************************************************
Return crypt statistics */
UNIV_INTERN
void
fil_crypt_total_stat(
/*=================*/
	fil_crypt_stat_t *stat)	/*!< out: Crypt statistics */
{
	mutex_enter(&crypt_stat_mutex);
	*stat = crypt_stat;
	mutex_exit(&crypt_stat_mutex);
}

/*********************************************************************
Get scrub status for a space (used by information_schema)
return 0 if data found */
UNIV_INTERN
int
fil_space_get_scrub_status(
/*=======================*/
	ulint id,					/*!< in: space id */
	struct fil_space_scrub_status_t* status)	/*!< out: status  */
{
	fil_space_crypt_t* crypt_data = fil_space_get_crypt_data(id);

	memset(status, 0, sizeof(*status));

	if (crypt_data != NULL) {
		bool tsfound;
		const page_size_t page_size = fil_space_get_page_size(id, &tsfound);
		status->space = id;
		status->compressed = page_size.is_compressed();
		mutex_enter(&crypt_data->mutex);
		status->last_scrub_completed =
			crypt_data->rotate_state.scrubbing.last_scrub_completed;
		if (crypt_data->rotate_state.active_threads > 0 &&
		    crypt_data->rotate_state.scrubbing.is_active) {
			status->scrubbing = true;
			status->current_scrub_started =
				crypt_data->rotate_state.start_time;
			status->current_scrub_active_threads =
				crypt_data->rotate_state.active_threads;
			status->current_scrub_page_number =
				crypt_data->rotate_state.next_offset;
			status->current_scrub_max_page_number =
				crypt_data->rotate_state.max_offset;
		} else {
			status->scrubbing = false;
		}

		mutex_exit(&crypt_data->mutex);
	}

	return crypt_data == NULL ? 1 : 0;
}<|MERGE_RESOLUTION|>--- conflicted
+++ resolved
@@ -95,17 +95,6 @@
 static fil_crypt_stat_t crypt_stat;
 static ib_mutex_t crypt_stat_mutex;
 
-#ifdef UNIV_PFS_MUTEX
-UNIV_INTERN mysql_pfs_key_t fil_crypt_stat_mutex_key;
-#endif
-
-/**
- * key for crypt data mutex
-*/
-#ifdef UNIV_PFS_MUTEX
-UNIV_INTERN mysql_pfs_key_t fil_crypt_data_mutex_key;
-#endif
-
 static bool
 fil_crypt_needs_rotation(
 /*=====================*/
@@ -216,7 +205,7 @@
 	ulint			offset)
 {
 	const uint sz = sizeof(fil_space_crypt_t);
-	void* buf = mem_zalloc(sz);
+	void* buf =  ut_zalloc_nokey(sz);
 	fil_space_crypt_t* crypt_data = NULL;
 
 	if (buf) {
@@ -229,15 +218,6 @@
 				encrypt_mode);
 	}
 
-<<<<<<< HEAD
-	mutex_create(LATCH_ID_FIL_CRYPT_DATA_MUTEX, &crypt_data->mutex);
-	crypt_data->locker = crypt_data_scheme_locker;
-	my_random_bytes(crypt_data->iv, sizeof(crypt_data->iv));
-	crypt_data->encryption = encrypt_mode;
-	crypt_data->inited = true;
-	crypt_data->key_id = key_id;
-=======
->>>>>>> c13b5011
 	return crypt_data;
 }
 
@@ -349,13 +329,6 @@
 	crypt_data->type = type;
 	crypt_data->min_key_version = min_key_version;
 	crypt_data->page0_offset = offset;
-<<<<<<< HEAD
-	crypt_data->encryption = encryption;
-	mutex_create(LATCH_ID_FIL_CRYPT_DATA_MUTEX, &crypt_data->mutex);
-	crypt_data->locker = crypt_data_scheme_locker;
-	crypt_data->inited = true;
-=======
->>>>>>> c13b5011
 	memcpy(crypt_data->iv, page + offset + MAGIC_SZ + 2, iv_length);
 
 	return crypt_data;
@@ -370,21 +343,12 @@
 	fil_space_crypt_t **crypt_data)	/*!< out: crypt data */
 {
 	if (crypt_data != NULL && (*crypt_data) != NULL) {
-<<<<<<< HEAD
-		/* Make sure that this thread owns the crypt_data
-		and make it unawailable, this does not fully
-		avoid the race between drop table and crypt thread */
 		mutex_enter(&fil_crypt_threads_mutex);
-		mutex_free(&(*crypt_data)->mutex);
-		free(*crypt_data);
+		fil_space_crypt_t* c = *crypt_data;
+		c->~fil_space_crypt_struct();
+		ut_free(c);
 		*crypt_data = NULL;
 		mutex_exit(&fil_crypt_threads_mutex);
-=======
-		fil_space_crypt_t* c = *crypt_data;
-		c->~fil_space_crypt_struct();
-		mem_free(c);
-		(*crypt_data) = NULL;
->>>>>>> c13b5011
 	}
 }
 
@@ -742,61 +706,6 @@
 	}
 #endif /* UNIV_DEBUG */
 
-#ifdef UNIV_DEBUG
-	if (tmp) {
-		/* Verify that encrypted buffer is not corrupted */
-		byte* tmp_mem = (byte *)malloc(UNIV_PAGE_SIZE);
-		dberr_t err = DB_SUCCESS;
-		byte* src = src_frame;
-		bool page_compressed_encrypted = (mach_read_from_2(tmp+FIL_PAGE_TYPE) == FIL_PAGE_PAGE_COMPRESSED_ENCRYPTED);
-		byte* comp_mem = NULL;
-		byte* uncomp_mem = NULL;
-		ulint size = (zip_size) ? zip_size : UNIV_PAGE_SIZE;
-
-		if (page_compressed_encrypted) {
-			comp_mem = (byte *)malloc(UNIV_PAGE_SIZE);
-			uncomp_mem = (byte *)malloc(UNIV_PAGE_SIZE);
-			memcpy(comp_mem, src_frame, UNIV_PAGE_SIZE);
-			fil_decompress_page(uncomp_mem, comp_mem, UNIV_PAGE_SIZE, NULL);
-			src = uncomp_mem;
-		}
-
-		bool corrupted1 = buf_page_is_corrupted(true, src, zip_size);
-		bool ok = fil_space_decrypt(crypt_data, tmp_mem, size, tmp, &err);
-
-		/* Need to decompress the page if it was also compressed */
-		if (page_compressed_encrypted) {
-			memcpy(comp_mem, tmp_mem, UNIV_PAGE_SIZE);
-			fil_decompress_page(tmp_mem, comp_mem, UNIV_PAGE_SIZE, NULL);
-		}
-
-		bool corrupted = buf_page_is_corrupted(true, tmp_mem, zip_size);
-		bool different = memcmp(src, tmp_mem, size);
-
-		if (!ok || corrupted || corrupted1 || err != DB_SUCCESS || different) {
-			fprintf(stderr, "JAN: ok %d corrupted %d corrupted1 %d err %d different %d\n", ok , corrupted, corrupted1, err, different);
-			fprintf(stderr, "JAN1: src_frame\n");
-			buf_page_print(src_frame, zip_size, BUF_PAGE_PRINT_NO_CRASH);
-			fprintf(stderr, "JAN2: encrypted_frame\n");
-			buf_page_print(tmp, zip_size, BUF_PAGE_PRINT_NO_CRASH);
-			fprintf(stderr, "JAN1: decrypted_frame\n");
-			buf_page_print(tmp_mem, zip_size, BUF_PAGE_PRINT_NO_CRASH);
-			ut_error;
-		}
-
-		free(tmp_mem);
-
-		if (comp_mem) {
-			free(comp_mem);
-		}
-
-		if (uncomp_mem) {
-			free(uncomp_mem);
-		}
-	}
-
-#endif /* UNIV_DEBUG */
-
 	return tmp;
 }
 
@@ -1111,16 +1020,6 @@
 		new_state->key_version = crypt_data->key_get_latest_version();
 		new_state->rotate_key_age = srv_fil_crypt_rotate_key_age;
 
-<<<<<<< HEAD
-		if (new_state->key_version == ENCRYPTION_KEY_VERSION_INVALID) {
-			ib::error() << "Used key_id "
-				    << new_state->key_id
-				    << " can't be found from key file.";
-		}
-
-		ut_a(new_state->key_version != ENCRYPTION_KEY_VERSION_INVALID);
-=======
->>>>>>> c13b5011
 		ut_a(new_state->key_version != ENCRYPTION_KEY_NOT_ENCRYPTED);
 	} else {
 		new_state->key_version = 0;
