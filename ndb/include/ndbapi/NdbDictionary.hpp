--- conflicted
+++ resolved
@@ -195,12 +195,8 @@
       Text = NDB_TYPE_TEXT,         ///< Text blob
       Bit = NDB_TYPE_BIT,          ///< Bit, length specifies no of bits
       Longvarchar = NDB_TYPE_LONG_VARCHAR,  ///< Length bytes: 2, little-endian
-<<<<<<< HEAD
-      Longvarbinary = NDB_TYPE_LONG_VARBINARY  ///< Length bytes: 2, little-endian
-=======
       Longvarbinary = NDB_TYPE_LONG_VARBINARY, ///< Length bytes: 2, little-endian
       Time = NDB_TYPE_TIME         ///< Time without date
->>>>>>> 91a3e90b
     };
 
     /** 
@@ -963,9 +959,12 @@
     Event(const char *name, const NdbDictionary::Table& table);
     virtual ~Event();
     /**
-     * Set/get unique identifier for the event
+     * Set unique identifier for the event
      */
     void setName(const char *name);
+    /**
+     * Get unique identifier for the event
+     */
     const char *getName() const;
     /**
      * Define table on which events should be detected
@@ -978,27 +977,9 @@
      */
     void setTable(const NdbDictionary::Table& table);
     /**
-     * Get unique identifier for the event
-     */
-    const char *getName() const;
-    /**
-     * Define table on which events should be detected
-     *
-     * @note calling this method will default to detection
-     *       of events on all columns. Calling subsequent
-     *       addEventColumn calls will override this.
-     *
-     * @param table reference retrieved from NdbDictionary
-     */
-    void setTable(const NdbDictionary::Table& table);
-    /**
      * Set table for which events should be detected
      *
-<<<<<<< HEAD
-     * @note preferred way is using setTable(const NdbDictionary::Table)
-=======
      * @note preferred way is using setTable(const NdbDictionary::Table&)
->>>>>>> 91a3e90b
      *       or constructor with table object parameter
      */
     void setTable(const char *tableName);
