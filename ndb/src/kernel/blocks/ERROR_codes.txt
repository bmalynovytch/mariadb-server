Next QMGR 1
Next NDBCNTR 1000
Next NDBFS 2000
Next DBACC 3002
Next DBTUP 4013
Next DBLQH 5042
Next DBDICT 6007
Next DBDIH 7174
Next DBTC 8037
Next CMVMI 9000
Next BACKUP 10022
Next DBUTIL 11002
Next DBTUX 12008
Next SUMA 13001

TESTING NODE FAILURE, ARBITRATION
---------------------------------

911 - 919:
Crash president when he starts to run in ArbitState 1-9.

910: Crash new president after node crash

ERROR CODES FOR TESTING NODE FAILURE, GLOBAL CHECKPOINT HANDLING:
-----------------------------------------------------------------

7000:
Insert system error in master when global checkpoint is idle.

7001:
Insert system error in master after receiving GCP_PREPARE from
all nodes in the cluster.

7002:
Insert system error in master after receiving GCP_NODEFINISH from
all nodes in the cluster.

7003:
Insert system error in master after receiving GCP_SAVECONF from
all nodes in the cluster.

7004:
Insert system error in master after completing global checkpoint with
all nodes in the cluster.

7005:
Insert system error in GCP participant when receiving GCP_PREPARE.

7006:
Insert system error in GCP participant when receiving GCP_COMMIT.

7007:
Insert system error in GCP participant when receiving GCP_TCFINISHED.

7008:
Insert system error in GCP participant when receiving COPY_GCICONF.

5000:
Insert system error in GCP participant when receiving GCP_SAVEREQ.

5007:
Delay GCP_SAVEREQ by 10 secs

7165: Delay INCL_NODE_REQ in starting node yeilding error in GCP_PREPARE

ERROR CODES FOR TESTING NODE FAILURE, LOCAL CHECKPOINT HANDLING:
-----------------------------------------------------------------

7009:
Insert system error in master when local checkpoint is idle.

7010:
Insert system error in master when local checkpoint is in the
state clcpStatus = CALCULATE_KEEP_GCI.

7011:
Stop local checkpoint in the state CALCULATE_KEEP_GCI.

7012:
Restart local checkpoint after stopping in CALCULATE_KEEP_GCI.

Method:
1) Error 7011 in master, wait until report of stopped.
2) Error xxxx in participant to crash it.
3) Error 7012 in master to start again.

7013:
Insert system error in master when local checkpoint is in the
state clcpStatus = COPY_GCI before sending COPY_GCIREQ.

7014:
Insert system error in master when local checkpoint is in the
state clcpStatus = TC_CLOPSIZE before sending TC_CLOPSIZEREQ.

7015:
Insert system error in master when local checkpoint is in the
state clcpStatus = START_LCP_ROUND before sending START_LCP_ROUND.

7016:
Insert system error in master when local checkpoint is in the
state clcpStatus = START_LCP_ROUND after receiving LCP_REPORT.

7017:
Insert system error in master when local checkpoint is in the
state clcpStatus = TAB_COMPLETED.

7018:
Insert system error in master when local checkpoint is in the
state clcpStatus = TAB_SAVED before sending DIH_LCPCOMPLETE.

7019:
Insert system error in master when local checkpoint is in the
state clcpStatus = IDLE before sending CONTINUEB(ZCHECK_TC_COUNTER).

7020:
Insert system error in local checkpoint participant at reception of
COPY_GCIREQ.

7075: Master
Don't send any LCP_FRAG_ORD(last=true)
And crash when all have "not" been sent

8000: Crash particpant when receiving TCGETOPSIZEREQ
8001: Crash particpant when receiving TC_CLOPSIZEREQ
5010: Crash any when receiving LCP_FRAGORD

7021: Crash in  master when receiving START_LCP_REQ
7022: Crash in !master when receiving START_LCP_REQ

7023: Crash in  master when sending START_LCP_CONF
7024: Crash in !master when sending START_LCP_CONF

7025: Crash in  master when receiving LCP_FRAG_REP
7016: Crash in !master when receiving LCP_FRAG_REP

7026: Crash in  master when changing state to LCP_TAB_COMPLETED 
7017: Crash in !master when changing state to LCP_TAB_COMPLETED 

7027: Crash in  master when changing state to LCP_TAB_SAVED
7018: Crash in  master when changing state to LCP_TAB_SAVED

ERROR CODES FOR TESTING NODE FAILURE, FAILURE IN COPY FRAGMENT PROCESS:
-----------------------------------------------------------------------

5002:
Insert node failure in starting node when receiving a tuple copied from the copy node
as part of copy fragment process.
5003:
Insert node failure when receiving ABORT signal.

5004:
Insert node failure handling when receiving COMMITREQ.

5005:
Insert node failure handling when receiving COMPLETEREQ.

5006:
Insert node failure handling when receiving ABORTREQ.

5042:
As 5002, but with specified table (see DumpStateOrd)

These error code can be combined with error codes for testing time-out
handling in DBTC to ensure that node failures are also well handled in
time-out handling. They can also be used to test multiple node failure
handling.


ERROR CODES FOR TESTING TIME-OUT HANDLING IN DBLQH
-------------------------------------------------
5011:
Delay execution of COMMIT signal 2 seconds to generate time-out.

5012 (use 5017):
First delay execution of COMMIT signal 2 seconds to generate COMMITREQ.
Delay execution of COMMITREQ signal 2 seconds to generate time-out.

5013:
Delay execution of COMPLETE signal 2 seconds to generate time-out.

5014 (use 5018):
First delay execution of COMPLETE signal 2 seconds to generate COMPLETEREQ.
Delay execution of COMPLETEREQ signal 2 seconds to generate time-out.

5015:
Delay execution of ABORT signal 2 seconds to generate time-out.

5016: (ABORTREQ only as part of take-over)
Delay execution of ABORTREQ signal 2 seconds to generate time-out.

5031: lqhKeyRef, ZNO_TC_CONNECT_ERROR
5032: lqhKeyRef, ZTEMPORARY_REDO_LOG_FAILURE
5033: lqhKeyRef, ZTAIL_PROBLEM_IN_LOG_ERROR

5034: Don't pop scan queue

5035: Delay ACC_CONTOPCONT

5038: Drop LQHKEYREQ + set 5039
5039: Drop ABORT + set 5003

8048: Make TC not choose own node for simple/dirty read
5041: Crash is receiving simple read from other TC on different node

<<<<<<< HEAD
8050: Send TCKEYREF is operation is non local
=======
5100,5101: Drop ABORT req in primary replica
           Crash on "next" ABORT
>>>>>>> 6f7ca617

ERROR CODES FOR TESTING TIME-OUT HANDLING IN DBTC
-------------------------------------------------
8040:
Delay execution of ABORTED signal 2 seconds to generate time-out.

8041:
Delay execution of COMMITTED signal 2 seconds to generate time-out.
8042 (use 8046):
Delay execution of COMMITTED signal 2 seconds to generate COMMITCONF.
Delay execution of COMMITCONF signal 2 seconds to generate time-out.

8043:
Delay execution of COMPLETED signal 2 seconds to generate time-out.

8044 (use 8047):
Delay execution of COMPLETED signal 2 seconds to generate COMPLETECONF.
Delay execution of COMPLETECONF signal 2 seconds to generate time-out.

8045: (ABORTCONF only as part of take-over)
Delay execution of ABORTCONF signal 2 seconds to generate time-out.

ERROR CODES FOR TESTING TIME-OUT HANDLING IN DBTC
-------------------------------------------------

8003: Throw away a LQHKEYCONF in state STARTED
8004: Throw away a LQHKEYCONF in state RECEIVING
8005: Throw away a LQHKEYCONF in state REC_COMMITTING
8006: Throw away a LQHKEYCONF in state START_COMMITTING

8007: Ignore send of LQHKEYREQ in state STARTED
8008: Ignore send of LQHKEYREQ in state START_COMMITTING

8009: Ignore send of LQHKEYREQ+ATTRINFO in state STARTED
8010: Ignore send of LQHKEYREQ+ATTRINFO in state START_COMMITTING

8011: Abort at send of CONTINUEB(ZSEND_ATTRINFO) in state STARTED
8012: Abort at send of CONTINUEB(ZSEND_ATTRINFO) in state START_COMMITTING

8013: Ignore send of CONTINUEB(ZSEND_COMPLETE_LOOP) (should crash eventually)
8014: Ignore send of CONTINUEB(ZSEND_COMMIT_LOOP) (should crash eventually)

8015: Ignore ATTRINFO signal in DBTC in state REC_COMMITTING
8016: Ignore ATTRINFO signal in DBTC in state RECEIVING

8017: Return immediately from DIVERIFYCONF (should crash eventually)
8018: Throw away a COMMITTED signal
8019: Throw away a COMPLETED signal

TESTING TAKE-OVER FUNCTIONALITY IN DBTC
---------------------------------------

8002: Crash when sending LQHKEYREQ
8029: Crash when receiving LQHKEYCONF
8030: Crash when receiving COMMITTED
8031: Crash when receiving COMPLETED
8020: Crash when all COMMITTED has arrived
8021: Crash when all COMPLETED has arrived
8022: Crash when all LQHKEYCONF has arrived

COMBINATION OF TIME-OUT + CRASH
-------------------------------

8023 (use 8024): Ignore LQHKEYCONF and crash when ABORTED signal arrives by setting 8024
8025 (use 8026): Ignore COMMITTED and crash when COMMITCONF signal arrives by setting 8026
8027 (use 8028): Ignore COMPLETED and crash when COMPLETECONF signal arrives by setting 8028

ABORT OF TCKEYREQ
-----------------

8032: No free TC records any more


CMVMI
-----
9000 Set RestartOnErrorInsert to restart -n
9998 Enter endless loop (trigger watchdog)
9999 Crash system immediatly

Test Crashes in handling node restarts
--------------------------------------

7121: Crash after receiving permission to start (START_PERMCONF) in starting
      node.
7122: Crash master when receiving request for permission to start (START_PERMREQ).
7123: Crash any non-starting node when receiving information about a starting node
      (START_INFOREQ)
7124: Respond negatively on an info request (START_INFOREQ)
7125: Stop an invalidate Node LCP process in the middle to test if START_INFOREQ
      stopped by long-running processes are handled in a correct manner.
7126: Allow node restarts for all nodes (used in conjunction with 7025)
7127: Crash when receiving a INCL_NODEREQ message.
7128: Crash master after receiving all INCL_NODECONF from all nodes
7129: Crash master after receiving all INCL_NODECONF from all nodes and releasing
      the lock on the dictionary
7130: Crash starting node after receiving START_MECONF
7131: Crash when receiving START_COPYREQ in master node
7132: Crash when receiving START_COPYCONF in starting node

DICT:
6000  Crash during NR when receiving DICTSTARTREQ
6001  Crash during NR when receiving SCHEMA_INFO
6002  Crash during NR soon after sending GET_TABINFO_REQ

LQH:
5026  Crash when receiving COPY_ACTIVEREQ
5027  Crash when receiving STAT_RECREQ

Test Crashes in handling take over
----------------------------------

7133: Crash when receiving START_TOREQ
7134: Crash master after receiving all START_TOCONF
7135: Crash master after copying table 0 to starting node
7136: Crash master after completing copy of tables
7137: Crash master after adding a fragment before copying it
7138: Crash when receiving CREATE_FRAGREQ in prepare phase
7139: Crash when receiving CREATE_FRAGREQ in commit phase
7140: Crash master when receiving all CREATE_FRAGCONF in prepare phase
7141: Crash master when receiving all CREATE_FRAGCONF in commit phase
7142: Crash master when receiving COPY_FRAGCONF
7143: Crash master when receiving COPY_ACTIVECONF
7144: Crash when receiving END_TOREQ
7145: Crash master after receiving first END_TOCONF
7146: Crash master after receiving all END_TOCONF
7147: Crash master after receiving first START_TOCONF
7148: Crash master after receiving first CREATE_FRAGCONF
7152: Crash master after receiving first UPDATE_TOCONF
7153: Crash master after receiving all UPDATE_TOCONF
7154: Crash when receiving UPDATE_TOREQ
7155: Crash master when completing writing start take over info
7156: Crash master when completing writing end take over info

Test failures in various states in take over functionality
----------------------------------------------------------
7157: Block take over at start take over
7158: Block take over at sending of START_TOREQ
7159: Block take over at selecting next fragment
7160: Block take over at creating new fragment
7161: Block take over at sending of CREATE_FRAGREQ in prepare phase
7162: Block take over at sending of CREATE_FRAGREQ in commit phase
7163: Block take over at sending of UPDATE_TOREQ at end of copy frag
7164: Block take over at sending of END_TOREQ
7169: Block take over at sending of UPDATE_TOREQ at end of copy

5008: Crash at reception of EMPTY_LCPREQ (at master take over after NF)
5009: Crash at sending of EMPTY_LCPCONF (at master take over after NF)

Test Crashes in Handling Graceful Shutdown
------------------------------------------
7065: Crash when receiving STOP_PERMREQ in master
7066: Crash when receiving STOP_PERMREQ in slave
7067: Crash when receiving DIH_SWITCH_REPLICA_REQ
7068: Crash when receiving DIH_SWITCH_REPLICA_CONF


Backup Stuff:
------------------------------------------
10001: Crash on NODE_FAILREP in Backup coordinator
10002: Crash on NODE_FAILREP when coordinatorTakeOver
10003: Crash on PREP_CREATE_TRIG_{CONF/REF} (only coordinator)
10004: Crash on START_BACKUP_{CONF/REF} (only coordinator)
10005: Crash on CREATE_TRIG_{CONF/REF} (only coordinator)
10006: Crash on WAIT_GCP_REF (only coordinator)
10007: Crash on WAIT_GCP_CONF (only coordinator)
10008: Crash on WAIT_GCP_CONF during start of backup (only coordinator)
10009: Crash on WAIT_GCP_CONF during stop of backup (only coordinator)
10010: Crash on BACKUP_FRAGMENT_CONF (only coordinator)
10011: Crash on BACKUP_FRAGMENT_REF (only coordinator)
10012: Crash on DROP_TRIG_{CONF/REF} (only coordinator)
10013: Crash on STOP_BACKUP_{CONF/REF} (only coordinator)
10014: Crash on DEFINE_BACKUP_REQ (participant)
10015: Crash on START_BACKUP_REQ (participant)
10016: Crash on BACKUP_FRAGMENT_REQ (participant)
10017: Crash on SCAN_FRAGCONF (participant)
10018: Crash on FSAPPENDCONF (participant)
10019: Crash on TRIG_ATTRINFO (participant)
10020: Crash on STOP_BACKUP_REQ (participant)
10021: Crash on NODE_FAILREP in participant not becoming coordinator

10022: Fake no backup records at DEFINE_BACKUP_REQ (participant)
10023: Abort backup by error at reception of UTIL_SEQUENCE_CONF (code 300)
10024: Abort backup by error at reception of DEFINE_BACKUP_CONF (code 301)
10025: Abort backup by error at reception of CREATE_TRIG_CONF last (code 302)
10026: Abort backup by error at reception of START_BACKUP_CONF (code 303)
10027: Abort backup by error at reception of DEFINE_BACKUP_REQ at master (code 304)
10028: Abort backup by error at reception of BACKUP_FRAGMENT_CONF at master (code 305)
10029: Abort backup by error at reception of FSAPPENDCONF in slave (FileOrScanError = 5)
10030: Simulate buffer full from trigger execution => abort backup

11001: Send UTIL_SEQUENCE_REF (in master)

5028:  Crash when receiving LQHKEYREQ (in non-master)

Failed Create Table:
--------------------
7173: Create table failed due to not sufficient number of fragment or
      replica records.
3001: Fail create 1st fragment
4007 12001: Fail create 1st fragment
4008 12002: Fail create 2nd fragment
4009 12003: Fail create 1st attribute in 1st fragment
4010 12004: Fail create last attribute in 1st fragment
4011 12005: Fail create 1st attribute in 2nd fragment
4012 12006: Fail create last attribute in 2nd fragment

Drop Table/Index:
-----------------
4001: Crash on REL_TABMEMREQ in TUP
4002: Crash on DROP_TABFILEREQ in TUP
4003: Fail next trigger create in TUP
4004: Fail next trigger drop in TUP
8033: Fail next trigger create in TC
8034: Fail next index create in TC
8035: Fail next trigger drop in TC
8036: Fail next index drop in TC
6006: Crash participant in create index

System Restart:
---------------

5020: Force system to read pages form file when executing prepare operation record
3000: Delay writing of datapages in ACC when LCP is started
4000: Delay writing of datapages in TUP when LCP is started
7070: Set TimeBetweenLcp to min value
7071: Set TimeBetweenLcp to max value
7072: Split START_FRAGREQ into several log nodes
7073: Don't include own node in START_FRAGREQ
7074: 7072 + 7073

Scan:
------

5021: Crash when receiving SCAN_NEXTREQ if sender is own node
5022: Crash when receiving SCAN_NEXTREQ if sender is NOT own node
5023: Drop SCAN_NEXTREQ if sender is own node
5024: Drop SCAN_NEXTREQ if sender is NOT own node
5025: Delay SCAN_NEXTREQ 1 second if sender is NOT own node
5030: Drop all SCAN_NEXTREQ until node is shutdown with SYSTEM_ERROR
      because of scan fragment timeout

Test routing of signals:
-----------------------
4006: Turn on routing of TRANSID_AI signals from TUP
5029: Turn on routing of KEYINFO20 signals from LQH

Ordered index:
--------------
12007: Make next alloc node fail with no memory error

Dbdict:
-------
6003 Crash in participant @ CreateTabReq::Prepare
6004 Crash in participant @ CreateTabReq::Commit
6005 Crash in participant @ CreateTabReq::CreateDrop<|MERGE_RESOLUTION|>--- conflicted
+++ resolved
@@ -202,12 +202,10 @@
 8048: Make TC not choose own node for simple/dirty read
 5041: Crash is receiving simple read from other TC on different node
 
-<<<<<<< HEAD
 8050: Send TCKEYREF is operation is non local
-=======
+
 5100,5101: Drop ABORT req in primary replica
            Crash on "next" ABORT
->>>>>>> 6f7ca617
 
 ERROR CODES FOR TESTING TIME-OUT HANDLING IN DBTC
 -------------------------------------------------
