/* Copyright (C) 2003 MySQL AB

   This program is free software; you can redistribute it and/or modify
   it under the terms of the GNU General Public License as published by
   the Free Software Foundation; either version 2 of the License, or
   (at your option) any later version.

   This program is distributed in the hope that it will be useful,
   but WITHOUT ANY WARRANTY; without even the implied warranty of
   MERCHANTABILITY or FITNESS FOR A PARTICULAR PURPOSE.  See the
   GNU General Public License for more details.

   You should have received a copy of the GNU General Public License
   along with this program; if not, write to the Free Software
   Foundation, Inc., 59 Temple Place, Suite 330, Boston, MA  02111-1307  USA */

#include <ndb_global.h>
#include <my_pthread.h>

#include <TransporterRegistry.hpp>
#include "TransporterInternalDefinitions.hpp"

#include "Transporter.hpp"
#include <SocketAuthenticator.hpp>

#ifdef NDB_TCP_TRANSPORTER
#include "TCP_Transporter.hpp"
#endif

#ifdef NDB_OSE_TRANSPORTER
#include "OSE_Receiver.hpp"
#include "OSE_Transporter.hpp"
#endif

#ifdef NDB_SCI_TRANSPORTER
#include "SCI_Transporter.hpp"
#endif

#ifdef NDB_SHM_TRANSPORTER
#include "SHM_Transporter.hpp"
#endif

#include "TransporterCallback.hpp"
#include "NdbOut.hpp"
#include <NdbSleep.h>
#include <NdbTick.h>
#include <InputStream.hpp>
#include <OutputStream.hpp>

SocketServer::Session * TransporterService::newSession(NDB_SOCKET_TYPE sockfd)
{
  DBUG_ENTER("SocketServer::Session * TransporterService::newSession");
  if (m_auth && !m_auth->server_authenticate(sockfd)){
    NDB_CLOSE_SOCKET(sockfd);
    DBUG_RETURN(0);
  }

  {
    // read node id from client
    int nodeId;
    SocketInputStream s_input(sockfd);
    char buf[256];
    if (s_input.gets(buf, 256) == 0) {
      NDB_CLOSE_SOCKET(sockfd);
      DBUG_PRINT("error", ("Could not get node id from client"));
      DBUG_RETURN(0);
    }
    if (sscanf(buf, "%d", &nodeId) != 1) {
      NDB_CLOSE_SOCKET(sockfd);
      DBUG_PRINT("error", ("Error in node id from client"));
      DBUG_RETURN(0);
    }

    //check that nodeid is valid and that there is an allocated transporter
<<<<<<< HEAD
    if ( nodeId < 0 || nodeId >= (int) m_transporter_registry->maxTransporters) {
      NDB_CLOSE_SOCKET(sockfd);
      return 0;
=======
    if ( nodeId < 0 || nodeId >= (int)m_transporter_registry->maxTransporters) {
      NDB_CLOSE_SOCKET(sockfd); 
      DBUG_PRINT("error", ("Node id out of range from client"));
      DBUG_RETURN(0);
>>>>>>> 48e56f47
    }
    if (m_transporter_registry->theTransporters[nodeId] == 0) {
      NDB_CLOSE_SOCKET(sockfd);
      DBUG_PRINT("error", ("No transporter for this node id from client"));
      DBUG_RETURN(0);
    }
    
    //check that the transporter should be connected
    if (m_transporter_registry->performStates[nodeId] != TransporterRegistry::CONNECTING) {
      NDB_CLOSE_SOCKET(sockfd);
      DBUG_PRINT("error", ("Transporter in wrong state for this node id from client"));
      DBUG_RETURN(0);
    }

    Transporter *t= m_transporter_registry->theTransporters[nodeId];

    // send info about own id (just as response to acknowledge connection)
    SocketOutputStream s_output(sockfd);
    s_output.println("%d", t->getLocalNodeId());

    // setup transporter (transporter responsible for closing sockfd)
    t->connect_server(sockfd);
  }

  DBUG_RETURN(0);
}

TransporterRegistry::TransporterRegistry(void * callback,
					 unsigned _maxTransporters,
					 unsigned sizeOfLongSignalMemory)
{
  nodeIdSpecified = false;
  maxTransporters = _maxTransporters;
  sendCounter = 1;
  
  callbackObj=callback;

  theTCPTransporters  = new TCP_Transporter * [maxTransporters];
  theSCITransporters  = new SCI_Transporter * [maxTransporters];
  theSHMTransporters  = new SHM_Transporter * [maxTransporters];
  theOSETransporters  = new OSE_Transporter * [maxTransporters];
  theTransporterTypes = new TransporterType   [maxTransporters];
  theTransporters     = new Transporter     * [maxTransporters];
  performStates       = new PerformState      [maxTransporters];
  ioStates            = new IOState           [maxTransporters]; 
  
  // Initialize member variables
  nTransporters    = 0;
  nTCPTransporters = 0;
  nSCITransporters = 0;
  nSHMTransporters = 0;
  nOSETransporters = 0;
  
  // Initialize the transporter arrays
  for (unsigned i=0; i<maxTransporters; i++) {
    theTCPTransporters[i] = NULL;
    theSCITransporters[i] = NULL;
    theSHMTransporters[i] = NULL;
    theOSETransporters[i] = NULL;
    theTransporters[i]    = NULL;
    performStates[i]      = DISCONNECTED;
    ioStates[i]           = NoHalt;
  }
  theOSEReceiver = 0;
  theOSEJunkSocketSend = 0;
  theOSEJunkSocketRecv = 0;
}

TransporterRegistry::~TransporterRegistry() {
  
  removeAll();
  
  delete[] theTCPTransporters;
  delete[] theSCITransporters;
  delete[] theSHMTransporters;
  delete[] theOSETransporters;
  delete[] theTransporterTypes;
  delete[] theTransporters;
  delete[] performStates;
  delete[] ioStates;
#ifdef NDB_OSE_TRANSPORTER
  if(theOSEReceiver != NULL){
    theOSEReceiver->destroyPhantom();
    delete theOSEReceiver;
    theOSEReceiver = 0;
  }
#endif
}

void
TransporterRegistry::removeAll(){
  for(unsigned i = 0; i<maxTransporters; i++){
    if(theTransporters[i] != NULL)
      removeTransporter(theTransporters[i]->getRemoteNodeId());
  }
}

void
TransporterRegistry::disconnectAll(){
  for(unsigned i = 0; i<maxTransporters; i++){
    if(theTransporters[i] != NULL)
      theTransporters[i]->doDisconnect();
  }
}

bool
TransporterRegistry::init(NodeId nodeId) {
  nodeIdSpecified = true;
  localNodeId = nodeId;
  
  DEBUG("TransporterRegistry started node: " << localNodeId);
  
  //  return allocateLongSignalMemoryPool(nLargeSegments);
  return true;
}

bool
TransporterRegistry::createTransporter(TCP_TransporterConfiguration *config) {
#ifdef NDB_TCP_TRANSPORTER

  if(!nodeIdSpecified){
    init(config->localNodeId);
  }
  
  if(config->localNodeId != localNodeId) 
    return false;
  
  if(theTransporters[config->remoteNodeId] != NULL)
    return false;
   
  TCP_Transporter * t = new TCP_Transporter(*this,
					    config->sendBufferSize,
					    config->maxReceiveSize,
					    config->localHostName,
					    config->remoteHostName,
					    config->port,
					    localNodeId,
					    config->remoteNodeId,
					    config->checksum,
					    config->signalId);
  if (t == NULL) 
    return false;
  else if (!t->initTransporter()) {
    delete t;
    return false;
  }

  // Put the transporter in the transporter arrays
  theTCPTransporters[nTCPTransporters]      = t;
  theTransporters[t->getRemoteNodeId()]     = t;
  theTransporterTypes[t->getRemoteNodeId()] = tt_TCP_TRANSPORTER;
  performStates[t->getRemoteNodeId()]       = DISCONNECTED;
  nTransporters++;
  nTCPTransporters++;

#if defined NDB_OSE || defined NDB_SOFTOSE
  t->theReceiverPid = theReceiverPid;
#endif
  
  return true;
#else
  return false;
#endif
}

bool
TransporterRegistry::createTransporter(OSE_TransporterConfiguration *conf) {
#ifdef NDB_OSE_TRANSPORTER

  if(!nodeIdSpecified){
    init(conf->localNodeId);
  }
  
  if(conf->localNodeId != localNodeId)
    return false;
  
  if(theTransporters[conf->remoteNodeId] != NULL)
    return false;

  if(theOSEReceiver == NULL){
    theOSEReceiver = new OSE_Receiver(this,
				      10,
				      localNodeId);
  }
  
  OSE_Transporter * t = new OSE_Transporter(conf->prioASignalSize,
					    conf->prioBSignalSize,
					    localNodeId,
					    conf->localHostName,
					    conf->remoteNodeId,
					    conf->remoteHostName,
					    conf->checksum,
					    conf->signalId);
  if (t == NULL)
    return false;
  else if (!t->initTransporter()) {
    delete t;
    return false;
  }
  // Put the transporter in the transporter arrays
  theOSETransporters[nOSETransporters]      = t;
  theTransporters[t->getRemoteNodeId()]     = t;
  theTransporterTypes[t->getRemoteNodeId()] = tt_OSE_TRANSPORTER;
  performStates[t->getRemoteNodeId()]       = DISCONNECTED;
  
  nTransporters++;
  nOSETransporters++;

  return true;
#else
  return false;
#endif
}

bool
TransporterRegistry::createTransporter(SCI_TransporterConfiguration *config) {
#ifdef NDB_SCI_TRANSPORTER

  if(!SCI_Transporter::initSCI())
    abort();
  
  if(!nodeIdSpecified){
    init(config->localNodeId);
  }
  
  if(config->localNodeId != localNodeId)
    return false;
 
  if(theTransporters[config->remoteNodeId] != NULL)
    return false;
 
  SCI_Transporter * t = new SCI_Transporter(*this,
                                            config->localHostName,
                                            config->remoteHostName,
                                            config->port,
                                            config->sendLimit, 
					    config->bufferSize,
					    config->nLocalAdapters,
					    config->remoteSciNodeId0,
					    config->remoteSciNodeId1,
					    localNodeId,
					    config->remoteNodeId,
					    config->checksum,
					    config->signalId);
  
  if (t == NULL) 
    return false;
  else if (!t->initTransporter()) {
    delete t;
    return false;
  }
  // Put the transporter in the transporter arrays
  theSCITransporters[nSCITransporters]      = t;
  theTransporters[t->getRemoteNodeId()]     = t;
  theTransporterTypes[t->getRemoteNodeId()] = tt_SCI_TRANSPORTER;
  performStates[t->getRemoteNodeId()]       = DISCONNECTED;
  nTransporters++;
  nSCITransporters++;
  
  return true;
#else
  return false;
#endif
}

bool
TransporterRegistry::createTransporter(SHM_TransporterConfiguration *config) {
#ifdef NDB_SHM_TRANSPORTER
  if(!nodeIdSpecified){
    init(config->localNodeId);
  }
  
  if(config->localNodeId != localNodeId)
    return false;
  
  if(theTransporters[config->remoteNodeId] != NULL)
    return false;

  SHM_Transporter * t = new SHM_Transporter(*this,
					    "localhost",
					    "localhost",
					    config->port,
					    localNodeId,
					    config->remoteNodeId,
					    config->checksum,
					    config->signalId,
					    config->shmKey,
					    config->shmSize
					    );
  if (t == NULL)
    return false;
  else if (!t->initTransporter()) {
    delete t;
    return false;
  }
  // Put the transporter in the transporter arrays
  theSHMTransporters[nSHMTransporters]      = t;
  theTransporters[t->getRemoteNodeId()]     = t;
  theTransporterTypes[t->getRemoteNodeId()] = tt_SHM_TRANSPORTER;
  performStates[t->getRemoteNodeId()]       = DISCONNECTED;
  
  nTransporters++;
  nSHMTransporters++;

  return true;
#else
  return false;
#endif
}


void
TransporterRegistry::removeTransporter(NodeId nodeId) {

  DEBUG("Removing transporter from " << localNodeId
	<< " to " << nodeId);
  
  if(theTransporters[nodeId] == NULL)
    return;
  
  theTransporters[nodeId]->doDisconnect();
  
  const TransporterType type = theTransporterTypes[nodeId];

  int ind = 0;
  switch(type){
  case tt_TCP_TRANSPORTER:
#ifdef NDB_TCP_TRANSPORTER
    for(; ind < nTCPTransporters; ind++)
      if(theTCPTransporters[ind]->getRemoteNodeId() == nodeId)
	break;
    ind++;
    for(; ind<nTCPTransporters; ind++)
      theTCPTransporters[ind-1] = theTCPTransporters[ind];
    nTCPTransporters --;
#endif
    break;
  case tt_SCI_TRANSPORTER:
#ifdef NDB_SCI_TRANSPORTER
    for(; ind < nSCITransporters; ind++)
      if(theSCITransporters[ind]->getRemoteNodeId() == nodeId)
	break;
    ind++;
    for(; ind<nSCITransporters; ind++)
      theSCITransporters[ind-1] = theSCITransporters[ind];
    nSCITransporters --;
#endif
    break;
  case tt_SHM_TRANSPORTER:
#ifdef NDB_SHM_TRANSPORTER
    for(; ind < nSHMTransporters; ind++)
      if(theSHMTransporters[ind]->getRemoteNodeId() == nodeId)
	break;
    ind++;
    for(; ind<nSHMTransporters; ind++)
      theSHMTransporters[ind-1] = theSHMTransporters[ind];
    nSHMTransporters --;
#endif
    break;
  case tt_OSE_TRANSPORTER:
#ifdef NDB_OSE_TRANSPORTER
    for(; ind < nOSETransporters; ind++)
      if(theOSETransporters[ind]->getRemoteNodeId() == nodeId)
	break;
    ind++;
    for(; ind<nOSETransporters; ind++)
      theOSETransporters[ind-1] = theOSETransporters[ind];
    nOSETransporters --;
#endif
    break;
  }
  
  nTransporters--;

  // Delete the transporter and remove it from theTransporters array
  delete theTransporters[nodeId];
  theTransporters[nodeId] = NULL;        
}

SendStatus
TransporterRegistry::prepareSend(const SignalHeader * const signalHeader, 
				 Uint8 prio,
				 const Uint32 * const signalData,
				 NodeId nodeId, 
				 const LinearSectionPtr ptr[3]){


  Transporter *t = theTransporters[nodeId];
  if(t != NULL && 
     (((ioStates[nodeId] != HaltOutput) && (ioStates[nodeId] != HaltIO)) || 
      (signalHeader->theReceiversBlockNumber == 252))) {

    if(t->isConnected()){
      Uint32 lenBytes = t->m_packer.getMessageLength(signalHeader, ptr);
      if(lenBytes <= MAX_MESSAGE_SIZE){
	Uint32 * insertPtr = t->getWritePtr(lenBytes, prio);
	if(insertPtr != 0){
	  t->m_packer.pack(insertPtr, prio, signalHeader, signalData, ptr);
	  t->updateWritePtr(lenBytes, prio);
	  return SEND_OK;
	}

	int sleepTime = 2;	

	/**
	 * @note: on linux/i386 the granularity is 10ms
	 *        so sleepTime = 2 generates a 10 ms sleep.
	 */
	for(int i = 0; i<50; i++){
	  if((nSHMTransporters+nSCITransporters) == 0)
	    NdbSleep_MilliSleep(sleepTime); 
	  insertPtr = t->getWritePtr(lenBytes, prio);
	  if(insertPtr != 0){
	    t->m_packer.pack(insertPtr, prio, signalHeader, signalData, ptr);
	    t->updateWritePtr(lenBytes, prio);
	    break;
	  }
	}
	
	if(insertPtr != 0){
	  /**
	   * Send buffer full, but resend works
	   */
	  reportError(callbackObj, nodeId, TE_SEND_BUFFER_FULL);
	  return SEND_OK;
	}
	
	WARNING("Signal to " << nodeId << " lost(buffer)");
	reportError(callbackObj, nodeId, TE_SIGNAL_LOST_SEND_BUFFER_FULL);
	return SEND_BUFFER_FULL;
      } else {
	return SEND_MESSAGE_TOO_BIG;
      }
    } else {
      DEBUG("Signal to " << nodeId << " lost(disconnect) ");
      return SEND_DISCONNECTED;
    }
  } else {
    DEBUG("Discarding message to block: " 
	  << signalHeader->theReceiversBlockNumber 
	  << " node: " << nodeId);
    
    if(t == NULL)
      return SEND_UNKNOWN_NODE;
    
    return SEND_BLOCKED;
  }
}

SendStatus
TransporterRegistry::prepareSend(const SignalHeader * const signalHeader, 
				 Uint8 prio,
				 const Uint32 * const signalData,
				 NodeId nodeId, 
				 class SectionSegmentPool & thePool,
				 const SegmentedSectionPtr ptr[3]){
  

  Transporter *t = theTransporters[nodeId];
  if(t != NULL && 
     (((ioStates[nodeId] != HaltOutput) && (ioStates[nodeId] != HaltIO)) || 
      (signalHeader->theReceiversBlockNumber == 252))) {

    if(t->isConnected()){
      Uint32 lenBytes = t->m_packer.getMessageLength(signalHeader, ptr);
      if(lenBytes <= MAX_MESSAGE_SIZE){
	Uint32 * insertPtr = t->getWritePtr(lenBytes, prio);
	if(insertPtr != 0){
	  t->m_packer.pack(insertPtr, prio, signalHeader, signalData, thePool, ptr);
	  t->updateWritePtr(lenBytes, prio);
	  return SEND_OK;
	}
	

	/**
	 * @note: on linux/i386 the granularity is 10ms
	 *        so sleepTime = 2 generates a 10 ms sleep.
	 */
	int sleepTime = 2;
	for(int i = 0; i<50; i++){
	  if((nSHMTransporters+nSCITransporters) == 0)
	    NdbSleep_MilliSleep(sleepTime); 
	  insertPtr = t->getWritePtr(lenBytes, prio);
	  if(insertPtr != 0){
	    t->m_packer.pack(insertPtr, prio, signalHeader, signalData, thePool, ptr);
	    t->updateWritePtr(lenBytes, prio);
	    break;
	  }
	}
	
	if(insertPtr != 0){
	  /**
	   * Send buffer full, but resend works
	   */
	  reportError(callbackObj, nodeId, TE_SEND_BUFFER_FULL);
	  return SEND_OK;
	}
	
	WARNING("Signal to " << nodeId << " lost(buffer)");
	reportError(callbackObj, nodeId, TE_SIGNAL_LOST_SEND_BUFFER_FULL);
	return SEND_BUFFER_FULL;
      } else {
	return SEND_MESSAGE_TOO_BIG;
      }
    } else {
      DEBUG("Signal to " << nodeId << " lost(disconnect) ");
      return SEND_DISCONNECTED;
    }
  } else {
    DEBUG("Discarding message to block: " 
	  << signalHeader->theReceiversBlockNumber 
	  << " node: " << nodeId);
    
    if(t == NULL)
      return SEND_UNKNOWN_NODE;
    
    return SEND_BLOCKED;
  }
}

void
TransporterRegistry::external_IO(Uint32 timeOutMillis) {
  //-----------------------------------------------------------
  // Most of the time we will send the buffers here and then wait
  // for new signals. Thus we start by sending without timeout
  // followed by the receive part where we expect to sleep for
  // a while.
  //-----------------------------------------------------------
  if(pollReceive(timeOutMillis)){
    performReceive();
  }
  performSend();
}

Uint32
TransporterRegistry::pollReceive(Uint32 timeOutMillis){
  Uint32 retVal = 0;
#ifdef NDB_OSE_TRANSPORTER
  retVal |= poll_OSE(timeOutMillis);
  retVal |= poll_TCP(0);
  return retVal;
#endif
  
  if((nSHMTransporters+nSCITransporters) > 0)
    timeOutMillis=0;
#ifdef NDB_TCP_TRANSPORTER
  if(nTCPTransporters > 0)
    retVal |= poll_TCP(timeOutMillis);
  else
    tcpReadSelectReply = 0;
#endif
#ifdef NDB_SCI_TRANSPORTER
  if(nSCITransporters > 0)
    retVal |= poll_SCI(timeOutMillis);
#endif
#ifdef NDB_SHM_TRANSPORTER
  if(nSHMTransporters > 0)
    retVal |= poll_SHM(timeOutMillis);
#endif
  return retVal;
}


#ifdef NDB_SCI_TRANSPORTER
Uint32
TransporterRegistry::poll_SCI(Uint32 timeOutMillis){
 
  for (int i=0; i<nSCITransporters; i++) {
    SCI_Transporter * t = theSCITransporters[i];
    if (t->isConnected()) {
      if(t->hasDataToRead())
	return 1;
    }
  }
  return 0;
}
#endif


#ifdef NDB_SHM_TRANSPORTER
Uint32
TransporterRegistry::poll_SHM(Uint32 timeOutMillis)
{  
  for(int j=0; j < 20; j++)
  for (int i=0; i<nSHMTransporters; i++) {
    SHM_Transporter * t = theSHMTransporters[i];
    if (t->isConnected()) {
      if(t->hasDataToRead()) {
	return 1;
      }
    }
  }
  /**
   * @note: granularity of linux/i386 timer is not good enough.
   * Can't sleep if using SHM as it is now.
   */
  /*
    if(timeOutMillis > 0)
    NdbSleep_MilliSleep(timeOutMillis);
    else 
    NdbSleep_MilliSleep(1);
  */
  return 0;
#if 0
  NDB_TICKS startTime =   NdbTick_CurrentMillisecond();
  for(int i=0; i<100; i++) {
    for (int i=0; i<nSHMTransporters; i++) {
      SHM_Transporter * t = theSHMTransporters[i];
      if (t->isConnected()) {
	if(t->hasDataToRead()){
	  return 1;
	}
	else
	  continue;
      }
      else
	continue;
    }

    if(NdbTick_CurrentMillisecond() > (startTime +timeOutMillis))
      return 0;      
  }
  NdbSleep_MilliSleep(5);
  return 0;
  
#endif
#if 0

  for(int j=0; j < 100; j++) {
    for (int i=0; i<nSHMTransporters; i++) {
      SHM_Transporter * t = theSHMTransporters[i];
      if (t->isConnected()) {
	if(t->hasDataToRead())
	  return 1;
      }
    }
  }
  return 0;
#endif
}


#endif

#ifdef NDB_OSE_TRANSPORTER
Uint32
TransporterRegistry::poll_OSE(Uint32 timeOutMillis){
  if(theOSEReceiver != NULL){
    return theOSEReceiver->doReceive(timeOutMillis);
  }
  NdbSleep_MilliSleep(timeOutMillis);
  return 0;
}
#endif

#ifdef NDB_TCP_TRANSPORTER
Uint32 
TransporterRegistry::poll_TCP(Uint32 timeOutMillis){
  
  if (nTCPTransporters == 0){
    tcpReadSelectReply = 0;
    return 0;
  }
  
  struct timeval timeout;
#ifdef NDB_OSE

  // Return directly if there are no TCP transporters configured

  if(timeOutMillis <= 1){
    timeout.tv_sec  = 0;
    timeout.tv_usec = 1025;
  } else {
    timeout.tv_sec  = timeOutMillis / 1000;
    timeout.tv_usec = (timeOutMillis % 1000) * 1000;
  }
#else  
  timeout.tv_sec  = timeOutMillis / 1000;
  timeout.tv_usec = (timeOutMillis % 1000) * 1000;
#endif

  NDB_SOCKET_TYPE maxSocketValue = 0;
  
  // Needed for TCP/IP connections
  // The read- and writeset are used by select
  
  FD_ZERO(&tcpReadset);

  // Prepare for sending and receiving
  for (int i = 0; i < nTCPTransporters; i++) {
    TCP_Transporter * t = theTCPTransporters[i];
    
    // If the transporter is connected
    if (t->isConnected()) {
      
      const NDB_SOCKET_TYPE socket = t->getSocket();
      // Find the highest socket value. It will be used by select
      if (socket > maxSocketValue)
	maxSocketValue = socket;
      
      // Put the connected transporters in the socket read-set 
      FD_SET(socket, &tcpReadset);
    }
  }
  
  // The highest socket value plus one
  maxSocketValue++; 
  
  tcpReadSelectReply = select(maxSocketValue, &tcpReadset, 0, 0, &timeout);  
#ifdef NDB_WIN32
  if(tcpReadSelectReply == SOCKET_ERROR)
  {
    NdbSleep_MilliSleep(timeOutMillis);
  }
#endif

  return tcpReadSelectReply;
}
#endif


void
TransporterRegistry::performReceive(){
#ifdef NDB_OSE_TRANSPORTER
  if(theOSEReceiver != 0){
    while(theOSEReceiver->hasData()){
      NodeId remoteNodeId;
      Uint32 * readPtr;
      Uint32 sz = theOSEReceiver->getReceiveData(&remoteNodeId, &readPtr);
      Uint32 szUsed = unpack(readPtr,
			     sz,
			     remoteNodeId,
			     ioStates[remoteNodeId]);
#ifdef DEBUG_TRANSPORTER
      /**
       * OSE transporter can handle executions of
       *   half signals
       */
      assert(sz == szUsed);
#endif
      theOSEReceiver->updateReceiveDataPtr(szUsed);
      theOSEReceiver->doReceive(0);
      //      checkJobBuffer();
    }
  }
#endif

#ifdef NDB_TCP_TRANSPORTER
  if(tcpReadSelectReply > 0){
    for (int i=0; i<nTCPTransporters; i++) {
      checkJobBuffer();
      TCP_Transporter *t = theTCPTransporters[i];
      const NodeId nodeId = t->getRemoteNodeId();
      const NDB_SOCKET_TYPE socket    = t->getSocket();
      if(is_connected(nodeId)){
	if(t->isConnected() && FD_ISSET(socket, &tcpReadset)) {
	  const int receiveSize = t->doReceive();
	  if(receiveSize > 0){
	    Uint32 * ptr;
	    Uint32 sz = t->getReceiveData(&ptr);
	    Uint32 szUsed = unpack(ptr, sz, nodeId, ioStates[nodeId]);
	    t->updateReceiveDataPtr(szUsed);
          }
	}
      } 
    }
  }
#endif


#ifdef NDB_SCI_TRANSPORTER
  //performReceive
  //do prepareReceive on the SCI transporters  (prepareReceive(t,,,,))
    for (int i=0; i<nSCITransporters; i++) {
      checkJobBuffer();
      SCI_Transporter  *t = theSCITransporters[i];
      const NodeId nodeId = t->getRemoteNodeId();
      if(is_connected(nodeId)){
	if(t->isConnected() && t->checkConnected()){
	  Uint32 * readPtr, * eodPtr;
          Uint32 sz = 0;
	  t->getReceivePtr(&readPtr, &eodPtr);
	  Uint32 *newPtr = unpack(readPtr, eodPtr, nodeId, ioStates[nodeId]);
	  t->updateReceivePtr(newPtr);
	}
      } 
    }
#endif
#ifdef NDB_SHM_TRANSPORTER
    for (int i=0; i<nSHMTransporters; i++) {
      checkJobBuffer();
      SHM_Transporter *t = theSHMTransporters[i];
      const NodeId nodeId = t->getRemoteNodeId();
      if(is_connected(nodeId)){
	if(t->isConnected() && t->checkConnected()){
	  Uint32 * readPtr, * eodPtr;
          Uint32 sz = 0;
	  t->getReceivePtr(&readPtr, &eodPtr);
	  Uint32 *newPtr = unpack(readPtr, eodPtr, nodeId, ioStates[nodeId]);
	  t->updateReceivePtr(newPtr);
	}
      } 
    }
#endif
}

static int x = 0;
void
TransporterRegistry::performSend(){
    int i; 
    sendCounter = 1;
    
#ifdef NDB_OSE_TRANSPORTER
    for (int i = 0; i < nOSETransporters; i++){
        OSE_Transporter *t = theOSETransporters[i];
        if((is_connected(t->getRemoteNodeId()) &&
            (t->isConnected())) {
            t->doSend();
        }//if
    }//for
#endif
    
#ifdef NDB_TCP_TRANSPORTER
#ifdef NDB_OSE
    {
        int maxSocketValue = 0;
        
        // Needed for TCP/IP connections
        // The writeset are used by select
        fd_set writeset;
        FD_ZERO(&writeset);
        
        // Prepare for sending and receiving
        for (i = 0; i < nTCPTransporters; i++) {
            TCP_Transporter * t = theTCPTransporters[i];
            
            // If the transporter is connected
            if ((t->hasDataToSend()) && (t->isConnected())) {
                const int socket = t->getSocket();
                // Find the highest socket value. It will be used by select
                if (socket > maxSocketValue) {
                    maxSocketValue = socket;
                }//if
                FD_SET(socket, &writeset);
            }//if
        }//for
        
        // The highest socket value plus one
        if(maxSocketValue == 0)
            return;
        
        maxSocketValue++; 
        struct timeval timeout = { 0, 1025 };
        Uint32 tmp = select(maxSocketValue, 0, &writeset, 0, &timeout);
        
        if (tmp == 0) {
            return;
        }//if
        for (i = 0; i < nTCPTransporters; i++) {
            TCP_Transporter *t = theTCPTransporters[i];
            const NodeId nodeId = t->getRemoteNodeId();
            const int socket    = t->getSocket();
            if(is_connected(nodeId)){
                if(t->isConnected() && FD_ISSET(socket, &writeset)) {
                    t->doSend();
                }//if
            }//if
        }//for
    }
#endif
#ifdef NDB_TCP_TRANSPORTER
    for (i = x; i < nTCPTransporters; i++) {
        TCP_Transporter *t = theTCPTransporters[i];
        if (t &&
            (t->hasDataToSend()) &&
            (t->isConnected()) &&
            (is_connected(t->getRemoteNodeId()))) {
            t->doSend();
        }//if
    }//for
    for (i = 0; i < x && i < nTCPTransporters; i++) {
        TCP_Transporter *t = theTCPTransporters[i];
        if (t &&
            (t->hasDataToSend()) &&
            (t->isConnected()) &&
            (is_connected(t->getRemoteNodeId()))) {
            t->doSend();
        }//if
    }//for
    x++;
    if (x == nTCPTransporters) x = 0;
#endif
#endif
#ifdef NDB_SCI_TRANSPORTER
    //scroll through the SCI transporters, 
    // get each transporter, check if connected, send data
    for (i=0; i<nSCITransporters; i++) {
      SCI_Transporter  *t = theSCITransporters[i];
      const NodeId nodeId = t->getRemoteNodeId();
      
      if(is_connected(nodeId)){
	if(t->isConnected() && t->hasDataToSend()) {
	  t->doSend();
	} //if
      } //if
    }  //if  
#endif
}

int
TransporterRegistry::forceSendCheck(int sendLimit){
  int tSendCounter = sendCounter;
  sendCounter = tSendCounter + 1;
  if (tSendCounter >= sendLimit) {
    performSend();
    sendCounter = 1;
    return 1;
  }//if
  return 0;
}//TransporterRegistry::forceSendCheck()

#ifdef DEBUG_TRANSPORTER
void
TransporterRegistry::printState(){
  ndbout << "-- TransporterRegistry -- " << endl << endl
	 << "Transporters = " << nTransporters << endl;
  for(int i = 0; i<maxTransporters; i++)
    if(theTransporters[i] != NULL){
      const NodeId remoteNodeId = theTransporters[i]->getRemoteNodeId();
      ndbout << "Transporter: " << remoteNodeId 
	     << " PerformState: " << performStates[remoteNodeId]
	     << " IOState: " << ioStates[remoteNodeId] << endl;
    }
}
#endif

IOState
TransporterRegistry::ioState(NodeId nodeId) { 
  return ioStates[nodeId]; 
}

void
TransporterRegistry::setIOState(NodeId nodeId, IOState state) {
  DEBUG("TransporterRegistry::setIOState("
	<< nodeId << ", " << state << ")");
  ioStates[nodeId] = state;
}

static void * 
run_start_clients_C(void * me)
{
  my_thread_init();
  ((TransporterRegistry*) me)->start_clients_thread();
  my_thread_end();
  NdbThread_Exit(0);
  return me;
}

// Run by kernel thread
void
TransporterRegistry::do_connect(NodeId node_id)
{
  PerformState &curr_state = performStates[node_id];
  switch(curr_state){
  case DISCONNECTED:
    break;
  case CONNECTED:
    return;
  case CONNECTING:
    return;
  case DISCONNECTING:
    break;
  }
  curr_state= CONNECTING;
}
void
TransporterRegistry::do_disconnect(NodeId node_id)
{
  PerformState &curr_state = performStates[node_id];
  switch(curr_state){
  case DISCONNECTED:
    return;
  case CONNECTED:
    break;
  case CONNECTING:
    break;
  case DISCONNECTING:
    return;
  }
  curr_state= DISCONNECTING;
}

void
TransporterRegistry::report_connect(NodeId node_id)
{
  performStates[node_id] = CONNECTED;
  reportConnect(callbackObj, node_id);
}

void
TransporterRegistry::report_disconnect(NodeId node_id, int errnum)
{
  performStates[node_id] = DISCONNECTED;
  reportDisconnect(callbackObj, node_id, errnum);
}

void
TransporterRegistry::update_connections()
{
  for (int i= 0, n= 0; n < nTransporters; i++){
    Transporter * t = theTransporters[i];
    if (!t)
      continue;
    n++;

    const NodeId nodeId = t->getRemoteNodeId();
    switch(performStates[nodeId]){
    case CONNECTED:
    case DISCONNECTED:
      break;
    case CONNECTING:
      if(t->isConnected())
	report_connect(nodeId);
      break;
    case DISCONNECTING:
      if(!t->isConnected())
	report_disconnect(nodeId, 0);
      break;
    }
  }
}

// run as own thread
void
TransporterRegistry::start_clients_thread()
{
  DBUG_ENTER("TransporterRegistry::start_clients_thread");
  while (m_run_start_clients_thread) {
    NdbSleep_MilliSleep(100);
    for (int i= 0, n= 0; n < nTransporters && m_run_start_clients_thread; i++){
      Transporter * t = theTransporters[i];
      if (!t)
	continue;
      n++;

      const NodeId nodeId = t->getRemoteNodeId();
      switch(performStates[nodeId]){
      case CONNECTING:
	if(!t->isConnected() && !t->isServer)
	    t->connect_client();
	break;
      case DISCONNECTING:
	if(t->isConnected())
	  t->doDisconnect();
	break;
      default:
	break;
      }
    }
  }
  DBUG_VOID_RETURN;
}

bool
TransporterRegistry::start_clients()
{
  m_run_start_clients_thread= true;
  m_start_clients_thread= NdbThread_Create(run_start_clients_C,
					   (void**)this,
					   32768,
					   "ndb_start_clients",
					   NDB_THREAD_PRIO_LOW);
  if (m_start_clients_thread == 0) {
    m_run_start_clients_thread= false;
    return false;
  }
  return true;
}

bool
TransporterRegistry::stop_clients()
{
  if (m_start_clients_thread) {
    m_run_start_clients_thread= false;
    void* status;
    int r= NdbThread_WaitFor(m_start_clients_thread, &status);
    NdbThread_Destroy(&m_start_clients_thread);
  }
  return true;
}

void
TransporterRegistry::add_transporter_interface(const char *interface, unsigned short port)
{
  DBUG_ENTER("TransporterRegistry::add_transporter_interface");
  DBUG_PRINT("enter",("interface=%s, port= %d", interface, port));
  if (interface && strlen(interface) == 0)
    interface= 0;

  for (unsigned i= 0; i < m_transporter_interface.size(); i++)
  {
    Transporter_interface &tmp= m_transporter_interface[i];
    if (port != tmp.m_service_port)
      continue;
    if (interface != 0 && tmp.m_interface != 0 &&
	strcmp(interface, tmp.m_interface) == 0)
    {
      DBUG_VOID_RETURN; // found match, no need to insert
    }
    if (interface == 0 && tmp.m_interface == 0)
    {
      DBUG_VOID_RETURN; // found match, no need to insert
    }
  }
  Transporter_interface t;
  t.m_service_port= port;
  t.m_interface= interface;
  m_transporter_interface.push_back(t);
  DBUG_PRINT("exit",("interface and port added"));
  DBUG_VOID_RETURN;
}

bool
TransporterRegistry::start_service(SocketServer& socket_server)
{
  if (m_transporter_interface.size() > 0 && nodeIdSpecified != true)
  {
    ndbout_c("TransporterRegistry::startReceiving: localNodeId not specified");
    return false;
  }

  for (unsigned i= 0; i < m_transporter_interface.size(); i++)
  {
    Transporter_interface &t= m_transporter_interface[i];
    if (t.m_service_port == 0)
    {
      continue;
    }
    TransporterService *transporter_service =
      new TransporterService(new SocketAuthSimple("ndbd", "ndbd passwd"));
    if(!socket_server.setup(transporter_service,
			    t.m_service_port, t.m_interface))
    {
      ndbout_c("Unable to setup transporter service port: %s:%d!\n"
	       "Please check if the port is already used,\n"
	       "(perhaps the node is already running)",
	       t.m_interface ? t.m_interface : "*", t.m_service_port);
      delete transporter_service;
      return false;
    }
    transporter_service->setTransporterRegistry(this);
  }
  return true;
}

void
TransporterRegistry::startReceiving()
{
#ifdef NDB_OSE_TRANSPORTER
  if(theOSEReceiver != NULL){
    theOSEReceiver->createPhantom();
  }
#endif

#ifdef NDB_OSE
  theOSEJunkSocketRecv = socket(AF_INET, SOCK_STREAM, 0);
#endif

#if defined NDB_OSE || defined NDB_SOFTOSE
  theReceiverPid = current_process();
  for(int i = 0; i<nTCPTransporters; i++)
    theTCPTransporters[i]->theReceiverPid = theReceiverPid;
#endif
}

void
TransporterRegistry::stopReceiving(){
#ifdef NDB_OSE_TRANSPORTER
  if(theOSEReceiver != NULL){
    theOSEReceiver->destroyPhantom();
  }
#endif

  /**
   * Disconnect all transporters, this includes detach from remote node
   * and since that must be done from the same process that called attach
   * it's done here in the receive thread
   */
  disconnectAll();

#if defined NDB_OSE || defined NDB_SOFTOSE
  if(theOSEJunkSocketRecv > 0)
    close(theOSEJunkSocketRecv);
  theOSEJunkSocketRecv = -1;
#endif

}

void
TransporterRegistry::startSending(){
#if defined NDB_OSE || defined NDB_SOFTOSE
  theOSEJunkSocketSend = socket(AF_INET, SOCK_STREAM, 0);
#endif
}

void
TransporterRegistry::stopSending(){
#if defined NDB_OSE || defined NDB_SOFTOSE
  if(theOSEJunkSocketSend > 0)
    close(theOSEJunkSocketSend);
  theOSEJunkSocketSend = -1;
#endif
}

NdbOut & operator <<(NdbOut & out, SignalHeader & sh){
  out << "-- Signal Header --" << endl;
  out << "theLength:    " << sh.theLength << endl;
  out << "gsn:          " << sh.theVerId_signalNumber << endl;
  out << "recBlockNo:   " << sh.theReceiversBlockNumber << endl;
  out << "sendBlockRef: " << sh.theSendersBlockRef << endl;
  out << "sendersSig:   " << sh.theSendersSignalId << endl;
  out << "theSignalId:  " << sh.theSignalId << endl;
  out << "trace:        " << (int)sh.theTrace << endl;
  return out;
} 

template class Vector<TransporterRegistry::Transporter_interface>;<|MERGE_RESOLUTION|>--- conflicted
+++ resolved
@@ -72,16 +72,10 @@
     }
 
     //check that nodeid is valid and that there is an allocated transporter
-<<<<<<< HEAD
-    if ( nodeId < 0 || nodeId >= (int) m_transporter_registry->maxTransporters) {
-      NDB_CLOSE_SOCKET(sockfd);
-      return 0;
-=======
     if ( nodeId < 0 || nodeId >= (int)m_transporter_registry->maxTransporters) {
       NDB_CLOSE_SOCKET(sockfd); 
       DBUG_PRINT("error", ("Node id out of range from client"));
       DBUG_RETURN(0);
->>>>>>> 48e56f47
     }
     if (m_transporter_registry->theTransporters[nodeId] == 0) {
       NDB_CLOSE_SOCKET(sockfd);
@@ -111,8 +105,9 @@
 
 TransporterRegistry::TransporterRegistry(void * callback,
 					 unsigned _maxTransporters,
-					 unsigned sizeOfLongSignalMemory)
-{
+					 unsigned sizeOfLongSignalMemory) {
+
+  m_transporter_service= 0;
   nodeIdSpecified = false;
   maxTransporters = _maxTransporters;
   sendCounter = 1;
@@ -162,6 +157,7 @@
   delete[] theTransporters;
   delete[] performStates;
   delete[] ioStates;
+
 #ifdef NDB_OSE_TRANSPORTER
   if(theOSEReceiver != NULL){
     theOSEReceiver->destroyPhantom();
@@ -862,7 +858,6 @@
       if(is_connected(nodeId)){
 	if(t->isConnected() && t->checkConnected()){
 	  Uint32 * readPtr, * eodPtr;
-          Uint32 sz = 0;
 	  t->getReceivePtr(&readPtr, &eodPtr);
 	  Uint32 *newPtr = unpack(readPtr, eodPtr, nodeId, ioStates[nodeId]);
 	  t->updateReceivePtr(newPtr);
@@ -878,7 +873,6 @@
       if(is_connected(nodeId)){
 	if(t->isConnected() && t->checkConnected()){
 	  Uint32 * readPtr, * eodPtr;
-          Uint32 sz = 0;
 	  t->getReceivePtr(&readPtr, &eodPtr);
 	  Uint32 *newPtr = unpack(readPtr, eodPtr, nodeId, ioStates[nodeId]);
 	  t->updateReceivePtr(newPtr);
