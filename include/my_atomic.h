#ifndef MY_ATOMIC_INCLUDED
#define MY_ATOMIC_INCLUDED

/* Copyright (C) 2006 MySQL AB

   This program is free software; you can redistribute it and/or modify
   it under the terms of the GNU General Public License as published by
   the Free Software Foundation; version 2 of the License.

   This program is distributed in the hope that it will be useful,
   but WITHOUT ANY WARRANTY; without even the implied warranty of
   MERCHANTABILITY or FITNESS FOR A PARTICULAR PURPOSE.  See the
   GNU General Public License for more details.

   You should have received a copy of the GNU General Public License
   along with this program; if not, write to the Free Software
   Foundation, Inc., 59 Temple Place, Suite 330, Boston, MA  02111-1307  USA */

/*
  This header defines five atomic operations:

  my_atomic_add#(&var, what)
    add 'what' to *var, and return the old value of *var

  my_atomic_fas#(&var, what)
    'Fetch And Store'
    store 'what' in *var, and return the old value of *var

  my_atomic_cas#(&var, &old, new)
    'Compare And Swap'
    if *var is equal to *old, then store 'new' in *var, and return TRUE
    otherwise store *var in *old, and return FALSE

  my_atomic_load#(&var)
    return *var

  my_atomic_store#(&var, what)
    store 'what' in *var

  '#' is substituted by a size suffix - 8, 16, 32, 64, or ptr
  (e.g. my_atomic_add8, my_atomic_fas32, my_atomic_casptr).

  NOTE This operations are not always atomic, so they always must be
  enclosed in my_atomic_rwlock_rdlock(lock)/my_atomic_rwlock_rdunlock(lock)
  or my_atomic_rwlock_wrlock(lock)/my_atomic_rwlock_wrunlock(lock).
  Hint: if a code block makes intensive use of atomic ops, it make sense
  to take/release rwlock once for the whole block, not for every statement.

  On architectures where these operations are really atomic, rwlocks will
  be optimized away.
  8- and 16-bit atomics aren't implemented for windows (see generic-msvc.h),
  but can be added, if necessary. 
*/

#ifndef my_atomic_rwlock_init

#define intptr         void *
/**
  Currently we don't support 8-bit and 16-bit operations.
  It can be added later if needed.
*/
#undef MY_ATOMIC_HAS_8_16

#ifndef MY_ATOMIC_MODE_RWLOCKS
/*
 * Attempt to do atomic ops without locks
 */
#include "atomic/nolock.h"
#endif

<<<<<<< HEAD
#ifndef MY_ATOMICS_MADE
#ifndef make_atomic_cas_body
=======
#ifndef MY_ATOMIC_NOLOCK
>>>>>>> d4f23f0c
/* nolock.h was not able to generate even a CAS function, fall back */
#include "atomic/rwlock.h"
#endif

#ifndef MY_ATOMICS_MADE
/* define missing functions by using the already generated ones */
#ifndef make_atomic_add_body
#define make_atomic_add_body(S)                                 \
  int ## S tmp=*a;                                              \
  while (!my_atomic_cas ## S(a, &tmp, tmp+v));                  \
  v=tmp;
#endif
#ifndef make_atomic_fas_body
#define make_atomic_fas_body(S)                                 \
  int ## S tmp=*a;                                              \
  while (!my_atomic_cas ## S(a, &tmp, v));                      \
  v=tmp;
#endif
#ifndef make_atomic_load_body
#define make_atomic_load_body(S)                                \
  ret= 0; /* avoid compiler warning */                          \
  (void)(my_atomic_cas ## S(a, &ret, ret));
#endif
#ifndef make_atomic_store_body
#define make_atomic_store_body(S)                               \
  (void)(my_atomic_fas ## S (a, v));
#endif

/*
  transparent_union doesn't work in g++
  Bug ?

  Darwin's gcc doesn't want to put pointers in a transparent_union
  when built with -arch ppc64. Complains:
  warning: 'transparent_union' attribute ignored
*/
#if defined(__GNUC__) && !defined(__cplusplus) && \
      ! (defined(__APPLE__) && defined(_ARCH_PPC64))
/*
  we want to be able to use my_atomic_xxx functions with
  both signed and unsigned integers. But gcc will issue a warning
  "passing arg N of `my_atomic_XXX' as [un]signed due to prototype"
  if the signedness of the argument doesn't match the prototype, or
  "pointer targets in passing argument N of my_atomic_XXX differ in signedness"
  if int* is used where uint* is expected (or vice versa).
  Let's shut these warnings up
*/
#define make_transparent_unions(S)                              \
        typedef union {                                         \
          int  ## S  i;                                         \
          uint ## S  u;                                         \
        } U_ ## S   __attribute__ ((transparent_union));        \
        typedef union {                                         \
          int  ## S volatile *i;                                \
          uint ## S volatile *u;                                \
        } Uv_ ## S   __attribute__ ((transparent_union));
#define uintptr intptr
make_transparent_unions(8)
make_transparent_unions(16)
make_transparent_unions(32)
make_transparent_unions(64)
make_transparent_unions(ptr)
#undef uintptr
#undef make_transparent_unions
#define a       U_a.i
#define cmp     U_cmp.i
#define v       U_v.i
#define set     U_set.i
#else
#define U_8    int8
#define U_16   int16
#define U_32   int32
#define U_64   int64
#define U_ptr  intptr
#define Uv_8   int8
#define Uv_16  int16
#define Uv_32  int32
#define Uv_64  int64
#define Uv_ptr intptr
#define U_a    volatile *a
#define U_cmp  *cmp
#define U_v    v
#define U_set  set
#endif /* __GCC__ transparent_union magic */

#ifdef HAVE_INLINE

#define make_atomic_cas(S)                                      \
STATIC_INLINE int my_atomic_cas ## S(Uv_ ## S U_a,              \
                            Uv_ ## S U_cmp, U_ ## S U_set)      \
{                                                               \
  int8 ret;                                                     \
  make_atomic_cas_body(S);                                      \
  return ret;                                                   \
}

#define make_atomic_add(S)                                      \
STATIC_INLINE int ## S my_atomic_add ## S(                      \
                        Uv_ ## S U_a, U_ ## S U_v)              \
{                                                               \
  make_atomic_add_body(S);                                      \
  return v;                                                     \
}

#define make_atomic_fas(S)                                      \
STATIC_INLINE int ## S my_atomic_fas ## S(                      \
                         Uv_ ## S U_a, U_ ## S U_v)             \
{                                                               \
  make_atomic_fas_body(S);                                      \
  return v;                                                     \
}

#define make_atomic_load(S)                                     \
STATIC_INLINE int ## S my_atomic_load ## S(Uv_ ## S U_a)        \
{                                                               \
  int ## S ret;                                                 \
  make_atomic_load_body(S);                                     \
  return ret;                                                   \
}

#define make_atomic_store(S)                                    \
STATIC_INLINE void my_atomic_store ## S(                        \
                     Uv_ ## S U_a, U_ ## S U_v)                 \
{                                                               \
  make_atomic_store_body(S);                                    \
}

#else /* no inline functions */

#define make_atomic_add(S)                                      \
extern int ## S my_atomic_add ## S(Uv_ ## S U_a, U_ ## S U_v);

#define make_atomic_fas(S)                                      \
extern int ## S my_atomic_fas ## S(Uv_ ## S U_a, U_ ## S U_v);

#define make_atomic_cas(S)                                      \
extern int my_atomic_cas ## S(Uv_ ## S U_a, Uv_ ## S U_cmp, U_ ## S U_set);

#define make_atomic_load(S)                                     \
extern int ## S my_atomic_load ## S(Uv_ ## S U_a);

#define make_atomic_store(S)                                    \
extern void my_atomic_store ## S(Uv_ ## S U_a, U_ ## S U_v);

#endif /* HAVE_INLINE */

#ifdef MY_ATOMIC_HAS_8_16
make_atomic_cas(8)
make_atomic_cas(16)
#endif
make_atomic_cas(32)
make_atomic_cas(64)
make_atomic_cas(ptr)

#ifdef MY_ATOMIC_HAS_8_16
make_atomic_add(8)
make_atomic_add(16)
#endif
make_atomic_add(32)
make_atomic_add(64)

#ifdef MY_ATOMIC_HAS_8_16
make_atomic_load(8)
make_atomic_load(16)
#endif
make_atomic_load(32)
make_atomic_load(64)
make_atomic_load(ptr)

#ifdef MY_ATOMIC_HAS_8_16
make_atomic_fas(8)
make_atomic_fas(16)
#endif
make_atomic_fas(32)
make_atomic_fas(64)
make_atomic_fas(ptr)

#ifdef MY_ATOMIC_HAS_8_16
make_atomic_store(8)
make_atomic_store(16)
#endif
make_atomic_store(32)
make_atomic_store(64)
make_atomic_store(ptr)

#ifdef _atomic_h_cleanup_
#include _atomic_h_cleanup_
#undef _atomic_h_cleanup_
#endif

#undef U_8
#undef U_16
#undef U_32
#undef U_64
#undef U_ptr
#undef Uv_8
#undef Uv_16
#undef Uv_32
#undef Uv_64
#undef Uv_ptr
#undef a
#undef cmp
#undef v
#undef set
#undef U_a
#undef U_cmp
#undef U_v
#undef U_set
#undef make_atomic_add
#undef make_atomic_cas
#undef make_atomic_load
#undef make_atomic_store
#undef make_atomic_fas
#undef make_atomic_add_body
#undef make_atomic_cas_body
#undef make_atomic_load_body
#undef make_atomic_store_body
#undef make_atomic_fas_body
<<<<<<< HEAD
#endif /* MY_ATOMICS_MADE */
=======
#endif
>>>>>>> d4f23f0c
#undef intptr

/*
  the macro below defines (as an expression) the code that
  will be run in spin-loops. Intel manuals recummend to have PAUSE there.
  It is expected to be defined in include/atomic/ *.h files
*/
#ifndef LF_BACKOFF
#define LF_BACKOFF (1)
#endif

#define MY_ATOMIC_OK       0
#define MY_ATOMIC_NOT_1CPU 1
extern int my_atomic_initialize();

#endif

#endif /* MY_ATOMIC_INCLUDED */<|MERGE_RESOLUTION|>--- conflicted
+++ resolved
@@ -68,12 +68,7 @@
 #include "atomic/nolock.h"
 #endif
 
-<<<<<<< HEAD
-#ifndef MY_ATOMICS_MADE
-#ifndef make_atomic_cas_body
-=======
 #ifndef MY_ATOMIC_NOLOCK
->>>>>>> d4f23f0c
 /* nolock.h was not able to generate even a CAS function, fall back */
 #include "atomic/rwlock.h"
 #endif
@@ -292,11 +287,7 @@
 #undef make_atomic_load_body
 #undef make_atomic_store_body
 #undef make_atomic_fas_body
-<<<<<<< HEAD
-#endif /* MY_ATOMICS_MADE */
-=======
-#endif
->>>>>>> d4f23f0c
+#endif
 #undef intptr
 
 /*
