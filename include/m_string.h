/*
<<<<<<< HEAD
   Copyright (c) 2000, 2011, Oracle and/or its affiliates. All rights reserved.
=======
   Copyright (c) 2000, 2011, Oracle and/or its affiliates.
>>>>>>> 6ab9c777

   This program is free software; you can redistribute it and/or modify
   it under the terms of the GNU General Public License as published by
   the Free Software Foundation; version 2 of the License.

   This program is distributed in the hope that it will be useful,
   but WITHOUT ANY WARRANTY; without even the implied warranty of
   MERCHANTABILITY or FITNESS FOR A PARTICULAR PURPOSE.  See the
   GNU General Public License for more details.

   You should have received a copy of the GNU General Public License
   along with this program; if not, write to the Free Software
<<<<<<< HEAD
   Foundation, Inc., 51 Franklin St, Fifth Floor, Boston, MA 02110-1301  USA */
=======
   Foundation, Inc., 51 Franklin St, Fifth Floor, Boston, MA 02110-1301  USA
*/
>>>>>>> 6ab9c777

/* There may be prolems include all of theese. Try to test in
   configure with ones are needed? */

/*  This is needed for the definitions of strchr... on solaris */

#ifndef _m_string_h
#define _m_string_h

#include "my_global.h"                          /* HAVE_* */

#ifndef __USE_GNU
#define __USE_GNU				/* We want to use stpcpy */
#endif
#if defined(HAVE_STRINGS_H)
#include <strings.h>
#endif
#if defined(HAVE_STRING_H)
#include <string.h>
#endif

/* need by my_vsnprintf */
#include <stdarg.h> 

/*  This is needed for the definitions of bzero... on solaris */
#if defined(HAVE_STRINGS_H)
#include <strings.h>
#endif

/*  This is needed for the definitions of memcpy... on solaris */
#if defined(HAVE_MEMORY_H) && !defined(__cplusplus)
#include <memory.h>
#endif

#if !defined(HAVE_MEMCPY) && !defined(HAVE_MEMMOVE)
# define memcpy(d, s, n)	bcopy ((s), (d), (n))
# define memset(A,C,B)		bfill((A),(B),(C))
# define memmove(d, s, n)	bmove ((d), (s), (n))
#elif defined(HAVE_MEMMOVE)
# define bmove(d, s, n)		memmove((d), (s), (n))
#endif

/* Unixware 7 */
#if !defined(HAVE_BFILL)
# define bfill(A,B,C)           memset((A),(C),(B))
#endif

# define bmove_align(A,B,C)     memcpy((A),(B),(C))

#if !defined(HAVE_BCMP)
# define bcmp(A,B,C)		memcmp((A),(B),(C))
#endif

#if !defined(bzero) && (!defined(HAVE_BZERO) || !defined(HAVE_DECL_BZERO))
# define bzero(A,B)             memset((A),0,(B))
#endif

#if defined(__cplusplus)
extern "C" {
#endif

/*
  my_str_malloc() and my_str_free() are assigned to implementations in
  strings/alloc.c, but can be overridden in the calling program.
 */
extern void *(*my_str_malloc)(size_t);
extern void (*my_str_free)(void *);

#if defined(HAVE_STPCPY) && MY_GNUC_PREREQ(3, 4) && !defined(__INTEL_COMPILER)
#define strmov(A,B) __builtin_stpcpy((A),(B))
#elif defined(HAVE_STPCPY)
#define strmov(A,B) stpcpy((A),(B))
#endif

/* Declared in int2str() */
extern const char _dig_vec_upper[];
extern const char _dig_vec_lower[];

extern char *strmov_overlapp(char *dest, const char *src);

#if defined(_lint) || defined(FORCE_INIT_OF_VARS)
#define LINT_INIT_STRUCT(var) bzero(&var, sizeof(var)) /* No uninitialize-warning */
#else
#define LINT_INIT_STRUCT(var)
#endif

/* Prototypes for string functions */

extern	void bmove_upp(uchar *dst,const uchar *src,size_t len);
extern	void bchange(uchar *dst,size_t old_len,const uchar *src,
		     size_t new_len,size_t tot_len);
extern	void strappend(char *s,size_t len,pchar fill);
extern	char *strend(const char *s);
extern  char *strcend(const char *, pchar);
extern	char *strfill(char * s,size_t len,pchar fill);
extern	char *strmake(char *dst,const char *src,size_t length);

#ifndef strmov
extern	char *strmov(char *dst,const char *src);
#endif
extern	char *strnmov(char *dst, const char *src, size_t n);
extern	char *strcont(const char *src, const char *set);
extern	char *strxmov(char *dst, const char *src, ...);
extern	char *strxnmov(char *dst, size_t len, const char *src, ...);

/* Prototypes of normal stringfunctions (with may ours) */
#ifndef HAVE_STRNLEN
extern size_t strnlen(const char *s, size_t n);
#endif

extern int is_prefix(const char *, const char *);

/* Conversion routines */
typedef enum {
  MY_GCVT_ARG_FLOAT,
  MY_GCVT_ARG_DOUBLE
} my_gcvt_arg_type;

double my_strtod(const char *str, char **end, int *error);
double my_atof(const char *nptr);
size_t my_fcvt(double x, int precision, char *to, my_bool *error);
size_t my_gcvt(double x, my_gcvt_arg_type type, int width, char *to,
               my_bool *error);

#define NOT_FIXED_DEC 31

/*
  The longest string my_fcvt can return is 311 + "precision" bytes.
  Here we assume that we never cal my_fcvt() with precision >= NOT_FIXED_DEC
  (+ 1 byte for the terminating '\0').
*/
#define FLOATING_POINT_BUFFER (311 + NOT_FIXED_DEC)

/*
  We want to use the 'e' format in some cases even if we have enough space
  for the 'f' one just to mimic sprintf("%.15g") behavior for large integers,
  and to improve it for numbers < 10^(-4).
  That is, for |x| < 1 we require |x| >= 10^(-15), and for |x| > 1 we require
  it to be integer and be <= 10^DBL_DIG for the 'f' format to be used.
  We don't lose precision, but make cases like "1e200" or "0.00001" look nicer.
*/
#define MAX_DECPT_FOR_F_FORMAT DBL_DIG

/*
  The maximum possible field width for my_gcvt() conversion.
  (DBL_DIG + 2) significant digits + sign + "." + ("e-NNN" or
  MAX_DECPT_FOR_F_FORMAT zeros for cases when |x|<1 and the 'f' format is used).
*/
#define MY_GCVT_MAX_FIELD_WIDTH (DBL_DIG + 4 + max(5, MAX_DECPT_FOR_F_FORMAT)) \

#ifndef NOT_FIXED_DEC
#define NOT_FIXED_DEC			31
#endif

/*
  Max length of a floating point number.
 */
#define FLOATING_POINT_BUFFER (311 + NOT_FIXED_DEC)

extern char *llstr(longlong value,char *buff);
extern char *ullstr(longlong value,char *buff);
#ifndef HAVE_STRTOUL
extern long strtol(const char *str, char **ptr, int base);
extern ulong strtoul(const char *str, char **ptr, int base);
#endif

extern char *int2str(long val, char *dst, int radix, int upcase);
extern char *int10_to_str(long val,char *dst,int radix);
extern char *str2int(const char *src,int radix,long lower,long upper,
			 long *val);
longlong my_strtoll10(const char *nptr, char **endptr, int *error);
#if SIZEOF_LONG == SIZEOF_LONG_LONG
#define ll2str(A,B,C,D) int2str((A),(B),(C),(D))
#define longlong10_to_str(A,B,C) int10_to_str((A),(B),(C))
#undef strtoll
#define strtoll(A,B,C) strtol((A),(B),(C))
#define strtoull(A,B,C) strtoul((A),(B),(C))
#ifndef HAVE_STRTOULL
#define HAVE_STRTOULL
#endif
#ifndef HAVE_STRTOLL
#define HAVE_STRTOLL
#endif
#else
#ifdef HAVE_LONG_LONG
extern char *ll2str(longlong val,char *dst,int radix, int upcase);
extern char *longlong10_to_str(longlong val,char *dst,int radix);
#if (!defined(HAVE_STRTOULL) || defined(NO_STRTOLL_PROTO))
extern longlong strtoll(const char *str, char **ptr, int base);
extern ulonglong strtoull(const char *str, char **ptr, int base);
#endif
#endif
#endif
#define longlong2str(A,B,C) ll2str((A),(B),(C),1)

#if defined(__cplusplus)
}
#endif

#include <mysql/plugin.h>

#define STRING_WITH_LEN(X) (X), ((size_t) (sizeof(X) - 1))
#define USTRING_WITH_LEN(X) ((uchar*) X), ((size_t) (sizeof(X) - 1))
#define C_STRING_WITH_LEN(X) ((char *) (X)), ((size_t) (sizeof(X) - 1))

struct st_mysql_const_lex_string
{
  const char *str;
  size_t length;
};
typedef struct st_mysql_const_lex_string LEX_CSTRING;

/* A variant with const and unsigned */
struct st_mysql_const_unsigned_lex_string
{
  const uchar *str;
  size_t length;
};
typedef struct st_mysql_const_unsigned_lex_string LEX_CUSTRING;

static inline void lex_string_set(LEX_STRING *lex_str, const char *c_str)
{
  lex_str->str= (char *) c_str;
  lex_str->length= strlen(c_str);
}

#endif<|MERGE_RESOLUTION|>--- conflicted
+++ resolved
@@ -1,9 +1,5 @@
 /*
-<<<<<<< HEAD
-   Copyright (c) 2000, 2011, Oracle and/or its affiliates. All rights reserved.
-=======
    Copyright (c) 2000, 2011, Oracle and/or its affiliates.
->>>>>>> 6ab9c777
 
    This program is free software; you can redistribute it and/or modify
    it under the terms of the GNU General Public License as published by
@@ -16,12 +12,7 @@
 
    You should have received a copy of the GNU General Public License
    along with this program; if not, write to the Free Software
-<<<<<<< HEAD
    Foundation, Inc., 51 Franklin St, Fifth Floor, Boston, MA 02110-1301  USA */
-=======
-   Foundation, Inc., 51 Franklin St, Fifth Floor, Boston, MA 02110-1301  USA
-*/
->>>>>>> 6ab9c777
 
 /* There may be prolems include all of theese. Try to test in
    configure with ones are needed? */
@@ -171,15 +162,6 @@
   MAX_DECPT_FOR_F_FORMAT zeros for cases when |x|<1 and the 'f' format is used).
 */
 #define MY_GCVT_MAX_FIELD_WIDTH (DBL_DIG + 4 + max(5, MAX_DECPT_FOR_F_FORMAT)) \
-
-#ifndef NOT_FIXED_DEC
-#define NOT_FIXED_DEC			31
-#endif
-
-/*
-  Max length of a floating point number.
- */
-#define FLOATING_POINT_BUFFER (311 + NOT_FIXED_DEC)
 
 extern char *llstr(longlong value,char *buff);
 extern char *ullstr(longlong value,char *buff);
