# For easier human reading (MTR doesn't care), please keep entries
# in alphabetical order. This also helps with merge conflict resolution.

binlog.binlog_multi_engine               # joro : NDB tests marked as experimental as agreed with bochklin
<<<<<<< HEAD
binlog.binlog_bug23533                   # skozlov: BUG#12371924
=======

>>>>>>> 22f5e06b

funcs_1.charset_collation_1              # depends on compile-time decisions

main.func_math @freebsd                  # Bug#11751977 2010-05-04 alik main.func_math fails on FreeBSD in PB2
main.gis-rtree @freebsd                  # Bug#11749418 2010-05-04 alik test cases gis-rtree, type_float, type_newdecimal fail in embedded server
main.lock_multi_bug38499                 # Bug#11755645 2009-09-19 alik main.lock_multi_bug38499 times out sporadically
main.outfile_loaddata @solaris           # Bug#11755168 2010-01-20 alik Test "outfile_loaddata" fails (reproducible)
main.signal_demo3 @solaris               # Bug#11755949 2010-01-20 alik Several test cases fail on Solaris with error Thread stack overrun
main.sp @solaris                         # Bug#11755949 2010-01-20 alik Several test cases fail on Solaris with error Thread stack overrun
main.query_cache_28249                   # Bug#12584161 2009-03-25 main.query_cache_28249 fails sporadically
main.log_tables-big                      # Bug#11756699 2010-11-15 mattiasj report already exists
main.type_float @freebsd                 # Bug#11749418 2010-05-04 alik test cases gis-rtree, type_float, type_newdecimal fail in embedded server
main.wait_timeout @solaris               # Bug#11758972 2010-04-26 alik wait_timeout fails on OpenSolaris

rpl.rpl_innodb_bug28430                  # Bug#11754425
rpl.rpl_bug37426                         # WL#5867: skozlov: test case moved from unused bugs suite
rpl.rpl_heartbeat_basic                  # BUG#12403008 2011-04-27 sven fails sporadically
rpl.rpl_show_slave_hosts                 # BUG#12416700 2011-05-02 sven fails sporadically

sys_vars.max_sp_recursion_depth_func @solaris # Bug#11755949 2010-01-20 alik Several test cases fail on Solaris with error Thread stack overrun
sys_vars.plugin_dir_basic                     # Bug#11759877 2010-11-24 alik Test "plugin_dir_basic" does not support RPM build (test) directory structure
sys_vars.wait_timeout_func                    # Bug#11750645 2010-04-26 alik wait_timeout_func fails

# BUG #59055 : All ndb tests should be removed from the repository
# Leaving the sys_vars tests for now. sys_vars.all_vars.test fails on removing ndb tests
sys_vars.ndb_log_update_as_write_basic
sys_vars.have_ndbcluster_basic
sys_vars.ndb_log_updated_only_basic
sys_vars.rpl_init_slave_func		 # Bug#12535301 2011-05-09 andrei sys_vars.rpl_init_slave_func mismatches in daily-5.5

main.gis-rtree                           # svoj: due to BUG#11749418
main.type_float                          # svoj: due to BUG#11749418
main.type_newdecimal                     # svoj: due to BUG#11749418<|MERGE_RESOLUTION|>--- conflicted
+++ resolved
@@ -2,11 +2,6 @@
 # in alphabetical order. This also helps with merge conflict resolution.
 
 binlog.binlog_multi_engine               # joro : NDB tests marked as experimental as agreed with bochklin
-<<<<<<< HEAD
-binlog.binlog_bug23533                   # skozlov: BUG#12371924
-=======
-
->>>>>>> 22f5e06b
 
 funcs_1.charset_collation_1              # depends on compile-time decisions
 
