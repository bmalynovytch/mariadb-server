--disable_warnings
drop table if exists t1,t2;
drop view if exists v1,v2,v3,v4;
--enable_warnings
create table t1(f1 int, f11 int);
create table t2(f2 int, f22 int);
insert into t1 values(1,1),(2,2),(3,3),(5,5),(9,9),(7,7);
insert into t1 values(17,17),(13,13),(11,11),(15,15),(19,19);
insert into t2 values(1,1),(3,3),(2,2),(4,4),(8,8),(6,6);
insert into t2 values(12,12),(14,14),(10,10),(18,18),(16,16);

--echo Tests:

--echo for merged derived tables
--echo  explain for simple derived
explain select * from (select * from t1) tt;
select * from (select * from t1) tt;
--echo  explain for multitable derived
explain extended select * from (select * from t1 join t2 on f1=f2) tt;
select * from (select * from t1 join t2 on f1=f2) tt;
--echo  explain for derived with where
explain extended 
  select * from (select * from t1 where f1 in (2,3)) tt where f11=2;
select * from (select * from t1 where f1 in (2,3)) tt where f11=2;
--echo join of derived
explain extended 
  select * from (select * from t1 where f1 in (2,3)) tt join
  (select * from t1 where f1 in (1,2)) aa on tt.f1=aa.f1;
select * from (select * from t1 where f1 in (2,3)) tt join
  (select * from t1 where f1 in (1,2)) aa on tt.f1=aa.f1;

flush status;
explain extended 
  select * from (select * from t1 where f1 in (2,3)) tt where f11=2;
show status like 'Handler_read%';
flush status;
select * from (select * from t1 where f1 in (2,3)) tt where f11=2;
show status like 'Handler_read%';

--echo for merged views
create view v1 as select * from t1;
create view v2 as select * from t1 join t2 on f1=f2;
create view v3 as select * from t1 where f1 in (2,3);
create view v4 as select * from t2 where f2 in (2,3);
--echo  explain for simple views
explain extended select * from v1;
select * from v1;
--echo  explain for multitable views
explain extended select * from v2;
select * from v2;
--echo  explain for views with where
explain extended select * from v3 where f11 in (1,3);
select * from v3 where f11 in (1,3);
--echo explain for joined views
explain extended
  select * from v3 join v4 on f1=f2;
select * from v3 join v4 on f1=f2;

flush status;
explain extended select * from v4 where f2 in (1,3);
show status like 'Handler_read%';
flush status;
select * from v4 where f2 in (1,3);
show status like 'Handler_read%';

--echo for materialized derived tables
--echo  explain for simple derived
explain extended select * from (select * from t1 group by f1) tt;
select * from (select * from t1 having f1=f1) tt;
--echo  explain showing created indexes
explain extended 
  select * from t1 join (select * from t2 group by f2) tt on f1=f2;
select * from t1 join (select * from t2 group by f2) tt on f1=f2;
--echo  explain showing late materialization
flush status;
explain select * from t1 join (select * from t2 group by f2) tt on f1=f2;
show status like 'Handler_read%';
flush status;
select * from t1 join (select * from t2 group by f2) tt on f1=f2;
show status like 'Handler_read%';

--echo for materialized views
drop view v1,v2,v3;
create view v1 as select * from t1 group by f1;
create view v2 as select * from t2 group by f2;
create view v3 as select t1.f1,t1.f11 from t1 join t1 as t11 where t1.f1=t11.f1
                    having t1.f1<100;
--echo  explain for simple derived
explain extended select * from v1;
select * from v1;
--echo  explain showing created indexes
explain extended select * from t1 join v2 on f1=f2;
select * from t1 join v2 on f1=f2;
explain extended
  select * from t1,v3 as v31,v3 where t1.f1=v31.f1 and t1.f1=v3.f1;
flush status;
select * from t1,v3 as v31,v3 where t1.f1=v31.f1 and t1.f1=v3.f1;
show status like 'Handler_read%';
--echo  explain showing late materialization
flush status;
explain select * from t1 join v2 on f1=f2;
show status like 'Handler_read%';
flush status;
select * from t1 join v2 on f1=f2;
show status like 'Handler_read%';

explain extended select * from v1 join v4 on f1=f2;
select * from v1 join v4 on f1=f2;

--echo merged derived in merged derived
explain extended select * from (select * from 
  (select * from t1 where f1 < 7) tt where f1 > 2) zz;
select * from (select * from 
  (select * from t1 where f1 < 7) tt where f1 > 2) zz;

--echo materialized derived in merged derived
explain extended  select * from (select * from 
  (select * from t1 where f1 < 7 group by f1) tt where f1 > 2) zz;
select * from (select * from 
  (select * from t1 where f1 < 7 group by f1) tt where f1 > 2) zz;

--echo merged derived in materialized derived
explain  extended select * from (select * from 
  (select * from t1 where f1 < 7) tt where f1 > 2 group by f1) zz;
select * from (select * from 
  (select * from t1 where f1 < 7) tt where f1 > 2 group by f1) zz;

--echo materialized derived in materialized derived
explain extended  select * from (select * from 
  (select * from t1 where f1 < 7 group by f1) tt where f1 > 2 group by f1) zz;
select * from (select * from 
  (select * from t1 where f1 < 7 group by f1) tt where f1 > 2 group by f1) zz;

--echo mat in merged derived join mat in merged derived
explain extended  select * from 
 (select * from (select * from t1 where f1 < 7 group by f1) tt where f1 > 2) x
join 
 (select * from (select * from t1 where f1 < 7 group by f1) tt where f1 > 2) z
 on x.f1 = z.f1;

flush status;
select * from 
 (select * from (select * from t1 where f1 < 7 group by f1) tt where f1 > 2) x
join 
 (select * from (select * from t1 where f1 < 7 group by f1) tt where f1 > 2) z
 on x.f1 = z.f1;
show status like 'Handler_read%';
flush status;

--echo merged in merged derived join merged in merged derived
explain extended  select * from 
 (select * from 
  (select * from t1 where f1 < 7 ) tt where f1 > 2 ) x
join 
 (select * from 
  (select * from t1 where f1 < 7 ) tt where f1 > 2 ) z
 on x.f1 = z.f1;

select * from 
 (select * from 
  (select * from t1 where f1 < 7 ) tt where f1 > 2 ) x
join 
 (select * from 
  (select * from t1 where f1 < 7 ) tt where f1 > 2 ) z
 on x.f1 = z.f1;

--echo materialized in materialized derived join 
--echo   materialized in materialized derived
explain extended  select * from 
 (select * from 
  (select * from t1 where f1 < 7 group by f1) tt where f1 > 2 group by f1) x
join 
 (select * from 
  (select * from t1 where f1 < 7 group by f1) tt where f1 > 2 group by f1) z
 on x.f1 = z.f1;

select * from 
 (select * from 
  (select * from t1 where f1 < 7 group by f1) tt where f1 > 2 group by f1) x
join 
 (select * from 
  (select * from t1 where f1 < 7 group by f1) tt where f1 > 2 group by f1) z
 on x.f1 = z.f1;

--echo merged view in materialized derived
explain extended
select * from (select * from v4 group by 1) tt;
select * from (select * from v4 group by 1) tt;

--echo materialized view in merged derived
explain extended 
select * from ( select * from v1 where f1 < 7) tt;
select * from ( select * from v1 where f1 < 7) tt;

--echo merged view in a merged view in a merged derived
create view v6 as select * from v4 where f2 < 7;
explain extended select * from (select * from v6) tt;
select * from (select * from v6) tt;

--echo materialized view in a merged view in a materialized derived
create view v7 as select * from v1;
explain extended select * from (select * from v7 group by 1) tt;
select * from (select * from v7 group by 1) tt;

--echo join of above two
explain extended select * from v6 join v7 on f2=f1;
select * from v6 join v7 on f2=f1;

--echo test two keys
explain select * from t1 join (select * from t2 group by f2) tt on t1.f1=tt.f2 join t1 xx on tt.f22=xx.f1;
select * from t1 join (select * from t2 group by f2) tt on t1.f1=tt.f2 join t1 xx on tt.f22=xx.f1;


--echo TODO: Add test with 64 tables mergeable view to test fall back to
--echo materialization on tables > MAX_TABLES merge
drop table t1,t2;
drop view v1,v2,v3,v4,v6,v7;

--echo #
--echo #  LP bug #794909: crash when defining possible keys for
--echo #                  a materialized view/derived_table
--echo #

CREATE TABLE t1 (f1 int) ;
INSERT INTO t1 VALUES (149), (150), (224), (29);

CREATE TABLE t2 (f1 int, KEY (f1));
INSERT INTO t2 VALUES (149), (NULL), (224);

CREATE ALGORITHM=TEMPTABLE VIEW v1 AS SELECT * FROM t1;

EXPLAIN
SELECT * FROM v1 JOIN t2 ON v1.f1 = t2.f1;
SELECT * FROM v1 JOIN t2 ON v1.f1 = t2.f1;

DROP VIEW v1;
DROP TABLE t1,t2;

--echo #
<<<<<<< HEAD
--echo #  LP bug #802023: MIN/MAX optimization 
--echo #                  for mergeable derived tables and views
--echo #

CREATE TABLE t1 (a int, b int, c varchar(32), INDEX idx(a,b));
INSERT INTO t1 VALUES 
  (7, 74, 'yyyyyyy'), (9, 97, 'aaaaaaaaa'), (2, 23, 'tt'),
  (5, 55, 'ddddd'), (2, 27, 'ss'), (7, 76, 'xxxxxxx'),
  (7, 79, 'zzzzzzz'), (9, 92, 'bbbbbbbbb'), (2, 25, 'pp'),
  (5, 53, 'eeeee'), (2, 23, 'qq'), (7, 76,'wwwwwww'),
  (7, 74, 'uuuuuuu'), (9, 92, 'ccccccccc'), (2, 25, 'oo');

CREATE VIEW v1 AS SELECT * FROM t1;

SELECT MIN(a) FROM t1 WHERE a >= 5;
EXPLAIN
SELECT MIN(a) FROM t1 WHERE a >= 5;

SELECT MIN(a) FROM (SELECT * FROM t1) t WHERE a >= 5;
EXPLAIN
SELECT MIN(a) FROM(SELECT * FROM t1) t WHERE a >= 5;

SELECT MIN(a) FROM v1 WHERE a >= 5;
EXPLAIN
SELECT MIN(a) FROM v1 WHERE a >= 5;

SELECT MAX(b) FROM t1 WHERE a=7 AND b<75;
EXPLAIN
SELECT MAX(b) FROM t1 WHERE a=7 AND b<75;

SELECT MAX(b) FROM (SELECT * FROM t1) t WHERE a=7 AND b<75;
EXPLAIN
SELECT MAX(b) FROM (SELECT * FROM t1) t WHERE a=7 AND b<75;

SELECT MAX(b) FROM v1 WHERE a=7 AND b<75;
EXPLAIN
SELECT MAX(b) FROM v1 WHERE a=7 AND b<75;

DROP VIEW v1;
DROP TABLE t1;


--echo #
--echo # LP bug #800535: GROUP BY query with nested left join                       
--echo #                 and a derived table in the nest
--echo #

CREATE TABLE t1 (a int) ;
INSERT INTO t1 VALUES (1), (2);

CREATE TABLE t2 (a int NOT NULL);
INSERT INTO t2 VALUES (1), (2);

CREATE TABLE t3 (a int, b int);
INSERT INTO t3 VALUES (3,3), (4,4);

EXPLAIN EXTENDED
SELECT t.a FROM t1 LEFT JOIN
                (t2  t  JOIN t3 ON t3.b > 5)  ON t.a >= 1 
  GROUP BY t.a;
SELECT t.a FROM t1 LEFT JOIN
                (t2 t  JOIN t3 ON t3.b > 5)  ON t.a >= 1 
  GROUP BY t.a;

EXPLAIN EXTENDED
SELECT t.a FROM t1 LEFT JOIN
                (( SELECT * FROM t2 ) t  JOIN t3 ON t3.b > 5)  ON t.a >= 1 
  GROUP BY t.a;
SELECT t.a FROM t1 LEFT JOIN
                (( SELECT * FROM t2 ) t  JOIN t3 ON t3.b > 5)  ON t.a >= 1 
  GROUP BY t.a;

CREATE VIEW v1 AS SELECT * FROM t2;

EXPLAIN EXTENDED
SELECT t.a FROM t1 LEFT JOIN
                (v1  t  JOIN t3 ON t3.b > 5)  ON t.a >= 1 
  GROUP BY t.a;
SELECT t.a FROM t1 LEFT JOIN
                (v1 t  JOIN t3 ON t3.b > 5)  ON t.a >= 1 
  GROUP BY t.a;

DROP VIEW v1;
DROP TABLE t1,t2,t3;

--echo #
--echo # LP bug #803410: materialized view/dt accessed by two-component key                       
--echo #                 

CREATE TABLE t1 (a varchar(1));
INSERT INTO t1 VALUES ('c');

CREATE TABLE t2 (a varchar(1) , KEY (a)) ;
INSERT INTO t2 VALUES ('c'), (NULL), ('r');

CREATE TABLE t3 (a varchar(1), b varchar(1));
INSERT INTO t3 VALUES ('e', 'c'), ('c', 'c'), ('c', 'r');

CREATE VIEW v1 AS SELECT a, MIN(b) AS b FROM t3 GROUP BY a;

EXPLAIN
SELECT * FROM t1, t2, v1 WHERE t2.a=t1.a AND t2.a=v1.a AND t2.a=v1.b;
SELECT * FROM t1, t2, v1 WHERE t2.a=t1.a AND t2.a=v1.a AND t2.a=v1.b;

DROP VIEW v1;
DROP TABLE t1,t2,t3;


--echo #
--echo # LP bug #802845: select from derived table with limit 0                       
--echo #                 

SELECT * FROM (SELECT 1 LIMIT 0) t;

CREATE TABLE t1 (a int);
INSERT INTO t1 VALUES (7), (1), (3);

SELECT * FROM (SELECT * FROM t1 LIMIT 0) t;

DROP TABLE t1;

--echo #
--echo # LP bug #803851: materialized view + IN->EXISTS                       
--echo #                 

SET SESSION optimizer_switch='semijoin=off,derived_with_keys=on';

CREATE TABLE t1 (a int, b int);
INSERT INTO t1 VALUES (2,2), (3,3), (1,1);

CREATE TABLE t2 (a int);
INSERT INTO t2 VALUES (1), (2), (1);

CREATE TABLE t3 (a int);
INSERT INTO t3 VALUES (3), (1), (2), (1);

CREATE VIEW v1 AS SELECT a, MAX(b) AS b FROM t1 GROUP BY a;

EXPLAIN EXTENDED
SELECT * FROM t3
  WHERE t3.a IN (SELECT v1.a FROM v1, t2 WHERE t2.a = v1.b);
SELECT * FROM t3
  WHERE t3.a IN (SELECT v1.a FROM v1, t2 WHERE t2.a = v1.b);

SET SESSION optimizer_switch=default;

DROP VIEW v1;
DROP TABLE t1,t2,t3;

--echo #
--echo # LP bug #804515: materialized derived + ORDER BY                      
--echo #                 

CREATE TABLE t1 (f1 varchar(1), f2 varchar(1), KEY (f2));
INSERT INTO t1 VALUES
  ('r','x'), ('x','d'), ('x','r'), ('r','f'), ('x','x'); 

CREATE TABLE t2 (f1 varchar(1), f2 varchar(1));
INSERT INTO t2 VALUES ('s','x');

CREATE TABLE t3 (f1 varchar(1), f2 varchar(1), KEY (f2));
INSERT INTO t3 VALUES
  (NULL,'x'), (NULL,'f'), ('t','p'), (NULL,'j'), ('g','c');

CREATE TABLE t4 (f1 int, f2 varchar(1), KEY (f2,f1)) ;
INSERT INTO t4 VALUES (1,'x'), (5,'r');

EXPLAIN
SELECT t.f1 AS f 
  FROM (SELECT DISTINCT t1.* FROM t1,t2 WHERE t2.f2 = t1.f2) t,t3,t4
    WHERE t4.f2 = t3.f2  AND t4.f2 = t.f1 ORDER BY f;
SELECT t.f1 AS f 
  FROM (SELECT DISTINCT t1.* FROM t1,t2 WHERE t2.f2 = t1.f2) t,t3,t4
    WHERE t4.f2 = t3.f2  AND t4.f2 = t.f1 ORDER BY f;

DROP TABLE t1,t2,t3,t4;

--echo #
--echo # LP bug #806431: join over materialized derived with key                    
--echo #             

CREATE TABLE t1 (a int, b int);
INSERT INTO t1 VALUES (0,0),(3,0),(1,0);

CREATE ALGORITHM=TEMPTABLE VIEW v1 AS SELECT a,b FROM t1 ;

SET SESSION optimizer_switch='derived_with_keys=off';
SELECT * FROM t1 AS t JOIN v1 AS v WHERE t.a = v.b AND t.b = v.b;
SET SESSION optimizer_switch='derived_with_keys=on';
EXPLAIN
SELECT * FROM t1 AS t JOIN v1 AS v WHERE t.a = v.b AND t.b = v.b;
SELECT * FROM t1 AS t JOIN v1 AS v WHERE t.a = v.b AND t.b = v.b;

SET SESSION optimizer_switch=default;

DROP VIEW v1;
DROP TABLE t1;

--echo #
--echo # LP bug #806477: left join over merged join with                    
--echo #                 where condition containing f=f
--echo #

CREATE TABLE t1 (a int NOT NULL);
INSERT INTO t1 VALUES (1), (50), (0);

CREATE TABLE t2 (a int);

CREATE TABLE t3 (a int, b int);
INSERT INTO t3 VALUES (76,2), (1,NULL);

CREATE VIEW v1 AS SELECT * FROM t1;

SELECT t3.b, v1.a 
  FROM t3 LEFT JOIN (t2, v1) ON t3.a <> 0
    WHERE v1.a = v1.a OR t3.b <> 0;
EXPLAIN EXTENDED
SELECT t3.b, v1.a 
  FROM t3 LEFT JOIN (t2, v1) ON t3.a <> 0
    WHERE v1.a = v1.a OR t3.b <> 0;

DROP VIEW v1;
DROP TABLE t1,t2,t3;

--echo #
--echo # LP bug #806510: subquery with outer reference
--echo #                 to a derived_table/view                    
--echo #

CREATE TABLE t1 (a int) ;
INSERT INTO t1 VALUES (4), (NULL);

CREATE TABLE t2 (a int) ;
INSERT INTO t2 VALUES (8), (0);

CREATE TABLE t3 (a int, b int) ;
INSERT INTO t3 VALUES (7,8);

CREATE VIEW v1 AS SELECT * FROM t1;

SELECT * FROM  t1 t
  WHERE EXISTS (SELECT t3.a FROM t3, t2
                  WHERE t2.a = t3.b AND t.a != 0);
EXPLAIN
SELECT * FROM  t1 t
  WHERE EXISTS (SELECT t3.a FROM t3, t2
                  WHERE t2.a = t3.b AND t.a != 0);

SELECT * FROM (SELECT * FROM t1) t
  WHERE EXISTS (SELECT t3.a FROM t3, t2
                  WHERE t2.a = t3.b AND t.a != 0);
EXPLAIN
SELECT * FROM (SELECT * FROM t1) t
  WHERE EXISTS (SELECT t3.a FROM t3, t2
                  WHERE t2.a = t3.b AND t.a != 0);

SELECT * FROM v1 t
  WHERE EXISTS (SELECT t3.a FROM t3, t2
                  WHERE t2.a = t3.b AND t.a != 0);
EXPLAIN
SELECT * FROM v1 t
  WHERE EXISTS (SELECT t3.a FROM t3, t2
                  WHERE t2.a = t3.b AND t.a != 0);

DROP VIEW v1;
DROP TABLE t1,t2,t3;

--echo #
--echo # LP bug #806097: left join over a view + DISTINCT           
--echo #

CREATE TABLE t1 (a int, b int);
INSERT INTO t1 VALUES (252,6), (232,0), (174,232);

CREATE TABLE t2 (a int);
INSERT INTO t2 VALUES (232), (174);

CREATE TABLE t3 (c int);
INSERT INTO t3 VALUES (1), (2);

CREATE VIEW v1 AS SELECT t2.a FROM t3,t2;

SELECT v1.a FROM t1 LEFT JOIN v1 ON t1.b = 0;

SELECT DISTINCT t2.a FROM t1 LEFT JOIN (t3,t2) ON t1.b = 0;
EXPLAIN
SELECT DISTINCT t2.a FROM t1 LEFT JOIN (t3,t2) ON t1.b = 0;

SELECT DISTINCT v1.a FROM t1 LEFT JOIN v1 ON t1.b = 0;
EXPLAIN
SELECT DISTINCT v1.a FROM t1 LEFT JOIN v1 ON t1.b = 0;

DROP VIEW v1;
DROP TABLE t1,t2,t3;

--echo #
--echo # LP bug #806504: right join over a view/derived table           
--echo #

CREATE TABLE t1 (a int, b int) ;
INSERT IGNORE INTO t1 VALUES (0,0);

CREATE TABLE t2 (a int) ;
INSERT INTO t2 VALUES (0), (0);

CREATE VIEW v1 AS SELECT * FROM t1;

SELECT * FROM t2 RIGHT JOIN (SELECT * FROM t1) AS t ON t.a != 0
  WHERE t.a IN (SELECT b FROM t1);
EXPLAIN EXTENDED
SELECT * FROM t2 RIGHT JOIN (SELECT * FROM t1) AS t ON t.a != 0
  WHERE t.a IN (SELECT b FROM t1);

SELECT * FROM t2 RIGHT JOIN v1 AS t ON t.a != 0
  WHERE t.a IN (SELECT b FROM t1);
EXPLAIN EXTENDED
SELECT * FROM t2 RIGHT JOIN v1 AS t ON t.a != 0
  WHERE t.a IN (SELECT b FROM t1);

DROP VIEW v1;
=======
--echo #  LP bug #794890: abort failure on multi-update with view
--echo #

CREATE TABLE t1 (a int);
INSERT INTO t1 VALUES (20), (7);
CREATE TABLE t2 (a int);
INSERT INTO t2 VALUES (7), (9), (7);

CREATE ALGORITHM=TEMPTABLE VIEW v1 AS SELECT a FROM t1;

CREATE VIEW v2 AS SELECT t2.a FROM t2, v1 WHERE t2.a=t2.a;
UPDATE v2 SET a = 2;
SELECT * FROM t2;

UPDATE t1,v2 SET t1.a = 3;
SELECT * FROM t1;

DELETE t1 FROM t1,v2;
SELECT * FROM t1; 

DROP VIEW v1,v2;
>>>>>>> dd2f93d3
DROP TABLE t1,t2;<|MERGE_RESOLUTION|>--- conflicted
+++ resolved
@@ -237,7 +237,30 @@
 DROP TABLE t1,t2;
 
 --echo #
-<<<<<<< HEAD
+--echo #  LP bug #794890: abort failure on multi-update with view
+--echo #
+
+CREATE TABLE t1 (a int);
+INSERT INTO t1 VALUES (20), (7);
+CREATE TABLE t2 (a int);
+INSERT INTO t2 VALUES (7), (9), (7);
+
+CREATE ALGORITHM=TEMPTABLE VIEW v1 AS SELECT a FROM t1;
+
+CREATE VIEW v2 AS SELECT t2.a FROM t2, v1 WHERE t2.a=t2.a;
+UPDATE v2 SET a = 2;
+SELECT * FROM t2;
+
+UPDATE t1,v2 SET t1.a = 3;
+SELECT * FROM t1;
+
+DELETE t1 FROM t1,v2;
+SELECT * FROM t1; 
+
+DROP VIEW v1,v2;
+DROP TABLE t1,t2;
+
+--echo #
 --echo #  LP bug #802023: MIN/MAX optimization 
 --echo #                  for mergeable derived tables and views
 --echo #
@@ -558,27 +581,4 @@
   WHERE t.a IN (SELECT b FROM t1);
 
 DROP VIEW v1;
-=======
---echo #  LP bug #794890: abort failure on multi-update with view
---echo #
-
-CREATE TABLE t1 (a int);
-INSERT INTO t1 VALUES (20), (7);
-CREATE TABLE t2 (a int);
-INSERT INTO t2 VALUES (7), (9), (7);
-
-CREATE ALGORITHM=TEMPTABLE VIEW v1 AS SELECT a FROM t1;
-
-CREATE VIEW v2 AS SELECT t2.a FROM t2, v1 WHERE t2.a=t2.a;
-UPDATE v2 SET a = 2;
-SELECT * FROM t2;
-
-UPDATE t1,v2 SET t1.a = 3;
-SELECT * FROM t1;
-
-DELETE t1 FROM t1,v2;
-SELECT * FROM t1; 
-
-DROP VIEW v1,v2;
->>>>>>> dd2f93d3
 DROP TABLE t1,t2;