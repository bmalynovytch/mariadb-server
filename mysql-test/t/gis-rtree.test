-- source include/have_geometry.inc

#
# test of rtree (using with spatial data)
#
--disable_warnings
DROP TABLE IF EXISTS t1, t2;
--enable_warnings

CREATE TABLE t1 (
  fid INT NOT NULL AUTO_INCREMENT PRIMARY KEY, 
  g GEOMETRY NOT NULL,
  SPATIAL KEY(g)
) ENGINE=MyISAM;

SHOW CREATE TABLE t1;

let $1=150;
let $2=150;
while ($1)
{
  eval INSERT INTO t1 (g) VALUES (GeomFromText('LineString($1 $1, $2 $2)'));
  dec $1;
  inc $2;
}

SELECT count(*) FROM t1;
EXPLAIN SELECT fid, AsText(g) FROM t1 WHERE Within(g, GeomFromText('Polygon((140 140,160 140,160 160,140 160,140 140))'));
SELECT fid, AsText(g) FROM t1 WHERE Within(g, GeomFromText('Polygon((140 140,160 140,160 160,140 160,140 140))'));

DROP TABLE t1;

CREATE TABLE t2 (
  fid INT NOT NULL AUTO_INCREMENT PRIMARY KEY, 
  g GEOMETRY NOT NULL
) ENGINE=MyISAM;

let $1=10;
while ($1)
{
  let $2=10;
  while ($2)
  {
    eval INSERT INTO t2 (g) VALUES (GeometryFromWKB(LineString(Point($1 * 10 - 9, $2 * 10 - 9), Point($1 * 10, $2 * 10))));
    dec $2;
  }
  dec $1;
}

ALTER TABLE t2 ADD SPATIAL KEY(g);
SHOW CREATE TABLE t2;
SELECT count(*) FROM t2;
EXPLAIN SELECT fid, AsText(g) FROM t2 WHERE Within(g, 
  GeomFromText('Polygon((40 40,60 40,60 60,40 60,40 40))'));
SELECT fid, AsText(g) FROM t2 WHERE Within(g, 
  GeomFromText('Polygon((40 40,60 40,60 60,40 60,40 40))'));

let $1=10;
while ($1)
{
  let $2=10;
  while ($2)
  {
    eval DELETE FROM t2 WHERE Within(g, Envelope(GeometryFromWKB(LineString(Point($1 * 10 - 9, $2 * 10 - 9), Point($1 * 10, $2 * 10)))));
    SELECT count(*) FROM t2;
    dec $2;
  }
  dec $1;
}

DROP TABLE t2;

drop table if exists t1;
CREATE TABLE t1 (a geometry NOT NULL, SPATIAL (a));
INSERT INTO t1 VALUES (GeomFromText("LINESTRING(100 100, 200 200, 300 300)"));
INSERT INTO t1 VALUES (GeomFromText("LINESTRING(100 100, 200 200, 300 300)"));
INSERT INTO t1 VALUES (GeomFromText("LINESTRING(100 100, 200 200, 300 300)"));
INSERT INTO t1 VALUES (GeomFromText("LINESTRING(100 100, 200 200, 300 300)"));
INSERT INTO t1 VALUES (GeomFromText("LINESTRING(100 100, 200 200, 300 300)"));
INSERT INTO t1 VALUES (GeomFromText("LINESTRING(100 100, 200 200, 300 300)"));
INSERT INTO t1 VALUES (GeomFromText("LINESTRING(100 100, 200 200, 300 300)"));
INSERT INTO t1 VALUES (GeomFromText("LINESTRING(100 100, 200 200, 300 300)"));
INSERT INTO t1 VALUES (GeomFromText("LINESTRING(100 100, 200 200, 300 300)"));
INSERT INTO t1 VALUES (GeomFromText("LINESTRING(100 100, 200 200, 300 300)"));
INSERT INTO t1 VALUES (GeomFromText("LINESTRING(100 100, 200 200, 300 300)"));
INSERT INTO t1 VALUES (GeomFromText("LINESTRING(100 100, 200 200, 300 300)"));
INSERT INTO t1 VALUES (GeomFromText("LINESTRING(100 100, 200 200, 300 300)"));
INSERT INTO t1 VALUES (GeomFromText("LINESTRING(100 100, 200 200, 300 300)"));
INSERT INTO t1 VALUES (GeomFromText("LINESTRING(100 100, 200 200, 300 300)"));
INSERT INTO t1 VALUES (GeomFromText("LINESTRING(100 100, 200 200, 300 300)"));
INSERT INTO t1 VALUES (GeomFromText("LINESTRING(100 100, 200 200, 300 300)"));
INSERT INTO t1 VALUES (GeomFromText("LINESTRING(100 100, 200 200, 300 300)"));
INSERT INTO t1 VALUES (GeomFromText("LINESTRING(100 100, 200 200, 300 300)"));
INSERT INTO t1 VALUES (GeomFromText("LINESTRING(100 100, 200 200, 300 300)"));
INSERT INTO t1 VALUES (GeomFromText("LINESTRING(100 100, 200 200, 300 300)"));
INSERT INTO t1 VALUES (GeomFromText("LINESTRING(100 100, 200 200, 300 300)"));
INSERT INTO t1 VALUES (GeomFromText("LINESTRING(100 100, 200 200, 300 300)"));
INSERT INTO t1 VALUES (GeomFromText("LINESTRING(100 100, 200 200, 300 300)"));
INSERT INTO t1 VALUES (GeomFromText("LINESTRING(100 100, 200 200, 300 300)"));
INSERT INTO t1 VALUES (GeomFromText("LINESTRING(100 100, 200 200, 300 300)"));
INSERT INTO t1 VALUES (GeomFromText("LINESTRING(100 100, 200 200, 300 300)"));
INSERT INTO t1 VALUES (GeomFromText("LINESTRING(100 100, 200 200, 300 300)"));
INSERT INTO t1 VALUES (GeomFromText("LINESTRING(100 100, 200 200, 300 300)"));
check table t1;
analyze table t1;
drop table t1;

#
# The following crashed gis
#

CREATE TABLE t1 (
  fid INT NOT NULL AUTO_INCREMENT PRIMARY KEY, 
  g GEOMETRY NOT NULL,
  SPATIAL KEY(g)
) ENGINE=MyISAM;

INSERT INTO t1 (g) VALUES (GeomFromText('LineString(1 2, 2 3)')),(GeomFromText('LineString(1 2, 2 4)'));
#select * from t1 where g<GeomFromText('LineString(1 2, 2 3)');
drop table t1;

CREATE TABLE t1 (
  line LINESTRING NOT NULL,
  kind ENUM('po', 'pp', 'rr', 'dr', 'rd', 'ts', 'cl') NOT NULL DEFAULT 'po',
  name VARCHAR(32),

  SPATIAL KEY (line)


) engine=myisam;

ALTER TABLE t1 DISABLE KEYS;
INSERT INTO t1 (name, kind, line) VALUES 
  ("Aadaouane", "pp", GeomFromText("POINT(32.816667 35.983333)")),
  ("Aadassiye", "pp", GeomFromText("POINT(35.816667 36.216667)")),
  ("Aadbel", "pp", GeomFromText("POINT(34.533333 36.100000)")),
  ("Aadchit", "pp", GeomFromText("POINT(33.347222 35.423611)")),
  ("Aadchite", "pp", GeomFromText("POINT(33.347222 35.423611)")),
  ("Aadchit el Qoussair", "pp", GeomFromText("POINT(33.283333 35.483333)")),
  ("Aaddaye", "pp", GeomFromText("POINT(36.716667 40.833333)")),
  ("'Aadeissa", "pp", GeomFromText("POINT(32.823889 35.698889)")),
  ("Aaderup", "pp", GeomFromText("POINT(55.216667 11.766667)")),
  ("Qalaat Aades", "pp", GeomFromText("POINT(33.503333 35.377500)")),
  ("A ad'ino", "pp", GeomFromText("POINT(54.812222 38.209167)")),
  ("Aadi Noia", "pp", GeomFromText("POINT(13.800000 39.833333)")),
  ("Aad La Macta", "pp", GeomFromText("POINT(35.779444 -0.129167)")),
  ("Aadland", "pp", GeomFromText("POINT(60.366667 5.483333)")),
  ("Aadliye", "pp", GeomFromText("POINT(33.366667 36.333333)")),
  ("Aadloun", "pp", GeomFromText("POINT(33.403889 35.273889)")),
  ("Aadma", "pp", GeomFromText("POINT(58.798333 22.663889)")),
  ("Aadma Asundus", "pp", GeomFromText("POINT(58.798333 22.663889)")),
  ("Aadmoun", "pp", GeomFromText("POINT(34.150000 35.650000)")),
  ("Aadneram", "pp", GeomFromText("POINT(59.016667 6.933333)")),
  ("Aadneskaar", "pp", GeomFromText("POINT(58.083333 6.983333)")),
  ("Aadorf", "pp", GeomFromText("POINT(47.483333 8.900000)")),
  ("Aadorp", "pp", GeomFromText("POINT(52.366667 6.633333)")),
  ("Aadouane", "pp", GeomFromText("POINT(32.816667 35.983333)")),
  ("Aadoui", "pp", GeomFromText("POINT(34.450000 35.983333)")),
  ("Aadouiye", "pp", GeomFromText("POINT(34.583333 36.183333)")),
  ("Aadouss", "pp", GeomFromText("POINT(33.512500 35.601389)")),
  ("Aadra", "pp", GeomFromText("POINT(33.616667 36.500000)")),
  ("Aadzi", "pp", GeomFromText("POINT(38.100000 64.850000)"));

ALTER TABLE t1 ENABLE KEYS;
INSERT INTO t1 (name, kind, line) VALUES ("austria", "pp", GeomFromText('LINESTRING(14.9906 48.9887,14.9946 48.9904,14.9947 48.9916)'));
drop table t1;

CREATE TABLE t1 (st varchar(100));
INSERT INTO t1 VALUES ("Fake string");
CREATE TABLE t2 (geom GEOMETRY NOT NULL, SPATIAL KEY gk(geom));
--error 1416
INSERT INTO t2 SELECT GeomFromText(st) FROM t1;
drop table t1, t2;

CREATE TABLE t1 (`geometry` geometry NOT NULL default '',SPATIAL KEY `gndx` (`geometry`(32))) ENGINE=MyISAM DEFAULT CHARSET=latin1;

INSERT INTO t1 (geometry) VALUES
(PolygonFromText('POLYGON((-18.6086111000 -66.9327777000, -18.6055555000
-66.8158332999, -18.7186111000 -66.8102777000, -18.7211111000 -66.9269443999,
-18.6086111000 -66.9327777000))'));

INSERT INTO t1 (geometry) VALUES
(PolygonFromText('POLYGON((-65.7402776999 -96.6686111000, -65.7372222000
-96.5516666000, -65.8502777000 -96.5461111000, -65.8527777000 -96.6627777000,
-65.7402776999 -96.6686111000))'));
check table t1 extended;

drop table t1;

#
# Bug#17877 - Corrupted spatial index
#
CREATE TABLE t1 (
  c1 geometry NOT NULL default '',
  SPATIAL KEY i1 (c1(32))
) ENGINE=MyISAM DEFAULT CHARSET=latin1;
INSERT INTO t1 (c1) VALUES (
  PolygonFromText('POLYGON((-18.6086111000 -66.9327777000,
                            -18.6055555000 -66.8158332999,
                            -18.7186111000 -66.8102777000,
                            -18.7211111000 -66.9269443999,
                            -18.6086111000 -66.9327777000))'));
# This showed a missing key.
CHECK TABLE t1 EXTENDED;
DROP TABLE t1;
#
CREATE TABLE t1 (
  c1 geometry NOT NULL default '',
  SPATIAL KEY i1 (c1(32))
) ENGINE=MyISAM DEFAULT CHARSET=latin1;
INSERT INTO t1 (c1) VALUES (
  PolygonFromText('POLYGON((-18.6086111000 -66.9327777000,
                            -18.6055555000 -66.8158332999,
                            -18.7186111000 -66.8102777000,
                            -18.7211111000 -66.9269443999,
                            -18.6086111000 -66.9327777000))'));
INSERT INTO t1 (c1) VALUES (
  PolygonFromText('POLYGON((-65.7402776999 -96.6686111000,
                            -65.7372222000 -96.5516666000,
                            -65.8502777000 -96.5461111000,
                            -65.8527777000 -96.6627777000,
                            -65.7402776999 -96.6686111000))'));
# This is the same as the first insert to get a non-unique key.
INSERT INTO t1 (c1) VALUES (
  PolygonFromText('POLYGON((-18.6086111000 -66.9327777000,
                            -18.6055555000 -66.8158332999,
                            -18.7186111000 -66.8102777000,
                            -18.7211111000 -66.9269443999,
                            -18.6086111000 -66.9327777000))'));
# This showed (and still shows) OK.
CHECK TABLE t1 EXTENDED;
DROP TABLE t1;

#
# Bug #21888: Query on GEOMETRY field using PointFromWKB() results in lost connection
#
CREATE TABLE t1 (foo GEOMETRY NOT NULL, SPATIAL INDEX(foo) );
INSERT INTO t1 (foo) VALUES (PointFromWKB(POINT(1,1)));
INSERT INTO t1 (foo) VALUES (PointFromWKB(POINT(1,0)));
INSERT INTO t1 (foo) VALUES (PointFromWKB(POINT(0,1)));
INSERT INTO t1 (foo) VALUES (PointFromWKB(POINT(0,0)));
SELECT 1 FROM t1 WHERE foo != PointFromWKB(POINT(0,0));
DROP TABLE t1;

#
# Bug#25673 - spatial index corruption, error 126 incorrect key file for table
#
CREATE TABLE t1 (id bigint(12) unsigned NOT NULL auto_increment,
  c2 varchar(15) collate utf8_bin default NULL,
  c1 varchar(15) collate utf8_bin default NULL,
  c3 varchar(10) collate utf8_bin default NULL,
  spatial_point point NOT NULL,
  PRIMARY KEY(id),
  SPATIAL KEY (spatial_point(32))
  )ENGINE=MyISAM DEFAULT CHARSET=utf8 COLLATE=utf8_bin;
#
INSERT INTO t1 (c2, c1, c3, spatial_point) VALUES
  ('y', 's', 'j', GeomFromText('POINT(167 74)')),
  ('r', 'n', 'd', GeomFromText('POINT(215 118)')),
  ('g', 'n', 'e', GeomFromText('POINT(203 98)')),
  ('h', 'd', 'd', GeomFromText('POINT(54 193)')),
  ('r', 'x', 'y', GeomFromText('POINT(47 69)')),
  ('t', 'q', 'r', GeomFromText('POINT(109 42)')),
  ('a', 'z', 'd', GeomFromText('POINT(0 154)')),
  ('x', 'v', 'o', GeomFromText('POINT(174 131)')),
  ('b', 'r', 'a', GeomFromText('POINT(114 253)')),
  ('x', 'z', 'i', GeomFromText('POINT(163 21)')),
  ('w', 'p', 'i', GeomFromText('POINT(42 102)')),
  ('g', 'j', 'j', GeomFromText('POINT(170 133)')),
  ('m', 'g', 'n', GeomFromText('POINT(28 22)')),
  ('b', 'z', 'h', GeomFromText('POINT(174 28)')),
  ('q', 'k', 'f', GeomFromText('POINT(233 73)')),
  ('w', 'w', 'a', GeomFromText('POINT(124 200)')),
  ('t', 'j', 'w', GeomFromText('POINT(252 101)')),
  ('d', 'r', 'd', GeomFromText('POINT(98 18)')),
  ('w', 'o', 'y', GeomFromText('POINT(165 31)')),
  ('y', 'h', 't', GeomFromText('POINT(14 220)')),
  ('d', 'p', 'u', GeomFromText('POINT(223 196)')),
  ('g', 'y', 'g', GeomFromText('POINT(207 96)')),
  ('x', 'm', 'n', GeomFromText('POINT(214 3)')),
  ('g', 'v', 'e', GeomFromText('POINT(140 205)')),
  ('g', 'm', 'm', GeomFromText('POINT(10 236)')),
  ('i', 'r', 'j', GeomFromText('POINT(137 228)')),
  ('w', 's', 'p', GeomFromText('POINT(115 6)')),
  ('o', 'n', 'k', GeomFromText('POINT(158 129)')),
  ('j', 'h', 'l', GeomFromText('POINT(129 72)')),
  ('f', 'x', 'l', GeomFromText('POINT(139 207)')),
  ('u', 'd', 'n', GeomFromText('POINT(125 109)')),
  ('b', 'a', 'z', GeomFromText('POINT(30 32)')),
  ('m', 'h', 'o', GeomFromText('POINT(251 251)')),
  ('f', 'r', 'd', GeomFromText('POINT(243 211)')),
  ('b', 'd', 'r', GeomFromText('POINT(232 80)')),
  ('g', 'k', 'v', GeomFromText('POINT(15 100)')),
  ('i', 'f', 'c', GeomFromText('POINT(109 66)')),
  ('r', 't', 'j', GeomFromText('POINT(178 6)')),
  ('y', 'n', 'f', GeomFromText('POINT(233 211)')),
  ('f', 'y', 'm', GeomFromText('POINT(99 16)')),
  ('z', 'q', 'l', GeomFromText('POINT(39 49)')),
  ('j', 'c', 'r', GeomFromText('POINT(75 187)')),
  ('c', 'y', 'y', GeomFromText('POINT(246 253)')),
  ('w', 'u', 'd', GeomFromText('POINT(56 190)')),
  ('n', 'q', 'm', GeomFromText('POINT(73 149)')),
  ('d', 'y', 'a', GeomFromText('POINT(134 6)')),
  ('z', 's', 'w', GeomFromText('POINT(216 225)')),
  ('d', 'u', 'k', GeomFromText('POINT(132 70)')),
  ('f', 'v', 't', GeomFromText('POINT(187 141)')),
  ('r', 'r', 'a', GeomFromText('POINT(152 39)')),
  ('y', 'p', 'o', GeomFromText('POINT(45 27)')),
  ('p', 'n', 'm', GeomFromText('POINT(228 148)')),
  ('e', 'g', 'e', GeomFromText('POINT(88 81)')),
  ('m', 'a', 'h', GeomFromText('POINT(35 29)')),
  ('m', 'h', 'f', GeomFromText('POINT(30 71)')),
  ('h', 'k', 'i', GeomFromText('POINT(244 78)')),
  ('z', 'v', 'd', GeomFromText('POINT(241 38)')),
  ('q', 'l', 'j', GeomFromText('POINT(13 71)')),
  ('s', 'p', 'g', GeomFromText('POINT(108 38)')),
  ('q', 's', 'j', GeomFromText('POINT(92 101)')),
  ('l', 'h', 'g', GeomFromText('POINT(120 78)')),
  ('w', 't', 'b', GeomFromText('POINT(193 109)')),
  ('b', 's', 's', GeomFromText('POINT(223 211)')),
  ('w', 'w', 'y', GeomFromText('POINT(122 42)')),
  ('q', 'c', 'c', GeomFromText('POINT(104 102)')),
  ('w', 'g', 'n', GeomFromText('POINT(213 120)')),
  ('p', 'q', 'a', GeomFromText('POINT(247 148)')),
  ('c', 'z', 'e', GeomFromText('POINT(18 106)')),
  ('z', 'u', 'n', GeomFromText('POINT(70 133)')),
  ('j', 'n', 'x', GeomFromText('POINT(232 13)')),
  ('e', 'h', 'f', GeomFromText('POINT(22 135)')),
  ('w', 'l', 'f', GeomFromText('POINT(9 180)')),
  ('a', 'v', 'q', GeomFromText('POINT(163 228)')),
  ('i', 'z', 'o', GeomFromText('POINT(180 100)')),
  ('e', 'c', 'l', GeomFromText('POINT(182 231)')),
  ('c', 'k', 'o', GeomFromText('POINT(19 60)')),
  ('q', 'f', 'p', GeomFromText('POINT(79 95)')),
  ('m', 'd', 'r', GeomFromText('POINT(3 127)')),
  ('m', 'e', 't', GeomFromText('POINT(136 154)')),
  ('w', 'w', 'w', GeomFromText('POINT(102 15)')),
  ('l', 'n', 'q', GeomFromText('POINT(71 196)')),
  ('p', 'k', 'c', GeomFromText('POINT(47 139)')),
  ('j', 'o', 'r', GeomFromText('POINT(177 128)')),
  ('j', 'q', 'a', GeomFromText('POINT(170 6)')),
  ('b', 'a', 'o', GeomFromText('POINT(63 211)')),
  ('g', 's', 'o', GeomFromText('POINT(144 251)')),
  ('w', 'u', 'w', GeomFromText('POINT(221 214)')),
  ('g', 'a', 'm', GeomFromText('POINT(14 102)')),
  ('u', 'q', 'z', GeomFromText('POINT(86 200)')),
  ('k', 'a', 'm', GeomFromText('POINT(144 222)')),
  ('j', 'u', 'r', GeomFromText('POINT(216 142)')),
  ('q', 'k', 'v', GeomFromText('POINT(121 236)')),
  ('p', 'o', 'r', GeomFromText('POINT(108 102)')),
  ('b', 'd', 'x', GeomFromText('POINT(127 198)')),
  ('k', 's', 'a', GeomFromText('POINT(2 150)')),
  ('f', 'm', 'f', GeomFromText('POINT(160 191)')),
  ('q', 'y', 'x', GeomFromText('POINT(98 111)')),
  ('o', 'f', 'm', GeomFromText('POINT(232 218)')),
  ('c', 'w', 'j', GeomFromText('POINT(156 165)')),
  ('s', 'q', 'v', GeomFromText('POINT(98 161)'));
SET @@RAND_SEED1=692635050, @@RAND_SEED2=297339954;
DELETE FROM t1 ORDER BY RAND() LIMIT 10;
SET @@RAND_SEED1=159925977, @@RAND_SEED2=942570618;
DELETE FROM t1 ORDER BY RAND() LIMIT 10;
SET @@RAND_SEED1=328169745, @@RAND_SEED2=410451954;
DELETE FROM t1 ORDER BY RAND() LIMIT 10;
SET @@RAND_SEED1=178507359, @@RAND_SEED2=332493072;
DELETE FROM t1 ORDER BY RAND() LIMIT 10;
SET @@RAND_SEED1=1034033013, @@RAND_SEED2=558966507;
DELETE FROM t1 ORDER BY RAND() LIMIT 10;
UPDATE t1 set spatial_point=GeomFromText('POINT(230 9)') where  c1 like 'y%';
UPDATE t1 set spatial_point=GeomFromText('POINT(95 35)') where  c1 like 'j%';
UPDATE t1 set spatial_point=GeomFromText('POINT(93 99)') where  c1 like 'a%';
UPDATE t1 set spatial_point=GeomFromText('POINT(19 81)') where  c1 like 'r%';
UPDATE t1 set spatial_point=GeomFromText('POINT(20 177)') where  c1 like 'h%';
UPDATE t1 set spatial_point=GeomFromText('POINT(221 193)') where  c1 like 'u%';
UPDATE t1 set spatial_point=GeomFromText('POINT(195 205)') where  c1 like 'd%';
UPDATE t1 set spatial_point=GeomFromText('POINT(15 213)') where  c1 like 'u%';
UPDATE t1 set spatial_point=GeomFromText('POINT(214 63)') where  c1 like 'n%';
UPDATE t1 set spatial_point=GeomFromText('POINT(243 171)') where  c1 like 'c%';
UPDATE t1 set spatial_point=GeomFromText('POINT(198 82)') where  c1 like 'y%';
INSERT INTO t1 (c2, c1, c3, spatial_point) VALUES
  ('f', 'y', 'p', GeomFromText('POINT(109 235)')),
  ('b', 'e', 'v', GeomFromText('POINT(20 48)')),
  ('i', 'u', 'f', GeomFromText('POINT(15 55)')),
  ('o', 'r', 'z', GeomFromText('POINT(105 64)')),
  ('a', 'p', 'a', GeomFromText('POINT(142 236)')),
  ('g', 'i', 'k', GeomFromText('POINT(10 49)')),
  ('x', 'z', 'x', GeomFromText('POINT(192 200)')),
  ('c', 'v', 'r', GeomFromText('POINT(94 168)')),
  ('y', 'z', 'e', GeomFromText('POINT(141 51)')),
  ('h', 'm', 'd', GeomFromText('POINT(35 251)')),
  ('v', 'm', 'q', GeomFromText('POINT(44 90)')),
  ('j', 'l', 'z', GeomFromText('POINT(67 237)')),
  ('i', 'v', 'a', GeomFromText('POINT(75 14)')),
  ('b', 'q', 't', GeomFromText('POINT(153 33)')),
  ('e', 'm', 'a', GeomFromText('POINT(247 49)')),
  ('l', 'y', 'g', GeomFromText('POINT(56 203)')),
  ('v', 'o', 'r', GeomFromText('POINT(90 54)')),
  ('r', 'n', 'd', GeomFromText('POINT(135 83)')),
  ('j', 't', 'u', GeomFromText('POINT(174 239)')),
  ('u', 'n', 'g', GeomFromText('POINT(104 191)')),
  ('p', 'q', 'y', GeomFromText('POINT(63 171)')),
  ('o', 'q', 'p', GeomFromText('POINT(192 103)')),
  ('f', 'x', 'e', GeomFromText('POINT(244 30)')),
  ('n', 'x', 'c', GeomFromText('POINT(92 103)')),
  ('r', 'q', 'z', GeomFromText('POINT(166 20)')),
  ('s', 'a', 'j', GeomFromText('POINT(137 205)')),
  ('z', 't', 't', GeomFromText('POINT(99 134)')),
  ('o', 'm', 'j', GeomFromText('POINT(217 3)')),
  ('n', 'h', 'j', GeomFromText('POINT(211 17)')),
  ('v', 'v', 'a', GeomFromText('POINT(41 137)')),
  ('q', 'o', 'j', GeomFromText('POINT(5 92)')),
  ('z', 'y', 'e', GeomFromText('POINT(175 212)')),
  ('j', 'z', 'h', GeomFromText('POINT(224 194)')),
  ('a', 'g', 'm', GeomFromText('POINT(31 119)')),
  ('p', 'c', 'f', GeomFromText('POINT(17 221)')),
  ('t', 'h', 'k', GeomFromText('POINT(26 203)')),
  ('u', 'w', 'p', GeomFromText('POINT(47 185)')),
  ('z', 'a', 'c', GeomFromText('POINT(61 133)')),
  ('u', 'k', 'a', GeomFromText('POINT(210 115)')),
  ('k', 'f', 'h', GeomFromText('POINT(125 113)')),
  ('t', 'v', 'y', GeomFromText('POINT(12 239)')),
  ('u', 'v', 'd', GeomFromText('POINT(90 24)')),
  ('m', 'y', 'w', GeomFromText('POINT(25 243)')),
  ('d', 'n', 'g', GeomFromText('POINT(122 92)')),
  ('z', 'm', 'f', GeomFromText('POINT(235 110)')),
  ('q', 'd', 'f', GeomFromText('POINT(233 217)')),
  ('a', 'v', 'u', GeomFromText('POINT(69 59)')),
  ('x', 'k', 'p', GeomFromText('POINT(240 14)')),
  ('i', 'v', 'r', GeomFromText('POINT(154 42)')),
  ('w', 'h', 'l', GeomFromText('POINT(178 156)')),
  ('d', 'h', 'n', GeomFromText('POINT(65 157)')),
  ('c', 'k', 'z', GeomFromText('POINT(62 33)')),
  ('e', 'l', 'w', GeomFromText('POINT(162 1)')),
  ('r', 'f', 'i', GeomFromText('POINT(127 71)')),
  ('q', 'm', 'c', GeomFromText('POINT(63 118)')),
  ('c', 'h', 'u', GeomFromText('POINT(205 203)')),
  ('d', 't', 'p', GeomFromText('POINT(234 87)')),
  ('s', 'g', 'h', GeomFromText('POINT(149 34)')),
  ('o', 'b', 'q', GeomFromText('POINT(159 179)')),
  ('k', 'u', 'f', GeomFromText('POINT(202 254)')),
  ('u', 'f', 'g', GeomFromText('POINT(70 15)')),
  ('x', 's', 'b', GeomFromText('POINT(25 181)')),
  ('s', 'c', 'g', GeomFromText('POINT(252 17)')),
  ('a', 'c', 'f', GeomFromText('POINT(89 67)')),
  ('r', 'e', 'q', GeomFromText('POINT(55 54)')),
  ('f', 'i', 'k', GeomFromText('POINT(178 230)')),
  ('p', 'e', 'l', GeomFromText('POINT(198 28)')),
  ('w', 'o', 'd', GeomFromText('POINT(204 189)')),
  ('c', 'a', 'g', GeomFromText('POINT(230 178)')),
  ('r', 'o', 'e', GeomFromText('POINT(61 116)')),
  ('w', 'a', 'a', GeomFromText('POINT(178 237)')),
  ('v', 'd', 'e', GeomFromText('POINT(70 85)')),
  ('k', 'c', 'e', GeomFromText('POINT(147 118)')),
  ('d', 'q', 't', GeomFromText('POINT(218 77)')),
  ('k', 'g', 'f', GeomFromText('POINT(192 113)')),
  ('w', 'n', 'e', GeomFromText('POINT(92 124)')),
  ('r', 'm', 'q', GeomFromText('POINT(130 65)')),
  ('o', 'r', 'r', GeomFromText('POINT(174 233)')),
  ('k', 'n', 't', GeomFromText('POINT(175 147)')),
  ('q', 'm', 'r', GeomFromText('POINT(18 208)')),
  ('l', 'd', 'i', GeomFromText('POINT(13 104)')),
  ('w', 'o', 'y', GeomFromText('POINT(207 39)')),
  ('p', 'u', 'o', GeomFromText('POINT(114 31)')),
  ('y', 'a', 'p', GeomFromText('POINT(106 59)')),
  ('a', 'x', 'z', GeomFromText('POINT(17 57)')),
  ('v', 'h', 'x', GeomFromText('POINT(170 13)')),
  ('t', 's', 'u', GeomFromText('POINT(84 18)')),
  ('z', 'z', 'f', GeomFromText('POINT(250 197)')),
  ('l', 'z', 't', GeomFromText('POINT(59 80)')),
  ('j', 'g', 's', GeomFromText('POINT(54 26)')),
  ('g', 'v', 'm', GeomFromText('POINT(89 98)')),
  ('q', 'v', 'b', GeomFromText('POINT(39 240)')),
  ('x', 'k', 'v', GeomFromText('POINT(246 207)')),
  ('k', 'u', 'i', GeomFromText('POINT(105 111)')),
  ('w', 'z', 's', GeomFromText('POINT(235 8)')),
  ('d', 'd', 'd', GeomFromText('POINT(105 4)')),
  ('c', 'z', 'q', GeomFromText('POINT(13 140)')),
  ('m', 'k', 'i', GeomFromText('POINT(208 120)')),
  ('g', 'a', 'g', GeomFromText('POINT(9 182)')),
  ('z', 'j', 'r', GeomFromText('POINT(149 153)')),
  ('h', 'f', 'g', GeomFromText('POINT(81 236)')),
  ('m', 'e', 'q', GeomFromText('POINT(209 215)')),
  ('c', 'h', 'y', GeomFromText('POINT(235 70)')),
  ('i', 'e', 'g', GeomFromText('POINT(138 26)')),
  ('m', 't', 'u', GeomFromText('POINT(119 237)')),
  ('o', 'w', 's', GeomFromText('POINT(193 166)')),
  ('f', 'm', 'q', GeomFromText('POINT(85 96)')),
  ('x', 'l', 'x', GeomFromText('POINT(58 115)')),
  ('x', 'q', 'u', GeomFromText('POINT(108 210)')),
  ('b', 'h', 'i', GeomFromText('POINT(250 139)')),
  ('y', 'd', 'x', GeomFromText('POINT(199 135)')),
  ('w', 'h', 'p', GeomFromText('POINT(247 233)')),
  ('p', 'z', 't', GeomFromText('POINT(148 249)')),
  ('q', 'a', 'u', GeomFromText('POINT(174 78)')),
  ('v', 't', 'm', GeomFromText('POINT(70 228)')),
  ('t', 'n', 'f', GeomFromText('POINT(123 2)')),
  ('x', 't', 'b', GeomFromText('POINT(35 50)')),
  ('r', 'j', 'f', GeomFromText('POINT(200 51)')),
  ('s', 'q', 'o', GeomFromText('POINT(23 184)')),
  ('u', 'v', 'z', GeomFromText('POINT(7 113)')),
  ('v', 'u', 'l', GeomFromText('POINT(145 190)')),
  ('o', 'k', 'i', GeomFromText('POINT(161 122)')),
  ('l', 'y', 'e', GeomFromText('POINT(17 232)')),
  ('t', 'b', 'e', GeomFromText('POINT(120 50)')),
  ('e', 's', 'u', GeomFromText('POINT(254 1)')),
  ('d', 'd', 'u', GeomFromText('POINT(167 140)')),
  ('o', 'b', 'x', GeomFromText('POINT(186 237)')),
  ('m', 's', 's', GeomFromText('POINT(172 149)')),
  ('t', 'y', 'a', GeomFromText('POINT(149 85)')),
  ('x', 't', 'r', GeomFromText('POINT(10 165)')),
  ('g', 'c', 'e', GeomFromText('POINT(95 165)')),
  ('e', 'e', 'z', GeomFromText('POINT(98 65)')),
  ('f', 'v', 'i', GeomFromText('POINT(149 144)')),
  ('o', 'p', 'm', GeomFromText('POINT(233 67)')),
  ('t', 'u', 'b', GeomFromText('POINT(109 215)')),
  ('o', 'o', 'b', GeomFromText('POINT(130 48)')),
  ('e', 'm', 'h', GeomFromText('POINT(88 189)')),
  ('e', 'v', 'y', GeomFromText('POINT(55 29)')),
  ('e', 't', 'm', GeomFromText('POINT(129 55)')),
  ('p', 'p', 'i', GeomFromText('POINT(126 222)')),
  ('c', 'i', 'c', GeomFromText('POINT(19 158)')),
  ('c', 'b', 's', GeomFromText('POINT(13 19)')),
  ('u', 'y', 'a', GeomFromText('POINT(114 5)')),
  ('a', 'o', 'f', GeomFromText('POINT(227 232)')),
  ('t', 'c', 'z', GeomFromText('POINT(63 62)')),
  ('d', 'o', 'k', GeomFromText('POINT(48 228)')),
  ('x', 'c', 'e', GeomFromText('POINT(204 2)')),
  ('e', 'e', 'g', GeomFromText('POINT(125 43)')),
  ('o', 'r', 'f', GeomFromText('POINT(171 140)'));
UPDATE t1 set spatial_point=GeomFromText('POINT(163 157)') where  c1 like 'w%';
UPDATE t1 set spatial_point=GeomFromText('POINT(53 151)') where  c1 like 'd%';
UPDATE t1 set spatial_point=GeomFromText('POINT(96 183)') where  c1 like 'r%';
UPDATE t1 set spatial_point=GeomFromText('POINT(57 91)') where  c1 like 'q%';
UPDATE t1 set spatial_point=GeomFromText('POINT(202 110)') where  c1 like 'c%';
UPDATE t1 set spatial_point=GeomFromText('POINT(120 137)') where  c1 like 'w%';
UPDATE t1 set spatial_point=GeomFromText('POINT(207 147)') where  c1 like 'c%';
UPDATE t1 set spatial_point=GeomFromText('POINT(31 125)') where  c1 like 'e%';
UPDATE t1 set spatial_point=GeomFromText('POINT(27 36)') where  c1 like 'r%';
INSERT INTO t1 (c2, c1, c3, spatial_point) VALUES
  ('b', 'c', 'e', GeomFromText('POINT(41 137)')),
  ('p', 'y', 'k', GeomFromText('POINT(50 22)')),
  ('s', 'c', 'h', GeomFromText('POINT(208 173)')),
  ('x', 'u', 'l', GeomFromText('POINT(199 175)')),
  ('s', 'r', 'h', GeomFromText('POINT(85 192)')),
  ('j', 'k', 'u', GeomFromText('POINT(18 25)')),
  ('p', 'w', 'h', GeomFromText('POINT(152 197)')),
  ('e', 'd', 'c', GeomFromText('POINT(229 3)')),
  ('o', 'x', 'k', GeomFromText('POINT(187 155)')),
  ('o', 'b', 'k', GeomFromText('POINT(208 150)')),
  ('d', 'a', 'j', GeomFromText('POINT(70 87)')),
  ('f', 'e', 'k', GeomFromText('POINT(156 96)')),
  ('u', 'y', 'p', GeomFromText('POINT(239 193)')),
  ('n', 'v', 'p', GeomFromText('POINT(223 98)')),
  ('z', 'j', 'r', GeomFromText('POINT(87 89)')),
  ('h', 'x', 'x', GeomFromText('POINT(92 0)')),
  ('r', 'v', 'r', GeomFromText('POINT(159 139)')),
  ('v', 'g', 'g', GeomFromText('POINT(16 229)')),
  ('z', 'k', 'u', GeomFromText('POINT(99 52)')),
  ('p', 'p', 'o', GeomFromText('POINT(105 125)')),
  ('w', 'h', 'y', GeomFromText('POINT(105 154)')),
  ('v', 'y', 'z', GeomFromText('POINT(134 238)')),
  ('x', 'o', 'o', GeomFromText('POINT(178 88)')),
  ('z', 'w', 'd', GeomFromText('POINT(123 60)')),
  ('q', 'f', 'u', GeomFromText('POINT(64 90)')),
  ('s', 'n', 't', GeomFromText('POINT(50 138)')),
  ('v', 'p', 't', GeomFromText('POINT(114 91)')),
  ('a', 'o', 'n', GeomFromText('POINT(78 43)')),
  ('k', 'u', 'd', GeomFromText('POINT(185 161)')),
  ('w', 'd', 'n', GeomFromText('POINT(25 92)')),
  ('k', 'w', 'a', GeomFromText('POINT(59 238)')),
  ('t', 'c', 'f', GeomFromText('POINT(65 87)')),
  ('g', 's', 'p', GeomFromText('POINT(238 126)')),
  ('d', 'n', 'y', GeomFromText('POINT(107 173)')),
  ('l', 'a', 'w', GeomFromText('POINT(125 152)')),
  ('m', 'd', 'j', GeomFromText('POINT(146 53)')),
  ('q', 'm', 'c', GeomFromText('POINT(217 187)')),
  ('i', 'r', 'r', GeomFromText('POINT(6 113)')),
  ('e', 'j', 'b', GeomFromText('POINT(37 83)')),
  ('w', 'w', 'h', GeomFromText('POINT(83 199)')),
  ('k', 'b', 's', GeomFromText('POINT(170 64)')),
  ('s', 'b', 'c', GeomFromText('POINT(163 130)')),
  ('c', 'h', 'a', GeomFromText('POINT(141 3)')),
  ('k', 'j', 'u', GeomFromText('POINT(143 76)')),
  ('r', 'h', 'o', GeomFromText('POINT(243 92)')),
  ('i', 'd', 'b', GeomFromText('POINT(205 13)')),
  ('r', 'y', 'q', GeomFromText('POINT(138 8)')),
  ('m', 'o', 'i', GeomFromText('POINT(36 45)')),
  ('v', 'g', 'm', GeomFromText('POINT(0 40)')),
  ('f', 'e', 'i', GeomFromText('POINT(76 6)')),
  ('c', 'q', 'q', GeomFromText('POINT(115 248)')),
  ('x', 'c', 'i', GeomFromText('POINT(29 74)')),
  ('l', 's', 't', GeomFromText('POINT(83 18)')),
  ('t', 't', 'a', GeomFromText('POINT(26 168)')),
  ('u', 'n', 'x', GeomFromText('POINT(200 110)')),
  ('j', 'b', 'd', GeomFromText('POINT(216 136)')),
  ('s', 'p', 'w', GeomFromText('POINT(38 156)')),
  ('f', 'b', 'v', GeomFromText('POINT(29 186)')),
  ('v', 'e', 'r', GeomFromText('POINT(149 40)')),
  ('v', 't', 'm', GeomFromText('POINT(184 24)')),
  ('y', 'g', 'a', GeomFromText('POINT(219 105)')),
  ('s', 'f', 'i', GeomFromText('POINT(114 130)')),
  ('e', 'q', 'h', GeomFromText('POINT(203 135)')),
  ('h', 'g', 'b', GeomFromText('POINT(9 208)')),
  ('o', 'l', 'r', GeomFromText('POINT(245 79)')),
  ('s', 's', 'v', GeomFromText('POINT(238 198)')),
  ('w', 'w', 'z', GeomFromText('POINT(209 232)')),
  ('v', 'd', 'n', GeomFromText('POINT(30 193)')),
  ('q', 'w', 'k', GeomFromText('POINT(133 18)')),
  ('o', 'h', 'o', GeomFromText('POINT(42 140)')),
  ('f', 'f', 'h', GeomFromText('POINT(145 1)')),
  ('u', 's', 'r', GeomFromText('POINT(70 62)')),
  ('x', 'n', 'q', GeomFromText('POINT(33 86)')),
  ('u', 'p', 'v', GeomFromText('POINT(232 220)')),
  ('z', 'e', 'a', GeomFromText('POINT(130 69)')),
  ('r', 'u', 'z', GeomFromText('POINT(243 241)')),
  ('b', 'n', 't', GeomFromText('POINT(120 12)')),
  ('u', 'f', 's', GeomFromText('POINT(190 212)')),
  ('a', 'd', 'q', GeomFromText('POINT(235 191)')),
  ('f', 'q', 'm', GeomFromText('POINT(176 2)')),
  ('n', 'c', 's', GeomFromText('POINT(218 163)')),
  ('e', 'm', 'h', GeomFromText('POINT(163 108)')),
  ('c', 'f', 'l', GeomFromText('POINT(220 115)')),
  ('c', 'v', 'q', GeomFromText('POINT(66 45)')),
  ('w', 'v', 'x', GeomFromText('POINT(251 220)')),
  ('f', 'w', 'z', GeomFromText('POINT(146 149)')),
  ('h', 'n', 'h', GeomFromText('POINT(148 128)')),
  ('y', 'k', 'v', GeomFromText('POINT(28 110)')),
  ('c', 'x', 'q', GeomFromText('POINT(13 13)')),
  ('e', 'd', 's', GeomFromText('POINT(91 190)')),
  ('c', 'w', 'c', GeomFromText('POINT(10 231)')),
  ('u', 'j', 'n', GeomFromText('POINT(250 21)')),
  ('w', 'n', 'x', GeomFromText('POINT(141 69)')),
  ('f', 'p', 'y', GeomFromText('POINT(228 246)')),
  ('d', 'q', 'f', GeomFromText('POINT(194 22)')),
  ('d', 'z', 'l', GeomFromText('POINT(233 181)')),
  ('c', 'a', 'q', GeomFromText('POINT(183 96)')),
  ('m', 'i', 'd', GeomFromText('POINT(117 226)')),
  ('z', 'y', 'y', GeomFromText('POINT(62 81)')),
  ('g', 'v', 'm', GeomFromText('POINT(66 158)'));
SET @@RAND_SEED1=481064922, @@RAND_SEED2=438133497;
DELETE FROM t1 ORDER BY RAND() LIMIT 10;
SET @@RAND_SEED1=280535103, @@RAND_SEED2=444518646;
DELETE FROM t1 ORDER BY RAND() LIMIT 10;
SET @@RAND_SEED1=1072017234, @@RAND_SEED2=484203885;
DELETE FROM t1 ORDER BY RAND() LIMIT 10;
SET @@RAND_SEED1=358851897, @@RAND_SEED2=358495224;
DELETE FROM t1 ORDER BY RAND() LIMIT 10;
SET @@RAND_SEED1=509031459, @@RAND_SEED2=675962925;
DELETE FROM t1 ORDER BY RAND() LIMIT 10;
UPDATE t1 set spatial_point=GeomFromText('POINT(61 203)') where  c1 like 'y%';
UPDATE t1 set spatial_point=GeomFromText('POINT(202 194)') where  c1 like 'f%';
UPDATE t1 set spatial_point=GeomFromText('POINT(228 18)') where  c1 like 'h%';
UPDATE t1 set spatial_point=GeomFromText('POINT(88 18)') where  c1 like 'l%';
UPDATE t1 set spatial_point=GeomFromText('POINT(176 94)') where  c1 like 'e%';
UPDATE t1 set spatial_point=GeomFromText('POINT(44 47)') where  c1 like 'g%';
UPDATE t1 set spatial_point=GeomFromText('POINT(95 191)') where  c1 like 'b%';
UPDATE t1 set spatial_point=GeomFromText('POINT(179 218)') where  c1 like 'y%';
UPDATE t1 set spatial_point=GeomFromText('POINT(239 40)') where  c1 like 'g%';
UPDATE t1 set spatial_point=GeomFromText('POINT(248 41)') where  c1 like 'q%';
UPDATE t1 set spatial_point=GeomFromText('POINT(167 82)') where  c1 like 't%';
UPDATE t1 set spatial_point=GeomFromText('POINT(13 104)') where  c1 like 'u%';
UPDATE t1 set spatial_point=GeomFromText('POINT(139 84)') where  c1 like 'a%';
UPDATE t1 set spatial_point=GeomFromText('POINT(145 108)') where  c1 like 'p%';
UPDATE t1 set spatial_point=GeomFromText('POINT(147 57)') where  c1 like 't%';
UPDATE t1 set spatial_point=GeomFromText('POINT(217 144)') where  c1 like 'n%';
UPDATE t1 set spatial_point=GeomFromText('POINT(160 224)') where  c1 like 'w%';
UPDATE t1 set spatial_point=GeomFromText('POINT(38 28)') where  c1 like 'j%';
UPDATE t1 set spatial_point=GeomFromText('POINT(104 114)') where  c1 like 'q%';
UPDATE t1 set spatial_point=GeomFromText('POINT(88 19)') where  c1 like 'c%';
INSERT INTO t1 (c2, c1, c3, spatial_point) VALUES
  ('f', 'x', 'p', GeomFromText('POINT(92 181)')),
  ('s', 'i', 'c', GeomFromText('POINT(49 60)')),
  ('c', 'c', 'i', GeomFromText('POINT(7 57)')),
  ('n', 'g', 'k', GeomFromText('POINT(252 105)')),
  ('g', 'b', 'm', GeomFromText('POINT(180 11)')),
  ('u', 'l', 'r', GeomFromText('POINT(32 90)')),
  ('c', 'x', 'e', GeomFromText('POINT(143 24)')),
  ('x', 'u', 'a', GeomFromText('POINT(123 92)')),
  ('s', 'b', 'h', GeomFromText('POINT(190 108)')),
  ('c', 'x', 'b', GeomFromText('POINT(104 100)')),
  ('i', 'd', 't', GeomFromText('POINT(214 104)')),
  ('r', 'w', 'g', GeomFromText('POINT(29 67)')),
  ('b', 'f', 'g', GeomFromText('POINT(149 46)')),
  ('r', 'r', 'd', GeomFromText('POINT(242 196)')),
  ('j', 'l', 'a', GeomFromText('POINT(90 196)')),
  ('e', 't', 'b', GeomFromText('POINT(190 64)')),
  ('l', 'x', 'w', GeomFromText('POINT(250 73)')),
  ('q', 'y', 'r', GeomFromText('POINT(120 182)')),
  ('s', 'j', 'a', GeomFromText('POINT(180 175)')),
  ('n', 'i', 'y', GeomFromText('POINT(124 136)')),
  ('s', 'x', 's', GeomFromText('POINT(176 209)')),
  ('u', 'f', 's', GeomFromText('POINT(215 173)')),
  ('m', 'j', 'x', GeomFromText('POINT(44 140)')),
  ('v', 'g', 'x', GeomFromText('POINT(177 233)')),
  ('u', 't', 'b', GeomFromText('POINT(136 197)')),
  ('f', 'g', 'b', GeomFromText('POINT(10 8)')),
  ('v', 'c', 'j', GeomFromText('POINT(13 81)')),
  ('d', 's', 'q', GeomFromText('POINT(200 100)')),
  ('a', 'p', 'j', GeomFromText('POINT(33 40)')),
  ('i', 'c', 'g', GeomFromText('POINT(168 204)')),
  ('k', 'h', 'i', GeomFromText('POINT(93 243)')),
  ('s', 'b', 's', GeomFromText('POINT(157 13)')),
  ('v', 'l', 'l', GeomFromText('POINT(103 6)')),
  ('r', 'b', 'k', GeomFromText('POINT(244 137)')),
  ('l', 'd', 'r', GeomFromText('POINT(162 254)')),
  ('q', 'b', 'z', GeomFromText('POINT(136 246)')),
  ('x', 'x', 'p', GeomFromText('POINT(120 37)')),
  ('m', 'e', 'z', GeomFromText('POINT(203 167)')),
  ('q', 'n', 'p', GeomFromText('POINT(94 119)')),
  ('b', 'g', 'u', GeomFromText('POINT(93 248)')),
  ('r', 'v', 'v', GeomFromText('POINT(53 88)')),
  ('y', 'a', 'i', GeomFromText('POINT(98 219)')),
  ('a', 's', 'g', GeomFromText('POINT(173 138)')),
  ('c', 'a', 't', GeomFromText('POINT(235 135)')),
  ('q', 'm', 'd', GeomFromText('POINT(224 208)')),
  ('e', 'p', 'k', GeomFromText('POINT(161 238)')),
  ('n', 'g', 'q', GeomFromText('POINT(35 204)')),
  ('t', 't', 'x', GeomFromText('POINT(230 178)')),
  ('w', 'f', 'a', GeomFromText('POINT(150 221)')),
  ('z', 'm', 'z', GeomFromText('POINT(119 42)')),
  ('l', 'j', 's', GeomFromText('POINT(97 96)')),
  ('f', 'z', 'x', GeomFromText('POINT(208 65)')),
  ('i', 'v', 'c', GeomFromText('POINT(145 79)')),
  ('l', 'f', 'k', GeomFromText('POINT(83 234)')),
  ('u', 'a', 's', GeomFromText('POINT(250 49)')),
  ('o', 'k', 'p', GeomFromText('POINT(46 50)')),
  ('d', 'e', 'z', GeomFromText('POINT(30 198)')),
  ('r', 'r', 'l', GeomFromText('POINT(78 189)')),
  ('y', 'l', 'f', GeomFromText('POINT(188 132)')),
  ('d', 'q', 'm', GeomFromText('POINT(247 107)')),
  ('p', 'j', 'n', GeomFromText('POINT(148 227)')),
  ('b', 'o', 'i', GeomFromText('POINT(172 25)')),
  ('e', 'v', 'd', GeomFromText('POINT(94 248)')),
  ('q', 'd', 'f', GeomFromText('POINT(15 29)')),
  ('w', 'b', 'b', GeomFromText('POINT(74 111)')),
  ('g', 'q', 'f', GeomFromText('POINT(107 215)')),
  ('o', 'h', 'r', GeomFromText('POINT(25 168)')),
  ('u', 't', 'w', GeomFromText('POINT(251 188)')),
  ('h', 's', 'w', GeomFromText('POINT(254 247)')),
  ('f', 'f', 'b', GeomFromText('POINT(166 103)'));
SET @@RAND_SEED1=866613816, @@RAND_SEED2=92289615;
INSERT INTO t1 (c2, c1, c3, spatial_point) VALUES
  ('l', 'c', 'l', GeomFromText('POINT(202 98)')),
  ('k', 'c', 'b', GeomFromText('POINT(46 206)')),
  ('r', 'y', 'm', GeomFromText('POINT(74 140)')),
  ('y', 'z', 'd', GeomFromText('POINT(200 160)')),
  ('s', 'y', 's', GeomFromText('POINT(156 205)')),
  ('u', 'v', 'p', GeomFromText('POINT(86 82)')),
  ('j', 's', 's', GeomFromText('POINT(91 233)')),
  ('x', 'j', 'f', GeomFromText('POINT(3 14)')),
  ('l', 'z', 'v', GeomFromText('POINT(123 156)')),
  ('h', 'i', 'o', GeomFromText('POINT(145 229)')),
  ('o', 'r', 'd', GeomFromText('POINT(15 22)')),
  ('f', 'x', 't', GeomFromText('POINT(21 60)')),
  ('t', 'g', 'h', GeomFromText('POINT(50 153)')),
  ('g', 'u', 'b', GeomFromText('POINT(82 85)')),
  ('v', 'a', 'p', GeomFromText('POINT(231 178)')),
  ('n', 'v', 'o', GeomFromText('POINT(183 25)')),
  ('j', 'n', 'm', GeomFromText('POINT(50 144)')),
  ('e', 'f', 'i', GeomFromText('POINT(46 16)')),
  ('d', 'w', 'a', GeomFromText('POINT(66 6)')),
  ('f', 'x', 'a', GeomFromText('POINT(107 197)')),
  ('m', 'o', 'a', GeomFromText('POINT(142 80)')),
  ('q', 'l', 'g', GeomFromText('POINT(251 23)')),
  ('c', 's', 's', GeomFromText('POINT(158 43)')),
  ('y', 'd', 'o', GeomFromText('POINT(196 228)')),
  ('d', 'p', 'l', GeomFromText('POINT(107 5)')),
  ('h', 'a', 'b', GeomFromText('POINT(183 166)')),
  ('m', 'w', 'p', GeomFromText('POINT(19 59)')),
  ('b', 'y', 'o', GeomFromText('POINT(178 30)')),
  ('x', 'w', 'i', GeomFromText('POINT(168 94)')),
  ('t', 'k', 'z', GeomFromText('POINT(171 5)')),
  ('r', 'm', 'a', GeomFromText('POINT(222 19)')),
  ('u', 'v', 'e', GeomFromText('POINT(224 80)')),
  ('q', 'r', 'k', GeomFromText('POINT(212 218)')),
  ('d', 'p', 'j', GeomFromText('POINT(169 7)')),
  ('d', 'r', 'v', GeomFromText('POINT(193 23)')),
  ('n', 'y', 'y', GeomFromText('POINT(130 178)')),
  ('m', 'z', 'r', GeomFromText('POINT(81 200)')),
  ('j', 'e', 'w', GeomFromText('POINT(145 239)')),
  ('v', 'h', 'x', GeomFromText('POINT(24 105)')),
  ('z', 'm', 'a', GeomFromText('POINT(175 129)')),
  ('b', 'c', 'v', GeomFromText('POINT(213 10)')),
  ('t', 't', 'u', GeomFromText('POINT(2 129)')),
  ('r', 's', 'v', GeomFromText('POINT(209 192)')),
  ('x', 'p', 'g', GeomFromText('POINT(43 63)')),
  ('t', 'e', 'u', GeomFromText('POINT(139 210)')),
  ('l', 'e', 't', GeomFromText('POINT(245 148)')),
  ('a', 'i', 'k', GeomFromText('POINT(167 195)')),
  ('m', 'o', 'h', GeomFromText('POINT(206 120)')),
  ('g', 'z', 's', GeomFromText('POINT(169 240)')),
  ('z', 'u', 's', GeomFromText('POINT(202 120)')),
  ('i', 'b', 'a', GeomFromText('POINT(216 18)')),
  ('w', 'y', 'g', GeomFromText('POINT(119 236)')),
  ('h', 'y', 'p', GeomFromText('POINT(161 24)'));
UPDATE t1 set spatial_point=GeomFromText('POINT(33 100)') where  c1 like 't%';
UPDATE t1 set spatial_point=GeomFromText('POINT(41 46)') where  c1 like 'f%';
CHECK TABLE t1 EXTENDED;
DROP TABLE t1;

<<<<<<< HEAD
# End of 4.1 tests

#
# bug #21790 (UNKNOWN ERROR on NULLs in RTree)
#
CREATE TABLE t1(foo GEOMETRY NOT NULL, SPATIAL INDEX(foo) );
--error 1048
INSERT INTO t1(foo) VALUES (NULL);
--error 1416
INSERT INTO t1() VALUES ();
--error 1416
INSERT INTO t1(foo) VALUES ('');
DROP TABLE t1;

#
# Bug #23578: Corruption prevents Optimize table from working properly with a 
#             spatial index
#

CREATE TABLE t1 (a INT AUTO_INCREMENT, b POINT NOT NULL, KEY (a), SPATIAL KEY (b));

INSERT INTO t1 (b) VALUES (GeomFromText('POINT(1 2)'));
INSERT INTO t1 (b) SELECT b FROM t1;
INSERT INTO t1 (b) SELECT b FROM t1;
INSERT INTO t1 (b) SELECT b FROM t1;
INSERT INTO t1 (b) SELECT b FROM t1;
INSERT INTO t1 (b) SELECT b FROM t1;

OPTIMIZE TABLE t1;
DROP TABLE t1;


#
# Bug #29070: Error in spatial index
#

CREATE TABLE t1 (a INT, b GEOMETRY NOT NULL, SPATIAL KEY b(b));
INSERT INTO t1 VALUES (1, GEOMFROMTEXT('LINESTRING(1102218.456 1,2000000 2)'));
INSERT INTO t1 VALUES (2, GEOMFROMTEXT('LINESTRING(1102218.456 1,2000000 2)'));

# must return the same number as the next select
SELECT COUNT(*) FROM t1 WHERE
  MBRINTERSECTS(b, GEOMFROMTEXT('LINESTRING(1 1,1102219 2)') );
SELECT COUNT(*) FROM t1 IGNORE INDEX (b) WHERE
  MBRINTERSECTS(b, GEOMFROMTEXT('LINESTRING(1 1,1102219 2)') );

DROP TABLE t1;

--echo End of 5.0 tests.
=======
#
# Bug #30286 spatial index cause corruption and server crash!
#

create table t1 (a geometry not null, spatial index(a));
insert into t1 values (PointFromWKB(POINT(1.1517219314031e+164, 131072)));
insert into t1 values (PointFromWKB(POINT(9.1248812352444e+192, 2.9740338169556e+284)));
insert into t1 values (PointFromWKB(POINT(4.7783097267365e-299, -0)));
insert into t1 values (PointFromWKB(POINT(1.49166814624e-154, 2.0880974297595e-53)));
insert into t1 values (PointFromWKB(POINT(4.0917382598702e+149, 1.2024538023802e+111)));
insert into t1 values (PointFromWKB(POINT(2.0349165139404e+236, 2.9993936277913e-241)));
insert into t1 values (PointFromWKB(POINT(2.5243548967072e-29, 1.2024538023802e+111)));
insert into t1 values (PointFromWKB(POINT(0, 6.9835074892995e-251)));
insert into t1 values (PointFromWKB(POINT(2.0880974297595e-53, 3.1050361846014e+231)));
insert into t1 values (PointFromWKB(POINT(2.8728483499323e-188, 2.4600631144627e+260)));
insert into t1 values (PointFromWKB(POINT(3.0517578125e-05, 2.0349165139404e+236)));
insert into t1 values (PointFromWKB(POINT(1.1517219314031e+164, 1.1818212630766e-125)));
insert into t1 values (PointFromWKB(POINT(2.481040258324e-265, 5.7766220027675e-275)));
insert into t1 values (PointFromWKB(POINT(2.0880974297595e-53, 2.5243548967072e-29)));
insert into t1 values (PointFromWKB(POINT(5.7766220027675e-275, 9.9464647281957e+86)));
insert into t1 values (PointFromWKB(POINT(2.2181357552967e+130, 3.7857669957337e-270)));
insert into t1 values (PointFromWKB(POINT(4.5767114681874e-246, 3.6893488147419e+19)));
insert into t1 values (PointFromWKB(POINT(4.5767114681874e-246, 3.7537584144024e+255)));
insert into t1 values (PointFromWKB(POINT(3.7857669957337e-270, 1.8033161362863e-130)));
insert into t1 values (PointFromWKB(POINT(0, 5.8774717541114e-39)));
insert into t1 values (PointFromWKB(POINT(1.1517219314031e+164, 2.2761049594727e-159)));
insert into t1 values (PointFromWKB(POINT(6.243497100632e+144, 3.7857669957337e-270)));
insert into t1 values (PointFromWKB(POINT(3.7857669957337e-270, 2.6355494858076e-82)));
insert into t1 values (PointFromWKB(POINT(2.0349165139404e+236, 3.8518598887745e-34)));
insert into t1 values (PointFromWKB(POINT(4.6566128730774e-10, 2.0880974297595e-53)));
insert into t1 values (PointFromWKB(POINT(2.0880974297595e-53, 1.8827498946116e-183)));
insert into t1 values (PointFromWKB(POINT(1.8033161362863e-130, 9.1248812352444e+192)));
insert into t1 values (PointFromWKB(POINT(4.7783097267365e-299, 2.2761049594727e-159)));
insert into t1 values (PointFromWKB(POINT(1.94906280228e+289, 1.2338789709327e-178)));
drop table t1;

# End of 4.1 tests
>>>>>>> 54b0cf97
<|MERGE_RESOLUTION|>--- conflicted
+++ resolved
@@ -797,57 +797,6 @@
 CHECK TABLE t1 EXTENDED;
 DROP TABLE t1;
 
-<<<<<<< HEAD
-# End of 4.1 tests
-
-#
-# bug #21790 (UNKNOWN ERROR on NULLs in RTree)
-#
-CREATE TABLE t1(foo GEOMETRY NOT NULL, SPATIAL INDEX(foo) );
---error 1048
-INSERT INTO t1(foo) VALUES (NULL);
---error 1416
-INSERT INTO t1() VALUES ();
---error 1416
-INSERT INTO t1(foo) VALUES ('');
-DROP TABLE t1;
-
-#
-# Bug #23578: Corruption prevents Optimize table from working properly with a 
-#             spatial index
-#
-
-CREATE TABLE t1 (a INT AUTO_INCREMENT, b POINT NOT NULL, KEY (a), SPATIAL KEY (b));
-
-INSERT INTO t1 (b) VALUES (GeomFromText('POINT(1 2)'));
-INSERT INTO t1 (b) SELECT b FROM t1;
-INSERT INTO t1 (b) SELECT b FROM t1;
-INSERT INTO t1 (b) SELECT b FROM t1;
-INSERT INTO t1 (b) SELECT b FROM t1;
-INSERT INTO t1 (b) SELECT b FROM t1;
-
-OPTIMIZE TABLE t1;
-DROP TABLE t1;
-
-
-#
-# Bug #29070: Error in spatial index
-#
-
-CREATE TABLE t1 (a INT, b GEOMETRY NOT NULL, SPATIAL KEY b(b));
-INSERT INTO t1 VALUES (1, GEOMFROMTEXT('LINESTRING(1102218.456 1,2000000 2)'));
-INSERT INTO t1 VALUES (2, GEOMFROMTEXT('LINESTRING(1102218.456 1,2000000 2)'));
-
-# must return the same number as the next select
-SELECT COUNT(*) FROM t1 WHERE
-  MBRINTERSECTS(b, GEOMFROMTEXT('LINESTRING(1 1,1102219 2)') );
-SELECT COUNT(*) FROM t1 IGNORE INDEX (b) WHERE
-  MBRINTERSECTS(b, GEOMFROMTEXT('LINESTRING(1 1,1102219 2)') );
-
-DROP TABLE t1;
-
---echo End of 5.0 tests.
-=======
 #
 # Bug #30286 spatial index cause corruption and server crash!
 #
@@ -885,4 +834,51 @@
 drop table t1;
 
 # End of 4.1 tests
->>>>>>> 54b0cf97
+
+#
+# bug #21790 (UNKNOWN ERROR on NULLs in RTree)
+#
+CREATE TABLE t1(foo GEOMETRY NOT NULL, SPATIAL INDEX(foo) );
+--error 1048
+INSERT INTO t1(foo) VALUES (NULL);
+--error 1416
+INSERT INTO t1() VALUES ();
+--error 1416
+INSERT INTO t1(foo) VALUES ('');
+DROP TABLE t1;
+
+#
+# Bug #23578: Corruption prevents Optimize table from working properly with a 
+#             spatial index
+#
+
+CREATE TABLE t1 (a INT AUTO_INCREMENT, b POINT NOT NULL, KEY (a), SPATIAL KEY (b));
+
+INSERT INTO t1 (b) VALUES (GeomFromText('POINT(1 2)'));
+INSERT INTO t1 (b) SELECT b FROM t1;
+INSERT INTO t1 (b) SELECT b FROM t1;
+INSERT INTO t1 (b) SELECT b FROM t1;
+INSERT INTO t1 (b) SELECT b FROM t1;
+INSERT INTO t1 (b) SELECT b FROM t1;
+
+OPTIMIZE TABLE t1;
+DROP TABLE t1;
+
+
+#
+# Bug #29070: Error in spatial index
+#
+
+CREATE TABLE t1 (a INT, b GEOMETRY NOT NULL, SPATIAL KEY b(b));
+INSERT INTO t1 VALUES (1, GEOMFROMTEXT('LINESTRING(1102218.456 1,2000000 2)'));
+INSERT INTO t1 VALUES (2, GEOMFROMTEXT('LINESTRING(1102218.456 1,2000000 2)'));
+
+# must return the same number as the next select
+SELECT COUNT(*) FROM t1 WHERE
+  MBRINTERSECTS(b, GEOMFROMTEXT('LINESTRING(1 1,1102219 2)') );
+SELECT COUNT(*) FROM t1 IGNORE INDEX (b) WHERE
+  MBRINTERSECTS(b, GEOMFROMTEXT('LINESTRING(1 1,1102219 2)') );
+
+DROP TABLE t1;
+
+--echo End of 5.0 tests.