--- conflicted
+++ resolved
@@ -117,7 +117,22 @@
 
 SELECT `id1` FROM `t1` WHERE `id1` NOT IN (SELECT `id1` FROM `t2` WHERE `id2` = 1 AND `id3` = 2);
 DROP TABLE t1, t2;
-<<<<<<< HEAD
+# Bug #22728 - Handler_rollback value is growing
+#
+flush status;
+create table t1 (c1 int) engine=innodb;
+connect (con1,localhost,root,,);
+connect (con2,localhost,root,,);
+connection con2;
+handler t1 open;
+handler t1 read first;
+disconnect con2;
+connection con1;
+show /*!50002 GLOBAL */ status like 'Handler_rollback';
+connection default;
+drop table t1;
+disconnect con1;
+--echo End of 4.1 tests
 #
 # Bug #12882  	min/max inconsistent on empty table
 #
@@ -302,22 +317,4 @@
 SELECT COUNT(*) FROM t2 LEFT JOIN t1 ON t2.fkey = t1.id 
   WHERE t1.name LIKE 'A%' OR FALSE;
 
-DROP TABLE t1,t2;
-=======
-# Bug #22728 - Handler_rollback value is growing
-#
-flush status;
-create table t1 (c1 int) engine=innodb;
-connect (con1,localhost,root,,);
-connect (con2,localhost,root,,);
-connection con2;
-handler t1 open;
-handler t1 read first;
-disconnect con2;
-connection con1;
-show /*!50002 GLOBAL */ status like 'Handler_rollback';
-connection default;
-drop table t1;
-disconnect con1;
---echo End of 4.1 tests
->>>>>>> cfd442b6
+DROP TABLE t1,t2;