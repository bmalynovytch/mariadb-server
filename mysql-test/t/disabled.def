--- conflicted
+++ resolved
@@ -31,12 +31,8 @@
 rpl_ndb_myisam2ndb       : Bug#29549 rpl_ndb_myisam2ndb,rpl_ndb_innodb2ndb failed on Solaris for pack_length issue
 rpl_row_blob_innodb      : BUG#18980 2006-04-10 kent    Test fails randomly
 synchronization          : Bug#24529  	Test 'synchronization' fails on Mac pushbuild; Also on Linux 64 bit.
-<<<<<<< HEAD
+rpl_stm_extraColmaster_ndb : WL#3915 : Statement-based replication not supported in ndb. Enable test when supported.
 rpl_ndb_ctype_ucs2_def   : BUG#29562, BUG#29563 and BUG#29564
-=======
-rpl_ndb_ctype_ucs2_def   : BUG#27404 util thd mysql_parse sig11 when mysqld default multibyte charset
-rpl_stm_extraColmaster_ndb : WL#3915 : Statement-based replication not supported in ndb. Enable test when supported.
->>>>>>> e1c7a80e
 
 # the below testcase have been reworked to avoid the bug, test contains comment, keep bug open
 #ndb_binlog_ddl_multi     : BUG#18976 2006-04-10 kent    CRBR: multiple binlog, second binlog may miss schema log events
