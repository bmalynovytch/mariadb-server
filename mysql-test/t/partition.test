#--disable_abort_on_error
#
# Simple test for the partition storage engine
# Taken fromm the select test
#
-- source include/have_partition.inc

--disable_warnings
drop table if exists t1;
--enable_warnings

#
# Bug 19309 Partitions: Crash if double procedural alter
#
create table t1 (a int)
partition by list (a)
(partition p0 values in (1));

create procedure pz()
alter table t1 engine = myisam;

call pz();
call pz();
drop procedure pz;
drop table t1;

#
# Bug 19307: CSV engine crashes
#
--error ER_PARTITION_MERGE_ERROR
create table t1 (a int)
engine = csv
partition by list (a)
(partition p0 values in (null));

#
# BUG 16002: Handle unsigned integer functions properly
#
--error 1064
create table t1 (a bigint)
partition by range (a)
(partition p0 values less than (0xFFFFFFFFFFFFFFFF),
 partition p1 values less than (10));
--error 1064
create table t1 (a bigint)
partition by list (a)
(partition p0 values in (0xFFFFFFFFFFFFFFFF),
 partition p1 values in (10));

create table t1 (a bigint unsigned)
partition by range (a)
(partition p0 values less than (100),
 partition p1 values less than MAXVALUE);
insert into t1 values (1);
drop table t1;

create table t1 (a bigint unsigned)
partition by hash (a);
insert into t1 values (0xFFFFFFFFFFFFFFFD);
insert into t1 values (0xFFFFFFFFFFFFFFFE);
select * from t1 where (a + 1) < 10;
select * from t1 where (a + 1) > 10;
drop table t1;

#
# Bug 19307: CSV engine crashes
#
--error ER_PARTITION_MERGE_ERROR
create table t1 (a int)
engine = csv
partition by list (a)
(partition p0 values in (null));

#
# Added test case
#
create table t1 (a int)
partition by key(a)
(partition p0 engine = MEMORY);
drop table t1;

#
# BUG 19067 ALTER TABLE .. ADD PARTITION for subpartitioned table crashes
#
create table t1 (a int)
partition by range (a)
subpartition by key (a)
(partition p0 values less than (1));
alter table t1 add partition (partition p1 values less than (2));
show create table t1;
alter table t1 reorganize partition p1 into (partition p1 values less than (3));
show create table t1;
drop table t1;

#
# Partition by key no partition defined => OK
#
CREATE TABLE t1 (
a int not null,
b int not null,
c int not null,
primary key(a,b))
partition by key (a);

#
# Bug 13323: Select count(*) on empty table returns 2
#
select count(*) from t1;

#
# Test SHOW CREATE TABLE
#
show create table t1;

drop table t1;
#
# Partition by key no partition, list of fields
#
CREATE TABLE t1 (
a int not null,
b int not null,
c int not null,
primary key(a,b))
partition by key (a, b);

drop table t1;
#
# Partition by key specified 3 partitions and defined 3 => ok
#
CREATE TABLE t1 (
a int not null,
b int not null,
c int not null,
primary key(a,b))
partition by key (a)
partitions 3
(partition x1, partition x2, partition x3);

drop table t1;
#
# Partition by key specifying nodegroup
#
CREATE TABLE t1 (
a int not null,
b int not null,
c int not null,
primary key(a,b))
partition by key (a)
partitions 3
(partition x1 nodegroup 0,
 partition x2 nodegroup 1,
 partition x3 nodegroup 2);

drop table t1;
#
# Partition by key specifying engine
#
CREATE TABLE t1 (
a int not null,
b int not null,
c int not null,
primary key(a,b))
partition by key (a)
partitions 3
(partition x1 engine myisam,
 partition x2 engine myisam,
 partition x3 engine myisam);

drop table t1;
#
# Partition by key specifying tablespace
#
CREATE TABLE t1 (
a int not null,
b int not null,
c int not null,
primary key(a,b))
partition by key (a)
partitions 3
(partition x1 tablespace ts1,
 partition x2 tablespace ts2,
 partition x3 tablespace ts3);

CREATE TABLE t2 LIKE t1;

drop table t2;
drop table t1;

#
# Partition by key list, basic
#
CREATE TABLE t1 (
a int not null,
b int not null,
c int not null,
primary key(a,b))
partition by list (a)
partitions 3
(partition x1 values in (1,2,9,4) tablespace ts1,
 partition x2 values in (3, 11, 5, 7) tablespace ts2,
 partition x3 values in (16, 8, 5+19, 70-43) tablespace ts3);

drop table t1;
#
# Partition by key list, list function
#
CREATE TABLE t1 (
a int not null,
b int not null,
c int not null,
primary key(a,b))
partition by list (b*a)
partitions 3
(partition x1 values in (1,2,9,4) tablespace ts1,
 partition x2 values in (3, 11, 5, 7) tablespace ts2,
 partition x3 values in (16, 8, 5+19, 70-43) tablespace ts3);

drop table t1;

#
# Partition by key list, list function, no spec of #partitions
#
CREATE TABLE t1 (
a int not null,
b int not null,
c int not null,
primary key(a,b))
partition by list (b*a)
(partition x1 values in (1) tablespace ts1,
 partition x2 values in (3, 11, 5, 7) tablespace ts2,
 partition x3 values in (16, 8, 5+19, 70-43) tablespace ts3);

drop table t1;

#
# Bug 13154: Insert crashes due to bad calculation of partition id
#            for PARTITION BY KEY and SUBPARTITION BY KEY
#
CREATE TABLE t1 (
a int not null)
partition by key(a);

LOCK TABLES t1 WRITE;
insert into t1 values (1);
insert into t1 values (2);
insert into t1 values (3);
insert into t1 values (4);
UNLOCK TABLES;

drop table t1;

#
# Bug #13644 DROP PARTITION NULL's DATE column
#
CREATE TABLE t1 (a int, name VARCHAR(50), purchased DATE)
PARTITION BY RANGE (a)
(PARTITION p0 VALUES LESS THAN (3),
 PARTITION p1 VALUES LESS THAN (7),
 PARTITION p2 VALUES LESS THAN (9),
 PARTITION p3 VALUES LESS THAN (11));
INSERT INTO t1 VALUES
(1, 'desk organiser', '2003-10-15'),
(2, 'CD player', '1993-11-05'),
(3, 'TV set', '1996-03-10'),
(4, 'bookcase', '1982-01-10'),
(5, 'exercise bike', '2004-05-09'),
(6, 'sofa', '1987-06-05'),
(7, 'popcorn maker', '2001-11-22'),
(8, 'acquarium', '1992-08-04'),
(9, 'study desk', '1984-09-16'),
(10, 'lava lamp', '1998-12-25');

SELECT * from t1 ORDER BY a;
ALTER TABLE t1 DROP PARTITION p0;
SELECT * from t1 ORDER BY a;

drop table t1;

#
# Bug #13442; Truncate Partitioned table doesn't work
#

CREATE TABLE t1 (a int)
PARTITION BY LIST (a)
(PARTITION p0 VALUES IN (1,2,3), PARTITION p1 VALUES IN (4,5,6));

insert into t1 values (1),(2),(3),(4),(5),(6);
select * from t1;
truncate t1;
select * from t1;
truncate t1;
select * from t1;
drop table t1;

#
# Bug #13445 Partition by KEY method crashes server
#
CREATE TABLE t1 (a int, b int, primary key(a,b))
PARTITION BY KEY(b,a) PARTITIONS 4;

insert into t1 values (0,0),(1,1),(2,2),(3,3),(4,4),(5,5),(6,6);
select * from t1 where a = 4;

drop table t1;

#
# Bug #13438: Engine clause in PARTITION clause causes crash
#
CREATE TABLE t1 (a int)
PARTITION BY LIST (a)
PARTITIONS 1
(PARTITION x1 VALUES IN (1) ENGINE=MEMORY);

show create table t1;
drop table t1;

#
# Bug #13440: REPLACE causes crash in partitioned table
#
CREATE TABLE t1 (a int, unique(a))
PARTITION BY LIST (a)
(PARTITION x1 VALUES IN (10), PARTITION x2 VALUES IN (20));

--error ER_NO_PARTITION_FOR_GIVEN_VALUE 
REPLACE t1 SET a = 4;
drop table t1;

#
# Bug #14365: Crash if value too small in list partitioned table
#
CREATE TABLE t1 (a int)
PARTITION BY LIST (a)
(PARTITION x1 VALUES IN (2), PARTITION x2 VALUES IN (3));

insert into t1 values (2), (3);
--error ER_NO_PARTITION_FOR_GIVEN_VALUE
insert into t1 values (4);
--error ER_NO_PARTITION_FOR_GIVEN_VALUE
insert into t1 values (1);
drop table t1;

#
# Bug 14327: PARTITIONS clause gets lost in SHOW CREATE TABLE
#
CREATE TABLE t1 (a int)
PARTITION BY HASH(a)
PARTITIONS 5;

SHOW CREATE TABLE t1;

drop table t1;

#
# Bug #13446: Update to value outside of list values doesn't give error
#
CREATE TABLE t1 (a int)
PARTITION BY RANGE (a)
(PARTITION x1 VALUES LESS THAN (2));

insert into t1 values (1);
--error ER_NO_PARTITION_FOR_GIVEN_VALUE
update t1 set a = 5;

drop table t1;

#
# Bug #13441: Analyze on partitioned table didn't work
#
CREATE TABLE t1 (a int)
PARTITION BY LIST (a)
(PARTITION x1 VALUES IN (10), PARTITION x2 VALUES IN (20));

analyze table t1;

drop table t1;

#
# BUG 14524
#
CREATE TABLE `t1` (
  `id` int(11) default NULL
) ENGINE=BLACKHOLE DEFAULT CHARSET=latin1 PARTITION BY HASH (id) ;
SELECT * FROM t1;

drop table t1;

#
# BUG 14524
#
CREATE TABLE `t1` (
  `id` int(11) default NULL
) ENGINE=BLACKHOLE DEFAULT CHARSET=latin1 PARTITION BY HASH (id) ;
SELECT * FROM t1;

drop table t1;

#
# BUG 15221 (Cannot reorganize with the same name)
#
create table t1
(a int)
partition by range (a)
  ( partition p0 values less than(10),
    partition p1 values less than (20),
    partition p2 values less than (25));

alter table t1 reorganize partition p2 into (partition p2 values less than (30));
show create table t1;
drop table t1;

CREATE TABLE t1 (a int, b int)
PARTITION BY RANGE (a)
(PARTITION x0 VALUES LESS THAN (2),
 PARTITION x1 VALUES LESS THAN (4),
 PARTITION x2 VALUES LESS THAN (6),
 PARTITION x3 VALUES LESS THAN (8),
 PARTITION x4 VALUES LESS THAN (10),
 PARTITION x5 VALUES LESS THAN (12),
 PARTITION x6 VALUES LESS THAN (14),
 PARTITION x7 VALUES LESS THAN (16),
 PARTITION x8 VALUES LESS THAN (18),
 PARTITION x9 VALUES LESS THAN (20));

ALTER TABLE t1 REORGANIZE PARTITION x0,x1,x2 INTO
(PARTITION x1 VALUES LESS THAN (6));
show create table t1;
drop table t1;

# Testcase for BUG#15819
create table t1 (a int not null, b int not null) partition by LIST (a+b) (
  partition p0 values in (12),
  partition p1 values in (14)
);
--error ER_NO_PARTITION_FOR_GIVEN_VALUE
insert into t1 values (10,1);

drop table t1;

#
# Bug#16901 Partitions: crash, SELECT, column of part.
#           function=first column of primary key
#
create table t1 (f1 integer,f2 integer, f3 varchar(10), primary key(f1,f2))
partition by range(f1) subpartition by hash(f2) subpartitions 2
(partition p1 values less than (0),
 partition p2 values less than (2),
 partition p3 values less than (2147483647));

insert into t1 values(10,10,'10');
insert into t1 values(2,2,'2');
select * from t1 where f1 = 2;
drop table t1;

#
# Bug #16907 Partitions: crash, SELECT goes into last partition, UNIQUE INDEX
#
create table t1 (f1 integer,f2 integer, unique index(f1))
partition by range(f1 div 2)
subpartition by hash(f1) subpartitions 2
(partition partb values less than (2),
partition parte values less than (4),
partition partf values less than (10000));
insert into t1 values(10,1);
select * from t1 where f1 = 10;
drop table t1;

#
# Bug #16775: Wrong engine type stored for subpartition
#
set session storage_engine= 'memory';
create table t1 (f_int1 int(11) default null) engine = memory
  partition by range (f_int1) subpartition by hash (f_int1)
  (partition part1 values less than (1000)
   (subpartition subpart11 engine = memory));
drop table t1;
set session storage_engine='myisam';

#
# Bug #16782: Crash using REPLACE on table with primary key
#
create table t1 (f_int1 integer, f_int2 integer, primary key (f_int1))
  partition by hash(f_int1) partitions 2;
insert into t1 values (1,1),(2,2);
replace into t1 values (1,1),(2,2);
drop table t1;

#
# Bug #17169: Partitions: out of memory if add partition and unique
#
create table t1 (s1 int, unique (s1)) partition by list (s1) (partition x1 VALUES in (10), partition x2 values in (20));
alter table t1 add partition (partition x3 values in (30));
drop table t1;

#
# Bug #17754 Change to explicit removal of partitioning scheme
# Also added a number of tests to ensure that proper engine is
# choosen in all kinds of scenarios.
#

create table t1 (a int)
partition by key(a)
partitions 2
(partition p0 engine=myisam, partition p1 engine=myisam);
show create table t1;

alter table t1;
show create table t1;

alter table t1 engine=myisam;
show create table t1;

alter table t1 engine=heap;
show create table t1;

alter table t1 remove partitioning;
show create table t1;

drop table t1;

create table t1 (a int)
engine=myisam
partition by key(a)
partitions 2
(partition p0 engine=myisam, partition p1 engine=myisam);
show create table t1;

alter table t1 add column b int remove partitioning;
show create table t1;

alter table t1
engine=myisam
partition by key(a)
(partition p0 engine=myisam, partition p1);
show create table t1;

alter table t1
engine=heap
partition by key(a)
(partition p0, partition p1 engine=heap);
show create table t1;

alter table t1 engine=myisam, add column c int remove partitioning;
show create table t1;

alter table t1
engine=heap
partition by key (a)
(partition p0, partition p1);
show create table t1;

alter table t1
partition by key (a)
(partition p0, partition p1);
show create table t1;

alter table t1
engine=heap
partition by key (a)
(partition p0, partition p1);
show create table t1;

--error ER_MIX_HANDLER_ERROR
alter table t1
partition by key(a)
(partition p0, partition p1 engine=heap);

--error ER_MIX_HANDLER_ERROR
alter table t1
partition by key(a)
(partition p0 engine=heap, partition p1);

--error ER_MIX_HANDLER_ERROR
alter table t1
engine=heap
partition by key (a)
(partition p0 engine=heap, partition p1 engine=myisam);

--error ER_MIX_HANDLER_ERROR
alter table t1
partition by key (a)
(partition p0 engine=heap, partition p1 engine=myisam);

drop table t1;

# Bug #17432: Partition functions containing NULL values should return
#             LONGLONG_MIN
#
CREATE TABLE t1 (
 f_int1 INTEGER, f_int2 INTEGER,
 f_char1 CHAR(10), f_char2 CHAR(10), f_charbig VARCHAR(1000)
 )
 PARTITION BY RANGE(f_int1 DIV 2)
 SUBPARTITION BY HASH(f_int1)
 SUBPARTITIONS 2
 (PARTITION parta VALUES LESS THAN (0),
  PARTITION partb VALUES LESS THAN (5),
  PARTITION parte VALUES LESS THAN (10),
  PARTITION partf VALUES LESS THAN (2147483647));
INSERT INTO t1 SET f_int1 = NULL , f_int2 = -20, f_char1 = CAST(-20 AS CHAR),
                   f_char2 = CAST(-20 AS CHAR), f_charbig = '#NULL#';
SELECT * FROM t1 WHERE f_int1 IS NULL;
SELECT * FROM t1;
drop table t1;

#
# Bug 17430: Crash when SELECT * from t1 where field IS NULL
#

CREATE TABLE t1 (
 f_int1 INTEGER, f_int2 INTEGER,
 f_char1 CHAR(10), f_char2 CHAR(10), f_charbig VARCHAR(1000)  )
 PARTITION BY LIST(MOD(f_int1,2))
 SUBPARTITION BY KEY(f_int1)
 (PARTITION part1 VALUES IN (-1) (SUBPARTITION sp1, SUBPARTITION sp2),
  PARTITION part2 VALUES IN (0) (SUBPARTITION sp3, SUBPARTITION sp5),
  PARTITION part3 VALUES IN (1) (SUBPARTITION sp4, SUBPARTITION sp6));

INSERT INTO t1 SET f_int1 = 2, f_int2 = 2, f_char1 = '2', f_char2 = '2', f_charbig = '===2===';
INSERT INTO t1 SET f_int1 = 2, f_int2 = 2, f_char1 = '2', f_char2 = '2', f_charbig = '===2===';

SELECT * FROM t1 WHERE f_int1  IS NULL;
drop table t1;

#
# Bug#14363 Partitions: failure if create in stored procedure
#
delimiter //;

create procedure p ()
begin
create table t1 (s1 mediumint,s2 mediumint)
partition by list (s2)
(partition p1 values in (0),
 partition p2 values in (1));
end//

call p()//
drop procedure p//
drop table t1;

create procedure p ()
begin
create table t1 (a int not null,b int not null,c int not null,primary key (a,b))
partition by range (a)
subpartition by hash (a+b)
(partition x1 values less than (1)
 (subpartition x11,
  subpartition x12),
 partition x2 values less than (5)
 (subpartition x21,
  subpartition x22));
end//

call p()//
drop procedure p//
drop table t1//
delimiter ;//

#
# Bug #15447  Partitions: NULL is treated as zero
#

# NULL for RANGE partition
create table t1 (a int,b int,c int,key(a,b))
partition by range (a)
partitions 3
(partition x1 values less than (0) tablespace ts1,
 partition x2 values less than (10) tablespace ts2,
 partition x3 values less than maxvalue tablespace ts3);

insert into t1 values (NULL, 1, 1);
insert into t1 values (0, 1, 1);
insert into t1 values (12, 1, 1);

select partition_name, partition_description, table_rows
from information_schema.partitions where table_schema ='test';
drop table t1;

# NULL for LIST partition
--error ER_MULTIPLE_DEF_CONST_IN_LIST_PART_ERROR
create table t1 (a int,b int, c int)
partition by list(a)
partitions 2
(partition x123 values in (11,12),
 partition x234 values in (1 ,NULL, NULL));

--error ER_MULTIPLE_DEF_CONST_IN_LIST_PART_ERROR
create table t1 (a int,b int, c int)
partition by list(a)
partitions 2
(partition x123 values in (11, NULL),
 partition x234 values in (1 ,NULL));

create table t1 (a int,b int, c int)
partition by list(a)
partitions 2
(partition x123 values in (11, 12),
 partition x234 values in (5, 1));
--error ER_NO_PARTITION_FOR_GIVEN_VALUE
insert into t1 values (NULL,1,1);
drop table t1;

create table t1 (a int,b int, c int)
partition by list(a)
partitions 2
(partition x123 values in (11, 12),
 partition x234 values in (NULL, 1));

insert into t1 values (11,1,6);
insert into t1 values (NULL,1,1);

select partition_name, partition_description, table_rows
from information_schema.partitions where table_schema ='test';
drop table t1;

#
# BUG 17947 Crash with REBUILD PARTITION
#
create table t1 (a int)
partition by list (a)
(partition p0 values in (1));

--error 1064
alter table t1 rebuild partition;

drop table t1;

#
# BUG 15253 Insert that should fail doesn't
#
create table t1 (a int)
partition by list (a)
(partition p0 values in (5));

--error ER_NO_PARTITION_FOR_GIVEN_VALUE
insert into t1 values (0);

drop table t1;

#
# BUG #16370 Subpartitions names not shown in SHOW CREATE TABLE output
#
create table t1 (a int)
partition by range (a) subpartition by hash (a)
(partition p0 values less than (100));

show create table t1;
alter table t1 add partition (partition p1 values less than (200)
(subpartition subpart21));

show create table t1;

drop table t1;

create table t1 (a int)
partition by key (a);

show create table t1;
alter table t1 add partition (partition p1);
show create table t1;

drop table t1;

#
# BUG 15407 Crash with subpartition
#
--error 1064
create table t1 (a int, b int)
partition by range (a)
subpartition by hash(a)
(partition p0 values less than (0) (subpartition sp0),
 partition p1 values less than (1));

--error 1064
create table t1 (a int, b int)
partition by range (a)
subpartition by hash(a)
(partition p0 values less than (0),
 partition p1 values less than (1) (subpartition sp0));

#
# BUG 15961 No error when subpartition defined without subpartition by clause
#
--error ER_SUBPARTITION_ERROR
create table t1 (a int)
partition by hash (a)
(partition p0 (subpartition sp0));

#
# Bug 17127 
#
create table t1 (a int)
partition by range (a)
(partition p0 values less than (1));

--error ER_PARTITION_WRONG_VALUES_ERROR
alter table t1 add partition (partition p1 values in (2));
--error ER_PARTITION_REQUIRES_VALUES_ERROR
alter table t1 add partition (partition p1);

drop table t1;

create table t1 (a int)
partition by list (a)
(partition p0 values in (1));

--error ER_PARTITION_WRONG_VALUES_ERROR
alter table t1 add partition (partition p1 values less than (2));
--error ER_PARTITION_REQUIRES_VALUES_ERROR
alter table t1 add partition (partition p1);

drop table t1;

create table t1 (a int)
partition by hash (a)
(partition p0);

--error ER_PARTITION_WRONG_VALUES_ERROR
alter table t1 add partition (partition p1 values less than (2));
--error ER_PARTITION_WRONG_VALUES_ERROR
alter table t1 add partition (partition p1 values in (2));

drop table t1;

#
# BUG 17947 Crash with REBUILD PARTITION
#
create table t1 (a int)
partition by list (a)
(partition p0 values in (1));

--error 1064
alter table t1 rebuild partition;

drop table t1;

#
# Bug #14673: Wrong InnoDB default row format
#
create table t1 (a int) engine=innodb partition by hash(a) ;
show table status like 't1';
drop table t1;

#
# Bug #14526: Partitions: indexed searches fail
#
create table t2 (s1 int not null auto_increment, primary key (s1)) partition by list (s1) (partition p1 values in (1),partition p2 values in (2),partition p3 values in (3),partition p4 values in (4));
insert into t2 values (null),(null),(null);
select * from t2;
select * from t2 where s1 < 2;
update t2 set s1 = s1 + 1 order by s1 desc;
select * from t2 where s1 < 3;
select * from t2 where s1 = 2;
drop table t2;

#
# Bug #17497: Partitions: crash if add partition on temporary table
#
--error ER_PARTITION_NO_TEMPORARY
create temporary table t1 (a int) partition by hash(a);

#
# Bug #17097: Partitions: failing ADD PRIMARY KEY leads to temporary rotten
# metadata,crash
#
create table t1 (a int, b int) partition by list (a)
  (partition p1 values in (1), partition p2 values in (2));
--error ER_UNIQUE_KEY_NEED_ALL_FIELDS_IN_PF
alter table t1 add primary key (b);
show create table t1;
drop table t1;

############################################
#
# Author: Mikael Ronstrom
# Date:   2006-03-01
# Purpose
# Bug 17772: Crash at ALTER TABLE with rename
#            and add column + comment on
#            partitioned table
#
############################################
create table t1 (a int unsigned not null auto_increment primary key)
partition by key(a);
alter table t1 rename t2, add c char(10), comment "no comment";
show create table t2;

drop table t2;

#
# Bug#14367: Partitions: crash if utf8 column
#
create table t1 (s1 char(2) character set utf8)
partition by list (case when s1 > 'cz' then 1 else 2 end)
(partition p1 values in (1),
 partition p2 values in (2));
drop table t1;

#
# Bug#15336 Partitions: crash if create table as select
#
create table t1 (f1 int) partition by hash (f1) as select 1;
drop table t1;

#
# bug #14350 Partitions: crash if prepared statement
#
prepare stmt1 from 'create table t1 (s1 int) partition by hash (s1)';
execute stmt1;
--error 1050
execute stmt1;
drop table t1;

#
# bug 17290 SP with delete, create and rollback to save point causes MySQLD core
#
delimiter |;
eval CREATE PROCEDURE test.p1(IN i INT)
BEGIN
  DECLARE CONTINUE HANDLER FOR sqlexception BEGIN END;
  DROP TABLE IF EXISTS t1;
  CREATE TABLE t1 (num INT,PRIMARY KEY(num));
  START TRANSACTION;
    INSERT INTO t1 VALUES(i);
    savepoint t1_save;
    INSERT INTO t1 VALUES (14);
    ROLLBACK to savepoint t1_save;
    COMMIT;
END|
delimiter ;|
CALL test.p1(12);
CALL test.p1(13);
drop table t1;

#
# Bug 13520: Problem with delimiters in COMMENT DATA DIRECTORY ..
#
CREATE TABLE t1 (a int not null)
partition by key(a)
(partition p0 COMMENT='first partition');
drop table t1;

#
# Bug 13433: Problem with delimited identifiers
#
CREATE TABLE t1 (`a b` int not null)
partition by key(`a b`);
drop table t1;

CREATE TABLE t1 (`a b` int not null)
partition by hash(`a b`);
drop table t1;

#
# Bug#18053 Partitions: crash if null
# Bug#18070 Partitions: wrong result on WHERE ... IS NULL
#
create table t1 (f1 integer) partition by range(f1)
(partition p1 values less than (0), partition p2 values less than (10));
insert into t1 set f1 = null;
select * from t1 where f1 is null;
explain partitions select * from t1 where f1 is null;
drop table t1;

create table t1 (f1 integer) partition by list(f1)
(partition p1 values in (1), partition p2 values in (null));
insert into t1 set f1 = null;
insert into t1 set f1 = 1;
select * from t1 where f1 is null or f1 = 1;
drop table t1;

create table t1 (f1 smallint)
partition by list (f1) (partition p0 values in (null));
insert into t1 values (null);
select * from t1 where f1 is null;
select * from t1 where f1 < 1;
select * from t1 where f1 <= NULL;
select * from t1 where f1 < NULL;
select * from t1 where f1 >= NULL;
select * from t1 where f1 > NULL;
select * from t1 where f1 > 1;
drop table t1;

create table t1 (f1 smallint)
partition by range (f1) (partition p0 values less than (0));
insert into t1 values (null);
select * from t1 where f1 is null;
drop table t1;

create table t1 (f1 integer) partition by list(f1)
(
 partition p1 values in (1),
 partition p2 values in (NULL),
 partition p3 values in (2),
 partition p4 values in (3),
 partition p5 values in (4)
);

insert into t1 values (1),(2),(3),(4),(null);
select * from t1 where f1 < 3;
explain partitions select * from t1 where f1 < 3;
select * from t1 where f1 is null;
explain partitions select * from t1 where f1 is null;
drop table t1;

create table t1 (f1 int) partition by list(f1 div 2)
(
 partition p1 values in (1),
 partition p2 values in (NULL),
 partition p3 values in (2),
 partition p4 values in (3),
 partition p5 values in (4)
);

insert into t1 values (2),(4),(6),(8),(null);
select * from t1 where f1 < 3;
explain partitions select * from t1 where f1 < 3;
select * from t1 where f1 is null;
explain partitions select * from t1 where f1 is null;
drop table t1;

create table t1 (a int) partition by LIST(a) (
  partition pn values in (NULL),
  partition p0 values in (0),
  partition p1 values in (1),
  partition p2 values in (2)
);
insert into t1 values (NULL),(0),(1),(2);
select * from t1 where a is null or a < 2;
explain partitions select * from t1 where a is null or a < 2;
select * from t1 where a is null or a < 0 or a > 1;
explain partitions select * from t1 where a is null or a < 0 or a > 1;
drop table t1;

#
#Bug# 17631 SHOW TABLE STATUS reports wrong engine
#
CREATE TABLE t1 (id INT NOT NULL PRIMARY KEY, name VARCHAR(20)) 
ENGINE=MyISAM DEFAULT CHARSET=latin1
PARTITION BY RANGE(id)
(PARTITION p0  VALUES LESS THAN (10) ENGINE = MyISAM,
PARTITION p1 VALUES LESS THAN (20) ENGINE = MyISAM,
PARTITION p2 VALUES LESS THAN (30) ENGINE = MyISAM);
--replace_column 6 0 7 0 8 0 9 0 12 NULL 13 NULL 14 NULL
SHOW TABLE STATUS;
DROP TABLE t1;

#
#BUG 16002 Erroneus handling of unsigned partition functions
#
--error ER_PARTITION_CONST_DOMAIN_ERROR
create table t1 (a bigint unsigned)
partition by list (a)
(partition p0 values in (0-1));

create table t1 (a bigint unsigned)
partition by range (a)
(partition p0 values less than (10));

--error ER_NO_PARTITION_FOR_GIVEN_VALUE
insert into t1 values (0xFFFFFFFFFFFFFFFF);

drop table t1;

#
#BUG 18750 Problems with partition names
#
create table t1 (a int)
partition by list (a)
(partition `s1 s2` values in (0));
drop table t1;

create table t1 (a int)
partition by list (a)
(partition `7` values in (0));
drop table t1;

--error ER_WRONG_PARTITION_NAME
create table t1 (a int)
partition by list (a)
(partition `s1 s2 ` values in (0));

--error ER_WRONG_PARTITION_NAME
create table t1 (a int)
partition by list (a)
subpartition by hash (a)
(partition p1 values in (0) (subpartition `p1 p2 `));

#
# BUG 18752 SHOW CREATE TABLE doesn't show NULL value in SHOW CREATE TABLE
#
CREATE TABLE t1 (a int)
PARTITION BY LIST (a)
(PARTITION p0 VALUES IN (NULL));
SHOW CREATE TABLE t1;
DROP TABLE t1;

--error 1064
CREATE TABLE t1 (a int)
PARTITION BY RANGE(a)
(PARTITION p0 VALUES LESS THAN (NULL));

#
# Bug#18753 Partitions: auto_increment fails
#
create table t1 (s1 int auto_increment primary key)
partition by list (s1)
(partition p1 values in (1),
 partition p2 values in (2),
 partition p3 values in (3));
insert into t1 values (null);
insert into t1 values (null);
insert into t1 values (null);
select auto_increment from information_schema.tables where table_name='t1';
select * from t1;
drop table t1;

#
# BUG 19140 Partitions: Create index for partitioned table crashes
#
create table t1 (a int) engine=memory
partition by key(a);
insert into t1 values (1);
create index inx1 on t1(a);
drop table t1;

#
# Bug 19695 Partitions: SHOW CREATE TABLE shows table options even when it
#                       shouldn't
#
create table t1 (a int)
PARTITION BY KEY (a)
(PARTITION p0);
set session sql_mode='no_table_options';
show create table t1;
set session sql_mode='';
drop table t1;

#
# BUG 19122 Crash after ALTER TABLE t1 REBUILD PARTITION p1
#
create table t1 (a int)
partition by key (a)
(partition p1 engine = innodb);

alter table t1 rebuild partition p1;
alter table t1 rebuild partition p1;
alter table t1 rebuild partition p1;
alter table t1 rebuild partition p1;
alter table t1 rebuild partition p1;
alter table t1 rebuild partition p1;
alter table t1 rebuild partition p1;
drop table t1;

#
# BUG 19304 Partitions: MERGE handler not allowed in partitioned tables
#
--error ER_PARTITION_MERGE_ERROR
create table t1 (a int)
partition by key (a)
(partition p0 engine = MERGE);

#
# BUG 19062 Partition clause ignored if CREATE TABLE ... AS SELECT ...;
#
create table t1 (a varchar(1))
partition by key (a)
as select 'a';

show create table t1;
drop table t1;

#
# BUG 19501 Partitions: SHOW TABLE STATUS shows wrong Data_free
#
CREATE TABLE t1 (a int) ENGINE = MYISAM PARTITION BY KEY(a);
INSERT into t1 values (1), (2);
--replace_column 9 0 12 NULL 13 NULL 14 NULL
SHOW TABLE STATUS;
DELETE from t1 where a = 1;
--replace_column 9 0 12 NULL 13 NULL 14 NULL
SHOW TABLE STATUS;
ALTER TABLE t1 OPTIMIZE PARTITION p0;
--replace_column 12 NULL 13 NULL 14 NULL
SHOW TABLE STATUS;
DROP TABLE t1;

#
# BUG 19502: ENABLE/DISABLE Keys don't work for partitioned tables
#
CREATE TABLE t1 (a int, index(a)) PARTITION BY KEY(a);
ALTER TABLE t1 DISABLE KEYS;
ALTER TABLE t1 ENABLE KEYS;
DROP TABLE t1;

#
# Bug 17455 Partitions: Wrong message and error when using Repair/Optimize
#                       table on partitioned table
#
create table t1 (a int)
engine=MEMORY
partition by key (a);

REPAIR TABLE t1;
OPTIMIZE TABLE t1;

drop table t1;

#
# Bug 17310 Partitions: Bugs with archived partitioned tables
#
create database db99;
use db99;
create table t1 (a int not null)
engine=archive
partition by list (a)
(partition p0 values in (1), partition p1 values in (2));
insert into t1 values (1), (2);
--error 0, 1005
create index inx on t1 (a);
alter table t1 add partition (partition p2 values in (3));
alter table t1 drop partition p2;
use test;
drop database db99;

#
<<<<<<< HEAD
#BUG 17138 Problem with stored procedure and analyze partition
#
--disable_warnings
drop procedure if exists mysqltest_1;
--enable_warnings

create table t1 (a int)
partition by list (a)
(partition p0 values in (0));

insert into t1 values (0);
delimiter //;

create procedure mysqltest_1 ()
begin
  begin
    declare continue handler for sqlexception begin end;
    update ignore t1 set a = 1 where a = 0;
  end;
  prepare stmt1 from 'alter table t1';
  execute stmt1;
end//

call mysqltest_1()//
delimiter ;//
drop table t1;
drop procedure mysqltest_1;
=======
# Bug 20583 Partitions: Crash using index_last
#
create table t1 (a int, index(a))
partition by hash(a);
insert into t1 values (1),(2);
select * from t1 ORDER BY a DESC;
drop table t1;
>>>>>>> 28f548da

--echo End of 5.1 tests<|MERGE_RESOLUTION|>--- conflicted
+++ resolved
@@ -1224,7 +1224,6 @@
 drop database db99;
 
 #
-<<<<<<< HEAD
 #BUG 17138 Problem with stored procedure and analyze partition
 #
 --disable_warnings
@@ -1252,7 +1251,8 @@
 delimiter ;//
 drop table t1;
 drop procedure mysqltest_1;
-=======
+
+#
 # Bug 20583 Partitions: Crash using index_last
 #
 create table t1 (a int, index(a))
@@ -1260,6 +1260,5 @@
 insert into t1 values (1),(2);
 select * from t1 ORDER BY a DESC;
 drop table t1;
->>>>>>> 28f548da
 
 --echo End of 5.1 tests