--- conflicted
+++ resolved
@@ -1601,7 +1601,6 @@
 DROP TABLE t1;
 
 #
-<<<<<<< HEAD
 # BUG#29203 - archive tables have weird values in show table status
 #
 CREATE TABLE t1(a INT, b BLOB) ENGINE=archive;
@@ -1611,7 +1610,8 @@
 SELECT DATA_LENGTH, AVG_ROW_LENGTH FROM
   INFORMATION_SCHEMA.TABLES WHERE TABLE_NAME='t1' AND TABLE_SCHEMA='test';
 DROP TABLE t1;
-=======
+
+#
 # BUG#46961 - archive engine loses rows during self joining select!
 #
 SET @save_join_buffer_size= @@join_buffer_size;
@@ -1622,5 +1622,4 @@
                      ('aaaaaaaaaaaaaaaaaaaaaaaaaaaaaaaaaaaaaaaa');
 SELECT COUNT(t1.a) FROM t1, t1 a, t1 b, t1 c, t1 d, t1 e;
 DROP TABLE t1;
-SET @@join_buffer_size= @save_join_buffer_size;
->>>>>>> a7de2057
+SET @@join_buffer_size= @save_join_buffer_size;