#
# simple test of all group functions
#

--disable_warnings
drop table if exists t1,t2;
--enable_warnings

create table t1 (grp int, a bigint unsigned, c char(10) not null);
insert into t1 values (1,1,"a");
insert into t1 values (2,2,"b");
insert into t1 values (2,3,"c");
insert into t1 values (3,4,"E");
insert into t1 values (3,5,"C");
insert into t1 values (3,6,"D");

# Test of MySQL field extension with and without matching records.
select a,c,sum(a) from t1 group by a;
select a,c,sum(a) from t1 where a > 10 group by a;
select sum(a) from t1 where a > 10;
select a from t1 order by rand(10);
select distinct a from t1 order by rand(10);
select count(distinct a),count(distinct grp) from t1;
insert into t1 values (null,null,'');
select count(distinct a),count(distinct grp) from t1;

select sum(all a),count(all a),avg(all a),std(all a),variance(all a),bit_or(all a),bit_and(all a),min(all a),max(all a),min(all c),max(all c) from t1;
select grp, sum(a),count(a),avg(a),std(a),variance(a),bit_or(a),bit_and(a),min(a),max(a),min(c),max(c) from t1 group by grp;
select grp, sum(a)+count(a)+avg(a)+std(a)+variance(a)+bit_or(a)+bit_and(a)+min(a)+max(a)+min(c)+max(c) as sum from t1 group by grp;

create table t2 (grp int, a bigint unsigned, c char(10));
insert into t2 select grp,max(a)+max(grp),max(c) from t1 group by grp;
replace into t2 select grp, a, c from t1 limit 2,1;
select * from t2;

drop table t1,t2;

#
# Problem with std()
#

CREATE TABLE t1 (id int(11),value1 float(10,2));
INSERT INTO t1 VALUES (1,0.00),(1,1.00), (1,2.00), (2,10.00), (2,11.00), (2,12.00); 
CREATE TABLE t2 (id int(11),name char(20)); 
INSERT INTO t2 VALUES (1,'Set One'),(2,'Set Two'); 
select id, avg(value1), std(value1), variance(value1) from t1 group by id;
select name, avg(value1), std(value1), variance(value1) from t1, t2 where t1.id = t2.id group by t1.id;
drop table t1,t2;

#
# Test of bug in left join & avg
#

create table t1 (id int not null);
create table t2 (id int not null,rating int null);
insert into t1 values(1),(2),(3);
insert into t2 values(1, 3),(2, NULL),(2, NULL),(3, 2),(3, NULL);
select t1.id, avg(rating) from t1 left join t2 on ( t1.id = t2.id ) group by t1.id;
drop table t1,t2;

#
# test of count
#
create table t1 (a smallint(6) primary key, c char(10), b text);
INSERT INTO t1 VALUES (1,'1','1');
INSERT INTO t1 VALUES (2,'2','2');
INSERT INTO t1 VALUES (4,'4','4');

select count(*) from t1;
select count(*) from t1 where a = 1;
select count(*) from t1 where a = 100;
select count(*) from t1 where a >= 10;
select count(a) from t1 where a = 1;
select count(a) from t1 where a = 100;
select count(a) from t1 where a >= 10;
select count(b) from t1 where b >= 2;
select count(b) from t1 where b >= 10;
select count(c) from t1 where c = 10;
drop table t1;

#
# Test of bug in COUNT(i)*(i+0)
#

CREATE TABLE t1 (d DATETIME, i INT);
INSERT INTO t1 VALUES (NOW(), 1);
SELECT COUNT(i), i, COUNT(i)*i FROM t1 GROUP BY i;
SELECT COUNT(i), (i+0), COUNT(i)*(i+0) FROM t1 GROUP BY i; 
DROP TABLE t1;

#
# Another SUM() problem with 3.23.2
#

create table t1 (
        num float(5,2),
        user char(20)
);
insert into t1 values (10.3,'nem'),(20.53,'monty'),(30.23,'sinisa');
insert into t1 values (30.13,'nem'),(20.98,'monty'),(10.45,'sinisa');
insert into t1 values (5.2,'nem'),(8.64,'monty'),(11.12,'sinisa');
select sum(num) from t1;
select sum(num) from t1 group by user;
drop table t1;

#
# Test problem with MIN() optimization in case of null values
#

create table t1 (a1 int, a2 char(3), key k1(a1), key k2(a2));
insert into t1 values(10,'aaa'), (10,null), (10,'bbb'), (20,'zzz');
create table t2(a1 char(3), a2 int, a3 real, key k1(a1), key k2(a2, a1));
select * from t1;
# The following returned NULL in 4.0.10
select min(a2) from t1;
select max(t1.a1), max(t2.a2) from t1, t2;
select max(t1.a1) from t1, t2;
select max(t2.a2), max(t1.a1) from t1, t2;

explain select min(a2) from t1;
explain select max(t1.a1), max(t2.a2) from t1, t2;

insert into t2 values('AAA', 10, 0.5);
insert into t2 values('BBB', 20, 1.0);
select t1.a1, t1.a2, t2.a1, t2.a2 from t1,t2;

select max(t1.a1), max(t2.a1) from t1, t2 where t2.a2=9;
select max(t2.a1), max(t1.a1) from t1, t2 where t2.a2=9;
select t1.a1, t1.a2, t2.a1, t2.a2 from t1 left outer join t2 on t1.a1=10;
select max(t1.a2) from t1 left outer join t2 on t1.a1=10;
select max(t2.a1) from t2 left outer join t1 on t2.a2=10 where t2.a2=20;
select max(t2.a1) from t2 left outer join t1 on t2.a2=10 where t2.a2=10;
select max(t2.a1) from t1 left outer join t2 on t1.a2=t2.a1 and 1=0 where t2.a1='AAA';
select max(t1.a2),max(t2.a1) from t1 left outer join t2 on t1.a1=10;
drop table t1,t2;


#
# Tests to check MIN/MAX query optimization
#

# Create database schema
create table t1(
  a1 char(3) primary key,
  a2 smallint,
  a3 char(3),
  a4 real,
  a5 date,
  key k1(a2,a3),
  key k2(a4 desc,a1),
  key k3(a5,a1)
);
create table t2(
  a1 char(3) primary key,
  a2 char(17),
  a3 char(2),
  a4 char(3),
  key k1(a3, a2),
  key k2(a4)
);

# Populate table t1
insert into t1 values('AME',0,'SEA',0.100,date'1942-02-19');
insert into t1 values('HBR',1,'SEA',0.085,date'1948-03-05');
insert into t1 values('BOT',2,'SEA',0.085,date'1951-11-29');
insert into t1 values('BMC',3,'SEA',0.085,date'1958-09-08');
insert into t1 values('TWU',0,'LAX',0.080,date'1969-10-05');
insert into t1 values('BDL',0,'DEN',0.080,date'1960-11-27');
insert into t1 values('DTX',1,'NYC',0.080,date'1961-05-04');
insert into t1 values('PLS',1,'WDC',0.075,date'1949-01-02');
insert into t1 values('ZAJ',2,'CHI',0.075,date'1960-06-15');
insert into t1 values('VVV',2,'MIN',0.075,date'1959-06-28');
insert into t1 values('GTM',3,'DAL',0.070,date'1977-09-23');
insert into t1 values('SSJ',null,'CHI',null,date'1974-03-19');
insert into t1 values('KKK',3,'ATL',null,null);
insert into t1 values('XXX',null,'MIN',null,null);

# Populate table t2
insert into t2 values('TKF','Seattle','WA','AME');
insert into t2 values('LCC','Los Angeles','CA','TWU');
insert into t2 values('DEN','Denver','CO','BDL');
insert into t2 values('SDC','San Diego','CA','TWU');
insert into t2 values('NOL','New Orleans','LA','GTM');
insert into t2 values('LAK','Los Angeles','CA','TWU');

# Show the table contents
select * from t1;
select * from t2;

# Queries with min/max functions 
# which regular min/max optimization are applied to

explain 
select min(a1) from t1;
select min(a1) from t1;
explain 
select max(a4) from t1;
select max(a4) from t1;
explain 
select min(a5), max(a5) from t1;
select min(a5), max(a5) from t1;
explain 
select min(a3) from t1 where a2 = 2;
select min(a3) from t1 where a2 = 2;
explain 
select min(a1), max(a1) from t1 where a4 = 0.080;
select min(a1), max(a1) from t1 where a4 = 0.080;

explain 
select min(t1.a5), max(t2.a3) from t1, t2;
select min(t1.a5), max(t2.a3) from t1, t2;
explain 
select min(t1.a3), max(t2.a2) from t1, t2 where t1.a2 = 0 and t2.a3 = 'CA';
select min(t1.a3), max(t2.a2) from t1, t2 where t1.a2 = 0 and t2.a3 = 'CA';

# Queries with min/max functions 
# which extended min/max optimization are applied to

explain 
select min(a1) from t1 where a1 > 'KKK';
select min(a1) from t1 where a1 > 'KKK';
explain 
select min(a1) from t1 where a1 >= 'KKK';
select min(a1) from t1 where a1 >= 'KKK';
explain 
select max(a3) from t1 where a2 = 2 and a3 < 'SEA';
select max(a3) from t1 where a2 = 2 and a3 < 'SEA';
explain 
select max(a5) from t1 where a5 < date'1970-01-01';
select max(a5) from t1 where a5 < date'1970-01-01';
explain 
select max(a3) from t1 where a2 is null;
select max(a3) from t1 where a2 is null;
explain 
select max(a3) from t1 where a2 = 0 and a3 between 'K' and 'Q';
select max(a3) from t1 where a2 = 0 and a3 between 'K' and 'Q';
explain
select min(a1), max(a1) from t1 where a1 between 'A' and 'P';
select min(a1), max(a1) from t1 where a1 between 'A' and 'P';
explain 
select max(a3) from t1 where a3 < 'SEA' and a2 = 2 and a3 <= 'MIN';
select max(a3) from t1 where a3 < 'SEA' and a2 = 2 and a3 <= 'MIN';
explain 
select max(a3) from t1 where a3 = 'MIN' and a2 = 2;
select max(a3) from t1 where a3 = 'MIN' and a2 = 2;
explain 
select max(a3) from t1 where a3 = 'DEN' and a2 = 2;
select max(a3) from t1 where a3 = 'DEN' and a2 = 2;

explain
select max(t1.a3), min(t2.a2) from t1, t2 where t1.a2 = 2 and t1.a3 < 'MIN' and t2.a3 = 'CA';
select max(t1.a3), min(t2.a2) from t1, t2 where t1.a2 = 2 and t1.a3 < 'MIN' and t2.a3 = 'CA';

explain
select max(a3) from t1 where a2 is null and a2 = 2;
select max(a3) from t1 where a2 is null and a2 = 2;

explain
select max(a2) from t1 where a2 >= 1;
select max(a2) from t1 where a2 >= 1;
explain
select min(a3) from t1 where a2 = 2 and a3 < 'SEA';
select min(a3) from t1 where a2 = 2 and a3 < 'SEA';

explain
select min(a3) from t1 where a2 = 4;
select min(a3) from t1 where a2 = 4;
explain
select min(a3) from t1 where a2 = 2 and a3 > 'SEA';
select min(a3) from t1 where a2 = 2 and a3 > 'SEA';
explain
select (min(a4)+max(a4))/2 from t1;
select (min(a4)+max(a4))/2 from t1;
explain
select min(a3) from t1 where 2 = a2;
select min(a3) from t1 where 2 = a2;
explain
select max(a3) from t1 where a2 = 2 and 'SEA' > a3;
select max(a3) from t1 where a2 = 2 and 'SEA' > a3;
explain
select max(a3) from t1 where a2 = 2 and 'SEA' < a3;
select max(a3) from t1 where a2 = 2 and 'SEA' < a3;
explain
select min(a3) from t1 where a2 = 2 and a3 >= 'CHI';
select min(a3) from t1 where a2 = 2 and a3 >= 'CHI';
explain
select min(a3) from t1 where a2 = 2 and a3 >= 'CHI' and a3 < 'SEA';
select min(a3) from t1 where a2 = 2 and a3 >= 'CHI' and a3 < 'SEA';
explain
select min(a3) from t1 where a2 = 2 and a3 >= 'CHI' and a3 = 'MIN';
select min(a3) from t1 where a2 = 2 and a3 >= 'CHI' and a3 = 'MIN';
explain
select min(a3) from t1 where a2 = 2 and a3 >= 'SEA' and a3 = 'MIN';
select min(a3) from t1 where a2 = 2 and a3 >= 'SEA' and a3 = 'MIN';

explain
select min(t1.a1), min(t2.a4) from t1,t2 where t1.a1 < 'KKK' and t2.a4 < 'KKK';
select min(t1.a1), min(t2.a4) from t1,t2 where t1.a1 < 'KKK' and t2.a4 < 'KKK';

# Queries to which max/min optimization is not applied

explain 
select min(a1) from t1 where a1 > 'KKK' or a1 < 'XXX';
explain 
select min(a1) from t1 where a1 != 'KKK';
explain
select max(a3) from t1 where a2 < 2 and a3 < 'SEA';
explain
select max(t1.a3), min(t2.a2) from t1, t2 where t1.a2 = 2 and t1.a3 < 'MIN' and t2.a3 > 'CA';

explain
select min(a4 - 0.01) from t1;
explain
select max(a4 + 0.01) from t1;
explain
select min(a3) from t1 where (a2 +1 ) is null;
explain
select min(a3) from t1 where (a2 + 1) = 2;
explain
select min(a3) from t1 where 2 = (a2 + 1);
explain
select min(a2) from t1 where a2 < 2 * a2 - 8;
explain
select min(a1) from t1  where a1 between a3 and 'KKK';
explain
select min(a4) from t1  where (a4 + 0.01) between 0.07 and 0.08;
explain
select concat(min(t1.a1),min(t2.a4)) from t1, t2 where t2.a4 <> 'AME';
drop table t1, t2;

<<<<<<< HEAD

#
# Test of group function and NULL values
#

CREATE TABLE t1 (a int, b int);
select count(b), sum(b), avg(b), std(b), min(b), max(b), bit_and(b), bit_or(b) from t1;
select a,count(b), sum(b), avg(b), std(b), min(b), max(b), bit_and(b), bit_or(b) from t1 group by a;
insert into t1 values (1,null);
select a,count(b), sum(b), avg(b), std(b), min(b), max(b), bit_and(b), bit_or(b) from t1 group by a;
insert into t1 values (1,null);
insert into t1 values (2,null);
select a,count(b), sum(b), avg(b), std(b), min(b), max(b), bit_and(b), bit_or(b) from t1 group by a;
select SQL_BIG_RESULT a,count(b), sum(b), avg(b), std(b), min(b), max(b), bit_and(b), bit_or(b) from t1 group by a;
insert into t1 values (2,1);
select a,count(b), sum(b), avg(b), std(b), min(b), max(b), bit_and(b), bit_or(b) from t1 group by a;
select SQL_BIG_RESULT a,count(b), sum(b), avg(b), std(b), min(b), max(b), bit_and(b), bit_or(b) from t1 group by a;
insert into t1 values (3,1);
select a,count(b), sum(b), avg(b), std(b), min(b), max(b), bit_and(b), bit_or(b) from t1 group by a;
select SQL_BIG_RESULT a,count(b), sum(b), avg(b), std(b), min(b), max(b), bit_and(b), bit_or(b) from t1 group by a;
drop table t1;
=======
create table t1 (USR_ID integer not null, MAX_REQ integer not null, constraint PK_SEA_USER primary key (USR_ID)) type=InnoDB;
insert into t1 values (1, 3);
select count(*) + MAX_REQ - MAX_REQ + MAX_REQ - MAX_REQ + MAX_REQ - MAX_REQ + MAX_REQ - MAX_REQ + MAX_REQ - MAX_REQ from t1 group by MAX_REQ;
select Case When Count(*) < MAX_REQ Then 1 Else 0 End from t1 where t1.USR_ID = 1 group by MAX_REQ;
drop table t1;
>>>>>>> 3a30eda9
<|MERGE_RESOLUTION|>--- conflicted
+++ resolved
@@ -328,8 +328,6 @@
 select concat(min(t1.a1),min(t2.a4)) from t1, t2 where t2.a4 <> 'AME';
 drop table t1, t2;
 
-<<<<<<< HEAD
-
 #
 # Test of group function and NULL values
 #
@@ -350,10 +348,8 @@
 select a,count(b), sum(b), avg(b), std(b), min(b), max(b), bit_and(b), bit_or(b) from t1 group by a;
 select SQL_BIG_RESULT a,count(b), sum(b), avg(b), std(b), min(b), max(b), bit_and(b), bit_or(b) from t1 group by a;
 drop table t1;
-=======
 create table t1 (USR_ID integer not null, MAX_REQ integer not null, constraint PK_SEA_USER primary key (USR_ID)) type=InnoDB;
 insert into t1 values (1, 3);
 select count(*) + MAX_REQ - MAX_REQ + MAX_REQ - MAX_REQ + MAX_REQ - MAX_REQ + MAX_REQ - MAX_REQ + MAX_REQ - MAX_REQ from t1 group by MAX_REQ;
 select Case When Count(*) < MAX_REQ Then 1 Else 0 End from t1 where t1.USR_ID = 1 group by MAX_REQ;
-drop table t1;
->>>>>>> 3a30eda9
+drop table t1;