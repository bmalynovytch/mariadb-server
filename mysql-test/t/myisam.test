#
# Test bugs in the MyISAM code
#

# Initialise
--disable_warnings
drop table if exists t1,t2;
--enable_warnings
SET SQL_WARNINGS=1;

#
# Test problem with CHECK TABLE;
#

CREATE TABLE t1 (
  STRING_DATA char(255) default NULL,
  KEY string_data (STRING_DATA)
) ENGINE=MyISAM;

INSERT INTO t1 VALUES ('AAAAAAAAAAAAAAAAAAAAAAAAAAAAAAAAAAAAAAAAAAAAAAAAAAAAAAAAAAAAAAAAAAAAAAAAAAAAAAAAAAAAAAAAAAAAAAAAAAAAAAAAAAAAAAAAAAAAAAAAAAAAAAAAAAAAAAAAAAAAAAAAAAAAAAAAAAAAAAAAAAAAAAAAAAAAAAAAAAAAAAAAAAAAAAAAAAAAAAAAAAAAAAAAAAAAAAAAAAAAAAAAAAAAAAAAAAAAAAAAAAAAAAAAAAAAAAA');
INSERT INTO t1 VALUES ('DDDDDDDDDDDDDDDDDDDDDDDDDDDDDDDDDDDDDDDDDDDDDDDDDDDDDDDDDDDDDDDDDDDDDDDDDDDDDDDDDDDDDDDDDDDDDDDDDDDDDDDDDDDDDDDDDDDDDDDDDDDDDDDDDDDDDDDDDDDDDDDDDDDDDDDDDDDDDDDDDDDDDDDDDDDDDDDDDDDDDDDDDDDDDDDDDDDDDDDDDDDDDDDDDDDDDDDDDDDDDDDDDDDDDDDDDDDDDDDDDDDDDDDDDDDDDDD');
INSERT INTO t1 VALUES ('FFFFFFFFFFFFFFFFFFFFFFFFFFFFFFFFFFFFFFFFFFFFFFFFFFFFFFFFFFFFFFFFFFFFFFFFFFFFFFFFFFFFFFFFFFFFFFFFFFFFFFFFFFFFFFFFFFFFFFFFFFFFFFFFFFFFFFFFFFFFFFFFFFFFFFFFFFFFFFFFFFFFFFFFFFFFFFFFFFFFFFFFFFFFFFFFFFFFFFFFFFFFFFFFFFFFFFFFFFFFFFFFFFFFFFFFFFFFFFFFFFFFFFFFFFFFFFF');
INSERT INTO t1 VALUES ('FGGGGGGGGGGGGGGGGGGGGGGGGGGGGGGGGGGGGGGGGGGGGGGGGGGGGGGGGGGGGGGGGGGGGGGGGGGGGGGGGGGGGGGGGGGGGGGGGGGGGGGGGGGGGGGGGGGGGGGGGGGGGGGGGGGGGGGGGGGGGGGGGGGGGGGGGGGGGGGGGGGGGGGGGGGGGGGGGGGGGGGGGGGGGGGGGGGGGGGGGGGGGGGGGGGGGGGGGGGGGGGGGGGGGGGGGGGGGGGGGGGGGGGGGGGGGGG');
INSERT INTO t1 VALUES ('HHHHHHHHHHHHHHHHHHHHHHHHHHHHHHHHHHHHHHHHHHHHHHHHHHHHHHHHHHHHHHHHHHHHHHHHHHHHHHHHHHHHHHHHHHHHHHHHHHHHHHHHHHHHHHHHHHHHHHHHHHHHHHHHHHHHHHHHHHHHHHHHHHHHHHHHHHHHHHHHHHHHHHHHHHHHHHHHHHHHHHHHHHHHHHHHHHHHHHHHHHHHHHHHHHHHHHHHHHHHHHHHHHHHHHHHHHHHHHHHHHHHHHHHHHHHHHH');
INSERT INTO t1 VALUES ('WWWWWWWWWWWWWWWWWWWWWWWWWWWWWWWWWWWWWWWWWWWWWWWWWWWWWWWWWWWWWWWWWWWWWWWWWWWWWWWWWWWWWWWWWWWWWWWWWWWWWWWWWWWWWWWWWWWWWWWWWWWWWWWWWWWWWWWWWWWWWWWWWWWWWWWWWWWWWWWWWWWWWWWWWWWWWWWWWWWWWWWWWWWWWWWWWWWWWWWWWWWWWWWWWWWWWWWWWWWWWWWWWWWWWWWWWWWWWWWWWWWWWWWWWWWWWWW');
CHECK TABLE t1;
drop table t1;

#
# Test problem with rows that are 65517-65520 bytes long
#

create table t1 (a tinyint not null auto_increment, b blob not null, primary key (a));

let $1=100;
disable_query_log;
--disable_warnings
SET SQL_WARNINGS=0;
while ($1)
{
  eval insert into t1 (b) values(repeat(char(65+$1),65550-$1));
  dec $1;
}
SET SQL_WARNINGS=1;
--enable_warnings
enable_query_log;
check table t1;
repair table t1;
delete from t1 where (a & 1);
check table t1;
repair table t1;
check table t1;
drop table t1;

#
# Test bug: Two optimize in a row reset index cardinality
#

create table t1 (a int not null auto_increment, b int not null, primary key (a), index(b));
insert into t1 (b) values (1),(2),(2),(2),(2);
optimize table t1;
show index from t1;
optimize table t1;
show index from t1;
drop table t1;

#
# Test of how ORDER BY works when doing it on the whole table
#

create table t1 (a int not null, b int not null, c int not null, primary key (a),key(b)) engine=myisam;
insert into t1 values (3,3,3),(1,1,1),(2,2,2),(4,4,4);
explain select * from t1 order by a;
explain select * from t1 order by b;
explain select * from t1 order by c;
explain select a from t1 order by a;
explain select b from t1 order by b;
explain select a,b from t1 order by b;
explain select a,b from t1;
explain select a,b,c from t1;
drop table t1;

#
# Test of OPTIMIZE of locked and modified tables
#
CREATE TABLE t1 (a INT);
INSERT INTO  t1 VALUES (1), (2), (3);
LOCK TABLES t1 WRITE;
INSERT INTO  t1 VALUES (1), (2), (3);
OPTIMIZE TABLE t1;
DROP TABLE t1;

#
# Test of optimize, when only mi_sort_index (but not mi_repair*) is done
# in ha_myisam::repair, and index size is changed (decreased).
#

create table t1 ( t1 char(255), key(t1(250)));
insert t1 values ('137513751375137513751375137513751375137569516951695169516951695169516951695169');
insert t1 values ('178417841784178417841784178417841784178403420342034203420342034203420342034203');
insert t1 values ('213872387238723872387238723872387238723867376737673767376737673767376737673767');
insert t1 values ('242624262426242624262426242624262426242607890789078907890789078907890789078907');
insert t1 values ('256025602560256025602560256025602560256011701170117011701170117011701170117011');
insert t1 values ('276027602760276027602760276027602760276001610161016101610161016101610161016101');
insert t1 values ('281528152815281528152815281528152815281564956495649564956495649564956495649564');
insert t1 values ('292129212921292129212921292129212921292102100210021002100210021002100210021002');
insert t1 values ('380638063806380638063806380638063806380634483448344834483448344834483448344834');
insert t1 values ('411641164116411641164116411641164116411616301630163016301630163016301630163016');
insert t1 values ('420842084208420842084208420842084208420899889988998899889988998899889988998899');
insert t1 values ('438443844384438443844384438443844384438482448244824482448244824482448244824482');
insert t1 values ('443244324432443244324432443244324432443239613961396139613961396139613961396139');
insert t1 values ('485448544854485448544854485448544854485477847784778477847784778477847784778477');
insert t1 values ('494549454945494549454945494549454945494555275527552755275527552755275527552755');
insert t1 values ('538647864786478647864786478647864786478688918891889188918891889188918891889188');
insert t1 values ('565556555655565556555655565556555655565554845484548454845484548454845484548454');
insert t1 values ('607860786078607860786078607860786078607856665666566656665666566656665666566656');
insert t1 values ('640164016401640164016401640164016401640141274127412741274127412741274127412741');
insert t1 values ('719471947194719471947194719471947194719478717871787178717871787178717871787178');
insert t1 values ('742574257425742574257425742574257425742549604960496049604960496049604960496049');
insert t1 values ('887088708870887088708870887088708870887035963596359635963596359635963596359635');
insert t1 values ('917791779177917791779177917791779177917773857385738573857385738573857385738573');
insert t1 values ('933293329332933293329332933293329332933278987898789878987898789878987898789878');
insert t1 values ('963896389638963896389638963896389638963877807780778077807780778077807780778077');
delete from t1 where t1>'2';
insert t1 values ('70'), ('84'), ('60'), ('20'), ('76'), ('89'), ('49'), ('50'),
('88'), ('61'), ('42'), ('98'), ('39'), ('30'), ('25'), ('66'), ('61'), ('48'),
('80'), ('84'), ('98'), ('19'), ('91'), ('42'), ('47');
optimize table t1;
check table t1;
drop table t1;

#
# test of myisam with huge number of packed fields
#

create table t1 (i1 int, i2 int, i3 int, i4 int, i5 int, i6 int, i7 int, i8
int, i9 int, i10 int, i11 int, i12 int, i13 int, i14 int, i15 int, i16 int, i17
int, i18 int, i19 int, i20 int, i21 int, i22 int, i23 int, i24 int, i25 int,
i26 int, i27 int, i28 int, i29 int, i30 int, i31 int, i32 int, i33 int, i34
int, i35 int, i36 int, i37 int, i38 int, i39 int, i40 int, i41 int, i42 int,
i43 int, i44 int, i45 int, i46 int, i47 int, i48 int, i49 int, i50 int, i51
int, i52 int, i53 int, i54 int, i55 int, i56 int, i57 int, i58 int, i59 int,
i60 int, i61 int, i62 int, i63 int, i64 int, i65 int, i66 int, i67 int, i68
int, i69 int, i70 int, i71 int, i72 int, i73 int, i74 int, i75 int, i76 int,
i77 int, i78 int, i79 int, i80 int, i81 int, i82 int, i83 int, i84 int, i85
int, i86 int, i87 int, i88 int, i89 int, i90 int, i91 int, i92 int, i93 int,
i94 int, i95 int, i96 int, i97 int, i98 int, i99 int, i100 int, i101 int, i102
int, i103 int, i104 int, i105 int, i106 int, i107 int, i108 int, i109 int, i110
int, i111 int, i112 int, i113 int, i114 int, i115 int, i116 int, i117 int, i118
int, i119 int, i120 int, i121 int, i122 int, i123 int, i124 int, i125 int, i126
int, i127 int, i128 int, i129 int, i130 int, i131 int, i132 int, i133 int, i134
int, i135 int, i136 int, i137 int, i138 int, i139 int, i140 int, i141 int, i142
int, i143 int, i144 int, i145 int, i146 int, i147 int, i148 int, i149 int, i150
int, i151 int, i152 int, i153 int, i154 int, i155 int, i156 int, i157 int, i158
int, i159 int, i160 int, i161 int, i162 int, i163 int, i164 int, i165 int, i166
int, i167 int, i168 int, i169 int, i170 int, i171 int, i172 int, i173 int, i174
int, i175 int, i176 int, i177 int, i178 int, i179 int, i180 int, i181 int, i182
int, i183 int, i184 int, i185 int, i186 int, i187 int, i188 int, i189 int, i190
int, i191 int, i192 int, i193 int, i194 int, i195 int, i196 int, i197 int, i198
int, i199 int, i200 int, i201 int, i202 int, i203 int, i204 int, i205 int, i206
int, i207 int, i208 int, i209 int, i210 int, i211 int, i212 int, i213 int, i214
int, i215 int, i216 int, i217 int, i218 int, i219 int, i220 int, i221 int, i222
int, i223 int, i224 int, i225 int, i226 int, i227 int, i228 int, i229 int, i230
int, i231 int, i232 int, i233 int, i234 int, i235 int, i236 int, i237 int, i238
int, i239 int, i240 int, i241 int, i242 int, i243 int, i244 int, i245 int, i246
int, i247 int, i248 int, i249 int, i250 int, i251 int, i252 int, i253 int, i254
int, i255 int, i256 int, i257 int, i258 int, i259 int, i260 int, i261 int, i262
int, i263 int, i264 int, i265 int, i266 int, i267 int, i268 int, i269 int, i270
int, i271 int, i272 int, i273 int, i274 int, i275 int, i276 int, i277 int, i278
int, i279 int, i280 int, i281 int, i282 int, i283 int, i284 int, i285 int, i286
int, i287 int, i288 int, i289 int, i290 int, i291 int, i292 int, i293 int, i294
int, i295 int, i296 int, i297 int, i298 int, i299 int, i300 int, i301 int, i302
int, i303 int, i304 int, i305 int, i306 int, i307 int, i308 int, i309 int, i310
int, i311 int, i312 int, i313 int, i314 int, i315 int, i316 int, i317 int, i318
int, i319 int, i320 int, i321 int, i322 int, i323 int, i324 int, i325 int, i326
int, i327 int, i328 int, i329 int, i330 int, i331 int, i332 int, i333 int, i334
int, i335 int, i336 int, i337 int, i338 int, i339 int, i340 int, i341 int, i342
int, i343 int, i344 int, i345 int, i346 int, i347 int, i348 int, i349 int, i350
int, i351 int, i352 int, i353 int, i354 int, i355 int, i356 int, i357 int, i358
int, i359 int, i360 int, i361 int, i362 int, i363 int, i364 int, i365 int, i366
int, i367 int, i368 int, i369 int, i370 int, i371 int, i372 int, i373 int, i374
int, i375 int, i376 int, i377 int, i378 int, i379 int, i380 int, i381 int, i382
int, i383 int, i384 int, i385 int, i386 int, i387 int, i388 int, i389 int, i390
int, i391 int, i392 int, i393 int, i394 int, i395 int, i396 int, i397 int, i398
int, i399 int, i400 int, i401 int, i402 int, i403 int, i404 int, i405 int, i406
int, i407 int, i408 int, i409 int, i410 int, i411 int, i412 int, i413 int, i414
int, i415 int, i416 int, i417 int, i418 int, i419 int, i420 int, i421 int, i422
int, i423 int, i424 int, i425 int, i426 int, i427 int, i428 int, i429 int, i430
int, i431 int, i432 int, i433 int, i434 int, i435 int, i436 int, i437 int, i438
int, i439 int, i440 int, i441 int, i442 int, i443 int, i444 int, i445 int, i446
int, i447 int, i448 int, i449 int, i450 int, i451 int, i452 int, i453 int, i454
int, i455 int, i456 int, i457 int, i458 int, i459 int, i460 int, i461 int, i462
int, i463 int, i464 int, i465 int, i466 int, i467 int, i468 int, i469 int, i470
int, i471 int, i472 int, i473 int, i474 int, i475 int, i476 int, i477 int, i478
int, i479 int, i480 int, i481 int, i482 int, i483 int, i484 int, i485 int, i486
int, i487 int, i488 int, i489 int, i490 int, i491 int, i492 int, i493 int, i494
int, i495 int, i496 int, i497 int, i498 int, i499 int, i500 int, i501 int, i502
int, i503 int, i504 int, i505 int, i506 int, i507 int, i508 int, i509 int, i510
int, i511 int, i512 int, i513 int, i514 int, i515 int, i516 int, i517 int, i518
int, i519 int, i520 int, i521 int, i522 int, i523 int, i524 int, i525 int, i526
int, i527 int, i528 int, i529 int, i530 int, i531 int, i532 int, i533 int, i534
int, i535 int, i536 int, i537 int, i538 int, i539 int, i540 int, i541 int, i542
int, i543 int, i544 int, i545 int, i546 int, i547 int, i548 int, i549 int, i550
int, i551 int, i552 int, i553 int, i554 int, i555 int, i556 int, i557 int, i558
int, i559 int, i560 int, i561 int, i562 int, i563 int, i564 int, i565 int, i566
int, i567 int, i568 int, i569 int, i570 int, i571 int, i572 int, i573 int, i574
int, i575 int, i576 int, i577 int, i578 int, i579 int, i580 int, i581 int, i582
int, i583 int, i584 int, i585 int, i586 int, i587 int, i588 int, i589 int, i590
int, i591 int, i592 int, i593 int, i594 int, i595 int, i596 int, i597 int, i598
int, i599 int, i600 int, i601 int, i602 int, i603 int, i604 int, i605 int, i606
int, i607 int, i608 int, i609 int, i610 int, i611 int, i612 int, i613 int, i614
int, i615 int, i616 int, i617 int, i618 int, i619 int, i620 int, i621 int, i622
int, i623 int, i624 int, i625 int, i626 int, i627 int, i628 int, i629 int, i630
int, i631 int, i632 int, i633 int, i634 int, i635 int, i636 int, i637 int, i638
int, i639 int, i640 int, i641 int, i642 int, i643 int, i644 int, i645 int, i646
int, i647 int, i648 int, i649 int, i650 int, i651 int, i652 int, i653 int, i654
int, i655 int, i656 int, i657 int, i658 int, i659 int, i660 int, i661 int, i662
int, i663 int, i664 int, i665 int, i666 int, i667 int, i668 int, i669 int, i670
int, i671 int, i672 int, i673 int, i674 int, i675 int, i676 int, i677 int, i678
int, i679 int, i680 int, i681 int, i682 int, i683 int, i684 int, i685 int, i686
int, i687 int, i688 int, i689 int, i690 int, i691 int, i692 int, i693 int, i694
int, i695 int, i696 int, i697 int, i698 int, i699 int, i700 int, i701 int, i702
int, i703 int, i704 int, i705 int, i706 int, i707 int, i708 int, i709 int, i710
int, i711 int, i712 int, i713 int, i714 int, i715 int, i716 int, i717 int, i718
int, i719 int, i720 int, i721 int, i722 int, i723 int, i724 int, i725 int, i726
int, i727 int, i728 int, i729 int, i730 int, i731 int, i732 int, i733 int, i734
int, i735 int, i736 int, i737 int, i738 int, i739 int, i740 int, i741 int, i742
int, i743 int, i744 int, i745 int, i746 int, i747 int, i748 int, i749 int, i750
int, i751 int, i752 int, i753 int, i754 int, i755 int, i756 int, i757 int, i758
int, i759 int, i760 int, i761 int, i762 int, i763 int, i764 int, i765 int, i766
int, i767 int, i768 int, i769 int, i770 int, i771 int, i772 int, i773 int, i774
int, i775 int, i776 int, i777 int, i778 int, i779 int, i780 int, i781 int, i782
int, i783 int, i784 int, i785 int, i786 int, i787 int, i788 int, i789 int, i790
int, i791 int, i792 int, i793 int, i794 int, i795 int, i796 int, i797 int, i798
int, i799 int, i800 int, i801 int, i802 int, i803 int, i804 int, i805 int, i806
int, i807 int, i808 int, i809 int, i810 int, i811 int, i812 int, i813 int, i814
int, i815 int, i816 int, i817 int, i818 int, i819 int, i820 int, i821 int, i822
int, i823 int, i824 int, i825 int, i826 int, i827 int, i828 int, i829 int, i830
int, i831 int, i832 int, i833 int, i834 int, i835 int, i836 int, i837 int, i838
int, i839 int, i840 int, i841 int, i842 int, i843 int, i844 int, i845 int, i846
int, i847 int, i848 int, i849 int, i850 int, i851 int, i852 int, i853 int, i854
int, i855 int, i856 int, i857 int, i858 int, i859 int, i860 int, i861 int, i862
int, i863 int, i864 int, i865 int, i866 int, i867 int, i868 int, i869 int, i870
int, i871 int, i872 int, i873 int, i874 int, i875 int, i876 int, i877 int, i878
int, i879 int, i880 int, i881 int, i882 int, i883 int, i884 int, i885 int, i886
int, i887 int, i888 int, i889 int, i890 int, i891 int, i892 int, i893 int, i894
int, i895 int, i896 int, i897 int, i898 int, i899 int, i900 int, i901 int, i902
int, i903 int, i904 int, i905 int, i906 int, i907 int, i908 int, i909 int, i910
int, i911 int, i912 int, i913 int, i914 int, i915 int, i916 int, i917 int, i918
int, i919 int, i920 int, i921 int, i922 int, i923 int, i924 int, i925 int, i926
int, i927 int, i928 int, i929 int, i930 int, i931 int, i932 int, i933 int, i934
int, i935 int, i936 int, i937 int, i938 int, i939 int, i940 int, i941 int, i942
int, i943 int, i944 int, i945 int, i946 int, i947 int, i948 int, i949 int, i950
int, i951 int, i952 int, i953 int, i954 int, i955 int, i956 int, i957 int, i958
int, i959 int, i960 int, i961 int, i962 int, i963 int, i964 int, i965 int, i966
int, i967 int, i968 int, i969 int, i970 int, i971 int, i972 int, i973 int, i974
int, i975 int, i976 int, i977 int, i978 int, i979 int, i980 int, i981 int, i982
int, i983 int, i984 int, i985 int, i986 int, i987 int, i988 int, i989 int, i990
int, i991 int, i992 int, i993 int, i994 int, i995 int, i996 int, i997 int, i998
int, i999 int, i1000 int, b blob) row_format=dynamic;
insert into t1 values (1, 1, 1, 1, 1, 1, 1, 1, 1, 1, 1, 1, 1, 1, 1, 1, 1, 1, 1,
1, 1, 1, 1, 1, 1, 1, 1, 1, 1, 1, 1, 1, 1, 1, 1, 1, 1, 1, 1, 1, 1, 1, 1, 1, 1,
1, 1, 1, 1, 1, 1, 1, 1, 1, 1, 1, 1, 1, 1, 1, 1, 1, 1, 1, 1, 1, 1, 1, 1, 1, 1,
1, 1, 1, 1, 1, 1, 1, 1, 1, 1, 1, 1, 1, 1, 1, 1, 1, 1, 1, 1, 1, 1, 1, 1, 1, 1,
1, 1, 1, 1, 1, 1, 1, 1, 1, 1, 1, 1, 1, 1, 1, 1, 1, 1, 1, 1, 1, 1, 1, 1, 1, 1,
1, 1, 1, 1, 1, 1, 1, 1, 1, 1, 1, 1, 1, 1, 1, 1, 1, 1, 1, 1, 1, 1, 1, 1, 1, 1,
1, 1, 1, 1, 1, 1, 1, 1, 1, 1, 1, 1, 1, 1, 1, 1, 1, 1, 1, 1, 1, 1, 1, 1, 1, 1,
1, 1, 1, 1, 1, 1, 1, 1, 1, 1, 1, 1, 1, 1, 1, 1, 1, 1, 1, 1, 1, 1, 1, 1, 1, 1,
1, 1, 1, 1, 1, 1, 1, 1, 1, 1, 1, 1, 1, 1, 1, 1, 1, 1, 1, 1, 1, 1, 1, 1, 1, 1,
1, 1, 1, 1, 1, 1, 1, 1, 1, 1, 1, 1, 1, 1, 1, 1, 1, 1, 1, 1, 1, 1, 1, 1, 1, 1,
1, 1, 1, 1, 1, 1, 1, 1, 1, 1, 1, 1, 1, 1, 1, 1, 1, 1, 1, 1, 1, 1, 1, 1, 1, 1,
1, 1, 1, 1, 1, 1, 1, 1, 1, 1, 1, 1, 1, 1, 1, 1, 1, 1, 1, 1, 1, 1, 1, 1, 1, 1,
1, 1, 1, 1, 1, 1, 1, 1, 1, 1, 1, 1, 1, 1, 1, 1, 1, 1, 1, 1, 1, 1, 1, 1, 1, 1,
1, 1, 1, 1, 1, 1, 1, 1, 1, 1, 1, 1, 1, 1, 1, 1, 1, 1, 1, 1, 1, 1, 1, 1, 1, 1,
1, 1, 1, 1, 1, 1, 1, 1, 1, 1, 1, 1, 1, 1, 1, 1, 1, 1, 1, 1, 1, 1, 1, 1, 1, 1,
1, 1, 1, 1, 1, 1, 1, 1, 1, 1, 1, 1, 1, 1, 1, 1, 1, 1, 1, 1, 1, 1, 1, 1, 1, 1,
1, 1, 1, 1, 1, 1, 1, 1, 1, 1, 1, 1, 1, 1, 1, 1, 1, 1, 1, 1, 1, 1, 1, 1, 1, 1,
1, 1, 1, 1, 1, 1, 1, 1, 1, 1, 1, 1, 1, 1, 1, 1, 1, 1, 1, 1, 1, 1, 1, 1, 1, 1,
1, 1, 1, 1, 1, 1, 1, 1, 1, 1, 1, 1, 1, 1, 1, 1, 1, 1, 1, 1, 1, 1, 1, 1, 1, 1,
1, 1, 1, 1, 1, 1, 1, 1, 1, 1, 1, 1, 1, 1, 1, 1, 1, 1, 1, 1, 1, 1, 1, 1, 1, 1,
1, 1, 1, 1, 1, 1, 1, 1, 1, 1, 1, 1, 1, 1, 1, 1, 1, 1, 1, 1, 1, 1, 1, 1, 1, 1,
1, 1, 1, 1, 1, 1, 1, 1, 1, 1, 1, 1, 1, 1, 1, 1, 1, 1, 1, 1, 1, 1, 1, 1, 1, 1,
1, 1, 1, 1, 1, 1, 1, 1, 1, 1, 1, 1, 1, 1, 1, 1, 1, 1, 1, 1, 1, 1, 1, 1, 1, 1,
1, 1, 1, 1, 1, 1, 1, 1, 1, 1, 1, 1, 1, 1, 1, 1, 1, 1, 1, 1, 1, 1, 1, 1, 1, 1,
1, 1, 1, 1, 1, 1, 1, 1, 1, 1, 1, 1, 1, 1, 1, 1, 1, 1, 1, 1, 1, 1, 1, 1, 1, 1,
1, 1, 1, 1, 1, 1, 1, 1, 1, 1, 1, 1, 1, 1, 1, 1, 1, 1, 1, 1, 1, 1, 1, 1, 1, 1,
1, 1, 1, 1, 1, 1, 1, 1, 1, 1, 1, 1, 1, 1, 1, 1, 1, 1, 1, 1, 1, 1, 1, 1, 1, 1,
1, 1, 1, 1, 1, 1, 1, 1, 1, 1, 1, 1, 1, 1, 1, 1, 1, 1, 1, 1, 1, 1, 1, 1, 1, 1,
1, 1, 1, 1, 1, 1, 1, 1, 1, 1, 1, 1, 1, 1, 1, 1, 1, 1, 1, 1, 1, 1, 1, 1, 1, 1,
1, 1, 1, 1, 1, 1, 1, 1, 1, 1, 1, 1, 1, 1, 1, 1, 1, 1, 1, 1, 1, 1, 1, 1, 1, 1,
1, 1, 1, 1, 1, 1, 1, 1, 1, 1, 1, 1, 1, 1, 1, 1, 1, 1, 1, 1, 1, 1, 1, 1, 1, 1,
1, 1, 1, 1, 1, 1, 1, 1, 1, 1, 1, 1, 1, 1, 1, 1, 1, 1, 1, 1, 1, 1, 1, 1, 1, 1,
1, 1, 1, 1, 1, 1, 1, 1, 1, 1, 1, 1, 1, 1, 1, 1, 1, 1, 1, 1, 1, 1, 1, 1, 1, 1,
1, 1, 1, 1, 1, 1, 1, 1, 1, 1, 1, 1, 1, 1, 1, 1, 1, 1, 1, 1, 1, 1, 1, 1, 1, 1,
1, 1, 1, 1, 1, 1, 1, 1, 1, 1, 1, 1, 1, 1, 1, 1, 1, 1, 1, 1, 1, 1, 1, 1, 1, 1,
1, 1, 1, 1, 1, 1, 1, 1, 1, 1, 1, 1, 1, 1, 1, 1, 1, 1, 1, 1, 1, 1, 1, 1, 1, 1,
1, 1, 1, 1, 1, 1, 1, 1, 1, 1, 1, 1, 1, 1, 1, 1, 1, 1, 1, 1, 1, 1, 1, 1, 1, 1,
1, 1, 1, 1, 1, 1, 1, 1, 1, 1, 1, 1, 1, 1, 1, 1, 1, 1, 1, 1, 1, 1, 1, 1, 1, 1,
1, 1, 1, 1, 1, 1, 1, 1, 1, 1, 1, 1, 1, 1, 1, 1, 1, 1, 1, "Sergei");
update t1 set b=repeat('a',256);
update t1 set i1=0, i2=0, i3=0, i4=0, i5=0, i6=0, i7=0;
check table t1;
delete from t1 where i8=1;
select i1,i2 from t1;
check table t1;
drop table t1;

#
# Test of REPAIR that once failed
#
CREATE TABLE `t1` (
  `post_id` mediumint(8) unsigned NOT NULL auto_increment,
  `topic_id` mediumint(8) unsigned NOT NULL default '0',
  `post_time` datetime NOT NULL default '0000-00-00 00:00:00',
  `post_text` text NOT NULL,
  `icon_url` varchar(10) NOT NULL default '',
  `sign` tinyint(1) unsigned NOT NULL default '0',
  `post_edit` varchar(150) NOT NULL default '',
  `poster_login` varchar(35) NOT NULL default '',
  `ip` varchar(15) NOT NULL default '',
  PRIMARY KEY  (`post_id`),
  KEY `post_time` (`post_time`),
  KEY `ip` (`ip`),
  KEY `poster_login` (`poster_login`),
  KEY `topic_id` (`topic_id`),
  FULLTEXT KEY `post_text` (`post_text`)
) ENGINE=MyISAM;

INSERT INTO t1 (post_text) VALUES ('ceci est un test'),('ceci est un test'),('ceci est un test'),('ceci est un test'),('ceci est un test');

REPAIR TABLE t1;
CHECK TABLE t1;
drop table t1;

#
# Test of creating table with too long key
#

--error 1071
CREATE TABLE t1 (a varchar(255), b varchar(255), c varchar(255), d varchar(255), e varchar(255), KEY t1 (a, b, c, d, e));
CREATE TABLE t1 (a varchar(255), b varchar(255), c varchar(255), d varchar(255), e varchar(255));
--error 1071
ALTER TABLE t1 ADD INDEX t1 (a, b, c, d, e);
DROP TABLE t1;

#
# Test of cardinality of keys with NULL
#

CREATE TABLE t1 (a int not null, b int, c int, key(b), key(c), key(a,b), key(c,a));
INSERT into t1 values (0, null, 0), (0, null, 1), (0, null, 2), (0, null,3), (1,1,4);
create table t2 (a int not null, b int, c int, key(b), key(c), key(a));
INSERT into t2 values (1,1,1), (2,2,2);
optimize table t1;
show index from t1;
explain select * from t1,t2 where t1.a=t2.a;
explain select * from t1,t2 force index(a) where t1.a=t2.a;
explain select * from t1 force index(a),t2 force index(a) where t1.a=t2.a;
explain select * from t1,t2 where t1.b=t2.b;
explain select * from t1,t2 force index(c) where t1.a=t2.a;
explain select * from t1 where a=0 or a=2;
explain select * from t1 force index (a) where a=0 or a=2;
explain select * from t1 where c=1;
explain select * from t1 use index() where c=1;
drop table t1,t2;

#
# Test bug when updating a split dynamic row where keys are not changed
#

create table t1 (a int not null auto_increment primary key, b varchar(255));
insert into t1 (b) values (repeat('a',100)),(repeat('b',100)),(repeat('c',100));
update t1 set b=repeat(left(b,1),200) where a=1;
delete from t1 where (a & 1)= 0;
update t1 set b=repeat('e',200) where a=1;
flush tables;
check table t1;

#
# check updating with keys
#

disable_query_log;
let $1 = 100;
while ($1)
{
  eval insert into t1 (b) values (repeat(char(($1 & 32)+65), $1));
  dec $1;
}
enable_query_log;
update t1 set b=repeat(left(b,1),255) where a between 1 and 5;
update t1 set b=repeat(left(b,1),10) where a between 32 and 43;
update t1 set b=repeat(left(b,1),2) where a between 64 and 66;
update t1 set b=repeat(left(b,1),65) where a between 67 and 70;
check table t1;
insert into t1 (b) values (repeat('z',100));
update t1 set b="test" where left(b,1) > 'n';
check table t1;
drop table t1;

#
# two bugs in myisam-space-stripping feature
#
create table t1 ( a text not null, key a (a(20)));
insert into t1 values ('aaa   '),('aaa'),('aa');
check table t1;
repair table t1;
select concat(a,'.') from t1 where a='aaa';
select concat(a,'.') from t1 where binary a='aaa';
update t1 set a='bbb' where a='aaa';
select concat(a,'.') from t1;
drop table t1;

#
# Third bug in the same code (BUG#2295)
#

create table t1(a text not null, b text not null, c text not null, index (a(10),b(10),c(10)));
insert into t1 values('807780', '477', '165');
insert into t1 values('807780', '477', '162');
insert into t1 values('807780', '472', '162');
select * from t1 where a='807780' and b='477' and c='165';
drop table t1;

#
# space-stripping in _mi_prefix_search: BUG#5284
#
DROP TABLE IF EXISTS t1;
CREATE TABLE t1 (a varchar(150) NOT NULL, KEY (a)); 
INSERT t1 VALUES ("can \tcan"); 
INSERT t1 VALUES ("can   can"); 
INSERT t1 VALUES ("can"); 
SELECT * FROM t1;
CHECK TABLE t1;
DROP TABLE t1;

#
# Verify blob handling
#
create table t1 (a blob);
insert into t1 values('a '),('a');
select concat(a,'.') from t1 where a='a';
select concat(a,'.') from t1 where a='a ';
alter table t1 add key(a(2));
select concat(a,'.') from t1 where a='a';
select concat(a,'.') from t1 where a='a ';
drop table t1;

#
# Test text and unique
#
create table t1 (a int not null auto_increment primary key, b text not null, unique b (b(20)));
insert into t1 (b) values ('a'),('b'),('c');
select concat(b,'.') from t1;
update t1 set b='b ' where a=2;
--error 1062
update t1 set b='b  ' where a > 1;
--error 1062
insert into t1 (b) values ('b');
select * from t1;
delete from t1 where b='b';
select a,concat(b,'.') from t1;
drop table t1;

#
# Test keys with 0 segments. (Bug #3203)
#
create table t1 (a int not null);
create table t2 (a int not null, primary key (a));
insert into t1 values (1);
insert into t2 values (1),(2);
select sql_big_result distinct t1.a from t1,t2 order by t2.a;
select distinct t1.a from t1,t2 order by t2.a;
select sql_big_result distinct t1.a from t1,t2;
explain select sql_big_result distinct t1.a from t1,t2 order by t2.a;
explain select distinct t1.a from t1,t2 order by t2.a;
drop table t1,t2;

#
# Bug#14616 - Freshly imported table returns error 124 when using LIMIT
#
create table t1 (
  c1 varchar(32),
  key (c1)
) engine=myisam;
alter table t1 disable keys;
insert into t1 values ('a'), ('b');
select c1 from t1 order by c1 limit 1;
drop table t1;

#
# Bug #14400  Join could miss concurrently inserted row
#
# Partial key.
create table t1 (a int not null, primary key(a));
create table t2 (a int not null, b int not null, primary key(a,b));
insert into t1 values (1),(2),(3),(4),(5),(6);
insert into t2 values (1,1),(2,1);
lock tables t1 read local, t2 read local;
select straight_join * from t1,t2 force index (primary) where t1.a=t2.a;
connect (root,localhost,root,,test,$MASTER_MYPORT,$MASTER_MYSOCK);
insert into t2 values(2,0);
disconnect root;
connection default;
select straight_join * from t1,t2 force index (primary) where t1.a=t2.a;
drop table t1,t2;
#
# Full key.
CREATE TABLE t1 (c1 varchar(250) NOT NULL);
CREATE TABLE t2 (c1 varchar(250) NOT NULL, PRIMARY KEY (c1));
INSERT INTO t1 VALUES ('test000001'), ('test000002'), ('test000003');
INSERT INTO t2 VALUES ('test000002'), ('test000003'), ('test000004');
LOCK TABLES t1 READ LOCAL, t2 READ LOCAL;
SELECT t1.c1 AS t1c1, t2.c1 AS t2c1 FROM t1, t2
  WHERE t1.c1 = t2.c1 HAVING t1c1 != t2c1;
connect (con1,localhost,root,,);
connection con1;
INSERT INTO t2 VALUES ('test000001'), ('test000005');
disconnect con1;
connection default;
SELECT t1.c1 AS t1c1, t2.c1 AS t2c1 FROM t1, t2
  WHERE t1.c1 = t2.c1 HAVING t1c1 != t2c1;
DROP TABLE t1,t2;

# End of 4.0 tests

#
# Test RTREE index
#
--error 1235, 1289
CREATE TABLE t1 (`a` int(11) NOT NULL default '0', `b` int(11) NOT NULL default '0', UNIQUE KEY `a` USING RTREE (`a`,`b`)) ENGINE=MyISAM;
# INSERT INTO t1 VALUES (1,1),(1,1);
# DELETE FROM rt WHERE a<1;
# DROP TABLE IF EXISTS t1;

create table t1 (a int, b varchar(200), c text not null) checksum=1;
create table t2 (a int, b varchar(200), c text not null) checksum=0;
insert t1 values (1, "aaa", "bbb"), (NULL, "", "ccccc"), (0, NULL, "");
insert t2 select * from t1;
checksum table t1, t2, t3 quick;
checksum table t1, t2, t3;
checksum table t1, t2, t3 extended;
#show table status;
drop table t1,t2;

create table t1 (a int, key (a));
show keys from t1;
alter table t1 disable keys;
show keys from t1;
create table t2 (a int);
let $i=1000;
set @@rand_seed1=31415926,@@rand_seed2=2718281828;
--disable_query_log
while ($i)
{
  dec $i;
  insert t2 values (rand()*100000);
}
--enable_query_log
insert t1 select * from t2;
show keys from t1;
alter table t1 enable keys;
show keys from t1;
alter table t1 engine=heap;
alter table t1 disable keys;
show keys from t1;
drop table t1,t2;

#
# index search for NULL in blob. Bug #4816
#
create table t1 ( a tinytext, b char(1), index idx (a(1),b) );
insert into t1 values (null,''), (null,'');
explain select count(*) from t1 where a is null;
select count(*) from t1 where a is null;
drop table t1;

#
# Bug #8306: TRUNCATE leads to index corruption 
#
create table t1 (c1 int, index(c1));
create table t2 (c1 int, index(c1)) engine=merge union=(t1);
insert into t1 values (1);
# Close all tables.
flush tables;
# Open t2 and (implicitly) t1.
select * from t2;
# Truncate after flush works (unless another threads reopens t2 in between).
flush tables;
truncate table t1;
insert into t1 values (1);
# Close all tables.
flush tables;
# Open t2 and (implicitly) t1.
select * from t2;
# Truncate t1, wich was not recognized as open without the bugfix.
# Now, it should fail with a table-in-use error message.
--error 1105
truncate table t1;
# The insert used to fail on the crashed table.
insert into t1 values (1);
drop table t1,t2;

#
# bug9188 - Corruption Can't open file: 'table.MYI' (errno: 145)
#
create table t1 (c1 int, c2 varchar(4) not null default '',
                 key(c2(3))) default charset=utf8;
insert into t1 values (1,'A'), (2, 'B'), (3, 'A');
update t1 set c2='A  B' where c1=2;
check table t1;
drop table t1;


#
# Bug#12296 - CHECKSUM TABLE reports 0 for the table
# This happened if the first record was marked as deleted.
#
create table t1 (c1 int);
insert into t1 values (1),(2),(3),(4);
checksum table t1;
delete from t1 where c1 = 1;
create table t2 as select * from t1;
# The following returns 0 with the bug in place.
checksum table t1;
# The above should give the same number as the following.
checksum table t2;
drop table t1, t2;

#
# BUG#12232: New myisam_stats_method variable.
#

show variables like 'myisam_stats_method';

create table t1 (a int, key(a));
insert into t1 values (0),(1),(2),(3),(4);
insert into t1 select NULL from t1;

# default: NULLs considered inequal
analyze table t1; 
show index from t1;
insert into t1 values (11);
delete from t1 where a=11;
check table t1;
show index from t1;

# Set nulls to be equal:
set myisam_stats_method=nulls_equal;
show variables like 'myisam_stats_method';
insert into t1 values (11);
delete from t1 where a=11;

analyze table t1; 
show index from t1;

insert into t1 values (11);
delete from t1 where a=11;

check table t1;
show index from t1;

# Set nulls back to be equal 
set myisam_stats_method=DEFAULT;
show variables like 'myisam_stats_method';
insert into t1 values (11);
delete from t1 where a=11;

analyze table t1; 
show index from t1;

insert into t1 values (11);
delete from t1 where a=11;

check table t1;
show index from t1;

drop table t1;

# WL#2609, CSC#XXXX: MyISAM 
set myisam_stats_method=nulls_ignored;
show variables like 'myisam_stats_method';

create table t1 (
  a char(3), b char(4), c char(5), d char(6),
  key(a,b,c,d)
);
insert into t1 values ('bcd','def1', NULL, 'zz');
insert into t1 values ('bcd','def2', NULL, 'zz');
insert into t1 values ('bce','def1', 'yuu', NULL);
insert into t1 values ('bce','def2', NULL, 'quux');
analyze table t1;
show index from t1;
delete from t1;
analyze table t1;
show index from t1;

set myisam_stats_method=DEFAULT;
drop table t1;

# BUG#13814 - key value packed incorrectly for TINYBLOBs

create table t1(
  cip INT NOT NULL,
  time TIME NOT NULL,
  score INT NOT NULL DEFAULT 0,
  bob TINYBLOB
);

insert into t1 (cip, time) VALUES (1, '00:01'), (2, '00:02'), (3,'00:03');
insert into t1 (cip, bob, time) VALUES (4, 'a', '00:04'), (5, 'b', '00:05'), 
                                       (6, 'c', '00:06');
select * from t1 where bob is null and cip=1;
create index bug on t1 (bob(22), cip, time);
select * from t1 where bob is null and cip=1;
drop table t1;

#
# Bug#14980 - COUNT(*) incorrect on MyISAM table with certain INDEX
#
create table t1 (
  id1 int not null auto_increment,
  id2 int not null default '0',
  t text not null,
  primary key  (id1),
  key x (id2, t(32))
) engine=myisam;
insert into t1 (id2, t) values
(10, 'abc'), (10, 'abc'), (10, 'abc'),
(20, 'abc'), (20, 'abc'), (20, 'def'),
(10, 'abc'), (10, 'abc');
select count(*)   from t1 where id2 = 10;
select count(id1) from t1 where id2 = 10;
drop table t1;

#
# BUG##20357 - Got error 124 from storage engine using MIN and MAX functions
#              in queries
#
CREATE TABLE t1(a TINYINT, KEY(a)) ENGINE=MyISAM;
INSERT INTO t1 VALUES(1);
SELECT MAX(a) FROM t1 IGNORE INDEX(a);
ALTER TABLE t1 DISABLE KEYS;
SELECT MAX(a) FROM t1;
SELECT MAX(a) FROM t1 IGNORE INDEX(a);
DROP TABLE t1;

#
# BUG#18036 - update of table joined to self reports table as crashed
#
CREATE TABLE t1(a CHAR(9), b VARCHAR(7)) ENGINE=MyISAM;
INSERT INTO t1(a) VALUES('xxxxxxxxx'),('xxxxxxxxx');
UPDATE t1 AS ta1,t1 AS ta2 SET ta1.b='aaaaaa',ta2.b='bbbbbb';
SELECT * FROM t1;
DROP TABLE t1;

#
# Bug#8283 - OPTIMIZE TABLE causes data loss
#
SET @@myisam_repair_threads=2;
SHOW VARIABLES LIKE 'myisam_repair%';
#
# Test OPTIMIZE. This creates a new data file.
CREATE TABLE t1 (
  `_id` int(11) NOT NULL default '0',
  `url` text,
  `email` text,
  `description` text,
  `loverlap` int(11) default NULL,
  `roverlap` int(11) default NULL,
  `lneighbor_id` int(11) default NULL,
  `rneighbor_id` int(11) default NULL,
  `length_` int(11) default NULL,
  `sequence` mediumtext,
  `name` text,
  `_obj_class` text NOT NULL,
  PRIMARY KEY  (`_id`),
  UNIQUE KEY `sequence_name_index` (`name`(50)),
  KEY (`length_`)
) ENGINE=MyISAM DEFAULT CHARSET=latin1;
#
INSERT INTO t1 VALUES
  (1,NULL,NULL,NULL,NULL,NULL,NULL,NULL,NULL,NULL,'sample1',''),
  (2,NULL,NULL,NULL,NULL,NULL,NULL,NULL,NULL,NULL,'sample2',''),
  (3,NULL,NULL,NULL,NULL,NULL,NULL,NULL,NULL,NULL,'sample3',''),
  (4,NULL,NULL,NULL,NULL,NULL,NULL,NULL,NULL,NULL,'sample4',''),
  (5,NULL,NULL,NULL,NULL,NULL,NULL,NULL,NULL,NULL,'sample5',''),
  (6,NULL,NULL,NULL,NULL,NULL,NULL,NULL,NULL,NULL,'sample6',''),
  (7,NULL,NULL,NULL,NULL,NULL,NULL,NULL,NULL,NULL,'sample7',''),
  (8,NULL,NULL,NULL,NULL,NULL,NULL,NULL,NULL,NULL,'sample8',''),
  (9,NULL,NULL,NULL,NULL,NULL,NULL,NULL,NULL,NULL,'sample9','');
#
SELECT _id FROM t1;
DELETE FROM t1 WHERE _id < 8;
--replace_column 6 # 7 # 8 # 9 # 11 # 12 # 13 # 14 # 15 # 16 #
SHOW TABLE STATUS LIKE 't1';
CHECK TABLE t1 EXTENDED;
OPTIMIZE TABLE t1;
CHECK TABLE t1 EXTENDED;
--replace_column 6 # 7 # 8 # 9 # 11 # 12 # 13 # 14 # 15 # 16 #
SHOW TABLE STATUS LIKE 't1';
SELECT _id FROM t1;
DROP TABLE t1;
#
# Test REPAIR QUICK. This retains the old data file.
CREATE TABLE t1 (
  `_id` int(11) NOT NULL default '0',
  `url` text,
  `email` text,
  `description` text,
  `loverlap` int(11) default NULL,
  `roverlap` int(11) default NULL,
  `lneighbor_id` int(11) default NULL,
  `rneighbor_id` int(11) default NULL,
  `length_` int(11) default NULL,
  `sequence` mediumtext,
  `name` text,
  `_obj_class` text NOT NULL,
  PRIMARY KEY  (`_id`),
  UNIQUE KEY `sequence_name_index` (`name`(50)),
  KEY (`length_`)
) ENGINE=MyISAM DEFAULT CHARSET=latin1;
#
INSERT INTO t1 VALUES
  (1,NULL,NULL,NULL,NULL,NULL,NULL,NULL,NULL,NULL,'sample1',''),
  (2,NULL,NULL,NULL,NULL,NULL,NULL,NULL,NULL,NULL,'sample2',''),
  (3,NULL,NULL,NULL,NULL,NULL,NULL,NULL,NULL,NULL,'sample3',''),
  (4,NULL,NULL,NULL,NULL,NULL,NULL,NULL,NULL,NULL,'sample4',''),
  (5,NULL,NULL,NULL,NULL,NULL,NULL,NULL,NULL,NULL,'sample5',''),
  (6,NULL,NULL,NULL,NULL,NULL,NULL,NULL,NULL,NULL,'sample6',''),
  (7,NULL,NULL,NULL,NULL,NULL,NULL,NULL,NULL,NULL,'sample7',''),
  (8,NULL,NULL,NULL,NULL,NULL,NULL,NULL,NULL,NULL,'sample8',''),
  (9,NULL,NULL,NULL,NULL,NULL,NULL,NULL,NULL,NULL,'sample9','');
#
SELECT _id FROM t1;
DELETE FROM t1 WHERE _id < 8;
--replace_column 6 # 7 # 8 # 9 # 11 # 12 # 13 # 14 # 15 # 16 #
SHOW TABLE STATUS LIKE 't1';
CHECK TABLE t1 EXTENDED;
REPAIR TABLE t1 QUICK;
CHECK TABLE t1 EXTENDED;
--replace_column 6 # 7 # 8 # 9 # 11 # 12 # 13 # 14 # 15 # 16 #
SHOW TABLE STATUS LIKE 't1';
SELECT _id FROM t1;
DROP TABLE t1;
#
SET @@myisam_repair_threads=1;
SHOW VARIABLES LIKE 'myisam_repair%';

#
# BUG#21310 - Trees in SQL causing a "crashed" table with MyISAM storage
#             engine
#

# A simplified test case that reflect crashed table issue.
CREATE TABLE t1(a VARCHAR(16));
INSERT INTO t1 VALUES('aaaaaaaa'),(NULL);
UPDATE t1 AS ta1, t1 AS ta2 SET ta1.a='aaaaaaaaaaaaaaaa';
SELECT * FROM t1;
DROP TABLE t1;

# A test case that reflect wrong result set.
CREATE TABLE t1(a INT);
INSERT INTO t1 VALUES(1),(2);
UPDATE t1,t1 AS t2 SET t1.a=t1.a+2 WHERE t1.a=t2.a-1;
SELECT * FROM t1 ORDER BY a;
DROP TABLE t1;

#
# Bug#24607 - MyISAM pointer size determined incorrectly
#
CREATE TABLE t1 (c1 TEXT) AVG_ROW_LENGTH=70100 MAX_ROWS=4100100100;
--replace_column 5 X 6 X 7 X 9 X 10 X 11 X 12 X 13 X 14 X 16 X
SHOW TABLE STATUS LIKE 't1';
DROP TABLE t1;

#
# Bug#26231 - select count(*) on myisam table returns wrong value
#             when index is used
#
CREATE TABLE t1 (c1 TEXT NOT NULL, KEY c1 (c1(10))) ENGINE=MyISAM;
# Fill at least two key blocks. "Tab, A" must be in both blocks. 
INSERT INTO t1 VALUES
  (CHAR(9,65)), (CHAR(9,65)), (CHAR(9,65)), (CHAR(9,65)),
  (CHAR(9,65)), (CHAR(9,65)), (CHAR(9,65)), (CHAR(9,65)),
  (CHAR(9,65)), (CHAR(9,65)), (CHAR(9,65)), (CHAR(9,65)),
  (CHAR(9,65)), (CHAR(9,65)), (CHAR(9,65)), (CHAR(9,65)),
  (CHAR(9,65)), (CHAR(9,65)), (CHAR(9,65)), (CHAR(9,65)),
  (CHAR(9,65)), (CHAR(9,65)), (CHAR(9,65)), (CHAR(9,65)),
  (CHAR(9,65)), (CHAR(9,65)), (CHAR(9,65)), (CHAR(9,65)),
  (CHAR(9,65)), (CHAR(9,65)), (CHAR(9,65)), (CHAR(9,65)),
  (CHAR(9,65)), (CHAR(9,65)), (CHAR(9,65)), (CHAR(9,65)),
  (CHAR(9,65)), (CHAR(9,65)), (CHAR(9,65)), (CHAR(9,65)),
  (CHAR(9,65)), (CHAR(9,65)), (CHAR(9,65)), (CHAR(9,65)),
  (CHAR(9,65)), (CHAR(9,65)), (CHAR(9,65)), (CHAR(9,65)),
  (CHAR(9,65)), (CHAR(9,65)), (CHAR(9,65)), (CHAR(9,65)),
  (CHAR(9,65)), (CHAR(9,65)), (CHAR(9,65)), (CHAR(9,65)),
  (CHAR(9,65)), (CHAR(9,65)), (CHAR(9,65)), (CHAR(9,65)),
  (CHAR(9,65)), (CHAR(9,65)), (CHAR(9,65)), (CHAR(9,65)),
  (CHAR(9,65)), (CHAR(9,65)), (CHAR(9,65)), (CHAR(9,65)),
  (CHAR(9,65)), (CHAR(9,65)), (CHAR(9,65)), (CHAR(9,65)),
  (CHAR(9,65)), (CHAR(9,65)), (CHAR(9,65)), (CHAR(9,65)),
  (CHAR(9,65)), (CHAR(9,65)), (CHAR(9,65)), (CHAR(9,65)),
  (CHAR(9,65)), (CHAR(9,65)), (CHAR(9,65)), (CHAR(9,65)),
  (CHAR(9,65)), (CHAR(9,65)), (CHAR(9,65)), (CHAR(9,65)),
  (CHAR(9,65)), (CHAR(9,65)), (CHAR(9,65)), (CHAR(9,65)),
  (CHAR(9,65)), (CHAR(9,65)), (CHAR(9,65)), (CHAR(9,65)),
  (CHAR(9,65)), (CHAR(9,65)), (CHAR(9,65)), (CHAR(9,65)),
  (CHAR(9,65)), (CHAR(9,65)), (CHAR(9,65)), (CHAR(9,65)),
  (CHAR(9,65)), (CHAR(9,65)), (CHAR(9,65)), (CHAR(9,65)),
  (CHAR(9,65)), (CHAR(9,65)), (CHAR(9,65)), (CHAR(9,65)),
  (CHAR(9,65)), (CHAR(9,65)), (CHAR(9,65)), (CHAR(9,65)),
  (CHAR(9,65)), (CHAR(9,65)), (CHAR(9,65)), (CHAR(9,65)),
  (CHAR(9,65)), (CHAR(9,65)), (CHAR(9,65)), (CHAR(9,65)),
  (CHAR(9,65)), (CHAR(9,65)), (CHAR(9,65)), (CHAR(9,65)),
  (CHAR(9,65)), (CHAR(9,65)), (CHAR(9,65)), (CHAR(9,65)),
  (CHAR(9,65)), (CHAR(9,65)), (CHAR(9,65)), (CHAR(9,65)),
  (CHAR(9,65)), (CHAR(9,65)), (CHAR(9,65)), (CHAR(9,65)),
  (CHAR(9,65)), (CHAR(9,65)), (CHAR(9,65)), (CHAR(9,65)),
  (CHAR(9,65)), (CHAR(9,65)), (CHAR(9,65)), (CHAR(9,65)),
  (CHAR(9,65)), (CHAR(9,65)), (CHAR(9,65)), (CHAR(9,65)),
  (CHAR(9,65)), (CHAR(9,65)), (CHAR(9,65)), (CHAR(9,65)),
  (CHAR(9,65)), (CHAR(9,65)), (CHAR(9,65)), (CHAR(9,65)),
  (CHAR(9,65)), (CHAR(9,65)), (CHAR(9,65)), (CHAR(9,65)),
  (CHAR(9,65)), (CHAR(9,65)), (CHAR(9,65)), (CHAR(9,65)),
  (CHAR(9,65)), (CHAR(9,65)), (CHAR(9,65)), (CHAR(9,65)),
  (CHAR(9,65)), (CHAR(9,65)), (CHAR(9,65)), (CHAR(9,65)),
  (CHAR(9,65)), (CHAR(9,65)), (CHAR(9,65)), (CHAR(9,65)),
  (CHAR(9,65)), (CHAR(9,65)), (CHAR(9,65)), (CHAR(9,65)),
  (CHAR(9,65)), (CHAR(9,65)), (CHAR(9,65)), (CHAR(9,65)),
  (CHAR(9,65)), (CHAR(9,65)), (CHAR(9,65)), (CHAR(9,65)),
  (CHAR(9,65)), (CHAR(9,65)), (CHAR(9,65)), (CHAR(9,65)),
  (CHAR(9,65)), (CHAR(9,65)), (CHAR(9,65)), (CHAR(9,65)),
  (CHAR(9,65)), (CHAR(9,65)), (CHAR(9,65)), (CHAR(9,65)),
  (CHAR(9,65)), (CHAR(9,65)), (CHAR(9,65)), (CHAR(9,65)),
  (CHAR(9,65)), (CHAR(9,65)), (CHAR(9,65)), (CHAR(9,65)),
  (CHAR(9,65)), (CHAR(9,65)), (CHAR(9,65)), (CHAR(9,65)),
  (CHAR(9,65)), (CHAR(9,65)), (CHAR(9,65)), (CHAR(9,65)),
  (CHAR(9,65)), (CHAR(9,65)), (CHAR(9,65)), (CHAR(9,65)),
  (CHAR(9,65)), (CHAR(9,65)), (CHAR(9,65)), (CHAR(9,65)),
  (CHAR(9,65)), (CHAR(9,65)), (CHAR(9,65)), (CHAR(9,65)),
  (CHAR(9,65)), (CHAR(9,65)), (CHAR(9,65)), (CHAR(9,65)),
  (CHAR(9,65)), (CHAR(9,65)), (CHAR(9,65)), (CHAR(9,65)),
  (CHAR(9,65)), (CHAR(9,65)), (CHAR(9,65)), (CHAR(9,65)),
  (CHAR(9,65)), (CHAR(9,65)), (CHAR(9,65)), (CHAR(9,65)),
  (CHAR(9,65)), (CHAR(9,65)), (CHAR(9,65)), (CHAR(9,65)),
  (CHAR(9,65)), (CHAR(9,65)), (CHAR(9,65)), (CHAR(9,65)),
  (CHAR(9,65)), (CHAR(9,65)), (CHAR(9,65)), (CHAR(9,65)),
  (CHAR(9,65)), (CHAR(9,65)), (CHAR(9,65)), (CHAR(9,65)),
  (CHAR(9,65)), (CHAR(9,65)), (CHAR(9,65)), (CHAR(9,65)),
  (CHAR(9,65)), (CHAR(9,65)), (CHAR(9,65)), (CHAR(9,65)),
  (CHAR(9,65)), (CHAR(9,65)), (CHAR(9,65)), (CHAR(9,65)),
  (CHAR(9,65)), (CHAR(9,65)), (CHAR(9,65)), (CHAR(9,65)),
  (CHAR(9,65)), (CHAR(9,65)), (CHAR(9,65)), (CHAR(9,65)),
  (CHAR(9,65)), (CHAR(9,65)), (CHAR(9,65)), (CHAR(9,65)),
  (CHAR(9,65)), (CHAR(9,65)), (CHAR(9,65)), (CHAR(9,65)),
  (CHAR(9,65)), (CHAR(9,65)), (CHAR(9,65)), (CHAR(9,65)),
  (CHAR(9,65)), (CHAR(9,65)), (CHAR(9,65)), (CHAR(9,65)),
  (CHAR(9,65)), (CHAR(9,65)), (CHAR(9,65)), (CHAR(9,65)),
  (CHAR(9,65)), (CHAR(9,65)), (CHAR(9,65)), (CHAR(9,65)),
  (CHAR(9,65)), (CHAR(9,65)), (CHAR(9,65)), (CHAR(9,65)),
  (CHAR(9,65)), (CHAR(9,65)), (CHAR(9,65)), (CHAR(9,65)),
  (CHAR(9,65)), (CHAR(9,65)), (CHAR(9,65)), (CHAR(9,65)),
  (CHAR(9,65)), (CHAR(9,65)), (CHAR(9,65)), (CHAR(9,65)),
  (CHAR(9,65)), (CHAR(9,65)), (CHAR(9,65)), (CHAR(9,65)),
  (CHAR(9,65)), (CHAR(9,65)), (CHAR(9,65)), (CHAR(9,65)),
  (CHAR(9,65)), (CHAR(9,65)), (CHAR(9,65)), (CHAR(9,65)),
  (CHAR(9,65)), (CHAR(9,65)), (CHAR(9,65)), (CHAR(9,65)),
  (CHAR(9,65)), (CHAR(9,65)), (CHAR(9,65)), (CHAR(9,65)),
  (CHAR(9,65)), (CHAR(9,65)), (CHAR(9,65)), (CHAR(9,65)),
  (CHAR(9,65)), (CHAR(9,65)), (CHAR(9,65)), (CHAR(9,65)),
  (CHAR(9,65)), (CHAR(9,65)), (CHAR(9,65)), (CHAR(9,65)),
  (CHAR(9,65)), (CHAR(9,65)), (CHAR(9,65)), (CHAR(9,65)),
  (CHAR(9,65)), (CHAR(9,65)), (CHAR(9,65)), (CHAR(9,65)),
  (CHAR(9,65)), (CHAR(9,65)), (CHAR(9,65)), (CHAR(9,65)),
  (CHAR(9,65)), (CHAR(9,65)), (CHAR(9,65)), (CHAR(9,65)),
  (CHAR(9,65)), (CHAR(9,65)), (CHAR(9,65)), (CHAR(9,65)),
  (CHAR(9,65)), (CHAR(9,65)), (CHAR(9,65)), (CHAR(9,65)),
  (CHAR(9,65)), (CHAR(9,65)), (CHAR(9,65)), (CHAR(9,65)),
  (CHAR(9,65)), (CHAR(9,65)), (CHAR(9,65)), (CHAR(9,65)),
  (CHAR(9,65)), (CHAR(9,65)), (CHAR(9,65)), (CHAR(9,65)),
  (CHAR(9,65)), (CHAR(9,65)), (CHAR(9,65)), (CHAR(9,65)),
  (CHAR(9,65)), (CHAR(9,65)), (CHAR(9,65)), (CHAR(9,65)),
  (CHAR(9,65)), (CHAR(9,65)), (CHAR(9,65)), (CHAR(9,65)),
  (CHAR(9,65)), (CHAR(9,65)), (CHAR(9,65)), (CHAR(9,65)),
  (CHAR(9,65)), (CHAR(9,65)), (CHAR(9,65)), (CHAR(9,65)),
  (CHAR(9,65)), (CHAR(9,65)), (CHAR(9,65)), (CHAR(9,65)),
  (CHAR(9,65)), (CHAR(9,65)), (CHAR(9,65)), (CHAR(9,65)),
  (CHAR(9,65)), (CHAR(9,65)), (CHAR(9,65)), (CHAR(9,65)),
  (CHAR(9,65)), (CHAR(9,65)), (CHAR(9,65)), (CHAR(9,65)),
  (CHAR(9,65)), (CHAR(9,65)), (CHAR(9,65)), (CHAR(9,65)),
  (CHAR(9,65)), (CHAR(9,65)), (CHAR(9,65)), (CHAR(9,65)),
  (CHAR(9,65)), (CHAR(9,65)), (CHAR(9,65)), (CHAR(9,65)),
  (CHAR(9,65)), (CHAR(9,65)), (CHAR(9,65)), (CHAR(9,65)),
  (CHAR(9,65)), (CHAR(9,65)), (CHAR(9,65)), (CHAR(9,65)),
  (CHAR(9,65)), (CHAR(9,65)), (CHAR(9,65)), (CHAR(9,65)),
  (CHAR(9,65)), (CHAR(9,65)), (CHAR(9,65)), (CHAR(9,65)),
  (CHAR(9,65)), (CHAR(9,65)), (CHAR(9,65)), (CHAR(9,65)),
  (CHAR(9,65)), (CHAR(9,65)), (CHAR(9,65)), (CHAR(9,65)),
  (CHAR(9,65)), (CHAR(9,65)), (CHAR(9,65)), (CHAR(9,65)),
  (CHAR(9,65)), (CHAR(9,65)), (CHAR(9,65)), (CHAR(9,65)),
  (CHAR(9,65)), (CHAR(9,65)), (CHAR(9,65)), (CHAR(9,65)),
  (CHAR(9,65)), (CHAR(9,65)), (CHAR(9,65)), (CHAR(9,65)),
  (CHAR(9,65)), (CHAR(9,65)), (CHAR(9,65)), (CHAR(9,65)),
  (CHAR(9,65)), (CHAR(9,65)), (CHAR(9,65)), (CHAR(9,65)),
  (CHAR(9,65)), (CHAR(9,65)), (CHAR(9,65)), (CHAR(9,65)),
  (CHAR(9,65)), (CHAR(9,65)), (CHAR(9,65)), (CHAR(9,65)),
  (CHAR(9,65)), (CHAR(9,65)), (CHAR(9,65)), (CHAR(9,65)),
  (CHAR(9,65)), (CHAR(9,65)), (CHAR(9,65)), (CHAR(9,65)),
  (CHAR(9,65)), (CHAR(9,65)), (CHAR(9,65)), (CHAR(9,65)),
  (CHAR(9,65)), (CHAR(9,65)), (CHAR(9,65)), (CHAR(9,65)),
  (''), (''), (''), (''),
  (' B'), (' B'), (' B'), (' B');
SELECT DISTINCT COUNT(*) FROM t1 WHERE c1 = '';
SELECT DISTINCT length(c1), c1 FROM t1 WHERE c1 = '';
SELECT DISTINCT COUNT(*) FROM t1 IGNORE INDEX (c1) WHERE c1 = '';
SELECT DISTINCT length(c1), c1 FROM t1 IGNORE INDEX (c1) WHERE c1 = '';
SELECT DISTINCT length(c1), c1 FROM t1 ORDER BY c1;
DROP TABLE t1;

--echo End of 4.1 tests


# Test varchar
#

let $default=`select @@storage_engine`;
set storage_engine=MyISAM;
source include/varchar.inc;

#
# Some errors/warnings on create
#

create table t1 (v varchar(65530), key(v));
drop table if exists t1;
create table t1 (v varchar(65536));
show create table t1;
drop table t1;
create table t1 (v varchar(65530) character set utf8);
show create table t1;
drop table t1;

# MyISAM specific varchar tests
--error 1118
create table t1 (v varchar(65535));

eval set storage_engine=$default;

#
# Test how DROP TABLE works if the index or data file doesn't exists

create table t1 (a int) engine=myisam;
remove_file $MYSQLTEST_VARDIR/master-data/test/t1.MYI ;
drop table if exists t1;
create table t1 (a int) engine=myisam;
remove_file $MYSQLTEST_VARDIR/master-data/test/t1.MYI ;
--error 1051,6
drop table t1;
create table t1 (a int) engine=myisam;
remove_file $MYSQLTEST_VARDIR/master-data/test/t1.MYD ;
--error 1105,6,29
drop table t1;
--error 1051
drop table t1;

#
# Test concurrent insert
# First with static record length
#
set @save_concurrent_insert=@@concurrent_insert;
set global concurrent_insert=1;
create table t1 (a int);
insert into t1 values (1),(2),(3),(4),(5);
lock table t1 read local;
connect (con1,localhost,root,,);
connection con1;
# Insert in table without hole
insert into t1 values(6),(7);
connection default;
unlock tables;
delete from t1 where a>=3 and a<=4;
lock table t1 read local;
connection con1;
set global concurrent_insert=2;
# Insert in table with hole -> Should insert at end
insert into t1 values (8),(9);
connection default;
unlock tables;
# Insert into hole
insert into t1 values (10),(11),(12);
select * from t1;
check table t1;
drop table t1;
disconnect con1;

# Same test with dynamic record length
create table t1 (a int, b varchar(30) default "hello");
insert into t1 (a) values (1),(2),(3),(4),(5);
lock table t1 read local;
connect (con1,localhost,root,,);
connection con1;
# Insert in table without hole
insert into t1 (a) values(6),(7);
connection default;
unlock tables;
delete from t1 where a>=3 and a<=4;
lock table t1 read local;
connection con1;
set global concurrent_insert=2;
# Insert in table with hole -> Should insert at end
insert into t1 (a) values (8),(9);
connection default;
unlock tables;
# Insert into hole
insert into t1 (a) values (10),(11),(12);
select a from t1;
check table t1;
drop table t1;
disconnect con1;
set global concurrent_insert=@save_concurrent_insert;


# BUG#9622 - ANALYZE TABLE and ALTER TABLE .. ENABLE INDEX produce
# different statistics on the same table with NULL values.
create table t1 (a int, key(a));

insert into t1 values (1),(2),(3),(4),(NULL),(NULL),(NULL),(NULL);
analyze table t1;
show keys from t1;

alter table t1 disable keys;
alter table t1 enable keys;
show keys from t1;

drop table t1;

#
# Bug#10056 - PACK_KEYS option take values greater than 1 while creating table
#
create table t1 (c1 int) engine=myisam pack_keys=0;
create table t2 (c1 int) engine=myisam pack_keys=1;
create table t3 (c1 int) engine=myisam pack_keys=default;
--error 1064
create table t4 (c1 int) engine=myisam pack_keys=2;
drop table t1, t2, t3;

#
# Bug#28476: force index on a disabled myisam index gives error 124
#
CREATE TABLE t1(a INT, b INT, KEY inx (a), UNIQUE KEY uinx (b)) ENGINE=MyISAM;
INSERT INTO t1(a,b) VALUES (1,1),(2,2),(3,3),(4,4),(5,5);
SELECT a FROM t1 FORCE INDEX (inx) WHERE a=1;
ALTER TABLE t1 DISABLE KEYS;
SELECT a FROM t1 FORCE INDEX (inx) WHERE a=1;
SELECT a FROM t1 USE INDEX (inx) WHERE a=1;
SELECT b FROM t1 FORCE INDEX (uinx) WHERE b=1;
SELECT b FROM t1 USE INDEX (uinx) WHERE b=1;
SELECT a FROM t1 FORCE INDEX (inx,uinx) WHERE a=1;
ALTER TABLE t1 ENABLE KEYS;
SELECT a FROM t1 FORCE INDEX (inx) WHERE a=1;
DROP TABLE t1;

#
# Bug#4692 - DISABLE/ENABLE KEYS waste a space
#
CREATE TABLE t1 (c1 INT, c2 INT, UNIQUE INDEX (c1), INDEX (c2)) ENGINE=MYISAM;
--replace_column 6 # 7 # 8 # 10 # 11 # 12 # 13 # 14 # 15 # 16 #
SHOW TABLE STATUS LIKE 't1';
INSERT INTO t1 VALUES (1,1);
--replace_column 6 # 7 # 8 # 10 # 11 # 12 # 13 # 14 # 15 # 16 #
SHOW TABLE STATUS LIKE 't1';
ALTER TABLE t1 DISABLE KEYS;
--replace_column 6 # 7 # 8 # 10 # 11 # 12 # 13 # 14 # 15 # 16 #
SHOW TABLE STATUS LIKE 't1';
ALTER TABLE t1 ENABLE KEYS;
--replace_column 6 # 7 # 8 # 10 # 11 # 12 # 13 # 14 # 15 # 16 #
SHOW TABLE STATUS LIKE 't1';
ALTER TABLE t1 DISABLE KEYS;
--replace_column 6 # 7 # 8 # 10 # 11 # 12 # 13 # 14 # 15 # 16 #
SHOW TABLE STATUS LIKE 't1';
ALTER TABLE t1 ENABLE KEYS;
--replace_column 6 # 7 # 8 # 10 # 11 # 12 # 13 # 14 # 15 # 16 #
SHOW TABLE STATUS LIKE 't1';
#--exec ls -log var/master-data/test/t1.MYI
#--exec myisamchk -dvv var/master-data/test/t1.MYI
#--exec myisamchk -iev var/master-data/test/t1.MYI
--echo # Enable keys with parallel repair
SET @@myisam_repair_threads=2;
ALTER TABLE t1 DISABLE KEYS;
ALTER TABLE t1 ENABLE KEYS;
SET @@myisam_repair_threads=1;
CHECK TABLE t1 EXTENDED;
DROP TABLE t1;

#
<<<<<<< HEAD
# Bug#28837: MyISAM storage engine error (134) doing delete with self-join
#

CREATE TABLE t1 (id int NOT NULL, ref int NOT NULL, INDEX (id)) ENGINE=MyISAM;
CREATE TABLE t2 LIKE t1;

INSERT INTO t2 (id, ref) VALUES (1,3), (2,1), (3,2), (4,5), (4,4);
INSERT INTO t1 SELECT * FROM t2;

SELECT * FROM t1 AS a INNER JOIN t1 AS b USING (id) WHERE a.ref < b.ref;
SELECT * FROM t1;
DELETE FROM a USING t1 AS a INNER JOIN t1 AS b USING (id) WHERE a.ref < b.ref;
SELECT * FROM t1;

DROP TABLE t1, t2;
=======
# Bug#32705 - myisam corruption: Key in wrong position
#             at page 1024 with ucs2_bin
#
CREATE TABLE t1 (
  c1 CHAR(255) CHARACTER SET UCS2 COLLATE UCS2_BIN NOT NULL,
  KEY(c1)
  ) ENGINE=MyISAM;
INSERT INTO t1 VALUES ('marshall\'s');
INSERT INTO t1 VALUES ('marsh');
CHECK TABLE t1 EXTENDED;
DROP TABLE t1;
>>>>>>> 53f762ab

--echo End of 5.0 tests<|MERGE_RESOLUTION|>--- conflicted
+++ resolved
@@ -1194,23 +1194,6 @@
 DROP TABLE t1;
 
 #
-<<<<<<< HEAD
-# Bug#28837: MyISAM storage engine error (134) doing delete with self-join
-#
-
-CREATE TABLE t1 (id int NOT NULL, ref int NOT NULL, INDEX (id)) ENGINE=MyISAM;
-CREATE TABLE t2 LIKE t1;
-
-INSERT INTO t2 (id, ref) VALUES (1,3), (2,1), (3,2), (4,5), (4,4);
-INSERT INTO t1 SELECT * FROM t2;
-
-SELECT * FROM t1 AS a INNER JOIN t1 AS b USING (id) WHERE a.ref < b.ref;
-SELECT * FROM t1;
-DELETE FROM a USING t1 AS a INNER JOIN t1 AS b USING (id) WHERE a.ref < b.ref;
-SELECT * FROM t1;
-
-DROP TABLE t1, t2;
-=======
 # Bug#32705 - myisam corruption: Key in wrong position
 #             at page 1024 with ucs2_bin
 #
@@ -1222,6 +1205,22 @@
 INSERT INTO t1 VALUES ('marsh');
 CHECK TABLE t1 EXTENDED;
 DROP TABLE t1;
->>>>>>> 53f762ab
+
+#
+# Bug#28837: MyISAM storage engine error (134) doing delete with self-join
+#
+
+CREATE TABLE t1 (id int NOT NULL, ref int NOT NULL, INDEX (id)) ENGINE=MyISAM;
+CREATE TABLE t2 LIKE t1;
+
+INSERT INTO t2 (id, ref) VALUES (1,3), (2,1), (3,2), (4,5), (4,4);
+INSERT INTO t1 SELECT * FROM t2;
+
+SELECT * FROM t1 AS a INNER JOIN t1 AS b USING (id) WHERE a.ref < b.ref;
+SELECT * FROM t1;
+DELETE FROM a USING t1 AS a INNER JOIN t1 AS b USING (id) WHERE a.ref < b.ref;
+SELECT * FROM t1;
+
+DROP TABLE t1, t2;
 
 --echo End of 5.0 tests