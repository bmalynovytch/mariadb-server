DROP DATABASE IF EXISTS db_datadict;
CREATE DATABASE db_datadict;
DROP   USER testuser1@localhost;
CREATE USER testuser1@localhost;
GRANT SELECT ON db_datadict.* TO testuser1@localhost;
SELECT * FROM information_schema.statistics
WHERE table_schema = 'mysql'
ORDER BY table_schema, table_name, index_name, seq_in_index, column_name;
<<<<<<< HEAD
TABLE_CATALOG	TABLE_SCHEMA	TABLE_NAME	NON_UNIQUE	INDEX_SCHEMA	INDEX_NAME	SEQ_IN_INDEX	COLUMN_NAME	COLLATION	CARDINALITY	SUB_PART	PACKED	NULLABLE	INDEX_TYPE	COMMENT	INDEX_COMMENT
def	mysql	columns_priv	0	mysql	PRIMARY	1	Host	A	#CARD#	NULL	NULL		BTREE		
def	mysql	columns_priv	0	mysql	PRIMARY	2	Db	A	#CARD#	NULL	NULL		BTREE		
def	mysql	columns_priv	0	mysql	PRIMARY	3	User	A	#CARD#	NULL	NULL		BTREE		
def	mysql	columns_priv	0	mysql	PRIMARY	4	Table_name	A	#CARD#	NULL	NULL		BTREE		
def	mysql	columns_priv	0	mysql	PRIMARY	5	Column_name	A	#CARD#	NULL	NULL		BTREE		
def	mysql	db	0	mysql	PRIMARY	1	Host	A	#CARD#	NULL	NULL		BTREE		
def	mysql	db	0	mysql	PRIMARY	2	Db	A	#CARD#	NULL	NULL		BTREE		
def	mysql	db	0	mysql	PRIMARY	3	User	A	#CARD#	NULL	NULL		BTREE		
def	mysql	db	1	mysql	User	1	User	A	#CARD#	NULL	NULL		BTREE		
def	mysql	event	0	mysql	PRIMARY	1	db	A	#CARD#	NULL	NULL		BTREE		
def	mysql	event	0	mysql	PRIMARY	2	name	A	#CARD#	NULL	NULL		BTREE		
def	mysql	func	0	mysql	PRIMARY	1	name	A	#CARD#	NULL	NULL		BTREE		
def	mysql	help_category	0	mysql	name	1	name	A	#CARD#	NULL	NULL		BTREE		
def	mysql	help_category	0	mysql	PRIMARY	1	help_category_id	A	#CARD#	NULL	NULL		BTREE		
def	mysql	help_keyword	0	mysql	name	1	name	A	#CARD#	NULL	NULL		BTREE		
def	mysql	help_keyword	0	mysql	PRIMARY	1	help_keyword_id	A	#CARD#	NULL	NULL		BTREE		
def	mysql	help_relation	0	mysql	PRIMARY	1	help_keyword_id	A	#CARD#	NULL	NULL		BTREE		
def	mysql	help_relation	0	mysql	PRIMARY	2	help_topic_id	A	#CARD#	NULL	NULL		BTREE		
def	mysql	help_topic	0	mysql	name	1	name	A	#CARD#	NULL	NULL		BTREE		
def	mysql	help_topic	0	mysql	PRIMARY	1	help_topic_id	A	#CARD#	NULL	NULL		BTREE		
def	mysql	host	0	mysql	PRIMARY	1	Host	A	#CARD#	NULL	NULL		BTREE		
def	mysql	host	0	mysql	PRIMARY	2	Db	A	#CARD#	NULL	NULL		BTREE		
def	mysql	ndb_binlog_index	0	mysql	PRIMARY	1	epoch	A	#CARD#	NULL	NULL		BTREE		
def	mysql	plugin	0	mysql	PRIMARY	1	name	A	#CARD#	NULL	NULL		BTREE		
def	mysql	proc	0	mysql	PRIMARY	1	db	A	#CARD#	NULL	NULL		BTREE		
def	mysql	proc	0	mysql	PRIMARY	2	name	A	#CARD#	NULL	NULL		BTREE		
def	mysql	proc	0	mysql	PRIMARY	3	type	A	#CARD#	NULL	NULL		BTREE		
def	mysql	procs_priv	1	mysql	Grantor	1	Grantor	A	#CARD#	NULL	NULL		BTREE		
def	mysql	procs_priv	0	mysql	PRIMARY	1	Host	A	#CARD#	NULL	NULL		BTREE		
def	mysql	procs_priv	0	mysql	PRIMARY	2	Db	A	#CARD#	NULL	NULL		BTREE		
def	mysql	procs_priv	0	mysql	PRIMARY	3	User	A	#CARD#	NULL	NULL		BTREE		
def	mysql	procs_priv	0	mysql	PRIMARY	4	Routine_name	A	#CARD#	NULL	NULL		BTREE		
def	mysql	procs_priv	0	mysql	PRIMARY	5	Routine_type	A	#CARD#	NULL	NULL		BTREE		
def	mysql	proxies_priv	1	mysql	Grantor	1	Grantor	A	#CARD#	NULL	NULL		BTREE		
def	mysql	proxies_priv	0	mysql	PRIMARY	1	Host	A	#CARD#	NULL	NULL		BTREE		
def	mysql	proxies_priv	0	mysql	PRIMARY	2	User	A	#CARD#	NULL	NULL		BTREE		
def	mysql	proxies_priv	0	mysql	PRIMARY	3	Proxied_host	A	#CARD#	NULL	NULL		BTREE		
def	mysql	proxies_priv	0	mysql	PRIMARY	4	Proxied_user	A	#CARD#	NULL	NULL		BTREE		
def	mysql	servers	0	mysql	PRIMARY	1	Server_name	A	#CARD#	NULL	NULL		BTREE		
def	mysql	tables_priv	1	mysql	Grantor	1	Grantor	A	#CARD#	NULL	NULL		BTREE		
def	mysql	tables_priv	0	mysql	PRIMARY	1	Host	A	#CARD#	NULL	NULL		BTREE		
def	mysql	tables_priv	0	mysql	PRIMARY	2	Db	A	#CARD#	NULL	NULL		BTREE		
def	mysql	tables_priv	0	mysql	PRIMARY	3	User	A	#CARD#	NULL	NULL		BTREE		
def	mysql	tables_priv	0	mysql	PRIMARY	4	Table_name	A	#CARD#	NULL	NULL		BTREE		
def	mysql	time_zone	0	mysql	PRIMARY	1	Time_zone_id	A	#CARD#	NULL	NULL		BTREE		
def	mysql	time_zone_leap_second	0	mysql	PRIMARY	1	Transition_time	A	#CARD#	NULL	NULL		BTREE		
def	mysql	time_zone_name	0	mysql	PRIMARY	1	Name	A	#CARD#	NULL	NULL		BTREE		
def	mysql	time_zone_transition	0	mysql	PRIMARY	1	Time_zone_id	A	#CARD#	NULL	NULL		BTREE		
def	mysql	time_zone_transition	0	mysql	PRIMARY	2	Transition_time	A	#CARD#	NULL	NULL		BTREE		
def	mysql	time_zone_transition_type	0	mysql	PRIMARY	1	Time_zone_id	A	#CARD#	NULL	NULL		BTREE		
def	mysql	time_zone_transition_type	0	mysql	PRIMARY	2	Transition_type_id	A	#CARD#	NULL	NULL		BTREE		
def	mysql	user	0	mysql	PRIMARY	1	Host	A	#CARD#	NULL	NULL		BTREE		
def	mysql	user	0	mysql	PRIMARY	2	User	A	#CARD#	NULL	NULL		BTREE		
=======
TABLE_CATALOG	TABLE_SCHEMA	TABLE_NAME	NON_UNIQUE	INDEX_SCHEMA	INDEX_NAME	SEQ_IN_INDEX	COLUMN_NAME	COLLATION	CARDINALITY	SUB_PART	PACKED	NULLABLE	INDEX_TYPE	COMMENT
NULL	mysql	columns_priv	0	mysql	PRIMARY	1	Host	A	#CARD#	NULL	NULL		BTREE	
NULL	mysql	columns_priv	0	mysql	PRIMARY	2	Db	A	#CARD#	NULL	NULL		BTREE	
NULL	mysql	columns_priv	0	mysql	PRIMARY	3	User	A	#CARD#	NULL	NULL		BTREE	
NULL	mysql	columns_priv	0	mysql	PRIMARY	4	Table_name	A	#CARD#	NULL	NULL		BTREE	
NULL	mysql	columns_priv	0	mysql	PRIMARY	5	Column_name	A	#CARD#	NULL	NULL		BTREE	
NULL	mysql	column_stat	0	mysql	PRIMARY	1	db_name	A	#CARD#	NULL	NULL		BTREE	
NULL	mysql	column_stat	0	mysql	PRIMARY	2	table_name	A	#CARD#	NULL	NULL		BTREE	
NULL	mysql	column_stat	0	mysql	PRIMARY	3	column_name	A	#CARD#	NULL	NULL		BTREE	
NULL	mysql	db	0	mysql	PRIMARY	1	Host	A	#CARD#	NULL	NULL		BTREE	
NULL	mysql	db	0	mysql	PRIMARY	2	Db	A	#CARD#	NULL	NULL		BTREE	
NULL	mysql	db	0	mysql	PRIMARY	3	User	A	#CARD#	NULL	NULL		BTREE	
NULL	mysql	db	1	mysql	User	1	User	A	#CARD#	NULL	NULL		BTREE	
NULL	mysql	event	0	mysql	PRIMARY	1	db	A	#CARD#	NULL	NULL		BTREE	
NULL	mysql	event	0	mysql	PRIMARY	2	name	A	#CARD#	NULL	NULL		BTREE	
NULL	mysql	func	0	mysql	PRIMARY	1	name	A	#CARD#	NULL	NULL		BTREE	
NULL	mysql	help_category	0	mysql	name	1	name	A	#CARD#	NULL	NULL		BTREE	
NULL	mysql	help_category	0	mysql	PRIMARY	1	help_category_id	A	#CARD#	NULL	NULL		BTREE	
NULL	mysql	help_keyword	0	mysql	name	1	name	A	#CARD#	NULL	NULL		BTREE	
NULL	mysql	help_keyword	0	mysql	PRIMARY	1	help_keyword_id	A	#CARD#	NULL	NULL		BTREE	
NULL	mysql	help_relation	0	mysql	PRIMARY	1	help_keyword_id	A	#CARD#	NULL	NULL		BTREE	
NULL	mysql	help_relation	0	mysql	PRIMARY	2	help_topic_id	A	#CARD#	NULL	NULL		BTREE	
NULL	mysql	help_topic	0	mysql	name	1	name	A	#CARD#	NULL	NULL		BTREE	
NULL	mysql	help_topic	0	mysql	PRIMARY	1	help_topic_id	A	#CARD#	NULL	NULL		BTREE	
NULL	mysql	host	0	mysql	PRIMARY	1	Host	A	#CARD#	NULL	NULL		BTREE	
NULL	mysql	host	0	mysql	PRIMARY	2	Db	A	#CARD#	NULL	NULL		BTREE	
NULL	mysql	index_stat	0	mysql	PRIMARY	1	db_name	A	#CARD#	NULL	NULL		BTREE	
NULL	mysql	index_stat	0	mysql	PRIMARY	2	table_name	A	#CARD#	NULL	NULL		BTREE	
NULL	mysql	index_stat	0	mysql	PRIMARY	3	index_name	A	#CARD#	NULL	NULL		BTREE	
NULL	mysql	index_stat	0	mysql	PRIMARY	4	prefix_arity	A	#CARD#	NULL	NULL		BTREE	
NULL	mysql	ndb_binlog_index	0	mysql	PRIMARY	1	epoch	A	#CARD#	NULL	NULL		BTREE	
NULL	mysql	plugin	0	mysql	PRIMARY	1	name	A	#CARD#	NULL	NULL		BTREE	
NULL	mysql	proc	0	mysql	PRIMARY	1	db	A	#CARD#	NULL	NULL		BTREE	
NULL	mysql	proc	0	mysql	PRIMARY	2	name	A	#CARD#	NULL	NULL		BTREE	
NULL	mysql	proc	0	mysql	PRIMARY	3	type	A	#CARD#	NULL	NULL		BTREE	
NULL	mysql	procs_priv	1	mysql	Grantor	1	Grantor	A	#CARD#	NULL	NULL		BTREE	
NULL	mysql	procs_priv	0	mysql	PRIMARY	1	Host	A	#CARD#	NULL	NULL		BTREE	
NULL	mysql	procs_priv	0	mysql	PRIMARY	2	Db	A	#CARD#	NULL	NULL		BTREE	
NULL	mysql	procs_priv	0	mysql	PRIMARY	3	User	A	#CARD#	NULL	NULL		BTREE	
NULL	mysql	procs_priv	0	mysql	PRIMARY	4	Routine_name	A	#CARD#	NULL	NULL		BTREE	
NULL	mysql	procs_priv	0	mysql	PRIMARY	5	Routine_type	A	#CARD#	NULL	NULL		BTREE	
NULL	mysql	servers	0	mysql	PRIMARY	1	Server_name	A	#CARD#	NULL	NULL		BTREE	
NULL	mysql	tables_priv	1	mysql	Grantor	1	Grantor	A	#CARD#	NULL	NULL		BTREE	
NULL	mysql	tables_priv	0	mysql	PRIMARY	1	Host	A	#CARD#	NULL	NULL		BTREE	
NULL	mysql	tables_priv	0	mysql	PRIMARY	2	Db	A	#CARD#	NULL	NULL		BTREE	
NULL	mysql	tables_priv	0	mysql	PRIMARY	3	User	A	#CARD#	NULL	NULL		BTREE	
NULL	mysql	tables_priv	0	mysql	PRIMARY	4	Table_name	A	#CARD#	NULL	NULL		BTREE	
NULL	mysql	table_stat	0	mysql	PRIMARY	1	db_name	A	#CARD#	NULL	NULL		BTREE	
NULL	mysql	table_stat	0	mysql	PRIMARY	2	table_name	A	#CARD#	NULL	NULL		BTREE	
NULL	mysql	time_zone	0	mysql	PRIMARY	1	Time_zone_id	A	#CARD#	NULL	NULL		BTREE	
NULL	mysql	time_zone_leap_second	0	mysql	PRIMARY	1	Transition_time	A	#CARD#	NULL	NULL		BTREE	
NULL	mysql	time_zone_name	0	mysql	PRIMARY	1	Name	A	#CARD#	NULL	NULL		BTREE	
NULL	mysql	time_zone_transition	0	mysql	PRIMARY	1	Time_zone_id	A	#CARD#	NULL	NULL		BTREE	
NULL	mysql	time_zone_transition	0	mysql	PRIMARY	2	Transition_time	A	#CARD#	NULL	NULL		BTREE	
NULL	mysql	time_zone_transition_type	0	mysql	PRIMARY	1	Time_zone_id	A	#CARD#	NULL	NULL		BTREE	
NULL	mysql	time_zone_transition_type	0	mysql	PRIMARY	2	Transition_type_id	A	#CARD#	NULL	NULL		BTREE	
NULL	mysql	user	0	mysql	PRIMARY	1	Host	A	#CARD#	NULL	NULL		BTREE	
NULL	mysql	user	0	mysql	PRIMARY	2	User	A	#CARD#	NULL	NULL		BTREE	
>>>>>>> 09944f37
# Establish connection testuser1 (user=testuser1)
SELECT * FROM information_schema.statistics
WHERE table_schema = 'mysql'
ORDER BY table_schema, table_name, index_name, seq_in_index, column_name;
TABLE_CATALOG	TABLE_SCHEMA	TABLE_NAME	NON_UNIQUE	INDEX_SCHEMA	INDEX_NAME	SEQ_IN_INDEX	COLUMN_NAME	COLLATION	CARDINALITY	SUB_PART	PACKED	NULLABLE	INDEX_TYPE	COMMENT	INDEX_COMMENT
# Switch to connection default and close connection testuser1
DROP USER testuser1@localhost;
DROP DATABASE db_datadict;<|MERGE_RESOLUTION|>--- conflicted
+++ resolved
@@ -6,13 +6,15 @@
 SELECT * FROM information_schema.statistics
 WHERE table_schema = 'mysql'
 ORDER BY table_schema, table_name, index_name, seq_in_index, column_name;
-<<<<<<< HEAD
 TABLE_CATALOG	TABLE_SCHEMA	TABLE_NAME	NON_UNIQUE	INDEX_SCHEMA	INDEX_NAME	SEQ_IN_INDEX	COLUMN_NAME	COLLATION	CARDINALITY	SUB_PART	PACKED	NULLABLE	INDEX_TYPE	COMMENT	INDEX_COMMENT
 def	mysql	columns_priv	0	mysql	PRIMARY	1	Host	A	#CARD#	NULL	NULL		BTREE		
 def	mysql	columns_priv	0	mysql	PRIMARY	2	Db	A	#CARD#	NULL	NULL		BTREE		
 def	mysql	columns_priv	0	mysql	PRIMARY	3	User	A	#CARD#	NULL	NULL		BTREE		
 def	mysql	columns_priv	0	mysql	PRIMARY	4	Table_name	A	#CARD#	NULL	NULL		BTREE		
 def	mysql	columns_priv	0	mysql	PRIMARY	5	Column_name	A	#CARD#	NULL	NULL		BTREE		
+def	mysql	column_stat	0	mysql	PRIMARY	1	db_name	A	#CARD#	NULL	NULL		BTREE		
+def	mysql	column_stat	0	mysql	PRIMARY	2	table_name	A	#CARD#	NULL	NULL		BTREE		
+def	mysql	column_stat	0	mysql	PRIMARY	3	column_name	A	#CARD#	NULL	NULL		BTREE		
 def	mysql	db	0	mysql	PRIMARY	1	Host	A	#CARD#	NULL	NULL		BTREE		
 def	mysql	db	0	mysql	PRIMARY	2	Db	A	#CARD#	NULL	NULL		BTREE		
 def	mysql	db	0	mysql	PRIMARY	3	User	A	#CARD#	NULL	NULL		BTREE		
@@ -30,6 +32,10 @@
 def	mysql	help_topic	0	mysql	PRIMARY	1	help_topic_id	A	#CARD#	NULL	NULL		BTREE		
 def	mysql	host	0	mysql	PRIMARY	1	Host	A	#CARD#	NULL	NULL		BTREE		
 def	mysql	host	0	mysql	PRIMARY	2	Db	A	#CARD#	NULL	NULL		BTREE		
+def	mysql	index_stat	0	mysql	PRIMARY	1	db_name	A	#CARD#	NULL	NULL		BTREE		
+def	mysql	index_stat	0	mysql	PRIMARY	2	table_name	A	#CARD#	NULL	NULL		BTREE		
+def	mysql	index_stat	0	mysql	PRIMARY	3	index_name	A	#CARD#	NULL	NULL		BTREE		
+def	mysql	index_stat	0	mysql	PRIMARY	4	prefix_arity	A	#CARD#	NULL	NULL		BTREE		
 def	mysql	ndb_binlog_index	0	mysql	PRIMARY	1	epoch	A	#CARD#	NULL	NULL		BTREE		
 def	mysql	plugin	0	mysql	PRIMARY	1	name	A	#CARD#	NULL	NULL		BTREE		
 def	mysql	proc	0	mysql	PRIMARY	1	db	A	#CARD#	NULL	NULL		BTREE		
@@ -52,6 +58,8 @@
 def	mysql	tables_priv	0	mysql	PRIMARY	2	Db	A	#CARD#	NULL	NULL		BTREE		
 def	mysql	tables_priv	0	mysql	PRIMARY	3	User	A	#CARD#	NULL	NULL		BTREE		
 def	mysql	tables_priv	0	mysql	PRIMARY	4	Table_name	A	#CARD#	NULL	NULL		BTREE		
+def	mysql	table_stat	0	mysql	PRIMARY	1	db_name	A	#CARD#	NULL	NULL		BTREE		
+def	mysql	table_stat	0	mysql	PRIMARY	2	table_name	A	#CARD#	NULL	NULL		BTREE		
 def	mysql	time_zone	0	mysql	PRIMARY	1	Time_zone_id	A	#CARD#	NULL	NULL		BTREE		
 def	mysql	time_zone_leap_second	0	mysql	PRIMARY	1	Transition_time	A	#CARD#	NULL	NULL		BTREE		
 def	mysql	time_zone_name	0	mysql	PRIMARY	1	Name	A	#CARD#	NULL	NULL		BTREE		
@@ -61,66 +69,6 @@
 def	mysql	time_zone_transition_type	0	mysql	PRIMARY	2	Transition_type_id	A	#CARD#	NULL	NULL		BTREE		
 def	mysql	user	0	mysql	PRIMARY	1	Host	A	#CARD#	NULL	NULL		BTREE		
 def	mysql	user	0	mysql	PRIMARY	2	User	A	#CARD#	NULL	NULL		BTREE		
-=======
-TABLE_CATALOG	TABLE_SCHEMA	TABLE_NAME	NON_UNIQUE	INDEX_SCHEMA	INDEX_NAME	SEQ_IN_INDEX	COLUMN_NAME	COLLATION	CARDINALITY	SUB_PART	PACKED	NULLABLE	INDEX_TYPE	COMMENT
-NULL	mysql	columns_priv	0	mysql	PRIMARY	1	Host	A	#CARD#	NULL	NULL		BTREE	
-NULL	mysql	columns_priv	0	mysql	PRIMARY	2	Db	A	#CARD#	NULL	NULL		BTREE	
-NULL	mysql	columns_priv	0	mysql	PRIMARY	3	User	A	#CARD#	NULL	NULL		BTREE	
-NULL	mysql	columns_priv	0	mysql	PRIMARY	4	Table_name	A	#CARD#	NULL	NULL		BTREE	
-NULL	mysql	columns_priv	0	mysql	PRIMARY	5	Column_name	A	#CARD#	NULL	NULL		BTREE	
-NULL	mysql	column_stat	0	mysql	PRIMARY	1	db_name	A	#CARD#	NULL	NULL		BTREE	
-NULL	mysql	column_stat	0	mysql	PRIMARY	2	table_name	A	#CARD#	NULL	NULL		BTREE	
-NULL	mysql	column_stat	0	mysql	PRIMARY	3	column_name	A	#CARD#	NULL	NULL		BTREE	
-NULL	mysql	db	0	mysql	PRIMARY	1	Host	A	#CARD#	NULL	NULL		BTREE	
-NULL	mysql	db	0	mysql	PRIMARY	2	Db	A	#CARD#	NULL	NULL		BTREE	
-NULL	mysql	db	0	mysql	PRIMARY	3	User	A	#CARD#	NULL	NULL		BTREE	
-NULL	mysql	db	1	mysql	User	1	User	A	#CARD#	NULL	NULL		BTREE	
-NULL	mysql	event	0	mysql	PRIMARY	1	db	A	#CARD#	NULL	NULL		BTREE	
-NULL	mysql	event	0	mysql	PRIMARY	2	name	A	#CARD#	NULL	NULL		BTREE	
-NULL	mysql	func	0	mysql	PRIMARY	1	name	A	#CARD#	NULL	NULL		BTREE	
-NULL	mysql	help_category	0	mysql	name	1	name	A	#CARD#	NULL	NULL		BTREE	
-NULL	mysql	help_category	0	mysql	PRIMARY	1	help_category_id	A	#CARD#	NULL	NULL		BTREE	
-NULL	mysql	help_keyword	0	mysql	name	1	name	A	#CARD#	NULL	NULL		BTREE	
-NULL	mysql	help_keyword	0	mysql	PRIMARY	1	help_keyword_id	A	#CARD#	NULL	NULL		BTREE	
-NULL	mysql	help_relation	0	mysql	PRIMARY	1	help_keyword_id	A	#CARD#	NULL	NULL		BTREE	
-NULL	mysql	help_relation	0	mysql	PRIMARY	2	help_topic_id	A	#CARD#	NULL	NULL		BTREE	
-NULL	mysql	help_topic	0	mysql	name	1	name	A	#CARD#	NULL	NULL		BTREE	
-NULL	mysql	help_topic	0	mysql	PRIMARY	1	help_topic_id	A	#CARD#	NULL	NULL		BTREE	
-NULL	mysql	host	0	mysql	PRIMARY	1	Host	A	#CARD#	NULL	NULL		BTREE	
-NULL	mysql	host	0	mysql	PRIMARY	2	Db	A	#CARD#	NULL	NULL		BTREE	
-NULL	mysql	index_stat	0	mysql	PRIMARY	1	db_name	A	#CARD#	NULL	NULL		BTREE	
-NULL	mysql	index_stat	0	mysql	PRIMARY	2	table_name	A	#CARD#	NULL	NULL		BTREE	
-NULL	mysql	index_stat	0	mysql	PRIMARY	3	index_name	A	#CARD#	NULL	NULL		BTREE	
-NULL	mysql	index_stat	0	mysql	PRIMARY	4	prefix_arity	A	#CARD#	NULL	NULL		BTREE	
-NULL	mysql	ndb_binlog_index	0	mysql	PRIMARY	1	epoch	A	#CARD#	NULL	NULL		BTREE	
-NULL	mysql	plugin	0	mysql	PRIMARY	1	name	A	#CARD#	NULL	NULL		BTREE	
-NULL	mysql	proc	0	mysql	PRIMARY	1	db	A	#CARD#	NULL	NULL		BTREE	
-NULL	mysql	proc	0	mysql	PRIMARY	2	name	A	#CARD#	NULL	NULL		BTREE	
-NULL	mysql	proc	0	mysql	PRIMARY	3	type	A	#CARD#	NULL	NULL		BTREE	
-NULL	mysql	procs_priv	1	mysql	Grantor	1	Grantor	A	#CARD#	NULL	NULL		BTREE	
-NULL	mysql	procs_priv	0	mysql	PRIMARY	1	Host	A	#CARD#	NULL	NULL		BTREE	
-NULL	mysql	procs_priv	0	mysql	PRIMARY	2	Db	A	#CARD#	NULL	NULL		BTREE	
-NULL	mysql	procs_priv	0	mysql	PRIMARY	3	User	A	#CARD#	NULL	NULL		BTREE	
-NULL	mysql	procs_priv	0	mysql	PRIMARY	4	Routine_name	A	#CARD#	NULL	NULL		BTREE	
-NULL	mysql	procs_priv	0	mysql	PRIMARY	5	Routine_type	A	#CARD#	NULL	NULL		BTREE	
-NULL	mysql	servers	0	mysql	PRIMARY	1	Server_name	A	#CARD#	NULL	NULL		BTREE	
-NULL	mysql	tables_priv	1	mysql	Grantor	1	Grantor	A	#CARD#	NULL	NULL		BTREE	
-NULL	mysql	tables_priv	0	mysql	PRIMARY	1	Host	A	#CARD#	NULL	NULL		BTREE	
-NULL	mysql	tables_priv	0	mysql	PRIMARY	2	Db	A	#CARD#	NULL	NULL		BTREE	
-NULL	mysql	tables_priv	0	mysql	PRIMARY	3	User	A	#CARD#	NULL	NULL		BTREE	
-NULL	mysql	tables_priv	0	mysql	PRIMARY	4	Table_name	A	#CARD#	NULL	NULL		BTREE	
-NULL	mysql	table_stat	0	mysql	PRIMARY	1	db_name	A	#CARD#	NULL	NULL		BTREE	
-NULL	mysql	table_stat	0	mysql	PRIMARY	2	table_name	A	#CARD#	NULL	NULL		BTREE	
-NULL	mysql	time_zone	0	mysql	PRIMARY	1	Time_zone_id	A	#CARD#	NULL	NULL		BTREE	
-NULL	mysql	time_zone_leap_second	0	mysql	PRIMARY	1	Transition_time	A	#CARD#	NULL	NULL		BTREE	
-NULL	mysql	time_zone_name	0	mysql	PRIMARY	1	Name	A	#CARD#	NULL	NULL		BTREE	
-NULL	mysql	time_zone_transition	0	mysql	PRIMARY	1	Time_zone_id	A	#CARD#	NULL	NULL		BTREE	
-NULL	mysql	time_zone_transition	0	mysql	PRIMARY	2	Transition_time	A	#CARD#	NULL	NULL		BTREE	
-NULL	mysql	time_zone_transition_type	0	mysql	PRIMARY	1	Time_zone_id	A	#CARD#	NULL	NULL		BTREE	
-NULL	mysql	time_zone_transition_type	0	mysql	PRIMARY	2	Transition_type_id	A	#CARD#	NULL	NULL		BTREE	
-NULL	mysql	user	0	mysql	PRIMARY	1	Host	A	#CARD#	NULL	NULL		BTREE	
-NULL	mysql	user	0	mysql	PRIMARY	2	User	A	#CARD#	NULL	NULL		BTREE	
->>>>>>> 09944f37
 # Establish connection testuser1 (user=testuser1)
 SELECT * FROM information_schema.statistics
 WHERE table_schema = 'mysql'
