--- conflicted
+++ resolved
@@ -4,17 +4,16 @@
 SELECT COUNT(*) = 2 FROM mysql.user WHERE user IN ('user1', 'user2');
 COUNT(*) = 2
 1
-<<<<<<< HEAD
 connection node_1;
-=======
 ALTER USER user1 PASSWORD EXPIRE;
 SELECT password_expired = 'Y' FROM mysql.user WHERE user = 'user1';
 password_expired = 'Y'
 1
+connection node_2;
 SELECT password_expired = 'Y' FROM mysql.user WHERE user = 'user1';
 password_expired = 'Y'
 1
->>>>>>> 97e0c260
+connection node_1;
 RENAME USER user2 TO user3;
 connection node_2;
 SELECT COUNT(*) = 0 FROM mysql.user WHERE user = 'user2';
