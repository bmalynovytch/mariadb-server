--- conflicted
+++ resolved
@@ -1,12 +1,7 @@
-<<<<<<< HEAD
 connection node_1;
 connection node_2;
-SELECT COUNT(*) = 900 FROM INFORMATION_SCHEMA.TABLES WHERE TABLE_SCHEMA = 'test' AND TABLE_NAME LIKE 't%';
-COUNT(*) = 900
-=======
 SELECT COUNT(*) = 100 FROM INFORMATION_SCHEMA.TABLES WHERE TABLE_SCHEMA = 'test' AND TABLE_NAME LIKE 't%';
 COUNT(*) = 100
->>>>>>> 97e0c260
 1
 connection node_1;
 SET AUTOCOMMIT=OFF;
@@ -23,12 +18,8 @@
 connection node_2;
 SET AUTOCOMMIT=OFF;
 START TRANSACTION;
-<<<<<<< HEAD
-UPDATE t900 SET f1 = 3;
+UPDATE t100 SET f1 = 3;
 connection node_1;
-=======
-UPDATE t100 SET f1 = 3;
->>>>>>> 97e0c260
 COMMIT;
 connection node_2;
 COMMIT;
