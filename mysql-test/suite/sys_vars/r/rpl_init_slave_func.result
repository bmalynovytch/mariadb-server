--- conflicted
+++ resolved
@@ -24,14 +24,7 @@
 RESET SLAVE;
 START SLAVE;
 include/wait_for_slave_to_start.inc
-<<<<<<< HEAD
-SELECT @@global.max_connections = @start_max_connections + 1;
-@@global.max_connections = @start_max_connections + 1
-1
-Expect 1
-=======
 include/assert.inc [@@global.max_connections = @start_max_connections + 1]
->>>>>>> b0689421
 SET @@global.init_slave = "SET @a=5";
 STOP SLAVE;
 RESET MASTER;
