--- conflicted
+++ resolved
@@ -4252,7 +4252,6 @@
 0
 0
 DROP TABLE t1, t2;
-<<<<<<< HEAD
 CREATE TABLE t1 (s1 BINARY(5), s2 VARBINARY(5));
 INSERT INTO t1 VALUES (0x41,0x41), (0x42,0x42), (0x43,0x43);
 SELECT s1, s2 FROM t1 WHERE s2 IN (SELECT s1 FROM t1);
@@ -4358,7 +4357,6 @@
 1	2
 2	4
 DROP TABLE t1;
-=======
 CREATE TABLE t1 (a INT);
 CREATE TABLE t2 (a INT);
 INSERT INTO t1 VALUES (1),(2);
@@ -4381,5 +4379,4 @@
 ERROR 42000: You have an error in your SQL syntax; check the manual that corresponds to your MySQL server version for the right syntax to use near 'UNION 
 (SELECT 1 FROM t2 WHERE t1.a = t2.a))' at line 2
 DROP TABLE t1,t2;
->>>>>>> 55afc5c2
 End of 5.0 tests.