drop table if exists t1,t2,t3,t4,t11;
drop table if exists t1_1,t1_2,t9_1,t9_2,t1aa,t2aa;
drop view if exists v1;
CREATE TABLE t1 (
Period smallint(4) unsigned zerofill DEFAULT '0000' NOT NULL,
Varor_period smallint(4) unsigned DEFAULT '0' NOT NULL
);
INSERT INTO t1 VALUES (9410,9412);
select period from t1;
period
9410
select * from t1;
Period	Varor_period
9410	9412
select t1.* from t1;
Period	Varor_period
9410	9412
CREATE TABLE t2 (
auto int not null auto_increment,
fld1 int(6) unsigned zerofill DEFAULT '000000' NOT NULL,
companynr tinyint(2) unsigned zerofill DEFAULT '00' NOT NULL,
fld3 char(30) DEFAULT '' NOT NULL,
fld4 char(35) DEFAULT '' NOT NULL,
fld5 char(35) DEFAULT '' NOT NULL,
fld6 char(4) DEFAULT '' NOT NULL,
UNIQUE fld1 (fld1),
KEY fld3 (fld3),
PRIMARY KEY (auto)
);
select t2.fld3 from t2 where companynr = 58 and fld3 like "%imaginable%";
fld3
imaginable
select fld3 from t2 where fld3 like "%cultivation" ;
fld3
cultivation
select t2.fld3,companynr from t2 where companynr = 57+1 order by fld3;
fld3	companynr
concoct	58
druggists	58
engrossing	58
Eurydice	58
exclaimers	58
ferociousness	58
hopelessness	58
Huey	58
imaginable	58
judges	58
merging	58
ostrich	58
peering	58
Phelps	58
presumes	58
Ruth	58
sentences	58
Shylock	58
straggled	58
synergy	58
thanking	58
tying	58
unlocks	58
select fld3,companynr from t2 where companynr = 58 order by fld3;
fld3	companynr
concoct	58
druggists	58
engrossing	58
Eurydice	58
exclaimers	58
ferociousness	58
hopelessness	58
Huey	58
imaginable	58
judges	58
merging	58
ostrich	58
peering	58
Phelps	58
presumes	58
Ruth	58
sentences	58
Shylock	58
straggled	58
synergy	58
thanking	58
tying	58
unlocks	58
select fld3 from t2 order by fld3 desc limit 10;
fld3
youthfulness
yelped
Wotan
workers
Witt
witchcraft
Winsett
Willy
willed
wildcats
select fld3 from t2 order by fld3 desc limit 5;
fld3
youthfulness
yelped
Wotan
workers
Witt
select fld3 from t2 order by fld3 desc limit 5,5;
fld3
witchcraft
Winsett
Willy
willed
wildcats
select t2.fld3 from t2 where fld3 = 'honeysuckle';
fld3
honeysuckle
select t2.fld3 from t2 where fld3 LIKE 'honeysuckl_';
fld3
honeysuckle
select t2.fld3 from t2 where fld3 LIKE 'hon_ysuckl_';
fld3
honeysuckle
select t2.fld3 from t2 where fld3 LIKE 'honeysuckle%';
fld3
honeysuckle
select t2.fld3 from t2 where fld3 LIKE 'h%le';
fld3
honeysuckle
select t2.fld3 from t2 where fld3 LIKE 'honeysuckle_';
fld3
select t2.fld3 from t2 where fld3 LIKE 'don_t_find_me_please%';
fld3
explain select t2.fld3 from t2 where fld3 = 'honeysuckle';
id	select_type	table	type	possible_keys	key	key_len	ref	rows	Extra
1	SIMPLE	t2	ref	fld3	fld3	30	const	1	Using where; Using index
explain select fld3 from t2 ignore index (fld3) where fld3 = 'honeysuckle';
id	select_type	table	type	possible_keys	key	key_len	ref	rows	Extra
1	SIMPLE	t2	ALL	NULL	NULL	NULL	NULL	1199	Using where
explain select fld3 from t2 use index (fld1) where fld3 = 'honeysuckle';
id	select_type	table	type	possible_keys	key	key_len	ref	rows	Extra
1	SIMPLE	t2	ALL	NULL	NULL	NULL	NULL	1199	Using where
explain select fld3 from t2 use index (fld3) where fld3 = 'honeysuckle';
id	select_type	table	type	possible_keys	key	key_len	ref	rows	Extra
1	SIMPLE	t2	ref	fld3	fld3	30	const	1	Using where; Using index
explain select fld3 from t2 use index (fld1,fld3) where fld3 = 'honeysuckle';
id	select_type	table	type	possible_keys	key	key_len	ref	rows	Extra
1	SIMPLE	t2	ref	fld3	fld3	30	const	1	Using where; Using index
explain select fld3 from t2 ignore index (fld3,not_used);
ERROR HY000: Key 'not_used' doesn't exist in table 't2'
explain select fld3 from t2 use index (not_used);
ERROR HY000: Key 'not_used' doesn't exist in table 't2'
select t2.fld3 from t2 where fld3 >= 'honeysuckle' and fld3 <= 'honoring' order by fld3;
fld3
honeysuckle
honoring
explain select t2.fld3 from t2 where fld3 >= 'honeysuckle' and fld3 <= 'honoring' order by fld3;
id	select_type	table	type	possible_keys	key	key_len	ref	rows	Extra
1	SIMPLE	t2	range	fld3	fld3	30	NULL	2	Using where; Using index
select fld1,fld3 from t2 where fld3="Colombo" or fld3 = "nondecreasing" order by fld3;
fld1	fld3
148504	Colombo
068305	Colombo
000000	nondecreasing
select fld1,fld3 from t2 where companynr = 37 and fld3 = 'appendixes';
fld1	fld3
232605	appendixes
1232605	appendixes
1232606	appendixes
1232607	appendixes
1232608	appendixes
1232609	appendixes
select fld1 from t2 where fld1=250501 or fld1="250502";
fld1
250501
250502
explain select fld1 from t2 where fld1=250501 or fld1="250502";
id	select_type	table	type	possible_keys	key	key_len	ref	rows	Extra
1	SIMPLE	t2	range	fld1	fld1	4	NULL	2	Using where; Using index
select fld1 from t2 where fld1=250501 or fld1=250502 or fld1 >= 250505 and fld1 <= 250601 or fld1 between 250501 and 250502;
fld1
250501
250502
250505
250601
explain select fld1 from t2 where fld1=250501 or fld1=250502 or fld1 >= 250505 and fld1 <= 250601 or fld1 between 250501 and 250502;
id	select_type	table	type	possible_keys	key	key_len	ref	rows	Extra
1	SIMPLE	t2	range	fld1	fld1	4	NULL	4	Using where; Using index
select fld1,fld3 from t2 where companynr = 37 and fld3 like 'f%';
fld1	fld3
218401	faithful
018007	fanatic
228311	fated
018017	featherweight
218022	feed
088303	feminine
058004	Fenton
038017	fetched
018054	fetters
208101	fiftieth
238007	filial
013606	fingerings
218008	finishers
038205	firearm
188505	fitting
202301	Fitzpatrick
238008	fixedly
012001	flanking
018103	flint
018104	flopping
188007	flurried
013602	foldout
226205	foothill
232102	forgivably
228306	forthcoming
186002	freakish
208113	freest
231315	freezes
036002	funereal
226209	furnishings
198006	furthermore
select fld3 from t2 where fld3 like "L%" and fld3 = "ok";
fld3
select fld3 from t2 where (fld3 like "C%" and fld3 = "Chantilly");
fld3
Chantilly
select fld1,fld3 from t2 where fld1 like "25050%";
fld1	fld3
250501	poisoning
250502	Iraqis
250503	heaving
250504	population
250505	bomb
select fld1,fld3 from t2 where fld1 like "25050_";
fld1	fld3
250501	poisoning
250502	Iraqis
250503	heaving
250504	population
250505	bomb
select distinct companynr from t2;
companynr
00
37
36
50
58
29
40
53
65
41
34
68
select distinct companynr from t2 order by companynr;
companynr
00
29
34
36
37
40
41
50
53
58
65
68
select distinct companynr from t2 order by companynr desc;
companynr
68
65
58
53
50
41
40
37
36
34
29
00
select distinct t2.fld3,period from t2,t1 where companynr=37 and fld3 like "O%";
fld3	period
obliterates	9410
offload	9410
opaquely	9410
organizer	9410
overestimating	9410
overlay	9410
select distinct fld3 from t2 where companynr = 34 order by fld3;
fld3
absentee
accessed
ahead
alphabetic
Asiaticizations
attitude
aye
bankruptcies
belays
Blythe
bomb
boulevard
bulldozes
cannot
caressing
charcoal
checksumming
chess
clubroom
colorful
cosy
creator
crying
Darius
diffusing
duality
Eiffel
Epiphany
Ernestine
explorers
exterminated
famine
forked
Gershwins
heaving
Hodges
Iraqis
Italianization
Lagos
landslide
libretto
Majorca
mastering
narrowed
occurred
offerers
Palestine
Peruvianizes
pharmaceutic
poisoning
population
Pygmalion
rats
realest
recording
regimented
retransmitting
reviver
rouses
scars
sicker
sleepwalk
stopped
sugars
translatable
uncles
unexpected
uprisings
versatility
vest
select distinct fld3 from t2 limit 10;
fld3
abates
abiding
Abraham
abrogating
absentee
abut
accessed
accruing
accumulating
accuracies
select distinct fld3 from t2 having fld3 like "A%" limit 10;
fld3
abates
abiding
Abraham
abrogating
absentee
abut
accessed
accruing
accumulating
accuracies
select distinct substring(fld3,1,3) from t2 where fld3 like "A%";
substring(fld3,1,3)
aba
abi
Abr
abs
abu
acc
acq
acu
Ade
adj
Adl
adm
Ado
ads
adv
aer
aff
afi
afl
afo
agi
ahe
aim
air
Ald
alg
ali
all
alp
alr
ama
ame
amm
ana
and
ane
Ang
ani
Ann
Ant
api
app
aqu
Ara
arc
Arm
arr
Art
Asi
ask
asp
ass
ast
att
aud
Aug
aut
ave
avo
awe
aye
Azt
select distinct substring(fld3,1,3) as a from t2 having a like "A%" order by a limit 10;
a
aba
abi
Abr
abs
abu
acc
acq
acu
Ade
adj
select distinct substring(fld3,1,3) from t2 where fld3 like "A%" limit 10;
substring(fld3,1,3)
aba
abi
Abr
abs
abu
acc
acq
acu
Ade
adj
select distinct substring(fld3,1,3) as a from t2 having a like "A%" limit 10;
a
aba
abi
Abr
abs
abu
acc
acq
acu
Ade
adj
create table t3 (
period    int not null,
name      char(32) not null,
companynr int not null,
price     double(11,0),
price2     double(11,0),
key (period),
key (name)
);
create temporary table tmp engine = myisam select * from t3;
insert into t3 select * from tmp;
insert into tmp select * from t3;
insert into t3 select * from tmp;
insert into tmp select * from t3;
insert into t3 select * from tmp;
insert into tmp select * from t3;
insert into t3 select * from tmp;
insert into tmp select * from t3;
insert into t3 select * from tmp;
insert into tmp select * from t3;
insert into t3 select * from tmp;
insert into tmp select * from t3;
insert into t3 select * from tmp;
insert into tmp select * from t3;
insert into t3 select * from tmp;
insert into tmp select * from t3;
insert into t3 select * from tmp;
alter table t3 add t2nr int not null auto_increment primary key first;
drop table tmp;
SET SQL_BIG_TABLES=1;
select distinct concat(fld3," ",fld3) as namn from t2,t3 where t2.fld1=t3.t2nr order by namn limit 10;
namn
Abraham Abraham
abrogating abrogating
admonishing admonishing
Adolph Adolph
afield afield
aging aging
ammonium ammonium
analyzable analyzable
animals animals
animized animized
SET SQL_BIG_TABLES=0;
select distinct concat(fld3," ",fld3) from t2,t3 where t2.fld1=t3.t2nr order by fld3 limit 10;
concat(fld3," ",fld3)
Abraham Abraham
abrogating abrogating
admonishing admonishing
Adolph Adolph
afield afield
aging aging
ammonium ammonium
analyzable analyzable
animals animals
animized animized
select distinct fld5 from t2 limit 10;
fld5
neat
Steinberg
jarring
tinily
balled
persist
attainments
fanatic
measures
rightfulness
select distinct fld3,count(*) from t2 group by companynr,fld3 limit 10;
fld3	count(*)
affixed	1
and	1
annoyers	1
Anthony	1
assayed	1
assurers	1
attendants	1
bedlam	1
bedpost	1
boasted	1
SET SQL_BIG_TABLES=1;
select distinct fld3,count(*) from t2 group by companynr,fld3 limit 10;
fld3	count(*)
affixed	1
and	1
annoyers	1
Anthony	1
assayed	1
assurers	1
attendants	1
bedlam	1
bedpost	1
boasted	1
SET SQL_BIG_TABLES=0;
select distinct fld3,repeat("a",length(fld3)),count(*) from t2 group by companynr,fld3 limit 100,10;
fld3	repeat("a",length(fld3))	count(*)
circus	aaaaaa	1
cited	aaaaa	1
Colombo	aaaaaaa	1
congresswoman	aaaaaaaaaaaaa	1
contrition	aaaaaaaaaa	1
corny	aaaaa	1
cultivation	aaaaaaaaaaa	1
definiteness	aaaaaaaaaaaa	1
demultiplex	aaaaaaaaaaa	1
disappointing	aaaaaaaaaaaaa	1
select distinct companynr,rtrim(space(512+companynr)) from t3 order by 1,2;
companynr	rtrim(space(512+companynr))
37	
78	
101	
154	
311	
447	
512	
select distinct fld3 from t2,t3 where t2.companynr = 34 and t2.fld1=t3.t2nr order by fld3;
fld3
explain select t3.t2nr,fld3 from t2,t3 where t2.companynr = 34 and t2.fld1=t3.t2nr order by t3.t2nr,fld3;
id	select_type	table	type	possible_keys	key	key_len	ref	rows	Extra
1	SIMPLE	t2	ALL	fld1	NULL	NULL	NULL	1199	Using where; Using temporary; Using filesort
1	SIMPLE	t3	eq_ref	PRIMARY	PRIMARY	4	test.t2.fld1	1	Using where; Using index
explain select * from t3 as t1,t3 where t1.period=t3.period order by t3.period;
id	select_type	table	type	possible_keys	key	key_len	ref	rows	Extra
1	SIMPLE	t1	ALL	period	NULL	NULL	NULL	41810	Using temporary; Using filesort
1	SIMPLE	t3	ref	period	period	4	test.t1.period	4181	
explain select * from t3 as t1,t3 where t1.period=t3.period order by t3.period limit 10;
id	select_type	table	type	possible_keys	key	key_len	ref	rows	Extra
1	SIMPLE	t3	index	period	period	4	NULL	41810	
1	SIMPLE	t1	ref	period	period	4	test.t3.period	4181	
explain select * from t3 as t1,t3 where t1.period=t3.period order by t1.period limit 10;
id	select_type	table	type	possible_keys	key	key_len	ref	rows	Extra
1	SIMPLE	t1	index	period	period	4	NULL	41810	
1	SIMPLE	t3	ref	period	period	4	test.t1.period	4181	
select period from t1;
period
9410
select period from t1 where period=1900;
period
select fld3,period from t1,t2 where fld1 = 011401 order by period;
fld3	period
breaking	9410
select fld3,period from t2,t3 where t2.fld1 = 011401 and t2.fld1=t3.t2nr and t3.period=1001;
fld3	period
breaking	1001
explain select fld3,period from t2,t3 where t2.fld1 = 011401 and t3.t2nr=t2.fld1 and 1001 = t3.period;
id	select_type	table	type	possible_keys	key	key_len	ref	rows	Extra
1	SIMPLE	t2	const	fld1	fld1	4	const	1	
1	SIMPLE	t3	const	PRIMARY,period	PRIMARY	4	const	1	
select fld3,period from t2,t1 where companynr*10 = 37*10;
fld3	period
breaking	9410
Romans	9410
intercepted	9410
bewilderingly	9410
astound	9410
admonishing	9410
sumac	9410
flanking	9410
combed	9410
subjective	9410
scatterbrain	9410
Eulerian	9410
Kane	9410
overlay	9410
perturb	9410
goblins	9410
annihilates	9410
Wotan	9410
snatching	9410
concludes	9410
laterally	9410
yelped	9410
grazing	9410
Baird	9410
celery	9410
misunderstander	9410
handgun	9410
foldout	9410
mystic	9410
succumbed	9410
Nabisco	9410
fingerings	9410
aging	9410
afield	9410
ammonium	9410
boat	9410
intelligibility	9410
Augustine	9410
teethe	9410
dreaded	9410
scholastics	9410
audiology	9410
wallet	9410
parters	9410
eschew	9410
quitter	9410
neat	9410
Steinberg	9410
jarring	9410
tinily	9410
balled	9410
persist	9410
attainments	9410
fanatic	9410
measures	9410
rightfulness	9410
capably	9410
impulsive	9410
starlet	9410
terminators	9410
untying	9410
announces	9410
featherweight	9410
pessimist	9410
daughter	9410
decliner	9410
lawgiver	9410
stated	9410
readable	9410
attrition	9410
cascade	9410
motors	9410
interrogate	9410
pests	9410
stairway	9410
dopers	9410
testicle	9410
Parsifal	9410
leavings	9410
postulation	9410
squeaking	9410
contrasted	9410
leftover	9410
whiteners	9410
erases	9410
Punjab	9410
Merritt	9410
Quixotism	9410
sweetish	9410
dogging	9410
scornfully	9410
bellow	9410
bills	9410
cupboard	9410
sureties	9410
puddings	9410
fetters	9410
bivalves	9410
incurring	9410
Adolph	9410
pithed	9410
Miles	9410
trimmings	9410
tragedies	9410
skulking	9410
flint	9410
flopping	9410
relaxing	9410
offload	9410
suites	9410
lists	9410
animized	9410
multilayer	9410
standardizes	9410
Judas	9410
vacuuming	9410
dentally	9410
humanness	9410
inch	9410
Weissmuller	9410
irresponsibly	9410
luckily	9410
culled	9410
medical	9410
bloodbath	9410
subschema	9410
animals	9410
Micronesia	9410
repetitions	9410
Antares	9410
ventilate	9410
pityingly	9410
interdependent	9410
Graves	9410
neonatal	9410
chafe	9410
honoring	9410
realtor	9410
elite	9410
funereal	9410
abrogating	9410
sorters	9410
Conley	9410
lectured	9410
Abraham	9410
Hawaii	9410
cage	9410
hushes	9410
Simla	9410
reporters	9410
Dutchman	9410
descendants	9410
groupings	9410
dissociate	9410
coexist	9410
Beebe	9410
Taoism	9410
Connally	9410
fetched	9410
checkpoints	9410
rusting	9410
galling	9410
obliterates	9410
traitor	9410
resumes	9410
analyzable	9410
terminator	9410
gritty	9410
firearm	9410
minima	9410
Selfridge	9410
disable	9410
witchcraft	9410
betroth	9410
Manhattanize	9410
imprint	9410
peeked	9410
swelling	9410
interrelationships	9410
riser	9410
Gandhian	9410
peacock	9410
bee	9410
kanji	9410
dental	9410
scarf	9410
chasm	9410
insolence	9410
syndicate	9410
alike	9410
imperial	9410
convulsion	9410
railway	9410
validate	9410
normalizes	9410
comprehensive	9410
chewing	9410
denizen	9410
schemer	9410
chronicle	9410
Kline	9410
Anatole	9410
partridges	9410
brunch	9410
recruited	9410
dimensions	9410
Chicana	9410
announced	9410
praised	9410
employing	9410
linear	9410
quagmire	9410
western	9410
relishing	9410
serving	9410
scheduling	9410
lore	9410
eventful	9410
arteriole	9410
disentangle	9410
cured	9410
Fenton	9410
avoidable	9410
drains	9410
detectably	9410
husky	9410
impelling	9410
undoes	9410
evened	9410
squeezes	9410
destroyer	9410
rudeness	9410
beaner	9410
boorish	9410
Everhart	9410
encompass	9410
mushrooms	9410
Alison	9410
externally	9410
pellagra	9410
cult	9410
creek	9410
Huffman	9410
Majorca	9410
governing	9410
gadfly	9410
reassigned	9410
intentness	9410
craziness	9410
psychic	9410
squabbled	9410
burlesque	9410
capped	9410
extracted	9410
DiMaggio	9410
exclamation	9410
subdirectory	9410
Gothicism	9410
feminine	9410
metaphysically	9410
sanding	9410
Miltonism	9410
freakish	9410
index	9410
straight	9410
flurried	9410
denotative	9410
coming	9410
commencements	9410
gentleman	9410
gifted	9410
Shanghais	9410
sportswriting	9410
sloping	9410
navies	9410
leaflet	9410
shooter	9410
Joplin	9410
babies	9410
assails	9410
admiring	9410
swaying	9410
Goldstine	9410
fitting	9410
Norwalk	9410
analogy	9410
deludes	9410
cokes	9410
Clayton	9410
exhausts	9410
causality	9410
sating	9410
icon	9410
throttles	9410
communicants	9410
dehydrate	9410
priceless	9410
publicly	9410
incidentals	9410
commonplace	9410
mumbles	9410
furthermore	9410
cautioned	9410
parametrized	9410
registration	9410
sadly	9410
positioning	9410
babysitting	9410
eternal	9410
hoarder	9410
congregates	9410
rains	9410
workers	9410
sags	9410
unplug	9410
garage	9410
boulder	9410
specifics	9410
Teresa	9410
Winsett	9410
convenient	9410
buckboards	9410
amenities	9410
resplendent	9410
sews	9410
participated	9410
Simon	9410
certificates	9410
Fitzpatrick	9410
Evanston	9410
misted	9410
textures	9410
save	9410
count	9410
rightful	9410
chaperone	9410
Lizzy	9410
clenched	9410
effortlessly	9410
accessed	9410
beaters	9410
Hornblower	9410
vests	9410
indulgences	9410
infallibly	9410
unwilling	9410
excrete	9410
spools	9410
crunches	9410
overestimating	9410
ineffective	9410
humiliation	9410
sophomore	9410
star	9410
rifles	9410
dialysis	9410
arriving	9410
indulge	9410
clockers	9410
languages	9410
Antarctica	9410
percentage	9410
ceiling	9410
specification	9410
regimented	9410
ciphers	9410
pictures	9410
serpents	9410
allot	9410
realized	9410
mayoral	9410
opaquely	9410
hostess	9410
fiftieth	9410
incorrectly	9410
decomposition	9410
stranglings	9410
mixture	9410
electroencephalography	9410
similarities	9410
charges	9410
freest	9410
Greenberg	9410
tinting	9410
expelled	9410
warm	9410
smoothed	9410
deductions	9410
Romano	9410
bitterroot	9410
corset	9410
securing	9410
environing	9410
cute	9410
Crays	9410
heiress	9410
inform	9410
avenge	9410
universals	9410
Kinsey	9410
ravines	9410
bestseller	9410
equilibrium	9410
extents	9410
relatively	9410
pressure	9410
critiques	9410
befouled	9410
rightfully	9410
mechanizing	9410
Latinizes	9410
timesharing	9410
Aden	9410
embassies	9410
males	9410
shapelessly	9410
mastering	9410
Newtonian	9410
finishers	9410
abates	9410
teem	9410
kiting	9410
stodgy	9410
feed	9410
guitars	9410
airships	9410
store	9410
denounces	9410
Pyle	9410
Saxony	9410
serializations	9410
Peruvian	9410
taxonomically	9410
kingdom	9410
stint	9410
Sault	9410
faithful	9410
Ganymede	9410
tidiness	9410
gainful	9410
contrary	9410
Tipperary	9410
tropics	9410
theorizers	9410
renew	9410
already	9410
terminal	9410
Hegelian	9410
hypothesizer	9410
warningly	9410
journalizing	9410
nested	9410
Lars	9410
saplings	9410
foothill	9410
labeled	9410
imperiously	9410
reporters	9410
furnishings	9410
precipitable	9410
discounts	9410
excises	9410
Stalin	9410
despot	9410
ripeness	9410
Arabia	9410
unruly	9410
mournfulness	9410
boom	9410
slaughter	9410
Sabine	9410
handy	9410
rural	9410
organizer	9410
shipyard	9410
civics	9410
inaccuracy	9410
rules	9410
juveniles	9410
comprised	9410
investigations	9410
stabilizes	9410
seminaries	9410
Hunter	9410
sporty	9410
test	9410
weasels	9410
CERN	9410
tempering	9410
afore	9410
Galatean	9410
techniques	9410
error	9410
veranda	9410
severely	9410
Cassites	9410
forthcoming	9410
guides	9410
vanish	9410
lied	9410
sawtooth	9410
fated	9410
gradually	9410
widens	9410
preclude	9410
evenhandedly	9410
percentage	9410
disobedience	9410
humility	9410
gleaning	9410
petted	9410
bloater	9410
minion	9410
marginal	9410
apiary	9410
measures	9410
precaution	9410
repelled	9410
primary	9410
coverings	9410
Artemia	9410
navigate	9410
spatial	9410
Gurkha	9410
meanwhile	9410
Melinda	9410
Butterfield	9410
Aldrich	9410
previewing	9410
glut	9410
unaffected	9410
inmate	9410
mineral	9410
impending	9410
meditation	9410
ideas	9410
miniaturizes	9410
lewdly	9410
title	9410
youthfulness	9410
creak	9410
Chippewa	9410
clamored	9410
freezes	9410
forgivably	9410
reduce	9410
McGovern	9410
Nazis	9410
epistle	9410
socializes	9410
conceptions	9410
Kevin	9410
uncovering	9410
chews	9410
appendixes	9410
appendixes	9410
appendixes	9410
appendixes	9410
appendixes	9410
appendixes	9410
raining	9410
infest	9410
compartment	9410
minting	9410
ducks	9410
roped	9410
waltz	9410
Lillian	9410
repressions	9410
chillingly	9410
noncritical	9410
lithograph	9410
spongers	9410
parenthood	9410
posed	9410
instruments	9410
filial	9410
fixedly	9410
relives	9410
Pandora	9410
watering	9410
ungrateful	9410
secures	9410
poison	9410
dusted	9410
encompasses	9410
presentation	9410
Kantian	9410
select fld3,period,price,price2 from t2,t3 where t2.fld1=t3.t2nr and period >= 1001 and period <= 1002 and t2.companynr = 37 order by fld3,period, price;
fld3	period	price	price2
admonishing	1002	28357832	8723648
analyzable	1002	28357832	8723648
annihilates	1001	5987435	234724
Antares	1002	28357832	8723648
astound	1001	5987435	234724
audiology	1001	5987435	234724
Augustine	1002	28357832	8723648
Baird	1002	28357832	8723648
bewilderingly	1001	5987435	234724
breaking	1001	5987435	234724
Conley	1001	5987435	234724
dentally	1002	28357832	8723648
dissociate	1002	28357832	8723648
elite	1001	5987435	234724
eschew	1001	5987435	234724
Eulerian	1001	5987435	234724
flanking	1001	5987435	234724
foldout	1002	28357832	8723648
funereal	1002	28357832	8723648
galling	1002	28357832	8723648
Graves	1001	5987435	234724
grazing	1001	5987435	234724
groupings	1001	5987435	234724
handgun	1001	5987435	234724
humility	1002	28357832	8723648
impulsive	1002	28357832	8723648
inch	1001	5987435	234724
intelligibility	1001	5987435	234724
jarring	1001	5987435	234724
lawgiver	1001	5987435	234724
lectured	1002	28357832	8723648
Merritt	1002	28357832	8723648
neonatal	1001	5987435	234724
offload	1002	28357832	8723648
parters	1002	28357832	8723648
pityingly	1002	28357832	8723648
puddings	1002	28357832	8723648
Punjab	1001	5987435	234724
quitter	1002	28357832	8723648
realtor	1001	5987435	234724
relaxing	1001	5987435	234724
repetitions	1001	5987435	234724
resumes	1001	5987435	234724
Romans	1002	28357832	8723648
rusting	1001	5987435	234724
scholastics	1001	5987435	234724
skulking	1002	28357832	8723648
stated	1002	28357832	8723648
suites	1002	28357832	8723648
sureties	1001	5987435	234724
testicle	1002	28357832	8723648
tinily	1002	28357832	8723648
tragedies	1001	5987435	234724
trimmings	1001	5987435	234724
vacuuming	1001	5987435	234724
ventilate	1001	5987435	234724
wallet	1001	5987435	234724
Weissmuller	1002	28357832	8723648
Wotan	1002	28357832	8723648
select t2.fld1,fld3,period,price,price2 from t2,t3 where t2.fld1>= 18201 and t2.fld1 <= 18811 and t2.fld1=t3.t2nr and period = 1001 and t2.companynr = 37;
fld1	fld3	period	price	price2
018201	relaxing	1001	5987435	234724
018601	vacuuming	1001	5987435	234724
018801	inch	1001	5987435	234724
018811	repetitions	1001	5987435	234724
create table t4 (
companynr tinyint(2) unsigned zerofill NOT NULL default '00',
companyname char(30) NOT NULL default '',
PRIMARY KEY (companynr),
UNIQUE KEY companyname(companyname)
) ENGINE=MyISAM MAX_ROWS=50 PACK_KEYS=1 COMMENT='companynames';
select STRAIGHT_JOIN t2.companynr,companyname from t4,t2 where t2.companynr=t4.companynr group by t2.companynr;
companynr	companyname
00	Unknown
29	company 1
34	company 2
36	company 3
37	company 4
40	company 5
41	company 6
50	company 11
53	company 7
58	company 8
65	company 9
68	company 10
select SQL_SMALL_RESULT t2.companynr,companyname from t4,t2 where t2.companynr=t4.companynr group by t2.companynr;
companynr	companyname
00	Unknown
29	company 1
34	company 2
36	company 3
37	company 4
40	company 5
41	company 6
50	company 11
53	company 7
58	company 8
65	company 9
68	company 10
select * from t1,t1 t12;
Period	Varor_period	Period	Varor_period
9410	9412	9410	9412
select t2.fld1,t22.fld1 from t2,t2 t22 where t2.fld1 >= 250501 and t2.fld1 <= 250505 and t22.fld1 >= 250501 and t22.fld1 <= 250505;
fld1	fld1
250501	250501
250502	250501
250503	250501
250504	250501
250505	250501
250501	250502
250502	250502
250503	250502
250504	250502
250505	250502
250501	250503
250502	250503
250503	250503
250504	250503
250505	250503
250501	250504
250502	250504
250503	250504
250504	250504
250505	250504
250501	250505
250502	250505
250503	250505
250504	250505
250505	250505
insert into t2 (fld1, companynr) values (999999,99);
select t2.companynr,companyname from t2 left join t4 using (companynr) where t4.companynr is null;
companynr	companyname
99	NULL
select count(*) from t2 left join t4 using (companynr) where t4.companynr is not null;
count(*)
1199
explain select t2.companynr,companyname from t2 left join t4 using (companynr) where t4.companynr is null;
id	select_type	table	type	possible_keys	key	key_len	ref	rows	Extra
1	SIMPLE	t2	ALL	NULL	NULL	NULL	NULL	1200	
1	SIMPLE	t4	eq_ref	PRIMARY	PRIMARY	1	test.t2.companynr	1	Using where; Not exists
explain select t2.companynr,companyname from t4 left join t2 using (companynr) where t2.companynr is null;
id	select_type	table	type	possible_keys	key	key_len	ref	rows	Extra
1	SIMPLE	t4	ALL	NULL	NULL	NULL	NULL	12	
1	SIMPLE	t2	ALL	NULL	NULL	NULL	NULL	1200	Using where; Not exists
select companynr,companyname from t2 left join t4 using (companynr) where companynr is null;
companynr	companyname
select count(*) from t2 left join t4 using (companynr) where companynr is not null;
count(*)
1200
explain select companynr,companyname from t2 left join t4 using (companynr) where companynr is null;
id	select_type	table	type	possible_keys	key	key_len	ref	rows	Extra
1	SIMPLE	NULL	NULL	NULL	NULL	NULL	NULL	NULL	Impossible WHERE
explain select companynr,companyname from t4 left join t2 using (companynr) where companynr is null;
id	select_type	table	type	possible_keys	key	key_len	ref	rows	Extra
1	SIMPLE	NULL	NULL	NULL	NULL	NULL	NULL	NULL	Impossible WHERE
delete from t2 where fld1=999999;
explain select t2.companynr,companyname from t4 left join t2 using (companynr) where t2.companynr > 0;
id	select_type	table	type	possible_keys	key	key_len	ref	rows	Extra
1	SIMPLE	t2	ALL	NULL	NULL	NULL	NULL	1199	Using where
1	SIMPLE	t4	eq_ref	PRIMARY	PRIMARY	1	test.t2.companynr	1	
explain select t2.companynr,companyname from t4 left join t2 using (companynr) where t2.companynr > 0 or t2.companynr < 0;
id	select_type	table	type	possible_keys	key	key_len	ref	rows	Extra
1	SIMPLE	t2	ALL	NULL	NULL	NULL	NULL	1199	Using where
1	SIMPLE	t4	eq_ref	PRIMARY	PRIMARY	1	test.t2.companynr	1	
explain select t2.companynr,companyname from t4 left join t2 using (companynr) where t2.companynr > 0 and t4.companynr > 0;
id	select_type	table	type	possible_keys	key	key_len	ref	rows	Extra
1	SIMPLE	t2	ALL	NULL	NULL	NULL	NULL	1199	Using where
1	SIMPLE	t4	eq_ref	PRIMARY	PRIMARY	1	test.t2.companynr	1	
explain select companynr,companyname from t4 left join t2 using (companynr) where companynr > 0;
id	select_type	table	type	possible_keys	key	key_len	ref	rows	Extra
1	SIMPLE	t4	ALL	PRIMARY	NULL	NULL	NULL	12	Using where
1	SIMPLE	t2	ALL	NULL	NULL	NULL	NULL	1199	
explain select companynr,companyname from t4 left join t2 using (companynr) where companynr > 0 or companynr < 0;
id	select_type	table	type	possible_keys	key	key_len	ref	rows	Extra
1	SIMPLE	t4	ALL	PRIMARY	NULL	NULL	NULL	12	Using where
1	SIMPLE	t2	ALL	NULL	NULL	NULL	NULL	1199	
explain select companynr,companyname from t4 left join t2 using (companynr) where companynr > 0 and companynr > 0;
id	select_type	table	type	possible_keys	key	key_len	ref	rows	Extra
1	SIMPLE	t4	ALL	PRIMARY	NULL	NULL	NULL	12	Using where
1	SIMPLE	t2	ALL	NULL	NULL	NULL	NULL	1199	
explain select t2.companynr,companyname from t4 left join t2 using (companynr) where t2.companynr > 0 or t2.companynr is null;
id	select_type	table	type	possible_keys	key	key_len	ref	rows	Extra
1	SIMPLE	t4	ALL	NULL	NULL	NULL	NULL	12	
1	SIMPLE	t2	ALL	NULL	NULL	NULL	NULL	1199	Using where
explain select t2.companynr,companyname from t4 left join t2 using (companynr) where t2.companynr > 0 or t2.companynr < 0 or t4.companynr > 0;
id	select_type	table	type	possible_keys	key	key_len	ref	rows	Extra
1	SIMPLE	t4	ALL	PRIMARY	NULL	NULL	NULL	12	
1	SIMPLE	t2	ALL	NULL	NULL	NULL	NULL	1199	Using where
explain select t2.companynr,companyname from t4 left join t2 using (companynr) where ifnull(t2.companynr,1)>0;
id	select_type	table	type	possible_keys	key	key_len	ref	rows	Extra
1	SIMPLE	t4	ALL	NULL	NULL	NULL	NULL	12	
1	SIMPLE	t2	ALL	NULL	NULL	NULL	NULL	1199	Using where
explain select companynr,companyname from t4 left join t2 using (companynr) where companynr > 0 or companynr is null;
id	select_type	table	type	possible_keys	key	key_len	ref	rows	Extra
1	SIMPLE	t4	ALL	PRIMARY	NULL	NULL	NULL	12	Using where
1	SIMPLE	t2	ALL	NULL	NULL	NULL	NULL	1199	
explain select companynr,companyname from t4 left join t2 using (companynr) where companynr > 0 or companynr < 0 or companynr > 0;
id	select_type	table	type	possible_keys	key	key_len	ref	rows	Extra
1	SIMPLE	t4	ALL	PRIMARY	NULL	NULL	NULL	12	Using where
1	SIMPLE	t2	ALL	NULL	NULL	NULL	NULL	1199	
explain select companynr,companyname from t4 left join t2 using (companynr) where ifnull(companynr,1)>0;
id	select_type	table	type	possible_keys	key	key_len	ref	rows	Extra
1	SIMPLE	t4	ALL	NULL	NULL	NULL	NULL	12	Using where
1	SIMPLE	t2	ALL	NULL	NULL	NULL	NULL	1199	
select distinct t2.companynr,t4.companynr from t2,t4 where t2.companynr=t4.companynr+1;
companynr	companynr
37	36
41	40
explain select distinct t2.companynr,t4.companynr from t2,t4 where t2.companynr=t4.companynr+1;
id	select_type	table	type	possible_keys	key	key_len	ref	rows	Extra
1	SIMPLE	t4	index	NULL	PRIMARY	1	NULL	12	Using index; Using temporary
1	SIMPLE	t2	ALL	NULL	NULL	NULL	NULL	1199	Using where
select t2.fld1,t2.companynr,fld3,period from t3,t2 where t2.fld1 = 38208 and t2.fld1=t3.t2nr and period = 1008 or t2.fld1 = 38008 and t2.fld1 =t3.t2nr and period = 1008;
fld1	companynr	fld3	period
038008	37	reporters	1008
038208	37	Selfridge	1008
select t2.fld1,t2.companynr,fld3,period from t3,t2 where (t2.fld1 = 38208 or t2.fld1 = 38008) and t2.fld1=t3.t2nr and period>=1008 and period<=1009;
fld1	companynr	fld3	period
038008	37	reporters	1008
038208	37	Selfridge	1008
select t2.fld1,t2.companynr,fld3,period from t3,t2 where (t3.t2nr = 38208 or t3.t2nr = 38008) and t2.fld1=t3.t2nr and period>=1008 and period<=1009;
fld1	companynr	fld3	period
038008	37	reporters	1008
038208	37	Selfridge	1008
select period from t1 where (((period > 0) or period < 10000 or (period = 1900)) and (period=1900 and period <= 1901) or (period=1903 and (period=1903)) and period>=1902) or ((period=1904 or period=1905) or (period=1906 or period>1907)) or (period=1908 and period = 1909);
period
9410
select period from t1 where ((period > 0 and period < 1) or (((period > 0 and period < 100) and (period > 10)) or (period > 10)) or (period > 0 and (period > 5 or period > 6)));
period
9410
select a.fld1 from t2 as a,t2 b where ((a.fld1 = 250501 and a.fld1=b.fld1) or a.fld1=250502 or a.fld1=250503 or (a.fld1=250505 and a.fld1<=b.fld1 and b.fld1>=a.fld1)) and a.fld1=b.fld1;
fld1
250501
250502
250503
250505
select fld1 from t2 where fld1 in (250502,98005,98006,250503,250605,250606) and fld1 >=250502 and fld1 not in (250605,250606);
fld1
250502
250503
select fld1 from t2 where fld1 between 250502 and 250504;
fld1
250502
250503
250504
select fld3 from t2 where (((fld3 like "_%L%" ) or (fld3 like "%ok%")) and ( fld3 like "L%" or fld3 like "G%")) and fld3 like "L%" ;
fld3
label
labeled
labeled
landslide
laterally
leaflet
lewdly
Lillian
luckily
select count(*) from t1;
count(*)
1
select companynr,count(*),sum(fld1) from t2 group by companynr;
companynr	count(*)	sum(fld1)
00	82	10355753
29	95	14473298
34	70	17788966
36	215	22786296
37	588	83602098
40	37	6618386
41	52	12816335
50	11	1595438
53	4	793210
58	23	2254293
65	10	2284055
68	12	3097288
select companynr,count(*) from t2 group by companynr order by companynr desc limit 5;
companynr	count(*)
68	12
65	10
58	23
53	4
50	11
select count(*),min(fld4),max(fld4),sum(fld1),avg(fld1),std(fld1),variance(fld1) from t2 where companynr = 34 and fld4<>"";
count(*)	min(fld4)	max(fld4)	sum(fld1)	avg(fld1)	std(fld1)	variance(fld1)
70	absentee	vest	17788966	254128.0857	3272.5940	10709871.3069
explain extended select count(*),min(fld4),max(fld4),sum(fld1),avg(fld1),std(fld1),variance(fld1) from t2 where companynr = 34 and fld4<>"";
id	select_type	table	type	possible_keys	key	key_len	ref	rows	Extra
1	SIMPLE	t2	ALL	NULL	NULL	NULL	NULL	1199	Using where
Warnings:
Note	1003	select count(0) AS `count(*)`,min(`test`.`t2`.`fld4`) AS `min(fld4)`,max(`test`.`t2`.`fld4`) AS `max(fld4)`,sum(`test`.`t2`.`fld1`) AS `sum(fld1)`,avg(`test`.`t2`.`fld1`) AS `avg(fld1)`,std(`test`.`t2`.`fld1`) AS `std(fld1)`,variance(`test`.`t2`.`fld1`) AS `variance(fld1)` from `test`.`t2` where ((`test`.`t2`.`companynr` = 34) and (`test`.`t2`.`fld4` <> _latin1''))
select companynr,count(*),min(fld4),max(fld4),sum(fld1),avg(fld1),std(fld1),variance(fld1) from t2 group by companynr limit 3;
companynr	count(*)	min(fld4)	max(fld4)	sum(fld1)	avg(fld1)	std(fld1)	variance(fld1)
00	82	Anthony	windmills	10355753	126289.6707	115550.9757	13352027981.7087
29	95	abut	wetness	14473298	152350.5053	8368.5480	70032594.9026
34	70	absentee	vest	17788966	254128.0857	3272.5940	10709871.3069
select companynr,t2nr,count(price),sum(price),min(price),max(price),avg(price) from t3 where companynr = 37 group by companynr,t2nr limit 10;
companynr	t2nr	count(price)	sum(price)	min(price)	max(price)	avg(price)
37	1	1	5987435	5987435	5987435	5987435.0000
37	2	1	28357832	28357832	28357832	28357832.0000
37	3	1	39654943	39654943	39654943	39654943.0000
37	11	1	5987435	5987435	5987435	5987435.0000
37	12	1	28357832	28357832	28357832	28357832.0000
37	13	1	39654943	39654943	39654943	39654943.0000
37	21	1	5987435	5987435	5987435	5987435.0000
37	22	1	28357832	28357832	28357832	28357832.0000
37	23	1	39654943	39654943	39654943	39654943.0000
37	31	1	5987435	5987435	5987435	5987435.0000
select /*! SQL_SMALL_RESULT */ companynr,t2nr,count(price),sum(price),min(price),max(price),avg(price) from t3 where companynr = 37 group by companynr,t2nr limit 10;
companynr	t2nr	count(price)	sum(price)	min(price)	max(price)	avg(price)
37	1	1	5987435	5987435	5987435	5987435.0000
37	2	1	28357832	28357832	28357832	28357832.0000
37	3	1	39654943	39654943	39654943	39654943.0000
37	11	1	5987435	5987435	5987435	5987435.0000
37	12	1	28357832	28357832	28357832	28357832.0000
37	13	1	39654943	39654943	39654943	39654943.0000
37	21	1	5987435	5987435	5987435	5987435.0000
37	22	1	28357832	28357832	28357832	28357832.0000
37	23	1	39654943	39654943	39654943	39654943.0000
37	31	1	5987435	5987435	5987435	5987435.0000
select companynr,count(price),sum(price),min(price),max(price),avg(price) from t3 group by companynr ;
companynr	count(price)	sum(price)	min(price)	max(price)	avg(price)
37	12543	309394878010	5987435	39654943	24666736.6667
78	8362	414611089292	726498	98439034	49582766.0000
101	4181	3489454238	834598	834598	834598.0000
154	4181	4112197254950	983543950	983543950	983543950.0000
311	4181	979599938	234298	234298	234298.0000
447	4181	9929180954	2374834	2374834	2374834.0000
512	4181	3288532102	786542	786542	786542.0000
select distinct mod(companynr,10) from t4 group by companynr;
mod(companynr,10)
0
9
4
6
7
1
3
8
5
select distinct 1 from t4 group by companynr;
1
1
select count(distinct fld1) from t2;
count(distinct fld1)
1199
select companynr,count(distinct fld1) from t2 group by companynr;
companynr	count(distinct fld1)
00	82
29	95
34	70
36	215
37	588
40	37
41	52
50	11
53	4
58	23
65	10
68	12
select companynr,count(*) from t2 group by companynr;
companynr	count(*)
00	82
29	95
34	70
36	215
37	588
40	37
41	52
50	11
53	4
58	23
65	10
68	12
select companynr,count(distinct concat(fld1,repeat(65,1000))) from t2 group by companynr;
companynr	count(distinct concat(fld1,repeat(65,1000)))
00	82
29	95
34	70
36	215
37	588
40	37
41	52
50	11
53	4
58	23
65	10
68	12
select companynr,count(distinct concat(fld1,repeat(65,200))) from t2 group by companynr;
companynr	count(distinct concat(fld1,repeat(65,200)))
00	82
29	95
34	70
36	215
37	588
40	37
41	52
50	11
53	4
58	23
65	10
68	12
select companynr,count(distinct floor(fld1/100)) from t2 group by companynr;
companynr	count(distinct floor(fld1/100))
00	47
29	35
34	14
36	69
37	108
40	16
41	11
50	9
53	1
58	1
65	1
68	1
select companynr,count(distinct concat(repeat(65,1000),floor(fld1/100))) from t2 group by companynr;
companynr	count(distinct concat(repeat(65,1000),floor(fld1/100)))
00	47
29	35
34	14
36	69
37	108
40	16
41	11
50	9
53	1
58	1
65	1
68	1
select sum(fld1),fld3 from t2 where fld3="Romans" group by fld1 limit 10;
sum(fld1)	fld3
11402	Romans
select name,count(*) from t3 where name='cloakroom' group by name;
name	count(*)
cloakroom	4181
select name,count(*) from t3 where name='cloakroom' and price>10 group by name;
name	count(*)
cloakroom	4181
select count(*) from t3 where name='cloakroom' and price2=823742;
count(*)
4181
select name,count(*) from t3 where name='cloakroom' and price2=823742 group by name;
name	count(*)
cloakroom	4181
select name,count(*) from t3 where name >= "extramarital" and price <= 39654943 group by name;
name	count(*)
extramarital	4181
gazer	4181
gems	4181
Iranizes	4181
spates	4181
tucked	4181
violinist	4181
select t2.fld3,count(*) from t2,t3 where t2.fld1=158402 and t3.name=t2.fld3 group by t3.name;
fld3	count(*)
spates	4181
select companynr|0,companyname from t4 group by 1;
companynr|0	companyname
0	Unknown
29	company 1
34	company 2
36	company 3
37	company 4
40	company 5
41	company 6
50	company 11
53	company 7
58	company 8
65	company 9
68	company 10
select t2.companynr,companyname,count(*) from t2,t4 where t2.companynr=t4.companynr group by t2.companynr order by companyname;
companynr	companyname	count(*)
29	company 1	95
68	company 10	12
50	company 11	11
34	company 2	70
36	company 3	215
37	company 4	588
40	company 5	37
41	company 6	52
53	company 7	4
58	company 8	23
65	company 9	10
00	Unknown	82
select t2.fld1,count(*) from t2,t3 where t2.fld1=158402 and t3.name=t2.fld3 group by t3.name;
fld1	count(*)
158402	4181
select sum(Period)/count(*) from t1;
sum(Period)/count(*)
9410.0000
select companynr,count(price) as "count",sum(price) as "sum" ,abs(sum(price)/count(price)-avg(price)) as "diff",(0+count(price))*companynr as func from t3 group by companynr;
companynr	count	sum	diff	func
37	12543	309394878010	0.0000	464091
78	8362	414611089292	0.0000	652236
101	4181	3489454238	0.0000	422281
154	4181	4112197254950	0.0000	643874
311	4181	979599938	0.0000	1300291
447	4181	9929180954	0.0000	1868907
512	4181	3288532102	0.0000	2140672
select companynr,sum(price)/count(price) as avg from t3 group by companynr having avg > 70000000 order by avg;
companynr	avg
154	983543950.0000
select companynr,count(*) from t2 group by companynr order by 2 desc;
companynr	count(*)
37	588
36	215
29	95
00	82
34	70
41	52
40	37
58	23
68	12
50	11
65	10
53	4
select companynr,count(*) from t2 where companynr > 40 group by companynr order by 2 desc;
companynr	count(*)
41	52
58	23
68	12
50	11
65	10
53	4
select t2.fld4,t2.fld1,count(price),sum(price),min(price),max(price),avg(price) from t3,t2 where t3.companynr = 37 and t2.fld1 = t3.t2nr group by fld1,t2.fld4;
fld4	fld1	count(price)	sum(price)	min(price)	max(price)	avg(price)
teethe	000001	1	5987435	5987435	5987435	5987435.0000
dreaded	011401	1	5987435	5987435	5987435	5987435.0000
scholastics	011402	1	28357832	28357832	28357832	28357832.0000
audiology	011403	1	39654943	39654943	39654943	39654943.0000
wallet	011501	1	5987435	5987435	5987435	5987435.0000
parters	011701	1	5987435	5987435	5987435	5987435.0000
eschew	011702	1	28357832	28357832	28357832	28357832.0000
quitter	011703	1	39654943	39654943	39654943	39654943.0000
neat	012001	1	5987435	5987435	5987435	5987435.0000
Steinberg	012003	1	39654943	39654943	39654943	39654943.0000
balled	012301	1	5987435	5987435	5987435	5987435.0000
persist	012302	1	28357832	28357832	28357832	28357832.0000
attainments	012303	1	39654943	39654943	39654943	39654943.0000
capably	012501	1	5987435	5987435	5987435	5987435.0000
impulsive	012602	1	28357832	28357832	28357832	28357832.0000
starlet	012603	1	39654943	39654943	39654943	39654943.0000
featherweight	012701	1	5987435	5987435	5987435	5987435.0000
pessimist	012702	1	28357832	28357832	28357832	28357832.0000
daughter	012703	1	39654943	39654943	39654943	39654943.0000
lawgiver	013601	1	5987435	5987435	5987435	5987435.0000
stated	013602	1	28357832	28357832	28357832	28357832.0000
readable	013603	1	39654943	39654943	39654943	39654943.0000
testicle	013801	1	5987435	5987435	5987435	5987435.0000
Parsifal	013802	1	28357832	28357832	28357832	28357832.0000
leavings	013803	1	39654943	39654943	39654943	39654943.0000
squeaking	013901	1	5987435	5987435	5987435	5987435.0000
contrasted	016001	1	5987435	5987435	5987435	5987435.0000
leftover	016201	1	5987435	5987435	5987435	5987435.0000
whiteners	016202	1	28357832	28357832	28357832	28357832.0000
erases	016301	1	5987435	5987435	5987435	5987435.0000
Punjab	016302	1	28357832	28357832	28357832	28357832.0000
Merritt	016303	1	39654943	39654943	39654943	39654943.0000
sweetish	018001	1	5987435	5987435	5987435	5987435.0000
dogging	018002	1	28357832	28357832	28357832	28357832.0000
scornfully	018003	1	39654943	39654943	39654943	39654943.0000
fetters	018012	1	28357832	28357832	28357832	28357832.0000
bivalves	018013	1	39654943	39654943	39654943	39654943.0000
skulking	018021	1	5987435	5987435	5987435	5987435.0000
flint	018022	1	28357832	28357832	28357832	28357832.0000
flopping	018023	1	39654943	39654943	39654943	39654943.0000
Judas	018032	1	28357832	28357832	28357832	28357832.0000
vacuuming	018033	1	39654943	39654943	39654943	39654943.0000
medical	018041	1	5987435	5987435	5987435	5987435.0000
bloodbath	018042	1	28357832	28357832	28357832	28357832.0000
subschema	018043	1	39654943	39654943	39654943	39654943.0000
interdependent	018051	1	5987435	5987435	5987435	5987435.0000
Graves	018052	1	28357832	28357832	28357832	28357832.0000
neonatal	018053	1	39654943	39654943	39654943	39654943.0000
sorters	018061	1	5987435	5987435	5987435	5987435.0000
epistle	018062	1	28357832	28357832	28357832	28357832.0000
Conley	018101	1	5987435	5987435	5987435	5987435.0000
lectured	018102	1	28357832	28357832	28357832	28357832.0000
Abraham	018103	1	39654943	39654943	39654943	39654943.0000
cage	018201	1	5987435	5987435	5987435	5987435.0000
hushes	018202	1	28357832	28357832	28357832	28357832.0000
Simla	018402	1	28357832	28357832	28357832	28357832.0000
reporters	018403	1	39654943	39654943	39654943	39654943.0000
coexist	018601	1	5987435	5987435	5987435	5987435.0000
Beebe	018602	1	28357832	28357832	28357832	28357832.0000
Taoism	018603	1	39654943	39654943	39654943	39654943.0000
Connally	018801	1	5987435	5987435	5987435	5987435.0000
fetched	018802	1	28357832	28357832	28357832	28357832.0000
checkpoints	018803	1	39654943	39654943	39654943	39654943.0000
gritty	018811	1	5987435	5987435	5987435	5987435.0000
firearm	018812	1	28357832	28357832	28357832	28357832.0000
minima	019101	1	5987435	5987435	5987435	5987435.0000
Selfridge	019102	1	28357832	28357832	28357832	28357832.0000
disable	019103	1	39654943	39654943	39654943	39654943.0000
witchcraft	019201	1	5987435	5987435	5987435	5987435.0000
betroth	030501	1	5987435	5987435	5987435	5987435.0000
Manhattanize	030502	1	28357832	28357832	28357832	28357832.0000
imprint	030503	1	39654943	39654943	39654943	39654943.0000
swelling	031901	1	5987435	5987435	5987435	5987435.0000
interrelationships	036001	1	5987435	5987435	5987435	5987435.0000
riser	036002	1	28357832	28357832	28357832	28357832.0000
bee	038001	1	5987435	5987435	5987435	5987435.0000
kanji	038002	1	28357832	28357832	28357832	28357832.0000
dental	038003	1	39654943	39654943	39654943	39654943.0000
railway	038011	1	5987435	5987435	5987435	5987435.0000
validate	038012	1	28357832	28357832	28357832	28357832.0000
normalizes	038013	1	39654943	39654943	39654943	39654943.0000
Kline	038101	1	5987435	5987435	5987435	5987435.0000
Anatole	038102	1	28357832	28357832	28357832	28357832.0000
partridges	038103	1	39654943	39654943	39654943	39654943.0000
recruited	038201	1	5987435	5987435	5987435	5987435.0000
dimensions	038202	1	28357832	28357832	28357832	28357832.0000
Chicana	038203	1	39654943	39654943	39654943	39654943.0000
select t3.companynr,fld3,sum(price) from t3,t2 where t2.fld1 = t3.t2nr and t3.companynr = 512 group by companynr,fld3;
companynr	fld3	sum(price)
512	boat	786542
512	capably	786542
512	cupboard	786542
512	decliner	786542
512	descendants	786542
512	dopers	786542
512	erases	786542
512	Micronesia	786542
512	Miles	786542
512	skies	786542
select t2.companynr,count(*),min(fld3),max(fld3),sum(price),avg(price) from t2,t3 where t3.companynr >= 30 and t3.companynr <= 58 and t3.t2nr = t2.fld1 and 1+1=2 group by t2.companynr;
companynr	count(*)	min(fld3)	max(fld3)	sum(price)	avg(price)
00	1	Omaha	Omaha	5987435	5987435.0000
36	1	dubbed	dubbed	28357832	28357832.0000
37	83	Abraham	Wotan	1908978016	22999735.1325
50	2	scribbled	tapestry	68012775	34006387.5000
select t3.companynr+0,t3.t2nr,fld3,sum(price) from t3,t2 where t2.fld1 = t3.t2nr and t3.companynr = 37 group by 1,t3.t2nr,fld3,fld3,fld3,fld3,fld3 order by fld1;
t3.companynr+0	t2nr	fld3	sum(price)
37	1	Omaha	5987435
37	11401	breaking	5987435
37	11402	Romans	28357832
37	11403	intercepted	39654943
37	11501	bewilderingly	5987435
37	11701	astound	5987435
37	11702	admonishing	28357832
37	11703	sumac	39654943
37	12001	flanking	5987435
37	12003	combed	39654943
37	12301	Eulerian	5987435
37	12302	dubbed	28357832
37	12303	Kane	39654943
37	12501	annihilates	5987435
37	12602	Wotan	28357832
37	12603	snatching	39654943
37	12701	grazing	5987435
37	12702	Baird	28357832
37	12703	celery	39654943
37	13601	handgun	5987435
37	13602	foldout	28357832
37	13603	mystic	39654943
37	13801	intelligibility	5987435
37	13802	Augustine	28357832
37	13803	teethe	39654943
37	13901	scholastics	5987435
37	16001	audiology	5987435
37	16201	wallet	5987435
37	16202	parters	28357832
37	16301	eschew	5987435
37	16302	quitter	28357832
37	16303	neat	39654943
37	18001	jarring	5987435
37	18002	tinily	28357832
37	18003	balled	39654943
37	18012	impulsive	28357832
37	18013	starlet	39654943
37	18021	lawgiver	5987435
37	18022	stated	28357832
37	18023	readable	39654943
37	18032	testicle	28357832
37	18033	Parsifal	39654943
37	18041	Punjab	5987435
37	18042	Merritt	28357832
37	18043	Quixotism	39654943
37	18051	sureties	5987435
37	18052	puddings	28357832
37	18053	tapestry	39654943
37	18061	trimmings	5987435
37	18062	humility	28357832
37	18101	tragedies	5987435
37	18102	skulking	28357832
37	18103	flint	39654943
37	18201	relaxing	5987435
37	18202	offload	28357832
37	18402	suites	28357832
37	18403	lists	39654943
37	18601	vacuuming	5987435
37	18602	dentally	28357832
37	18603	humanness	39654943
37	18801	inch	5987435
37	18802	Weissmuller	28357832
37	18803	irresponsibly	39654943
37	18811	repetitions	5987435
37	18812	Antares	28357832
37	19101	ventilate	5987435
37	19102	pityingly	28357832
37	19103	interdependent	39654943
37	19201	Graves	5987435
37	30501	neonatal	5987435
37	30502	scribbled	28357832
37	30503	chafe	39654943
37	31901	realtor	5987435
37	36001	elite	5987435
37	36002	funereal	28357832
37	38001	Conley	5987435
37	38002	lectured	28357832
37	38003	Abraham	39654943
37	38011	groupings	5987435
37	38012	dissociate	28357832
37	38013	coexist	39654943
37	38101	rusting	5987435
37	38102	galling	28357832
37	38103	obliterates	39654943
37	38201	resumes	5987435
37	38202	analyzable	28357832
37	38203	terminator	39654943
select sum(price) from t3,t2 where t2.fld1 = t3.t2nr and t3.companynr = 512 and t3.t2nr = 38008 and t2.fld1 = 38008 or t2.fld1= t3.t2nr and t3.t2nr = 38008 and t2.fld1 = 38008;
sum(price)
234298
select t2.fld1,sum(price) from t3,t2 where t2.fld1 = t3.t2nr and t3.companynr = 512 and t3.t2nr = 38008 and t2.fld1 = 38008 or t2.fld1 = t3.t2nr and t3.t2nr = 38008 and t2.fld1 = 38008 or t3.t2nr = t2.fld1 and t2.fld1 = 38008 group by t2.fld1;
fld1	sum(price)
038008	234298
explain select fld3 from t2 where 1>2 or 2>3;
id	select_type	table	type	possible_keys	key	key_len	ref	rows	Extra
1	SIMPLE	NULL	NULL	NULL	NULL	NULL	NULL	NULL	Impossible WHERE
explain select fld3 from t2 where fld1=fld1;
id	select_type	table	type	possible_keys	key	key_len	ref	rows	Extra
1	SIMPLE	t2	ALL	NULL	NULL	NULL	NULL	1199	
select companynr,fld1 from t2 HAVING fld1=250501 or fld1=250502;
companynr	fld1
34	250501
34	250502
select companynr,fld1 from t2 WHERE fld1>=250501 HAVING fld1<=250502;
companynr	fld1
34	250501
34	250502
select companynr,count(*) as count,sum(fld1) as sum from t2 group by companynr having count > 40 and sum/count >= 120000;
companynr	count	sum
00	82	10355753
29	95	14473298
34	70	17788966
37	588	83602098
41	52	12816335
select companynr from t2 group by companynr having count(*) > 40 and sum(fld1)/count(*) >= 120000 ;
companynr
00
29
34
37
41
select t2.companynr,companyname,count(*) from t2,t4 where t2.companynr=t4.companynr group by companyname having t2.companynr >= 40;
companynr	companyname	count(*)
68	company 10	12
50	company 11	11
40	company 5	37
41	company 6	52
53	company 7	4
58	company 8	23
65	company 9	10
select count(*) from t2;
count(*)
1199
select count(*) from t2 where fld1 < 098024;
count(*)
387
select min(fld1) from t2 where fld1>= 098024;
min(fld1)
98024
select max(fld1) from t2 where fld1>= 098024;
max(fld1)
1232609
select count(*) from t3 where price2=76234234;
count(*)
4181
select count(*) from t3 where companynr=512 and price2=76234234;
count(*)
4181
explain select min(fld1),max(fld1),count(*) from t2;
id	select_type	table	type	possible_keys	key	key_len	ref	rows	Extra
1	SIMPLE	NULL	NULL	NULL	NULL	NULL	NULL	NULL	Select tables optimized away
select min(fld1),max(fld1),count(*) from t2;
min(fld1)	max(fld1)	count(*)
0	1232609	1199
select min(t2nr),max(t2nr) from t3 where t2nr=2115 and price2=823742;
min(t2nr)	max(t2nr)
2115	2115
select count(*),min(t2nr),max(t2nr) from t3 where name='spates' and companynr=78;
count(*)	min(t2nr)	max(t2nr)
4181	4	41804
select t2nr,count(*) from t3 where name='gems' group by t2nr limit 20;
t2nr	count(*)
9	1
19	1
29	1
39	1
49	1
59	1
69	1
79	1
89	1
99	1
109	1
119	1
129	1
139	1
149	1
159	1
169	1
179	1
189	1
199	1
select max(t2nr) from t3 where price=983543950;
max(t2nr)
41807
select t1.period from t3 = t1 limit 1;
period
1001
select t1.period from t1 as t1 limit 1;
period
9410
select t1.period as "Nuvarande period" from t1 as t1 limit 1;
Nuvarande period
9410
select period as ok_period from t1 limit 1;
ok_period
9410
select period as ok_period from t1 group by ok_period limit 1;
ok_period
9410
select 1+1 as summa from t1 group by summa limit 1;
summa
2
select period as "Nuvarande period" from t1 group by "Nuvarande period" limit 1;
Nuvarande period
9410
show tables;
Tables_in_test
t1
t2
t3
t4
show tables from test like "s%";
Tables_in_test (s%)
show tables from test like "t?";
Tables_in_test (t?)
show full columns from t2;
Field	Type	Collation	Null	Key	Default	Extra	Privileges	Comment
auto	int(11)	NULL	NO	PRI	NULL	auto_increment	#	
fld1	int(6) unsigned zerofill	NULL	NO	UNI	000000		#	
companynr	tinyint(2) unsigned zerofill	NULL	NO		00		#	
fld3	char(30)	latin1_swedish_ci	NO	MUL			#	
fld4	char(35)	latin1_swedish_ci	NO				#	
fld5	char(35)	latin1_swedish_ci	NO				#	
fld6	char(4)	latin1_swedish_ci	NO				#	
show full columns from t2 from test like 'f%';
Field	Type	Collation	Null	Key	Default	Extra	Privileges	Comment
fld1	int(6) unsigned zerofill	NULL	NO	UNI	000000		#	
fld3	char(30)	latin1_swedish_ci	NO	MUL			#	
fld4	char(35)	latin1_swedish_ci	NO				#	
fld5	char(35)	latin1_swedish_ci	NO				#	
fld6	char(4)	latin1_swedish_ci	NO				#	
show full columns from t2 from test like 's%';
Field	Type	Collation	Null	Key	Default	Extra	Privileges	Comment
show keys from t2;
Table	Non_unique	Key_name	Seq_in_index	Column_name	Collation	Cardinality	Sub_part	Packed	Null	Index_type	Comment
t2	0	PRIMARY	1	auto	A	1199	NULL	NULL		BTREE	
t2	0	fld1	1	fld1	A	1199	NULL	NULL		BTREE	
t2	1	fld3	1	fld3	A	NULL	NULL	NULL		BTREE	
drop table t4, t3, t2, t1;
DO 1;
DO benchmark(100,1+1),1,1;
do default;
ERROR 42000: You have an error in your SQL syntax; check the manual that corresponds to your MySQL server version for the right syntax to use near '' at line 1
do foobar;
ERROR 42S22: Unknown column 'foobar' in 'field list'
CREATE TABLE t1 (
id mediumint(8) unsigned NOT NULL auto_increment,
pseudo varchar(35) NOT NULL default '',
PRIMARY KEY  (id),
UNIQUE KEY pseudo (pseudo)
);
INSERT INTO t1 (pseudo) VALUES ('test');
INSERT INTO t1 (pseudo) VALUES ('test1');
SELECT 1 as rnd1 from t1 where rand() > 2;
rnd1
DROP TABLE t1;
CREATE TABLE t1 (gvid int(10) unsigned default NULL,  hmid int(10) unsigned default NULL,  volid int(10) unsigned default NULL,  mmid int(10) unsigned default NULL,  hdid int(10) unsigned default NULL,  fsid int(10) unsigned default NULL,  ctid int(10) unsigned default NULL,  dtid int(10) unsigned default NULL,  cost int(10) unsigned default NULL,  performance int(10) unsigned default NULL,  serialnumber bigint(20) unsigned default NULL,  monitored tinyint(3) unsigned default '1',  removed tinyint(3) unsigned default '0',  target tinyint(3) unsigned default '0',  dt_modified timestamp NOT NULL,  name varchar(255) binary default NULL,  description varchar(255) default NULL,  UNIQUE KEY hmid (hmid,volid)) ENGINE=MyISAM;
INSERT INTO t1 VALUES (200001,2,1,1,100,1,1,1,0,0,0,1,0,1,20020425060057,'\\\\ARKIVIO-TESTPDC\\E$',''),(200002,2,2,1,101,1,1,1,0,0,0,1,0,1,20020425060057,'\\\\ARKIVIO-TESTPDC\\C$',''),(200003,1,3,2,NULL,NULL,NULL,NULL,NULL,NULL,NULL,1,0,1,20020425060427,'c:',NULL);
CREATE TABLE t2 (  hmid int(10) unsigned default NULL,  volid int(10) unsigned default NULL,  sampletid smallint(5) unsigned default NULL,  sampletime datetime default NULL,  samplevalue bigint(20) unsigned default NULL,  KEY idx1 (hmid,volid,sampletid,sampletime)) ENGINE=MyISAM;
INSERT INTO t2 VALUES (1,3,10,'2002-06-01 08:00:00',35),(1,3,1010,'2002-06-01 12:00:01',35);
SELECT a.gvid, (SUM(CASE b.sampletid WHEN 140 THEN b.samplevalue ELSE 0 END)) as the_success,(SUM(CASE b.sampletid WHEN 141 THEN b.samplevalue ELSE 0 END)) as the_fail,(SUM(CASE b.sampletid WHEN 142 THEN b.samplevalue ELSE 0 END)) as the_size,(SUM(CASE b.sampletid WHEN 143 THEN b.samplevalue ELSE 0 END)) as the_time FROM t1 a, t2 b WHERE a.hmid = b.hmid AND a.volid = b.volid AND b.sampletime >= 'wrong-date-value' AND b.sampletime < 'wrong-date-value' AND b.sampletid IN (140, 141, 142, 143) GROUP BY a.gvid;
gvid	the_success	the_fail	the_size	the_time
Warnings:
Warning	1292	Incorrect datetime value: 'wrong-date-value' for column 'sampletime' at row 1
Warning	1292	Incorrect datetime value: 'wrong-date-value' for column 'sampletime' at row 1
SELECT a.gvid, (SUM(CASE b.sampletid WHEN 140 THEN b.samplevalue ELSE 0 END)) as the_success,(SUM(CASE b.sampletid WHEN 141 THEN b.samplevalue ELSE 0 END)) as the_fail,(SUM(CASE b.sampletid WHEN 142 THEN b.samplevalue ELSE 0 END)) as the_size,(SUM(CASE b.sampletid WHEN 143 THEN b.samplevalue ELSE 0 END)) as the_time FROM t1 a, t2 b WHERE a.hmid = b.hmid AND a.volid = b.volid AND b.sampletime >= NULL AND b.sampletime < NULL AND b.sampletid IN (140, 141, 142, 143) GROUP BY a.gvid;
gvid	the_success	the_fail	the_size	the_time
DROP TABLE t1,t2;
create table  t1 (  A_Id bigint(20) NOT NULL default '0',  A_UpdateBy char(10) NOT NULL default '',  A_UpdateDate bigint(20) NOT NULL default '0',  A_UpdateSerial int(11) NOT NULL default '0',  other_types bigint(20) NOT NULL default '0',  wss_type bigint(20) NOT NULL default '0');
INSERT INTO t1 VALUES (102935998719055004,'brade',1029359987,2,102935229116544068,102935229216544093);
select wss_type from t1 where wss_type ='102935229216544106';
wss_type
select wss_type from t1 where wss_type ='102935229216544105';
wss_type
select wss_type from t1 where wss_type ='102935229216544104';
wss_type
select wss_type from t1 where wss_type ='102935229216544093';
wss_type
102935229216544093
select wss_type from t1 where wss_type =102935229216544093;
wss_type
102935229216544093
drop table t1;
select 1+2,"aaaa",3.13*2.0 into @a,@b,@c;
select @a;
@a
3
select @b;
@b
aaaa
select @c;
@c
6.260
create table t1 (a int not null auto_increment primary key);
insert into t1 values ();
insert into t1 values ();
insert into t1 values ();
select * from (t1 as t2 left join t1 as t3 using (a)), t1;
a	a
1	1
2	1
3	1
1	2
2	2
3	2
1	3
2	3
3	3
select * from t1, (t1 as t2 left join t1 as t3 using (a));
a	a
1	1
2	1
3	1
1	2
2	2
3	2
1	3
2	3
3	3
select * from (t1 as t2 left join t1 as t3 using (a)) straight_join t1;
a	a
1	1
2	1
3	1
1	2
2	2
3	2
1	3
2	3
3	3
select * from t1 straight_join (t1 as t2 left join t1 as t3 using (a));
a	a
1	1
2	1
3	1
1	2
2	2
3	2
1	3
2	3
3	3
select * from (t1 as t2 left join t1 as t3 using (a)) inner join t1 on t1.a>1;
a	a
1	2
2	2
3	2
1	3
2	3
3	3
select * from t1 inner join (t1 as t2 left join t1 as t3 using (a)) on t1.a>1;
a	a
2	1
3	1
2	2
3	2
2	3
3	3
select * from (t1 as t2 left join t1 as t3 using (a)) inner join t1 using ( a );
a
1
2
3
select * from t1 inner join (t1 as t2 left join t1 as t3 using (a)) using ( a );
a
1
2
3
select * from (t1 as t2 left join t1 as t3 using (a)) left outer join t1 on t1.a>1;
a	a
1	2
1	3
2	2
2	3
3	2
3	3
select * from t1 left outer join (t1 as t2 left join t1 as t3 using (a)) on t1.a>1;
a	a
1	NULL
2	1
2	2
2	3
3	1
3	2
3	3
select * from (t1 as t2 left join t1 as t3 using (a)) left join t1 using ( a );
a
1
2
3
select * from t1 left join (t1 as t2 left join t1 as t3 using (a)) using ( a );
a
1
2
3
select * from (t1 as t2 left join t1 as t3 using (a)) natural left join t1;
a
1
2
3
select * from t1 natural left join (t1 as t2 left join t1 as t3 using (a));
a
1
2
3
select * from (t1 as t2 left join t1 as t3 using (a)) right join t1 on t1.a>1;
a	a
NULL	1
1	2
2	2
3	2
1	3
2	3
3	3
select * from t1 right join (t1 as t2 left join t1 as t3 using (a)) on t1.a>1;
a	a
2	1
3	1
2	2
3	2
2	3
3	3
select * from (t1 as t2 left join t1 as t3 using (a)) right outer join t1 using ( a );
a
1
2
3
select * from t1 right outer join (t1 as t2 left join t1 as t3 using (a)) using ( a );
a
1
2
3
select * from (t1 as t2 left join t1 as t3 using (a)) natural right join t1;
a
1
2
3
select * from t1 natural right join (t1 as t2 left join t1 as t3 using (a));
a
1
2
3
select * from t1 natural join (t1 as t2 left join t1 as t3 using (a));
a
1
2
3
select * from (t1 as t2 left join t1 as t3 using (a)) natural join t1;
a
1
2
3
drop table t1;
CREATE TABLE t1 (  aa char(2),  id int(11) NOT NULL auto_increment,  t2_id int(11) NOT NULL default '0',  PRIMARY KEY  (id),  KEY replace_id (t2_id)) ENGINE=MyISAM;
INSERT INTO t1 VALUES ("1",8264,2506),("2",8299,2517),("3",8301,2518),("4",8302,2519),("5",8303,2520),("6",8304,2521),("7",8305,2522);
CREATE TABLE t2 ( id int(11) NOT NULL auto_increment,  PRIMARY KEY  (id)) ENGINE=MyISAM;
INSERT INTO t2 VALUES (2517), (2518), (2519), (2520), (2521), (2522);
select * from t1, t2 WHERE t1.t2_id = t2.id and t1.t2_id > 0   order by t1.id   LIMIT 0, 5;
aa	id	t2_id	id
2	8299	2517	2517
3	8301	2518	2518
4	8302	2519	2519
5	8303	2520	2520
6	8304	2521	2521
drop table t1,t2;
create table t1 (id1 int NOT NULL);
create table t2 (id2 int NOT NULL);
create table t3 (id3 int NOT NULL);
create table t4 (id4 int NOT NULL, id44 int NOT NULL, KEY (id4));
insert into t1 values (1);
insert into t1 values (2);
insert into t2 values (1);
insert into t4 values (1,1);
explain select * from t1 left join t2 on id1 = id2 left join t3 on id1 = id3
left join t4 on id3 = id4 where id2 = 1 or id4 = 1;
id	select_type	table	type	possible_keys	key	key_len	ref	rows	Extra
1	SIMPLE	t3	system	NULL	NULL	NULL	NULL	0	const row not found
1	SIMPLE	t1	ALL	NULL	NULL	NULL	NULL	2	
1	SIMPLE	t2	ALL	NULL	NULL	NULL	NULL	1	
1	SIMPLE	t4	ALL	id4	NULL	NULL	NULL	1	Using where
select * from t1 left join t2 on id1 = id2 left join t3 on id1 = id3
left join t4 on id3 = id4 where id2 = 1 or id4 = 1;
id1	id2	id3	id4	id44
1	1	NULL	NULL	NULL
drop table t1,t2,t3,t4;
create table t1(s varchar(10) not null);
create table t2(s varchar(10) not null primary key);
create table t3(s varchar(10) not null primary key);
insert into t1 values ('one\t'), ('two\t');
insert into t2 values ('one\r'), ('two\t');
insert into t3 values ('one '), ('two\t');
select * from t1 where s = 'one';
s
select * from t2 where s = 'one';
s
select * from t3 where s = 'one';
s
one 
select * from t1,t2 where t1.s = t2.s;
s	s
two		two	
select * from t2,t3 where t2.s = t3.s;
s	s
two		two	
drop table t1, t2, t3;
create table t1 (a integer,  b integer, index(a), index(b));
create table t2 (c integer,  d integer, index(c), index(d));
insert into t1 values (1,2), (2,2), (3,2), (4,2);
insert into t2 values (1,3), (2,3), (3,4), (4,4);
explain select * from t1 left join t2 on a=c where d in (4);
id	select_type	table	type	possible_keys	key	key_len	ref	rows	Extra
1	SIMPLE	t2	ref	c,d	d	5	const	2	Using where
1	SIMPLE	t1	ALL	a	NULL	NULL	NULL	3	Using where
select * from t1 left join t2 on a=c where d in (4);
a	b	c	d
3	2	3	4
4	2	4	4
explain select * from t1 left join t2 on a=c where d = 4;
id	select_type	table	type	possible_keys	key	key_len	ref	rows	Extra
1	SIMPLE	t2	ref	c,d	d	5	const	2	Using where
1	SIMPLE	t1	ALL	a	NULL	NULL	NULL	3	Using where
select * from t1 left join t2 on a=c where d = 4;
a	b	c	d
3	2	3	4
4	2	4	4
drop table t1, t2;
CREATE TABLE t1 (
i int(11) NOT NULL default '0',
c char(10) NOT NULL default '',
PRIMARY KEY  (i),
UNIQUE KEY c (c)
) ENGINE=MyISAM;
INSERT INTO t1 VALUES (1,'a');
INSERT INTO t1 VALUES (2,'b');
INSERT INTO t1 VALUES (3,'c');
EXPLAIN SELECT i FROM t1 WHERE i=1;
id	select_type	table	type	possible_keys	key	key_len	ref	rows	Extra
1	SIMPLE	t1	const	PRIMARY	PRIMARY	4	const	1	Using index
DROP TABLE t1;
CREATE TABLE t1 ( a BLOB, INDEX (a(20)) );
CREATE TABLE t2 ( a BLOB, INDEX (a(20)) );
INSERT INTO t1 VALUES ('one'),('two'),('three'),('four'),('five');
INSERT INTO t2 VALUES ('one'),('two'),('three'),('four'),('five');
EXPLAIN SELECT * FROM t1 LEFT JOIN t2 USE INDEX (a) ON t1.a=t2.a;
id	select_type	table	type	possible_keys	key	key_len	ref	rows	Extra
1	SIMPLE	t1	ALL	NULL	NULL	NULL	NULL	5	
1	SIMPLE	t2	ref	a	a	23	test.t1.a	2	
EXPLAIN SELECT * FROM t1 LEFT JOIN t2 FORCE INDEX (a) ON t1.a=t2.a;
id	select_type	table	type	possible_keys	key	key_len	ref	rows	Extra
1	SIMPLE	t1	ALL	NULL	NULL	NULL	NULL	5	
1	SIMPLE	t2	ref	a	a	23	test.t1.a	2	
DROP TABLE t1, t2;
CREATE TABLE t1 ( city char(30) );
INSERT INTO t1 VALUES ('London');
INSERT INTO t1 VALUES ('Paris');
SELECT * FROM t1 WHERE city='London';
city
London
SELECT * FROM t1 WHERE city='london';
city
London
EXPLAIN SELECT * FROM t1 WHERE city='London' AND city='london';
id	select_type	table	type	possible_keys	key	key_len	ref	rows	Extra
1	SIMPLE	t1	ALL	NULL	NULL	NULL	NULL	2	Using where
SELECT * FROM t1 WHERE city='London' AND city='london';
city
London
EXPLAIN SELECT * FROM t1 WHERE city LIKE '%london%' AND city='London';
id	select_type	table	type	possible_keys	key	key_len	ref	rows	Extra
1	SIMPLE	t1	ALL	NULL	NULL	NULL	NULL	2	Using where
SELECT * FROM t1 WHERE city LIKE '%london%' AND city='London';
city
London
DROP TABLE t1;
create table t1 (a int(11) unsigned, b int(11) unsigned);
insert into t1 values (1,0), (1,1), (1,2);
select a-b  from t1 order by 1;
a-b
0
1
18446744073709551615
select a-b , (a-b < 0)  from t1 order by 1;
a-b	(a-b < 0)
0	0
1	0
18446744073709551615	0
select a-b as d, (a-b >= 0), b from t1 group by b having d >= 0;
d	(a-b >= 0)	b
1	1	0
0	1	1
18446744073709551615	1	2
select cast((a - b) as unsigned) from t1 order by 1;
cast((a - b) as unsigned)
0
1
18446744073709551615
drop table t1;
create table t1 (a int(11));
select all all * from t1;
a
select distinct distinct * from t1;
a
select all distinct * from t1;
ERROR HY000: Incorrect usage of ALL and DISTINCT
select distinct all * from t1;
ERROR HY000: Incorrect usage of ALL and DISTINCT
drop table t1;
CREATE TABLE t1 (
kunde_intern_id int(10) unsigned NOT NULL default '0',
kunde_id int(10) unsigned NOT NULL default '0',
FK_firma_id int(10) unsigned NOT NULL default '0',
aktuell enum('Ja','Nein') NOT NULL default 'Ja',
vorname varchar(128) NOT NULL default '',
nachname varchar(128) NOT NULL default '',
geloescht enum('Ja','Nein') NOT NULL default 'Nein',
firma varchar(128) NOT NULL default ''
);
INSERT INTO t1 VALUES 
(3964,3051,1,'Ja','Vorname1','1Nachname','Nein','Print Schau XXXX'),
(3965,3051111,1,'Ja','Vorname1111','1111Nachname','Nein','Print Schau XXXX');
SELECT kunde_id ,FK_firma_id ,aktuell, vorname, nachname, geloescht FROM t1
WHERE
(
(
( '' != '' AND firma LIKE CONCAT('%', '', '%'))
OR
(vorname LIKE CONCAT('%', 'Vorname1', '%') AND 
nachname LIKE CONCAT('%', '1Nachname', '%') AND 
'Vorname1' != '' AND 'xxxx' != '')
)
AND
(
aktuell = 'Ja' AND geloescht = 'Nein' AND FK_firma_id = 2
)
)
;
kunde_id	FK_firma_id	aktuell	vorname	nachname	geloescht
SELECT kunde_id ,FK_firma_id ,aktuell, vorname, nachname,
geloescht FROM t1
WHERE
(
(
aktuell = 'Ja' AND geloescht = 'Nein' AND FK_firma_id = 2
)
AND
(
( '' != '' AND firma LIKE CONCAT('%', '', '%')  )
OR
(  vorname LIKE CONCAT('%', 'Vorname1', '%') AND
nachname LIKE CONCAT('%', '1Nachname', '%') AND 'Vorname1' != '' AND
'xxxx' != '')
)
)
;
kunde_id	FK_firma_id	aktuell	vorname	nachname	geloescht
SELECT COUNT(*) FROM t1 WHERE 
( 0 OR (vorname LIKE '%Vorname1%' AND nachname LIKE '%1Nachname%' AND 1)) 
AND FK_firma_id = 2;
COUNT(*)
0
drop table t1;
CREATE TABLE t1 (b BIGINT(20) UNSIGNED NOT NULL, PRIMARY KEY (b));
INSERT INTO t1 VALUES (0x8000000000000000);
SELECT b FROM t1 WHERE b=0x8000000000000000;
b
9223372036854775808
DROP TABLE t1;
CREATE TABLE `t1` ( `gid` int(11) default NULL, `uid` int(11) default NULL);
CREATE TABLE `t2` ( `ident` int(11) default NULL, `level` char(16) default NULL);
INSERT INTO `t2` VALUES (0,'READ');
CREATE TABLE `t3` ( `id` int(11) default NULL, `name` char(16) default NULL);
INSERT INTO `t3` VALUES (1,'fs');
select * from t3 left join t1 on t3.id = t1.uid, t2 where t2.ident in (0, t1.gid, t3.id, 0);
id	name	gid	uid	ident	level
1	fs	NULL	NULL	0	READ
drop table t1,t2,t3;
CREATE TABLE t1 (
acct_id int(11) NOT NULL default '0',
profile_id smallint(6) default NULL,
UNIQUE KEY t1$acct_id (acct_id),
KEY t1$profile_id (profile_id)
);
INSERT INTO t1 VALUES (132,17),(133,18);
CREATE TABLE t2 (
profile_id smallint(6) default NULL,
queue_id int(11) default NULL,
seq int(11) default NULL,
KEY t2$queue_id (queue_id)
);
INSERT INTO t2 VALUES (17,31,4),(17,30,3),(17,36,2),(17,37,1);
CREATE TABLE t3 (
id int(11) NOT NULL default '0',
qtype int(11) default NULL,
seq int(11) default NULL,
warn_lvl int(11) default NULL,
crit_lvl int(11) default NULL,
rr1 tinyint(4) NOT NULL default '0',
rr2 int(11) default NULL,
default_queue tinyint(4) NOT NULL default '0',
KEY t3$qtype (qtype),
KEY t3$id (id)
);
INSERT INTO t3 VALUES (30,1,29,NULL,NULL,0,NULL,0),(31,1,28,NULL,NULL,0,NULL,0),
(36,1,34,NULL,NULL,0,NULL,0),(37,1,35,NULL,NULL,0,121,0);
SELECT COUNT(*) FROM t1 a STRAIGHT_JOIN t2 pq STRAIGHT_JOIN t3 q 
WHERE 
(pq.profile_id = a.profile_id) AND (a.acct_id = 132) AND 
(pq.queue_id = q.id) AND (q.rr1 <> 1);
COUNT(*)
4
drop table t1,t2,t3;
create table t1 (f1 int);
insert into t1 values (1),(NULL);
create table t2 (f2 int, f3 int, f4 int);
create index idx1 on t2 (f4);
insert into t2 values (1,2,3),(2,4,6);
select A.f2 from t1 left join t2 A on A.f2 = f1 where A.f3=(select min(f3)
from  t2 C where A.f4 = C.f4) or A.f3 IS NULL;
f2
1
NULL
drop table t1,t2;
create table t2 (a tinyint unsigned);
create index t2i on t2(a);
insert into t2 values (0), (254), (255);
explain select * from t2 where a > -1;
id	select_type	table	type	possible_keys	key	key_len	ref	rows	Extra
1	SIMPLE	t2	index	t2i	t2i	2	NULL	3	Using where; Using index
select * from t2 where a > -1;
a
0
254
255
drop table t2;
CREATE TABLE t1 (a int, b int, c int);
INSERT INTO t1
SELECT 50, 3, 3 FROM DUAL
WHERE NOT EXISTS
(SELECT * FROM t1 WHERE a = 50 AND b = 3);
SELECT * FROM t1;
a	b	c
50	3	3
INSERT INTO t1
SELECT 50, 3, 3 FROM DUAL
WHERE NOT EXISTS
(SELECT * FROM t1 WHERE a = 50 AND b = 3);
select found_rows();
found_rows()
0
SELECT * FROM t1;
a	b	c
50	3	3
select count(*) from t1;
count(*)
1
select found_rows();
found_rows()
1
select count(*) from t1 limit 2,3;
count(*)
select found_rows();
found_rows()
0
select SQL_CALC_FOUND_ROWS count(*) from t1 limit 2,3;
count(*)
select found_rows();
found_rows()
1
DROP TABLE t1;
CREATE TABLE t1 (a INT, b INT);
(SELECT a, b AS c FROM t1) ORDER BY c+1;
a	c
(SELECT a, b AS c FROM t1) ORDER BY b+1;
a	c
SELECT a, b AS c FROM t1 ORDER BY c+1;
a	c
SELECT a, b AS c FROM t1 ORDER BY b+1;
a	c
drop table t1;
create table t1(f1 int, f2 int);
create table t2(f3 int);
select f1 from t1,t2 where f1=f2 and (f1,f2) = ((1,1));
f1
select f1 from t1,t2 where f1=f2 and (f1,NULL) = ((1,1));
f1
select f1 from t1,t2 where f1=f2 and (f1,f2) = ((1,NULL));
f1
insert into t1 values(1,1),(2,null);
insert into t2 values(2);
select * from t1,t2 where f1=f3 and (f1,f2) = (2,null);
f1	f2	f3
select * from t1,t2 where f1=f3 and (f1,f2) <=> (2,null);
f1	f2	f3
2	NULL	2
drop table t1,t2;
create table t1 (f1 int not null auto_increment primary key, f2 varchar(10));
create table t11 like t1;
insert into t1 values(1,""),(2,"");
show table status like 't1%';
Name	Engine	Version	Row_format	Rows	Avg_row_length	Data_length	Max_data_length	Index_length	Data_free	Auto_increment	Create_time	Update_time	Check_time	Collation	Checksum	Create_options	Comment
t1	MyISAM	10	Dynamic	2	20	X	X	X	X	X	X	X	X	latin1_swedish_ci	NULL		
t11	MyISAM	10	Dynamic	0	0	X	X	X	X	X	X	X	X	latin1_swedish_ci	NULL		
select 123 as a from t1 where f1 is null;
a
drop table t1,t11;
CREATE TABLE t1 ( a INT NOT NULL, b INT NOT NULL, UNIQUE idx (a,b) );
INSERT INTO t1 VALUES (1,1),(1,2),(1,3),(1,4);
CREATE TABLE t2 ( a INT NOT NULL, b INT NOT NULL, e INT );
INSERT INTO t2 VALUES ( 1,10,1), (1,10,2), (1,11,1), (1,11,2), (1,2,1), (1,2,2),(1,2,3);
SELECT t2.a, t2.b, IF(t1.b IS NULL,'',e) AS c, COUNT(*) AS d FROM t2 LEFT JOIN
t1 ON t2.a = t1.a AND t2.b = t1.b GROUP BY a, b, c;
a	b	c	d
1	2	1	1
1	2	2	1
1	2	3	1
1	10		2
1	11		2
SELECT t2.a, t2.b, IF(t1.b IS NULL,'',e) AS c, COUNT(*) AS d FROM t2 LEFT JOIN
t1 ON t2.a = t1.a AND t2.b = t1.b GROUP BY t1.a, t1.b, c;
a	b	c	d
1	10		4
1	2	1	1
1	2	2	1
1	2	3	1
SELECT t2.a, t2.b, IF(t1.b IS NULL,'',e) AS c, COUNT(*) AS d FROM t2 LEFT JOIN
t1 ON t2.a = t1.a AND t2.b = t1.b GROUP BY t2.a, t2.b, c;
a	b	c	d
1	2	1	1
1	2	2	1
1	2	3	1
1	10		2
1	11		2
SELECT t2.a, t2.b, IF(t1.b IS NULL,'',e) AS c, COUNT(*) AS d FROM t2,t1
WHERE t2.a = t1.a AND t2.b = t1.b GROUP BY a, b, c;
a	b	c	d
1	2	1	1
1	2	2	1
1	2	3	1
DROP TABLE IF EXISTS t1, t2;
create table t1 (f1 int primary key, f2 int);
create table t2 (f3 int, f4 int, primary key(f3,f4));
insert into t1 values (1,1);
insert into t2 values (1,1),(1,2);
select distinct count(f2) >0 from t1 left join t2 on f1=f3 group by f1;
count(f2) >0
1
drop table t1,t2;
create table t1 (f1 int,f2 int);
insert into t1 values(1,1);
create table t2 (f3 int, f4 int, primary key(f3,f4));
insert into t2 values(1,1);
select * from t1 where f1 in (select f3 from t2 where (f3,f4)= (select f3,f4 from t2));
f1	f2
1	1
drop table t1,t2;
CREATE TABLE t1(a int, b int, c int, KEY b(b), KEY c(c));
insert into t1 values (1,0,0),(2,0,0);
CREATE TABLE t2 (a int, b varchar(2), c varchar(2), PRIMARY KEY(a));
insert into t2 values (1,'',''), (2,'','');
CREATE TABLE t3 (a int, b int, PRIMARY KEY (a,b), KEY a (a), KEY b (b));
insert into t3 values (1,1),(1,2);
explain select straight_join DISTINCT t2.a,t2.b, t1.c from t1, t3, t2 
where (t1.c=t2.a or (t1.c=t3.a and t2.a=t3.b)) and t1.b=556476786 and 
t2.b like '%%' order by t2.b limit 0,1;
id	select_type	table	type	possible_keys	key	key_len	ref	rows	Extra
1	SIMPLE	t1	ref	b,c	b	5	const	1	Using where; Using temporary; Using filesort
1	SIMPLE	t3	index	PRIMARY,a,b	PRIMARY	8	NULL	2	Using index
1	SIMPLE	t2	ALL	PRIMARY	NULL	NULL	NULL	2	Range checked for each record (index map: 0x1)
DROP TABLE t1,t2,t3;
CREATE TABLE t1 (a int, INDEX idx(a));
INSERT INTO t1 VALUES (2), (3), (1);
EXPLAIN SELECT * FROM t1 IGNORE INDEX (idx);
id	select_type	table	type	possible_keys	key	key_len	ref	rows	Extra
1	SIMPLE	t1	ALL	NULL	NULL	NULL	NULL	3	
EXPLAIN SELECT * FROM t1 IGNORE INDEX (a);
ERROR HY000: Key 'a' doesn't exist in table 't1'
EXPLAIN SELECT * FROM t1 FORCE INDEX (a);
ERROR HY000: Key 'a' doesn't exist in table 't1'
DROP TABLE t1;
<<<<<<< HEAD
CREATE TABLE t1 ( 
K2C4 varchar(4) character set latin1 collate latin1_bin NOT NULL default '', 
K4N4 varchar(4) character set latin1 collate latin1_bin NOT NULL default '0000', 
F2I4 int(11) NOT NULL default '0' 
) ENGINE=MyISAM DEFAULT CHARSET=latin1;
INSERT INTO t1 VALUES 
('W%RT', '0100',  1), 
('W-RT', '0100', 1), 
('WART', '0100', 1), 
('WART', '0200', 1), 
('WERT', '0100', 2), 
('WORT','0200', 2), 
('WT', '0100', 2), 
('W_RT', '0100', 2), 
('WaRT', '0100', 3), 
('WART', '0300', 3), 
('WRT' , '0400', 3), 
('WURM', '0500', 3), 
('W%T', '0600', 4), 
('WA%T', '0700', 4), 
('WA_T', '0800', 4);
SELECT K2C4, K4N4, F2I4 FROM t1
WHERE  K2C4 = 'WART' AND 
(F2I4 = 2 AND K2C4 = 'WART' OR (F2I4 = 2 OR K4N4 = '0200'));
K2C4	K4N4	F2I4
WART	0200	1
SELECT K2C4, K4N4, F2I4 FROM t1
WHERE  K2C4 = 'WART' AND (K2C4 = 'WART' OR K4N4 = '0200');
K2C4	K4N4	F2I4
WART	0100	1
WART	0200	1
WART	0300	3
DROP TABLE t1;
create table t1 (a int, b int);
create table t2 like t1;
select t1.a from (t1 inner join t2 on t1.a=t2.a) where t2.a=1;
a
select t1.a from ((t1 inner join t2 on t1.a=t2.a)) where t2.a=1;
a
select x.a, y.a, z.a from ( (t1 x inner join t2 y on x.a=y.a) inner join t2 z on y.a=z.a) WHERE x.a=1;
a	a	a
drop table t1,t2;
create table t1 (s1 varchar(5));
insert into t1 values ('Wall');
select min(s1) from t1 group by s1 with rollup;
min(s1)
Wall
Wall
drop table t1;
create table t1 (s1 int) engine=myisam;
insert into t1 values (0);
select avg(distinct s1) from t1 group by s1 with rollup;
avg(distinct s1)
0.0000
0.0000
drop table t1;
create table t1 (s1 int);
insert into t1 values (null),(1);
select distinct avg(s1) as x from t1 group by s1 with rollup;
x
NULL
1.0000
drop table t1;
CREATE TABLE t1 (a int);
CREATE TABLE t2 (a int);
INSERT INTO t1 VALUES (1), (2), (3), (4), (5);
INSERT INTO t2 VALUES (2), (4), (6);
SELECT t1.a FROM t1 STRAIGHT_JOIN t2 ON t1.a=t2.a;
a
2
4
EXPLAIN SELECT t1.a FROM t1 STRAIGHT_JOIN t2 ON t1.a=t2.a;
id	select_type	table	type	possible_keys	key	key_len	ref	rows	Extra
1	SIMPLE	t1	ALL	NULL	NULL	NULL	NULL	5	
1	SIMPLE	t2	ALL	NULL	NULL	NULL	NULL	3	Using where
EXPLAIN SELECT t1.a FROM t1 INNER JOIN t2 ON t1.a=t2.a;
id	select_type	table	type	possible_keys	key	key_len	ref	rows	Extra
1	SIMPLE	t2	ALL	NULL	NULL	NULL	NULL	3	
1	SIMPLE	t1	ALL	NULL	NULL	NULL	NULL	5	Using where
DROP TABLE t1,t2;
select x'10' + 0, X'10' + 0, b'10' + 0, B'10' + 0;
x'10' + 0	X'10' + 0	b'10' + 0	B'10' + 0
16	16	2	2
create table t1 (f1 varchar(6) default NULL, f2 int(6) primary key not null);
create table t2 (f3 varchar(5) not null, f4 varchar(5) not null, UNIQUE KEY UKEY (f3,f4));
insert into t1 values (" 2", 2);
insert into t2 values (" 2", " one "),(" 2", " two ");
select * from t1 left join t2 on f1 = f3;
f1	f2	f3	f4
 2	2	 2	 one 
 2	2	 2	 two 
drop table t1,t2;
create table t1 (empnum smallint, grp int);
create table t2 (empnum int, name char(5));
insert into t1 values(1,1);
insert into t2 values(1,'bob');
create view v1 as select * from t2 inner join t1 using (empnum);
select * from v1;
empnum	name	grp
1	bob	1
drop table t1,t2;
drop view v1;
create table t1 (pk int primary key, b int);
create table t2 (pk int primary key, c int);
select pk from t1 inner join t2 using (pk);
pk
drop table t1,t2;
create table t1 (s1 int, s2 char(5), s3 decimal(10));
create view v1 as select s1, s2, 'x' as s3 from t1;
select * from t1 natural join v1;
s1	s2	s3
insert into t1 values (1,'x',5);
select * from t1 natural join v1;
s1	s2	s3
Warnings:
Warning	1292	Truncated incorrect DOUBLE value: 'x'
drop table t1;
drop view v1;
create table t1(a1 int);
create table t2(a2 int);
insert into t1 values(1),(2);
insert into t2 values(1),(2);
create view v2 (c) as select a1 from t1;
select * from t1 natural left join t2;
a1	a2
1	1
1	2
2	1
2	2
select * from t1 natural right join t2;
a2	a1
1	1
1	2
2	1
2	2
select * from v2 natural left join t2;
c	a2
1	1
1	2
2	1
2	2
select * from v2 natural right join t2;
a2	c
1	1
1	2
2	1
2	2
drop table t1, t2;
drop view v2;
create table t1 (a int(10), t1_val int(10));
create table t2 (b int(10), t2_val int(10));
create table t3 (a int(10), b int(10));
insert into t1 values (1,1),(2,2);
insert into t2 values (1,1),(2,2),(3,3);
insert into t3 values (1,1),(2,1),(3,1),(4,1);
select * from t1 natural join t2 natural join t3;
a	b	t1_val	t2_val
1	1	1	1
2	1	2	1
select * from t1 natural join t3 natural join t2;
b	a	t1_val	t2_val
1	1	1	1
1	2	2	1
drop table t1, t2, t3;
DO IFNULL(NULL, NULL);
SELECT CAST(IFNULL(NULL, NULL) AS DECIMAL);
CAST(IFNULL(NULL, NULL) AS DECIMAL)
NULL
SELECT ABS(IFNULL(NULL, NULL));
ABS(IFNULL(NULL, NULL))
NULL
SELECT IFNULL(NULL, NULL);
IFNULL(NULL, NULL)
NULL
SET @OLD_SQL_MODE12595=@@SQL_MODE, @@SQL_MODE='';
SHOW LOCAL VARIABLES LIKE 'SQL_MODE';
Variable_name	Value
sql_mode	
CREATE TABLE BUG_12595(a varchar(100));
INSERT INTO BUG_12595 VALUES ('hakan%'), ('hakank'), ("ha%an");
SELECT * FROM BUG_12595 WHERE a LIKE 'hakan\%';
a
hakan%
SELECT * FROM BUG_12595 WHERE a LIKE 'hakan*%' ESCAPE '*';
a
hakan%
SELECT * FROM BUG_12595 WHERE a LIKE 'hakan**%' ESCAPE '**';
ERROR HY000: Incorrect arguments to ESCAPE
SELECT * FROM BUG_12595 WHERE a LIKE 'hakan%' ESCAPE '';
a
hakan%
hakank
SELECT * FROM BUG_12595 WHERE a LIKE 'hakan\%' ESCAPE '';
a
SELECT * FROM BUG_12595 WHERE a LIKE 'ha\%an' ESCAPE 0x5c;
a
ha%an
SELECT * FROM BUG_12595 WHERE a LIKE 'ha%%an' ESCAPE '%';
a
ha%an
SELECT * FROM BUG_12595 WHERE a LIKE 'ha\%an' ESCAPE '\\';
a
ha%an
SELECT * FROM BUG_12595 WHERE a LIKE 'ha|%an' ESCAPE '|';
a
ha%an
SET @@SQL_MODE='NO_BACKSLASH_ESCAPES';
SHOW LOCAL VARIABLES LIKE 'SQL_MODE';
Variable_name	Value
sql_mode	NO_BACKSLASH_ESCAPES
SELECT * FROM BUG_12595 WHERE a LIKE 'hakan\%';
a
SELECT * FROM BUG_12595 WHERE a LIKE 'hakan*%' ESCAPE '*';
a
hakan%
SELECT * FROM BUG_12595 WHERE a LIKE 'hakan**%' ESCAPE '**';
ERROR HY000: Incorrect arguments to ESCAPE
SELECT * FROM BUG_12595 WHERE a LIKE 'hakan\%' ESCAPE '\\';
ERROR HY000: Incorrect arguments to ESCAPE
SELECT * FROM BUG_12595 WHERE a LIKE 'hakan%' ESCAPE '';
ERROR HY000: Incorrect arguments to ESCAPE
SELECT * FROM BUG_12595 WHERE a LIKE 'ha\%an' ESCAPE 0x5c;
a
ha%an
SELECT * FROM BUG_12595 WHERE a LIKE 'ha|%an' ESCAPE '|';
a
ha%an
SELECT * FROM BUG_12595 WHERE a LIKE 'hakan\n%' ESCAPE '\n';
ERROR HY000: Incorrect arguments to ESCAPE
SET @@SQL_MODE=@OLD_SQL_MODE12595;
DROP TABLE BUG_12595;
create table t1 (a char(1));
create table t2 (a char(1));
insert into t1 values ('a'),('b'),('c');
insert into t2 values ('b'),('c'),('d');
select a from t1 natural join t2;
a
b
c
select * from t1 natural join t2 where a = 'b';
a
b
drop table t1, t2;
CREATE TABLE t1 (`id` TINYINT);
CREATE TABLE t2 (`id` TINYINT);
CREATE TABLE t3 (`id` TINYINT);
INSERT INTO t1 VALUES (1),(2),(3);
INSERT INTO t2 VALUES (2);
INSERT INTO t3 VALUES (3);
SELECT t1.id,t3.id FROM t1 JOIN t2 ON (t2.id=t1.id) LEFT JOIN t3 USING (id);
ERROR 23000: Column 'id' in from clause is ambiguous
SELECT t1.id,t3.id FROM t1 JOIN t2 ON (t2.notacolumn=t1.id) LEFT JOIN t3 USING (id);
ERROR 23000: Column 'id' in from clause is ambiguous
SELECT id,t3.id FROM t1 JOIN t2 ON (t2.id=t1.id) LEFT JOIN t3 USING (id);
ERROR 23000: Column 'id' in from clause is ambiguous
SELECT id,t3.id FROM (t1 JOIN t2 ON (t2.id=t1.id)) LEFT JOIN t3 USING (id);
ERROR 23000: Column 'id' in from clause is ambiguous
drop table t1, t2, t3;
create table t1 (a int(10),b int(10));
create table t2 (a int(10),b int(10));
insert into t1 values (1,10),(2,20),(3,30);
insert into t2 values (1,10);
select * from t1 inner join t2 using (A);
a	b	b
1	10	10
select * from t1 inner join t2 using (a);
a	b	b
1	10	10
drop table t1, t2;
create table t1 (a int, c int);
create table t2 (b int);
create table t3 (b int, a int);
create table t4 (c int);
insert into t1 values (1,1);
insert into t2 values (1);
insert into t3 values (1,1);
insert into t4 values (1);
select * from t1 join t2 join t3 on (t2.b = t3.b and t1.a = t3.a);
a	c	b	b	a
1	1	1	1	1
select * from t1, t2 join t3 on (t2.b = t3.b and t1.a = t3.a);
ERROR 42S22: Unknown column 't1.a' in 'on clause'
select * from t1 join t2 join t3 join t4 on (t1.a = t4.c and t2.b = t4.c);
a	c	b	b	a	c
1	1	1	1	1	1
select * from t1 join t2 join t4 using (c);
c	a	b
1	1	1
drop table t1, t2, t3, t4;
create table t1(x int, y int);
create table t2(x int, y int);
create table t3(x int, primary key(x));
insert into t1 values (1, 1), (2, 1), (3, 1), (4, 3), (5, 6), (6, 6);
insert into t2 values (1, 1), (2, 1), (3, 3), (4, 6), (5, 6);
insert into t3 values (1), (2), (3), (4), (5);
select t1.x, t3.x from t1, t2, t3  where t1.x = t2.x and t3.x >= t1.y and t3.x <= t2.y;
x	x
1	1
2	1
3	1
3	2
3	3
4	3
4	4
4	5
drop table t1,t2,t3;
create table t1 (id char(16) not null default '', primary key  (id));
insert into t1 values ('100'),('101'),('102');
create table t2 (id char(16) default null);
insert into t2 values (1);
create view v1 as select t1.id from t1;
create view v2 as select t2.id from t2;
create view v3 as select (t1.id+2) as id from t1 natural left join t2;
select t1.id from t1 left join v2 using (id);
id
100
101
102
select t1.id from v2 right join t1 using (id);
id
100
101
102
select t1.id from t1 left join v3 using (id);
id
100
101
102
select * from t1 left join v2 using (id);
id
100
101
102
select * from v2 right join t1 using (id);
id
100
101
102
select * from t1 left join v3 using (id);
id
100
101
102
select v1.id from v1 left join v2 using (id);
id
100
101
102
select v1.id from v2 right join v1 using (id);
id
100
101
102
select v1.id from v1 left join v3 using (id);
id
100
101
102
select * from v1 left join v2 using (id);
id
100
101
102
select * from v2 right join v1 using (id);
id
100
101
102
select * from v1 left join v3 using (id);
id
100
101
102
drop table t1, t2;
drop view v1, v2, v3;
create table t1 (id int(11) not null default '0');
insert into t1 values (123),(191),(192);
create table t2 (id char(16) character set utf8 not null);
insert into t2 values ('58013'),('58014'),('58015'),('58016');
create table t3 (a_id int(11) not null, b_id char(16) character set utf8);
insert into t3 values (123,null),(123,null),(123,null),(123,null),(123,null),(123,'58013');
select count(*)
from t1 inner join (t3 left join t2 on t2.id = t3.b_id) on t1.id = t3.a_id;
count(*)
6
select count(*)
from t1 inner join (t2 right join t3 on t2.id = t3.b_id) on t1.id = t3.a_id;
count(*)
6
drop table t1,t2,t3;
create table t1 (a int);
create table t2 (b int);
create table t3 (c int);
select * from t1 join t2 join t3 on (t1.a=t3.c);
a	b	c
select * from t1 join t2 left join t3 on (t1.a=t3.c);
a	b	c
select * from t1 join t2 right join t3 on (t1.a=t3.c);
a	b	c
select * from t1 join t2 straight_join t3 on (t1.a=t3.c);
a	b	c
drop table t1, t2 ,t3;
create table t1(f1 int, f2 date);
insert into t1 values(1,'2005-01-01'),(2,'2005-09-01'),(3,'2005-09-30'),
(4,'2005-10-01'),(5,'2005-12-30');
select * from t1 where f2 >= 0;
f1	f2
1	2005-01-01
2	2005-09-01
3	2005-09-30
4	2005-10-01
5	2005-12-30
select * from t1 where f2 >= '0000-00-00';
f1	f2
1	2005-01-01
2	2005-09-01
3	2005-09-30
4	2005-10-01
5	2005-12-30
select * from t1 where f2 >= '2005-09-31';
f1	f2
4	2005-10-01
5	2005-12-30
select * from t1 where f2 >= '2005-09-3a';
f1	f2
4	2005-10-01
5	2005-12-30
Warnings:
Warning	1292	Incorrect date value: '2005-09-3a' for column 'f2' at row 1
select * from t1 where f2 <= '2005-09-31';
f1	f2
1	2005-01-01
2	2005-09-01
3	2005-09-30
select * from t1 where f2 <= '2005-09-3a';
f1	f2
1	2005-01-01
2	2005-09-01
3	2005-09-30
Warnings:
Warning	1292	Incorrect date value: '2005-09-3a' for column 'f2' at row 1
drop table t1;
create table t1 (f1 int, f2 int);
insert into t1 values (1, 30), (2, 20), (3, 10);
create algorithm=merge view v1 as select f1, f2 from t1;
create algorithm=merge view v2 (f2, f1) as select f1, f2 from t1;
create algorithm=merge view v3 as select t1.f1 as f2, t1.f2 as f1 from t1;
select t1.f1 as x1, f1 from t1 order by t1.f1;
x1	f1
1	1
2	2
3	3
select v1.f1 as x1, f1 from v1 order by v1.f1;
x1	f1
1	1
2	2
3	3
select v2.f1 as x1, f1 from v2 order by v2.f1;
x1	f1
10	10
20	20
30	30
select v3.f1 as x1, f1 from v3 order by v3.f1;
x1	f1
10	10
20	20
30	30
select f1, f2, v1.f1 as x1 from v1 order by v1.f1;
f1	f2	x1
1	30	1
2	20	2
3	10	3
select f1, f2, v2.f1 as x1 from v2 order by v2.f1;
f1	f2	x1
10	3	10
20	2	20
30	1	30
select f1, f2, v3.f1 as x1 from v3 order by v3.f1;
f1	f2	x1
10	3	10
20	2	20
30	1	30
drop table t1;
drop view v1, v2, v3;
CREATE TABLE t1(key_a int4 NOT NULL, optimus varchar(32), PRIMARY KEY(key_a));
CREATE TABLE t2(key_a int4 NOT NULL, prime varchar(32), PRIMARY KEY(key_a));
CREATE table t3(key_a int4 NOT NULL, key_b int4 NOT NULL, foo varchar(32),
PRIMARY KEY(key_a,key_b));
INSERT INTO t1 VALUES (0,'');
INSERT INTO t1 VALUES (1,'i');
INSERT INTO t1 VALUES (2,'j');
INSERT INTO t1 VALUES (3,'k');
INSERT INTO t2 VALUES (1,'r');
INSERT INTO t2 VALUES (2,'s');
INSERT INTO t2 VALUES (3,'t');
INSERT INTO t3 VALUES (1,5,'x');
INSERT INTO t3 VALUES (1,6,'y');
INSERT INTO t3 VALUES (2,5,'xx');
INSERT INTO t3 VALUES (2,6,'yy');
INSERT INTO t3 VALUES (2,7,'zz');
INSERT INTO t3 VALUES (3,5,'xxx');
SELECT t2.key_a,foo 
FROM t1 INNER JOIN t2 ON t1.key_a = t2.key_a
INNER JOIN t3 ON t1.key_a = t3.key_a
WHERE t2.key_a=2 and key_b=5;
key_a	foo
2	xx
EXPLAIN SELECT t2.key_a,foo 
FROM t1 INNER JOIN t2 ON t1.key_a = t2.key_a
INNER JOIN t3 ON t1.key_a = t3.key_a
WHERE t2.key_a=2 and key_b=5;
id	select_type	table	type	possible_keys	key	key_len	ref	rows	Extra
1	SIMPLE	t1	const	PRIMARY	PRIMARY	4	const	1	Using index
1	SIMPLE	t2	const	PRIMARY	PRIMARY	4	const	1	Using index
1	SIMPLE	t3	const	PRIMARY	PRIMARY	8	const,const	1	
SELECT t2.key_a,foo 
FROM t1 INNER JOIN t2 ON t2.key_a = t1.key_a
INNER JOIN t3 ON t1.key_a = t3.key_a
WHERE t2.key_a=2 and key_b=5;
key_a	foo
2	xx
EXPLAIN SELECT t2.key_a,foo 
FROM t1 INNER JOIN t2 ON t2.key_a = t1.key_a
INNER JOIN t3 ON t1.key_a = t3.key_a
WHERE t2.key_a=2 and key_b=5;
id	select_type	table	type	possible_keys	key	key_len	ref	rows	Extra
1	SIMPLE	t1	const	PRIMARY	PRIMARY	4	const	1	Using index
1	SIMPLE	t2	const	PRIMARY	PRIMARY	4	const	1	Using index
1	SIMPLE	t3	const	PRIMARY	PRIMARY	8	const,const	1	
DROP TABLE t1,t2,t3;
create  table t1 (f1 int);
insert into t1 values(1),(2);
create table t2 (f2 int, f3 int, key(f2));
insert into t2 values(1,1),(2,2);
create table t3 (f4 int not null);
insert into t3 values (2),(2),(2);
select f1,(select count(*) from t2,t3 where f2=f1 and f3=f4) as count from t1;
f1	count
1	0
2	3
drop table t1,t2,t3;
create table t1 (f1 int unique);
create table t2 (f2 int unique);
create table t3 (f3 int unique);
insert into t1 values(1),(2);
insert into t2 values(1),(2);
insert into t3 values(1),(NULL);
select * from t3 where f3 is null;
f3
NULL
select t2.f2 from t1 left join t2 on f1=f2 join t3 on f1=f3 where f1=1;
f2
1
drop table t1,t2,t3;
create table t1(f1 char, f2 char not null);
insert into t1 values(null,'a');
create table t2 (f2 char not null);
insert into t2 values('b');
select * from t1 left join t2 on f1=t2.f2 where t1.f2='a';
f1	f2	f2
NULL	a	NULL
drop table t1,t2;
select * from (select * left join t on f1=f2) tt;
ERROR 42000: You have an error in your SQL syntax; check the manual that corresponds to your MySQL server version for the right syntax to use near 'on f1=f2) tt' at line 1
CREATE TABLE t1 (sku int PRIMARY KEY, pr int);
CREATE TABLE t2 (sku int PRIMARY KEY, sppr int, name varchar(255));
INSERT INTO t1 VALUES
(10, 10), (20, 10), (30, 20), (40, 30), (50, 10), (60, 10);
INSERT INTO t2 VALUES 
(10, 10, 'aaa'), (20, 10, 'bbb'), (30, 10, 'ccc'), (40, 20, 'ddd'),
(50, 10, 'eee'), (60, 20, 'fff'), (70, 20, 'ggg'), (80, 30, 'hhh');
SELECT t2.sku, t2.sppr, t2.name, t1.sku, t1.pr
FROM t2, t1 WHERE t2.sku=20 AND (t2.sku=t1.sku OR t2.sppr=t1.sku);
sku	sppr	name	sku	pr
20	10	bbb	10	10
20	10	bbb	20	10
EXPLAIN
SELECT t2.sku, t2.sppr, t2.name, t1.sku, t1.pr
FROM t2, t1 WHERE t2.sku=20 AND (t2.sku=t1.sku OR t2.sppr=t1.sku);
id	select_type	table	type	possible_keys	key	key_len	ref	rows	Extra
1	SIMPLE	t2	const	PRIMARY	PRIMARY	4	const	1	
1	SIMPLE	t1	range	PRIMARY	PRIMARY	4	NULL	2	Using where
DROP TABLE t1,t2;
CREATE TABLE t1 (i TINYINT UNSIGNED NOT NULL);
INSERT t1 SET i = 0;
UPDATE t1 SET i = -1;
Warnings:
Warning	1264	Out of range value adjusted for column 'i' at row 1
SELECT * FROM t1;
i
0
UPDATE t1 SET i = CAST(i - 1 AS SIGNED);
Warnings:
Warning	1264	Out of range value adjusted for column 'i' at row 1
SELECT * FROM t1;
i
0
UPDATE t1 SET i = i - 1;
Warnings:
Warning	1264	Out of range value adjusted for column 'i' at row 1
SELECT * FROM t1;
i
255
DROP TABLE t1;
create table t1 (a int);
insert into t1 values (0),(1),(2),(3),(4),(5),(6),(7),(8),(9);
create table t2 (a int, b int, c int, e int, primary key(a,b,c));
insert into t2 select A.a, B.a, C.a, C.a from t1 A, t1 B, t1 C;
analyze table t2;
Table	Op	Msg_type	Msg_text
test.t2	analyze	status	OK
select 'In next EXPLAIN, B.rows must be exactly 10:' Z;
Z
In next EXPLAIN, B.rows must be exactly 10:
explain select * from t2 A, t2 B where A.a=5 and A.b=5 and A.C<5
and B.a=5 and B.b=A.e and (B.b =1 or B.b = 3 or B.b=5);
id	select_type	table	type	possible_keys	key	key_len	ref	rows	Extra
1	SIMPLE	A	range	PRIMARY	PRIMARY	12	NULL	3	Using where
1	SIMPLE	B	ref	PRIMARY	PRIMARY	8	const,test.A.e	10	
drop table t1, t2;
CREATE TABLE t1 (a int PRIMARY KEY, b int, INDEX(b));
INSERT INTO t1 VALUES (1, 3), (9,4), (7,5), (4,5), (6,2),
(3,1), (5,1), (8,9), (2,2), (0,9);
CREATE TABLE t2 (c int, d int, f int, INDEX(c,f));
INSERT INTO t2 VALUES
(1,0,0), (1,0,1), (2,0,0), (2,0,1), (3,0,0), (4,0,1),
(5,0,0), (5,0,1), (6,0,0), (0,0,1), (7,0,0), (7,0,1),
(0,0,0), (0,0,1), (8,0,0), (8,0,1), (9,0,0), (9,0,1);
EXPLAIN
SELECT a, c, d, f FROM t1,t2 WHERE a=c AND b BETWEEN 4 AND 6;
id	select_type	table	type	possible_keys	key	key_len	ref	rows	Extra
1	SIMPLE	t1	range	PRIMARY,b	b	5	NULL	3	Using where
1	SIMPLE	t2	ref	c	c	5	test.t1.a	2	Using where
EXPLAIN
SELECT a, c, d, f FROM t1,t2 WHERE a=c AND b BETWEEN 4 AND 6 AND a > 0;
id	select_type	table	type	possible_keys	key	key_len	ref	rows	Extra
1	SIMPLE	t1	range	PRIMARY,b	b	5	NULL	3	Using where
1	SIMPLE	t2	ref	c	c	5	test.t1.a	2	Using where
DROP TABLE t1, t2;
create table t1 (
a int unsigned    not null auto_increment primary key,
b bit             not null,
c bit             not null
);
create table t2 (
a int unsigned    not null auto_increment primary key,
b bit             not null,
c int unsigned    not null,
d varchar(50)
);
insert into t1 (b,c) values (0,1), (0,1);
insert into t2 (b,c) values (0,1);
select t1.a, t1.b + 0, t1.c + 0, t2.a, t2.b + 0, t2.c, t2.d
from t1 left outer join t2 on t1.a = t2.c and t2.b <> 1
where t1.b <> 1 order by t1.a;
a	t1.b + 0	t1.c + 0	a	t2.b + 0	c	d
1	0	1	1	0	1	NULL
2	0	1	NULL	NULL	NULL	NULL
drop table t1,t2;
=======
CREATE TABLE t1 (i BIGINT UNSIGNED NOT NULL);
INSERT INTO t1 VALUES (10);
SELECT i='1e+01',i=1e+01, i in (1e+01), i in ('1e+01') FROM t1;
i='1e+01'	i=1e+01	i in (1e+01)	i in ('1e+01')
0	1	1	1
DROP TABLE t1;
>>>>>>> ae6970e6
<|MERGE_RESOLUTION|>--- conflicted
+++ resolved
@@ -2730,7 +2730,6 @@
 EXPLAIN SELECT * FROM t1 FORCE INDEX (a);
 ERROR HY000: Key 'a' doesn't exist in table 't1'
 DROP TABLE t1;
-<<<<<<< HEAD
 CREATE TABLE t1 ( 
 K2C4 varchar(4) character set latin1 collate latin1_bin NOT NULL default '', 
 K4N4 varchar(4) character set latin1 collate latin1_bin NOT NULL default '0000', 
@@ -3390,11 +3389,9 @@
 1	0	1	1	0	1	NULL
 2	0	1	NULL	NULL	NULL	NULL
 drop table t1,t2;
-=======
 CREATE TABLE t1 (i BIGINT UNSIGNED NOT NULL);
 INSERT INTO t1 VALUES (10);
 SELECT i='1e+01',i=1e+01, i in (1e+01), i in ('1e+01') FROM t1;
 i='1e+01'	i=1e+01	i in (1e+01)	i in ('1e+01')
 0	1	1	1
-DROP TABLE t1;
->>>>>>> ae6970e6
+DROP TABLE t1;