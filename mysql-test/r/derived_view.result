--- conflicted
+++ resolved
@@ -1004,7 +1004,6 @@
 DROP VIEW v1;
 DROP TABLE t1,t2;
 #
-<<<<<<< HEAD
 # LP bug #809206: DISTINCT in derived table / view           
 #
 CREATE TABLE t1 (a int) ;
@@ -1103,7 +1102,8 @@
 Warnings:
 Note	1003	select 6 AS `a`,5 AS `b` from `test`.`t1` join `test`.`t2` left join `test`.`t3` on((0 <> 0)) where (not(<in_optimizer>((6,5),<exists>(select 7,5 having (trigcond(((<cache>(6) = 7) or isnull(7))) and trigcond(((<cache>(5) = 5) or isnull(5))) and trigcond(<is_not_null_test>(7)) and trigcond(<is_not_null_test>(5)))))))
 DROP VIEW v1;
-=======
+DROP TABLE t1,t2,t3;
+#
 # LP bug #794901: insert into a multi-table view           
 #
 CREATE TABLE t1 (a int);
@@ -1115,5 +1115,4 @@
 INSERT INTO v3(a) VALUES (1);
 ERROR HY000: The target table v3 of the INSERT is not insertable-into
 DROP VIEW v1,v2,v3;
->>>>>>> d37465a9
 DROP TABLE t1,t2,t3;