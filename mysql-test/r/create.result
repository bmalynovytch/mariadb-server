drop table if exists t1,t2,t3,t4,t5;
drop database if exists mysqltest;
create table t1 (b char(0));
insert into t1 values (""),(null);
select * from t1;
b

NULL
drop table if exists t1;
create table t1 (b char(0) not null);
create table if not exists t1 (b char(0) not null);
Warnings:
Note	1050	Table 't1' already exists
insert into t1 values (""),(null);
Warnings:
Warning	1048	Column 'b' cannot be null
select * from t1;
b


drop table t1;
create table t1 (a int not null auto_increment,primary key (a)) engine=heap;
drop table t1;
create table t2 engine=heap select * from t1;
ERROR 42S02: Table 'test.t1' doesn't exist
create table t2 select auto+1 from t1;
ERROR 42S02: Table 'test.t1' doesn't exist
drop table if exists t1,t2;
Warnings:
Note	1051	Unknown table 't1'
Note	1051	Unknown table 't2'
create table t1 (b char(0) not null, index(b));
ERROR 42000: The used storage engine can't index column 'b'
create table t1 (a int not null,b text) engine=heap;
ERROR 42000: The used table type doesn't support BLOB/TEXT columns
drop table if exists t1;
Warnings:
Note	1051	Unknown table 't1'
create table t1 (ordid int(8) not null auto_increment, ord  varchar(50) not null, primary key (ord,ordid)) engine=heap;
ERROR 42000: Incorrect table definition; there can be only one auto column and it must be defined as a key
create table not_existing_database.test (a int);
ERROR 42000: Unknown database 'not_existing_database'
create table `a/a` (a int);
ERROR 42000: Incorrect table name 'a/a'
create table `aaaaaaaaaaaaaaaaaaaaaaaaaaaaaaaaaaaaaaaaaaaaaaaaaaaaaaaaaaaaaaaaaaa` (aaaaaaaaaaaaaaaaaaaaaaaaaaaaaaaaaaaaaaaaaaaaaaaaaaaaaaaaaaaaaaaaaa int);
ERROR 42000: Incorrect table name 'aaaaaaaaaaaaaaaaaaaaaaaaaaaaaaaaaaaaaaaaaaaaaaaaaaaaaaaaaaaaaaaaaaa'
create table a (`aaaaaaaaaaaaaaaaaaaaaaaaaaaaaaaaaaaaaaaaaaaaaaaaaaaaaaaaaaaaaaaaaa` int);
ERROR 42000: Identifier name 'aaaaaaaaaaaaaaaaaaaaaaaaaaaaaaaaaaaaaaaaaaaaaaaaaaaaaaaaaaaaaaaaaa' is too long
create table t1 (a datetime default now());
ERROR 42000: Invalid default value for 'a'
create table t1 (a datetime on update now());
ERROR HY000: Invalid ON UPDATE clause for 'a' column
create table t1 (a int default 100 auto_increment);
ERROR 42000: Invalid default value for 'a'
create table t1 (a tinyint default 1000);
ERROR 42000: Invalid default value for 'a'
create table t1 (a varchar(5) default 'abcdef');
ERROR 42000: Invalid default value for 'a'
create table t1 (a varchar(5) default 'abcde');
insert into t1 values();
select * from t1;
a
abcde
alter table t1 alter column a set default 'abcdef';
ERROR 42000: Invalid default value for 'a'
drop table t1;
create table 1ea10 (1a20 int,1e int);
insert into 1ea10 values(1,1);
select 1ea10.1a20,1e+ 1e+10 from 1ea10;
1a20	1e+ 1e+10
1	10000000001
drop table 1ea10;
create table t1 (t1.index int);
drop table t1;
drop database if exists mysqltest;
Warnings:
Note	1008	Can't drop database 'mysqltest'; database doesn't exist
create database mysqltest;
create table mysqltest.$test1 (a$1 int, $b int, c$ int);
insert into mysqltest.$test1 values (1,2,3);
select a$1, $b, c$ from mysqltest.$test1;
a$1	$b	c$
1	2	3
create table mysqltest.test2$ (a int);
drop table mysqltest.test2$;
drop database mysqltest;
create table `` (a int);
ERROR 42000: Incorrect table name ''
drop table if exists ``;
ERROR 42000: Incorrect table name ''
create table t1 (`` int);
ERROR 42000: Incorrect column name ''
create table t1 (i int, index `` (i));
ERROR 42000: Incorrect index name ''
create table t1 (a int auto_increment not null primary key, B CHAR(20));
insert into t1 (b) values ("hello"),("my"),("world");
create table t2 (key (b)) select * from t1;
explain select * from t2 where b="world";
id	select_type	table	type	possible_keys	key	key_len	ref	rows	Extra
1	SIMPLE	t2	ref	B	B	21	const	1	Using where
select * from t2 where b="world";
a	B
3	world
drop table t1,t2;
create table t1(x varchar(50) );
create table t2 select x from t1 where 1=2;
describe t1;
Field	Type	Null	Key	Default	Extra
x	varchar(50)	YES		NULL	
describe t2;
Field	Type	Null	Key	Default	Extra
x	varchar(50)	YES		NULL	
drop table t2;
create table t2 select now() as a , curtime() as b, curdate() as c , 1+1 as d , 1.0 + 1 as e , 33333333333333333 + 3 as f;
describe t2;
Field	Type	Null	Key	Default	Extra
a	datetime	NO		0000-00-00 00:00:00	
b	time	NO		00:00:00	
c	date	NO		0000-00-00	
d	int(3)	NO		0	
e	decimal(3,1)	NO		0.0	
f	bigint(19)	NO		0	
drop table t2;
create table t2 select CAST("2001-12-29" AS DATE) as d, CAST("20:45:11" AS TIME) as t, CAST("2001-12-29  20:45:11" AS DATETIME) as dt;
describe t2;
Field	Type	Null	Key	Default	Extra
d	date	YES		NULL	
t	time	YES		NULL	
dt	datetime	YES		NULL	
drop table t1,t2;
create table t1 (a tinyint);
create table t2 (a int) select * from t1;
describe t1;
Field	Type	Null	Key	Default	Extra
a	tinyint(4)	YES		NULL	
describe t2;
Field	Type	Null	Key	Default	Extra
a	int(11)	YES		NULL	
drop table if exists t2;
create table t2 (a int, a float) select * from t1;
ERROR 42S21: Duplicate column name 'a'
drop table if exists t2;
Warnings:
Note	1051	Unknown table 't2'
create table t2 (a int) select a as b, a+1 as b from t1;
ERROR 42S21: Duplicate column name 'b'
drop table if exists t2;
Warnings:
Note	1051	Unknown table 't2'
create table t2 (b int) select a as b, a+1 as b from t1;
ERROR 42S21: Duplicate column name 'b'
drop table if exists t1,t2;
Warnings:
Note	1051	Unknown table 't2'
CREATE TABLE t1 (a int not null);
INSERT INTO t1 values (1),(2),(1);
CREATE TABLE t2 (primary key(a)) SELECT * FROM t1;
ERROR 23000: Duplicate entry '1' for key 1
SELECT * from t2;
ERROR 42S02: Table 'test.t2' doesn't exist
DROP TABLE t1;
DROP TABLE IF EXISTS t2;
Warnings:
Note	1051	Unknown table 't2'
create table t1 (a int not null, b int, primary key(a), key (b), key (b), key (b), key (b), key (b), key (b), key (b), key (b), key (b), key (b), key (b), key (b), key (b), key (b), key (b), key (b), key (b), key (b), key (b), key (b), key (b), key (b), key (b), key (b), key (b), key (b), key (b), key (b), key (b), key (b), key (b));
show create table t1;
Table	Create Table
t1	CREATE TABLE `t1` (
  `a` int(11) NOT NULL,
  `b` int(11) default NULL,
  PRIMARY KEY  (`a`),
  KEY `b` (`b`),
  KEY `b_2` (`b`),
  KEY `b_3` (`b`),
  KEY `b_4` (`b`),
  KEY `b_5` (`b`),
  KEY `b_6` (`b`),
  KEY `b_7` (`b`),
  KEY `b_8` (`b`),
  KEY `b_9` (`b`),
  KEY `b_10` (`b`),
  KEY `b_11` (`b`),
  KEY `b_12` (`b`),
  KEY `b_13` (`b`),
  KEY `b_14` (`b`),
  KEY `b_15` (`b`),
  KEY `b_16` (`b`),
  KEY `b_17` (`b`),
  KEY `b_18` (`b`),
  KEY `b_19` (`b`),
  KEY `b_20` (`b`),
  KEY `b_21` (`b`),
  KEY `b_22` (`b`),
  KEY `b_23` (`b`),
  KEY `b_24` (`b`),
  KEY `b_25` (`b`),
  KEY `b_26` (`b`),
  KEY `b_27` (`b`),
  KEY `b_28` (`b`),
  KEY `b_29` (`b`),
  KEY `b_30` (`b`),
  KEY `b_31` (`b`)
) ENGINE=MyISAM DEFAULT CHARSET=latin1
drop table t1;
create table t1 select if(1,'1','0'), month("2002-08-02");
drop table t1;
create table t1 select if('2002'='2002','Y','N');
select * from t1;
if('2002'='2002','Y','N')
Y
drop table if exists t1;
SET SESSION storage_engine="heap";
SELECT @@storage_engine;
@@storage_engine
MEMORY
CREATE TABLE t1 (a int not null);
show create table t1;
Table	Create Table
t1	CREATE TABLE `t1` (
  `a` int(11) NOT NULL
) ENGINE=MEMORY DEFAULT CHARSET=latin1
drop table t1;
SET SESSION storage_engine="gemini";
ERROR 42000: Unknown table engine 'gemini'
SELECT @@storage_engine;
@@storage_engine
MEMORY
CREATE TABLE t1 (a int not null);
show create table t1;
Table	Create Table
t1	CREATE TABLE `t1` (
  `a` int(11) NOT NULL
) ENGINE=MEMORY DEFAULT CHARSET=latin1
SET SESSION storage_engine=default;
drop table t1;
create table t1 ( k1 varchar(2), k2 int, primary key(k1,k2));
insert into t1 values ("a", 1), ("b", 2);
insert into t1 values ("c", NULL);
ERROR 23000: Column 'k2' cannot be null
insert into t1 values (NULL, 3);
ERROR 23000: Column 'k1' cannot be null
insert into t1 values (NULL, NULL);
ERROR 23000: Column 'k1' cannot be null
drop table t1;
create table t1 select x'4132';
drop table t1;
create table t1 select 1,2,3;
create table if not exists t1 select 1,2;
Warnings:
Note	1050	Table 't1' already exists
create table if not exists t1 select 1,2,3,4;
ERROR 21S01: Column count doesn't match value count at row 1
create table if not exists t1 select 1;
Warnings:
Note	1050	Table 't1' already exists
select * from t1;
1	2	3
1	2	3
0	1	2
0	0	1
drop table t1;
create table t1 (a int not null, b int, primary key (a));
insert into t1 values (1,1);
create table if not exists t1 select 2;
Warnings:
Note	1050	Table 't1' already exists
Warning	1364	Field 'a' doesn't have a default value
select * from t1;
a	b
1	1
0	2
create table if not exists t1 select 3 as 'a',4 as 'b';
Warnings:
Note	1050	Table 't1' already exists
create table if not exists t1 select 3 as 'a',3 as 'b';
ERROR 23000: Duplicate entry '3' for key 1
select * from t1;
a	b
1	1
0	2
3	4
drop table t1;
create table `t1 `(a int);
ERROR 42000: Incorrect table name 't1 '
create database `db1 `;
ERROR 42000: Incorrect database name 'db1 '
create table t1(`a ` int);
ERROR 42000: Incorrect column name 'a '
create table t1 (a int,);
ERROR 42000: You have an error in your SQL syntax; check the manual that corresponds to your MySQL server version for the right syntax to use near ')' at line 1
create table t1 (a int,,b int);
ERROR 42000: You have an error in your SQL syntax; check the manual that corresponds to your MySQL server version for the right syntax to use near 'b int)' at line 1
create table t1 (,b int);
ERROR 42000: You have an error in your SQL syntax; check the manual that corresponds to your MySQL server version for the right syntax to use near 'b int)' at line 1
create table t1 (a int, key(a));
create table t2 (b int, foreign key(b) references t1(a), key(b));
drop table if exists t1,t2;
create table t1(id int not null, name char(20));
insert into t1 values(10,'mysql'),(20,'monty- the creator');
create table t2(id int not null);
insert into t2 values(10),(20);
create table t3 like t1;
show create table t3;
Table	Create Table
t3	CREATE TABLE `t3` (
  `id` int(11) NOT NULL,
  `name` char(20) default NULL
) ENGINE=MyISAM DEFAULT CHARSET=latin1
select * from t3;
id	name
create table if not exists t3 like t1;
Warnings:
Note	1050	Table 't3' already exists
select @@warning_count;
@@warning_count
1
create temporary table t3 like t2;
show create table t3;
Table	Create Table
t3	CREATE TEMPORARY TABLE `t3` (
  `id` int(11) NOT NULL
) ENGINE=MyISAM DEFAULT CHARSET=latin1
select * from t3;
id
drop table t3;
show create table t3;
Table	Create Table
t3	CREATE TABLE `t3` (
  `id` int(11) NOT NULL,
  `name` char(20) default NULL
) ENGINE=MyISAM DEFAULT CHARSET=latin1
select * from t3;
id	name
drop table t2, t3;
create database mysqltest;
create table mysqltest.t3 like t1;
create temporary table t3 like mysqltest.t3;
show create table t3;
Table	Create Table
t3	CREATE TEMPORARY TABLE `t3` (
  `id` int(11) NOT NULL,
  `name` char(20) default NULL
) ENGINE=MyISAM DEFAULT CHARSET=latin1
create table t2 like t3;
show create table t2;
Table	Create Table
t2	CREATE TABLE `t2` (
  `id` int(11) NOT NULL,
  `name` char(20) default NULL
) ENGINE=MyISAM DEFAULT CHARSET=latin1
select * from t2;
id	name
create table t3 like t1;
create table t3 like mysqltest.t3;
ERROR 42S01: Table 't3' already exists
create table non_existing_database.t1 like t1;
ERROR 42000: Unknown database 'non_existing_database'
create table t3 like non_existing_table;
ERROR 42S02: Unknown table 'non_existing_table'
create temporary table t3 like t1;
ERROR 42S01: Table 't3' already exists
create table t3 like `a/a`;
ERROR 42000: Incorrect table name 'a/a'
drop table t1, t2, t3;
drop table t3;
drop database mysqltest;
SET SESSION storage_engine="heap";
SELECT @@storage_engine;
@@storage_engine
MEMORY
CREATE TABLE t1 (a int not null);
show create table t1;
Table	Create Table
t1	CREATE TABLE `t1` (
  `a` int(11) NOT NULL
) ENGINE=MEMORY DEFAULT CHARSET=latin1
drop table t1;
SET SESSION storage_engine="gemini";
ERROR 42000: Unknown table engine 'gemini'
SELECT @@storage_engine;
@@storage_engine
MEMORY
CREATE TABLE t1 (a int not null);
show create table t1;
Table	Create Table
t1	CREATE TABLE `t1` (
  `a` int(11) NOT NULL
) ENGINE=MEMORY DEFAULT CHARSET=latin1
SET SESSION storage_engine=default;
drop table t1;
create table t1(a int,b int,c int unsigned,d date,e char,f datetime,g time,h blob);
insert into t1(a)values(1);
insert into t1(a,b,c,d,e,f,g,h)
values(2,-2,2,'1825-12-14','a','2003-1-1 3:2:1','4:3:2','binary data');
select * from t1;
a	b	c	d	e	f	g	h
1	NULL	NULL	NULL	NULL	NULL	NULL	NULL
2	-2	2	1825-12-14	a	2003-01-01 03:02:01	04:03:02	binary data
select a, 
ifnull(b,cast(-7 as signed)) as b, 
ifnull(c,cast(7 as unsigned)) as c, 
ifnull(d,cast('2000-01-01' as date)) as d, 
ifnull(e,cast('b' as char)) as e,
ifnull(f,cast('2000-01-01' as datetime)) as f, 
ifnull(g,cast('5:4:3' as time)) as g,
ifnull(h,cast('yet another binary data' as binary)) as h,
addtime(cast('1:0:0' as time),cast('1:0:0' as time)) as dd 
from t1;
a	b	c	d	e	f	g	h	dd
1	-7	7	2000-01-01	b	2000-01-01 00:00:00	05:04:03	yet another binary data	02:00:00
2	-2	2	1825-12-14	a	2003-01-01 03:02:01	04:03:02	binary data	02:00:00
create table t2
select
a, 
ifnull(b,cast(-7                        as signed))   as b,
ifnull(c,cast(7                         as unsigned)) as c,
ifnull(d,cast('2000-01-01'              as date))     as d,
ifnull(e,cast('b'                       as char))     as e,
ifnull(f,cast('2000-01-01'              as datetime)) as f,
ifnull(g,cast('5:4:3'                   as time))     as g,
ifnull(h,cast('yet another binary data' as binary))   as h,
addtime(cast('1:0:0' as time),cast('1:0:0' as time))  as dd
from t1;
explain t2;
Field	Type	Null	Key	Default	Extra
a	int(11)	YES		NULL	
b	bigint(11)	NO		0	
c	bigint(11)	NO		0	
d	date	YES		NULL	
e	varchar(1)	NO			
f	datetime	YES		NULL	
g	time	YES		NULL	
h	longblob	NO		NULL	
dd	time	YES		NULL	
select * from t2;
a	b	c	d	e	f	g	h	dd
1	-7	7	2000-01-01	b	2000-01-01 00:00:00	05:04:03	yet another binary data	02:00:00
2	-2	2	1825-12-14	a	2003-01-01 03:02:01	04:03:02	binary data	02:00:00
drop table t1, t2;
create table t1 (a tinyint, b smallint, c mediumint, d int, e bigint, f float(3,2), g double(4,3), h decimal(5,4), i year, j date, k timestamp, l datetime, m enum('a','b'), n set('a','b'), o char(10));
create table t2 select ifnull(a,a), ifnull(b,b), ifnull(c,c), ifnull(d,d), ifnull(e,e), ifnull(f,f), ifnull(g,g), ifnull(h,h), ifnull(i,i), ifnull(j,j), ifnull(k,k), ifnull(l,l), ifnull(m,m), ifnull(n,n), ifnull(o,o) from t1;
show create table t2;
Table	Create Table
t2	CREATE TABLE `t2` (
  `ifnull(a,a)` tinyint(4) default NULL,
  `ifnull(b,b)` smallint(6) default NULL,
  `ifnull(c,c)` mediumint(8) default NULL,
  `ifnull(d,d)` int(11) default NULL,
  `ifnull(e,e)` bigint(20) default NULL,
  `ifnull(f,f)` float(3,2) default NULL,
  `ifnull(g,g)` double(4,3) default NULL,
  `ifnull(h,h)` decimal(5,4) default NULL,
  `ifnull(i,i)` year(4) default NULL,
  `ifnull(j,j)` date default NULL,
  `ifnull(k,k)` timestamp NOT NULL default '0000-00-00 00:00:00',
  `ifnull(l,l)` datetime default NULL,
  `ifnull(m,m)` varchar(1) default NULL,
  `ifnull(n,n)` varchar(3) default NULL,
  `ifnull(o,o)` varchar(10) default NULL
) ENGINE=MyISAM DEFAULT CHARSET=latin1
drop table t1,t2;
create table t1(str varchar(10) default 'def',strnull varchar(10),intg int default '10',rel double default '3.14');
insert into t1 values ('','',0,0.0);
describe t1;
Field	Type	Null	Key	Default	Extra
str	varchar(10)	YES		def	
strnull	varchar(10)	YES		NULL	
intg	int(11)	YES		10	
rel	double	YES		3.14	
create table t2 select default(str) as str, default(strnull) as strnull, default(intg) as intg, default(rel) as rel from t1;
describe t2;
Field	Type	Null	Key	Default	Extra
str	varchar(10)	YES		NULL	
strnull	varchar(10)	YES		NULL	
intg	int(11)	YES		NULL	
rel	double	YES		NULL	
drop table t1, t2;
create table t1(name varchar(10), age smallint default -1);
describe t1;
Field	Type	Null	Key	Default	Extra
name	varchar(10)	YES		NULL	
age	smallint(6)	YES		-1	
create table t2(name varchar(10), age smallint default - 1);
describe t2;
Field	Type	Null	Key	Default	Extra
name	varchar(10)	YES		NULL	
age	smallint(6)	YES		-1	
drop table t1, t2;
create table t1(cenum enum('a'), cset set('b'));
create table t2(cenum enum('a','a'), cset set('b','b'));
Warnings:
Note	1291	Column 'cenum' has duplicated value 'a' in ENUM
Note	1291	Column 'cset' has duplicated value 'b' in SET
create table t3(cenum enum('a','A','a','c','c'), cset set('b','B','b','d','d'));
Warnings:
Note	1291	Column 'cenum' has duplicated value 'a' in ENUM
Note	1291	Column 'cenum' has duplicated value 'A' in ENUM
Note	1291	Column 'cenum' has duplicated value 'c' in ENUM
Note	1291	Column 'cset' has duplicated value 'b' in SET
Note	1291	Column 'cset' has duplicated value 'B' in SET
Note	1291	Column 'cset' has duplicated value 'd' in SET
drop table t1, t2, t3;
create database mysqltest;
use mysqltest;
select database();
database()
mysqltest
drop database mysqltest;
select database();
database()
NULL
create user mysqltest_1;
select database(), user();
database()	user()
NULL	mysqltest_1@localhost
drop user mysqltest_1;
use test;
create table t1 (a int, index `primary` (a));
ERROR 42000: Incorrect index name 'primary'
create table t1 (a int, index `PRIMARY` (a));
ERROR 42000: Incorrect index name 'PRIMARY'
create table t1 (`primary` int, index(`primary`));
show create table t1;
Table	Create Table
t1	CREATE TABLE `t1` (
  `primary` int(11) default NULL,
  KEY `primary_2` (`primary`)
) ENGINE=MyISAM DEFAULT CHARSET=latin1
create table t2 (`PRIMARY` int, index(`PRIMARY`));
show create table t2;
Table	Create Table
t2	CREATE TABLE `t2` (
  `PRIMARY` int(11) default NULL,
  KEY `PRIMARY_2` (`PRIMARY`)
) ENGINE=MyISAM DEFAULT CHARSET=latin1
create table t3 (a int);
alter table t3 add index `primary` (a);
ERROR 42000: Incorrect index name 'primary'
alter table t3 add index `PRIMARY` (a);
ERROR 42000: Incorrect index name 'PRIMARY'
create table t4 (`primary` int);
alter table t4 add index(`primary`);
show create table t4;
Table	Create Table
t4	CREATE TABLE `t4` (
  `primary` int(11) default NULL,
  KEY `primary_2` (`primary`)
) ENGINE=MyISAM DEFAULT CHARSET=latin1
create table t5 (`PRIMARY` int);
alter table t5 add index(`PRIMARY`);
show create table t5;
Table	Create Table
t5	CREATE TABLE `t5` (
  `PRIMARY` int(11) default NULL,
  KEY `PRIMARY_2` (`PRIMARY`)
) ENGINE=MyISAM DEFAULT CHARSET=latin1
drop table t1, t2, t3, t4, t5;
CREATE TABLE t1(id varchar(10) NOT NULL PRIMARY KEY, dsc longtext);
INSERT INTO t1 VALUES ('5000000001', NULL),('5000000003', 'Test'),('5000000004', NULL);
CREATE TABLE t2(id varchar(15) NOT NULL, proc varchar(100) NOT NULL, runID varchar(16) NOT NULL, start datetime NOT NULL, PRIMARY KEY  (id,proc,runID,start));
INSERT INTO t2 VALUES ('5000000001', 'proc01', '20031029090650', '2003-10-29 13:38:40'),('5000000001', 'proc02', '20031029090650', '2003-10-29 13:38:51'),('5000000001', 'proc03', '20031029090650', '2003-10-29 13:38:11'),('5000000002', 'proc09', '20031024013310', '2003-10-24 01:33:11'),('5000000002', 'proc09', '20031024153537', '2003-10-24 15:36:04'),('5000000004', 'proc01', '20031024013641', '2003-10-24 01:37:29'),('5000000004', 'proc02', '20031024013641', '2003-10-24 01:37:39');
CREATE TABLE t3  SELECT t1.dsc,COUNT(DISTINCT t2.id) AS countOfRuns  FROM t1 LEFT JOIN t2 ON (t1.id=t2.id) GROUP BY t1.id;
SELECT * FROM t3;
dsc	countOfRuns
NULL	1
Test	0
NULL	1
drop table t1, t2, t3;
create table t1 (b bool not null default false);
create table t2 (b bool not null default true);
insert into t1 values ();
insert into t2 values ();
select * from t1;
b
0
select * from t2;
b
1
drop table t1,t2;
create table t1 (a int);
create table t1 select * from t1;
ERROR HY000: You can't specify target table 't1' for update in FROM clause
create table t2 union = (t1) select * from t1;
ERROR HY000: You can't specify target table 't1' for update in FROM clause
flush tables with read lock;
unlock tables;
drop table t1;
create table t1(column.name int);
ERROR 42000: Incorrect table name 'column'
create table t1(test.column.name int);
ERROR 42000: Incorrect table name 'column'
create table t1(xyz.t1.name int);
ERROR 42000: Incorrect database name 'xyz'
create table t1(t1.name int);
create table t2(test.t2.name int);
drop table t1,t2;
CREATE TABLE t1 (f1 VARCHAR(255) CHARACTER SET utf8);
CREATE TABLE t2 AS SELECT LEFT(f1,171) AS f2 FROM t1 UNION SELECT LEFT(f1,171) AS f2 FROM t1;
DESC t2;
Field	Type	Null	Key	Default	Extra
f2	varchar(171)	YES		NULL	
DROP TABLE t1,t2;
CREATE TABLE t12913 (f1 ENUM ('a','b')) AS SELECT 'a' AS f1;
SELECT * FROM t12913;
f1
a
DROP TABLE t12913;
create database mysqltest;
use mysqltest;
drop database mysqltest;
create table test.t1 like x;
ERROR 3D000: No database selected
drop table if exists test.t1;
create database mysqltest;
use mysqltest;
create view v1 as select 'foo' from dual;
create table t1 like v1;
ERROR HY000: 'mysqltest.v1' is not BASE TABLE
drop view v1;
drop database mysqltest;
create database mysqltest;
create database if not exists mysqltest character set latin2;
Warnings:
Note	1007	Can't create database 'mysqltest'; database exists
show create database mysqltest;
Database	Create Database
mysqltest	CREATE DATABASE `mysqltest` /*!40100 DEFAULT CHARACTER SET latin1 */
drop database mysqltest;
use test;
create table t1 (a int);
create table if not exists t1 (a int);
Warnings:
Note	1050	Table 't1' already exists
drop table t1;
create table t1 (
a varchar(112) charset utf8 collate utf8_bin not null,
primary key (a)
) select 'test' as a ;
show create table t1;
Table	Create Table
t1	CREATE TABLE `t1` (
  `a` varchar(112) character set utf8 collate utf8_bin NOT NULL,
  PRIMARY KEY  (`a`)
) ENGINE=MyISAM DEFAULT CHARSET=latin1
drop table t1;
CREATE TABLE t2 (
a int(11) default NULL
);
insert into t2 values(111);
create table t1 ( 
a varchar(12) charset utf8 collate utf8_bin not null, 
b int not null, primary key (a)
) select a, 1 as b from t2 ;
show create table t1;
Table	Create Table
t1	CREATE TABLE `t1` (
  `a` varchar(12) character set utf8 collate utf8_bin NOT NULL,
  `b` int(11) NOT NULL,
  PRIMARY KEY  (`a`)
) ENGINE=MyISAM DEFAULT CHARSET=latin1
drop table t1;
create table t1 ( 
a varchar(12) charset utf8 collate utf8_bin not null, 
b int not null, primary key (a)
) select a, 1 as c from t2 ;
Warnings:
Warning	1364	Field 'b' doesn't have a default value
show create table t1;
Table	Create Table
t1	CREATE TABLE `t1` (
  `b` int(11) NOT NULL,
  `a` varchar(12) character set utf8 collate utf8_bin NOT NULL,
  `c` int(1) NOT NULL default '0',
  PRIMARY KEY  (`a`)
) ENGINE=MyISAM DEFAULT CHARSET=latin1
drop table t1;
create table t1 ( 
a varchar(12) charset utf8 collate utf8_bin not null, 
b int null, primary key (a)
) select a, 1 as c from t2 ;
show create table t1;
Table	Create Table
t1	CREATE TABLE `t1` (
  `b` int(11) default NULL,
  `a` varchar(12) character set utf8 collate utf8_bin NOT NULL,
  `c` int(1) NOT NULL default '0',
  PRIMARY KEY  (`a`)
) ENGINE=MyISAM DEFAULT CHARSET=latin1
drop table t1;
create table t1 ( 
a varchar(12) charset utf8 collate utf8_bin not null,
b int not null, primary key (a)
) select 'a' as a , 1 as b from t2 ;
show create table t1;
Table	Create Table
t1	CREATE TABLE `t1` (
  `a` varchar(12) character set utf8 collate utf8_bin NOT NULL,
  `b` int(11) NOT NULL,
  PRIMARY KEY  (`a`)
) ENGINE=MyISAM DEFAULT CHARSET=latin1
drop table t1;
create table t1 ( 
a varchar(12) charset utf8 collate utf8_bin,
b int not null, primary key (a)
) select 'a' as a , 1 as b from t2 ;
show create table t1;
Table	Create Table
t1	CREATE TABLE `t1` (
  `a` varchar(12) character set utf8 collate utf8_bin NOT NULL default '',
  `b` int(11) NOT NULL,
  PRIMARY KEY  (`a`)
) ENGINE=MyISAM DEFAULT CHARSET=latin1
drop table t1, t2;
create table t1 ( 
a1 int not null,
a2 int, a3 int, a4 int, a5 int, a6 int, a7 int, a8 int, a9 int
);
insert into t1 values (1,1,1, 1,1,1, 1,1,1);
create table t2 ( 
a1 varchar(12) charset utf8 collate utf8_bin not null,
a2 int, a3 int, a4 int, a5 int, a6 int, a7 int, a8 int, a9 int,
primary key (a1)
) select a1,a2,a3,a4,a5,a6,a7,a8,a9 from t1 ;
drop table t2;
create table t2 ( 
a1 varchar(12) charset utf8 collate utf8_bin,
a2 int, a3 int, a4 int, a5 int, a6 int, a7 int, a8 int, a9 int
) select a1,a2,a3,a4,a5,a6,a7,a8,a9 from t1;
drop table t1, t2;
create table t1 ( 
a1 int, a2 int, a3 int, a4 int, a5 int, a6 int, a7 int, a8 int, a9 int
);
insert into t1 values (1,1,1, 1,1,1, 1,1,1);
create table t2 ( 
a1 varchar(12) charset utf8 collate utf8_bin not null,
a2 int, a3 int, a4 int, a5 int, a6 int, a7 int, a8 int, a9 int,
primary key (a1)
) select a1,a2,a3,a4,a5,a6,a7,a8,a9 from t1 ;
drop table t2;
create table t2 ( a int default 3, b int default 3)
select a1,a2 from t1;
show create table t2;
Table	Create Table
t2	CREATE TABLE `t2` (
  `a` int(11) default '3',
  `b` int(11) default '3',
  `a1` int(11) default NULL,
  `a2` int(11) default NULL
) ENGINE=MyISAM DEFAULT CHARSET=latin1
drop table t1, t2;
create table t1(a set("a,b","c,d") not null);
<<<<<<< HEAD
ERROR 22007: Illegal set 'a,b' value found during parsing
create table t1 (i int) engine=myisam max_rows=100000000000;
show create table t1;
Table	Create Table
t1	CREATE TABLE `t1` (
  `i` int(11) default NULL
) ENGINE=MyISAM DEFAULT CHARSET=latin1 MAX_ROWS=4294967295
alter table t1 max_rows=100;
show create table t1;
Table	Create Table
t1	CREATE TABLE `t1` (
  `i` int(11) default NULL
) ENGINE=MyISAM DEFAULT CHARSET=latin1 MAX_ROWS=100
alter table t1 max_rows=100000000000;
show create table t1;
Table	Create Table
t1	CREATE TABLE `t1` (
  `i` int(11) default NULL
) ENGINE=MyISAM DEFAULT CHARSET=latin1 MAX_ROWS=4294967295
drop table t1;
create table t1 select * from t2;
ERROR 42S02: Table 'test.t2' doesn't exist
create table t1 select * from t1;
ERROR HY000: You can't specify target table 't1' for update in FROM clause
create table t1 select coalesce('a' collate latin1_swedish_ci,'b' collate latin1_bin);
ERROR HY000: Illegal mix of collations (latin1_swedish_ci,EXPLICIT) and (latin1_bin,EXPLICIT) for operation 'coalesce'
create table t1 (primary key(a)) select "b" as b;
ERROR 42000: Key column 'a' doesn't exist in table
create table t1 (a int);
create table if not exists t1 select 1 as a, 2 as b;
ERROR 21S01: Column count doesn't match value count at row 1
drop table t1;
create table t1 (primary key (a)) (select 1 as a) union all (select 1 as a);
ERROR 23000: Duplicate entry '1' for key 1
create table t1 (i int);
create table t1 select 1 as i;
ERROR 42S01: Table 't1' already exists
create table if not exists t1 select 1 as i;
Warnings:
Note	1050	Table 't1' already exists
select * from t1;
i
1
create table t1 select coalesce('a' collate latin1_swedish_ci,'b' collate latin1_bin);
ERROR HY000: Illegal mix of collations (latin1_swedish_ci,EXPLICIT) and (latin1_bin,EXPLICIT) for operation 'coalesce'
select * from t1;
i
1
alter table t1 add primary key (i);
create table if not exists t1 (select 2 as i) union all (select 2 as i);
ERROR 23000: Duplicate entry '2' for key 1
select * from t1;
i
1
2
drop table t1;
create temporary table t1 (j int);
create table if not exists t1 select 1;
Warnings:
Note	1050	Table 't1' already exists
select * from t1;
j
1
drop temporary table t1;
select * from t1;
ERROR 42S02: Table 'test.t1' doesn't exist
drop table t1;
ERROR 42S02: Unknown table 't1'
create table t1 (i int);
insert into t1 values (1), (2);
lock tables t1 read;
create table t2 select * from t1;
ERROR HY000: Table 't2' was not locked with LOCK TABLES
create table if not exists t2 select * from t1;
ERROR HY000: Table 't2' was not locked with LOCK TABLES
unlock tables;
create table t2 (j int);
lock tables t1 read;
create table t2 select * from t1;
ERROR HY000: Table 't2' was not locked with LOCK TABLES
create table if not exists t2 select * from t1;
ERROR HY000: Table 't2' was not locked with LOCK TABLES
unlock tables;
lock table t1 read, t2 read;
create table t2 select * from t1;
ERROR HY000: Table 't2' was locked with a READ lock and can't be updated
create table if not exists t2 select * from t1;
ERROR HY000: Table 't2' was locked with a READ lock and can't be updated
unlock tables;
lock table t1 read, t2 write;
create table t2 select * from t1;
ERROR 42S01: Table 't2' already exists
create table if not exists t2 select * from t1;
Warnings:
Note	1050	Table 't2' already exists
select * from t1;
i
1
2
unlock tables;
drop table t2;
lock tables t1 read;
create temporary table t2 select * from t1;
create temporary table if not exists t2 select * from t1;
Warnings:
Note	1050	Table 't2' already exists
select * from t2;
i
1
2
1
2
unlock tables;
drop table t1, t2;
create table t1 (upgrade int);
drop table t1;
create table t1 (
c1 int, c2 int, c3 int, c4 int, c5 int, c6 int, c7 int, c8 int,
c9 int, c10 int, c11 int, c12 int, c13 int, c14 int, c15 int, c16 int,
key a001_long_123456789_123456789_123456789_123456789_123456789_1234 (
c1,c2,c3,c4,c5,c6,c7,c8,c9,c10,c11,c12,c13,c14,c15,c16),
key a002_long_123456789_123456789_123456789_123456789_123456789_1234 (
c1,c2,c3,c4,c5,c6,c7,c8,c9,c10,c11,c12,c13,c14,c15,c16),
key a003_long_123456789_123456789_123456789_123456789_123456789_1234 (
c1,c2,c3,c4,c5,c6,c7,c8,c9,c10,c11,c12,c13,c14,c15,c16),
key a004_long_123456789_123456789_123456789_123456789_123456789_1234 (
c1,c2,c3,c4,c5,c6,c7,c8,c9,c10,c11,c12,c13,c14,c15,c16),
key a005_long_123456789_123456789_123456789_123456789_123456789_1234 (
c1,c2,c3,c4,c5,c6,c7,c8,c9,c10,c11,c12,c13,c14,c15,c16),
key a006_long_123456789_123456789_123456789_123456789_123456789_1234 (
c1,c2,c3,c4,c5,c6,c7,c8,c9,c10,c11,c12,c13,c14,c15,c16),
key a007_long_123456789_123456789_123456789_123456789_123456789_1234 (
c1,c2,c3,c4,c5,c6,c7,c8,c9,c10,c11,c12,c13,c14,c15,c16),
key a008_long_123456789_123456789_123456789_123456789_123456789_1234 (
c1,c2,c3,c4,c5,c6,c7,c8,c9,c10,c11,c12,c13,c14,c15,c16),
key a009_long_123456789_123456789_123456789_123456789_123456789_1234 (
c1,c2,c3,c4,c5,c6,c7,c8,c9,c10,c11,c12,c13,c14,c15,c16),
key a010_long_123456789_123456789_123456789_123456789_123456789_1234 (
c1,c2,c3,c4,c5,c6,c7,c8,c9,c10,c11,c12,c13,c14,c15,c16),
key a011_long_123456789_123456789_123456789_123456789_123456789_1234 (
c1,c2,c3,c4,c5,c6,c7,c8,c9,c10,c11,c12,c13,c14,c15,c16),
key a012_long_123456789_123456789_123456789_123456789_123456789_1234 (
c1,c2,c3,c4,c5,c6,c7,c8,c9,c10,c11,c12,c13,c14,c15,c16),
key a013_long_123456789_123456789_123456789_123456789_123456789_1234 (
c1,c2,c3,c4,c5,c6,c7,c8,c9,c10,c11,c12,c13,c14,c15,c16),
key a014_long_123456789_123456789_123456789_123456789_123456789_1234 (
c1,c2,c3,c4,c5,c6,c7,c8,c9,c10,c11,c12,c13,c14,c15,c16),
key a015_long_123456789_123456789_123456789_123456789_123456789_1234 (
c1,c2,c3,c4,c5,c6,c7,c8,c9,c10,c11,c12,c13,c14,c15,c16),
key a016_long_123456789_123456789_123456789_123456789_123456789_1234 (
c1,c2,c3,c4,c5,c6,c7,c8,c9,c10,c11,c12,c13,c14,c15,c16),
key a017_long_123456789_123456789_123456789_123456789_123456789_1234 (
c1,c2,c3,c4,c5,c6,c7,c8,c9,c10,c11,c12,c13,c14,c15,c16),
key a018_long_123456789_123456789_123456789_123456789_123456789_1234 (
c1,c2,c3,c4,c5,c6,c7,c8,c9,c10,c11,c12,c13,c14,c15,c16),
key a019_long_123456789_123456789_123456789_123456789_123456789_1234 (
c1,c2,c3,c4,c5,c6,c7,c8,c9,c10,c11,c12,c13,c14,c15,c16),
key a020_long_123456789_123456789_123456789_123456789_123456789_1234 (
c1,c2,c3,c4,c5,c6,c7,c8,c9,c10,c11,c12,c13,c14,c15,c16),
key a021_long_123456789_123456789_123456789_123456789_123456789_1234 (
c1,c2,c3,c4,c5,c6,c7,c8,c9,c10,c11,c12,c13,c14,c15,c16),
key a022_long_123456789_123456789_123456789_123456789_123456789_1234 (
c1,c2,c3,c4,c5,c6,c7,c8,c9,c10,c11,c12,c13,c14,c15,c16),
key a023_long_123456789_123456789_123456789_123456789_123456789_1234 (
c1,c2,c3,c4,c5,c6,c7,c8,c9,c10,c11,c12,c13,c14,c15,c16),
key a024_long_123456789_123456789_123456789_123456789_123456789_1234 (
c1,c2,c3,c4,c5,c6,c7,c8,c9,c10,c11,c12,c13,c14,c15,c16),
key a025_long_123456789_123456789_123456789_123456789_123456789_1234 (
c1,c2,c3,c4,c5,c6,c7,c8,c9,c10,c11,c12,c13,c14,c15,c16),
key a026_long_123456789_123456789_123456789_123456789_123456789_1234 (
c1,c2,c3,c4,c5,c6,c7,c8,c9,c10,c11,c12,c13,c14,c15,c16),
key a027_long_123456789_123456789_123456789_123456789_123456789_1234 (
c1,c2,c3,c4,c5,c6,c7,c8,c9,c10,c11,c12,c13,c14,c15,c16),
key a028_long_123456789_123456789_123456789_123456789_123456789_1234 (
c1,c2,c3,c4,c5,c6,c7,c8,c9,c10,c11,c12,c13,c14,c15,c16),
key a029_long_123456789_123456789_123456789_123456789_123456789_1234 (
c1,c2,c3,c4,c5,c6,c7,c8,c9,c10,c11,c12,c13,c14,c15,c16),
key a030_long_123456789_123456789_123456789_123456789_123456789_1234 (
c1,c2,c3,c4,c5,c6,c7,c8,c9,c10,c11,c12,c13,c14,c15,c16),
key a031_long_123456789_123456789_123456789_123456789_123456789_1234 (
c1,c2,c3,c4,c5,c6,c7,c8,c9,c10,c11,c12,c13,c14,c15,c16),
key a032_long_123456789_123456789_123456789_123456789_123456789_1234 (
c1,c2,c3,c4,c5,c6,c7,c8,c9,c10,c11,c12,c13,c14,c15,c16),
key a033_long_123456789_123456789_123456789_123456789_123456789_1234 (
c1,c2,c3,c4,c5,c6,c7,c8,c9,c10,c11,c12,c13,c14,c15,c16),
key a034_long_123456789_123456789_123456789_123456789_123456789_1234 (
c1,c2,c3,c4,c5,c6,c7,c8,c9,c10,c11,c12,c13,c14,c15,c16),
key a035_long_123456789_123456789_123456789_123456789_123456789_1234 (
c1,c2,c3,c4,c5,c6,c7,c8,c9,c10,c11,c12,c13,c14,c15,c16),
key a036_long_123456789_123456789_123456789_123456789_123456789_1234 (
c1,c2,c3,c4,c5,c6,c7,c8,c9,c10,c11,c12,c13,c14,c15,c16),
key a037_long_123456789_123456789_123456789_123456789_123456789_1234 (
c1,c2,c3,c4,c5,c6,c7,c8,c9,c10,c11,c12,c13,c14,c15,c16),
key a038_long_123456789_123456789_123456789_123456789_123456789_1234 (
c1,c2,c3,c4,c5,c6,c7,c8,c9,c10,c11,c12,c13,c14,c15,c16),
key a039_long_123456789_123456789_123456789_123456789_123456789_1234 (
c1,c2,c3,c4,c5,c6,c7,c8,c9,c10,c11,c12,c13,c14,c15,c16),
key a040_long_123456789_123456789_123456789_123456789_123456789_1234 (
c1,c2,c3,c4,c5,c6,c7,c8,c9,c10,c11,c12,c13,c14,c15,c16),
key a041_long_123456789_123456789_123456789_123456789_123456789_1234 (
c1,c2,c3,c4,c5,c6,c7,c8,c9,c10,c11,c12,c13,c14,c15,c16),
key a042_long_123456789_123456789_123456789_123456789_123456789_1234 (
c1,c2,c3,c4,c5,c6,c7,c8,c9,c10,c11,c12,c13,c14,c15,c16),
key a043_long_123456789_123456789_123456789_123456789_123456789_1234 (
c1,c2,c3,c4,c5,c6,c7,c8,c9,c10,c11,c12,c13,c14,c15,c16),
key a044_long_123456789_123456789_123456789_123456789_123456789_1234 (
c1,c2,c3,c4,c5,c6,c7,c8,c9,c10,c11,c12,c13,c14,c15,c16),
key a045_long_123456789_123456789_123456789_123456789_123456789_1234 (
c1,c2,c3,c4,c5,c6,c7,c8,c9,c10,c11,c12,c13,c14,c15,c16),
key a046_long_123456789_123456789_123456789_123456789_123456789_1234 (
c1,c2,c3,c4,c5,c6,c7,c8,c9,c10,c11,c12,c13,c14,c15,c16),
key a047_long_123456789_123456789_123456789_123456789_123456789_1234 (
c1,c2,c3,c4,c5,c6,c7,c8,c9,c10,c11,c12,c13,c14,c15,c16),
key a048_long_123456789_123456789_123456789_123456789_123456789_1234 (
c1,c2,c3,c4,c5,c6,c7,c8,c9,c10,c11,c12,c13,c14,c15,c16),
key a049_long_123456789_123456789_123456789_123456789_123456789_1234 (
c1,c2,c3,c4,c5,c6,c7,c8,c9,c10,c11,c12,c13,c14,c15,c16),
key a050_long_123456789_123456789_123456789_123456789_123456789_1234 (
c1,c2,c3,c4,c5,c6,c7,c8,c9,c10,c11,c12,c13,c14,c15,c16),
key a051_long_123456789_123456789_123456789_123456789_123456789_1234 (
c1,c2,c3,c4,c5,c6,c7,c8,c9,c10,c11,c12,c13,c14,c15,c16),
key a052_long_123456789_123456789_123456789_123456789_123456789_1234 (
c1,c2,c3,c4,c5,c6,c7,c8,c9,c10,c11,c12,c13,c14,c15,c16),
key a053_long_123456789_123456789_123456789_123456789_123456789_1234 (
c1,c2,c3,c4,c5,c6,c7,c8,c9,c10,c11,c12,c13,c14,c15,c16),
key a054_long_123456789_123456789_123456789_123456789_123456789_1234 (
c1,c2,c3,c4,c5,c6,c7,c8,c9,c10,c11,c12,c13,c14,c15,c16),
key a055_long_123456789_123456789_123456789_123456789_123456789_1234 (
c1,c2,c3,c4,c5,c6,c7,c8,c9,c10,c11,c12,c13,c14,c15,c16),
key a056_long_123456789_123456789_123456789_123456789_123456789_1234 (
c1,c2,c3,c4,c5,c6,c7,c8,c9,c10,c11,c12,c13,c14,c15,c16),
key a057_long_123456789_123456789_123456789_123456789_123456789_1234 (
c1,c2,c3,c4,c5,c6,c7,c8,c9,c10,c11,c12,c13,c14,c15,c16),
key a058_long_123456789_123456789_123456789_123456789_123456789_1234 (
c1,c2,c3,c4,c5,c6,c7,c8,c9,c10,c11,c12,c13,c14,c15,c16),
key a059_long_123456789_123456789_123456789_123456789_123456789_1234 (
c1,c2,c3,c4,c5,c6,c7,c8,c9,c10,c11,c12,c13,c14,c15,c16),
key a060_long_123456789_123456789_123456789_123456789_123456789_1234 (
c1,c2,c3,c4,c5,c6,c7,c8,c9,c10,c11,c12,c13,c14,c15,c16),
key a061_long_123456789_123456789_123456789_123456789_123456789_1234 (
c1,c2,c3,c4,c5,c6,c7,c8,c9,c10,c11,c12,c13,c14,c15,c16),
key a062_long_123456789_123456789_123456789_123456789_123456789_1234 (
c1,c2,c3,c4,c5,c6,c7,c8,c9,c10,c11,c12,c13,c14,c15,c16),
key a063_long_123456789_123456789_123456789_123456789_123456789_1234 (
c1,c2,c3,c4,c5,c6,c7,c8,c9,c10,c11,c12,c13,c14,c15,c16),
key a064_long_123456789_123456789_123456789_123456789_123456789_1234 (
c1,c2,c3,c4,c5,c6,c7,c8,c9,c10,c11,c12,c13,c14,c15,c16)
);
show create table t1;
Table	Create Table
t1	CREATE TABLE `t1` (
  `c1` int(11) default NULL,
  `c2` int(11) default NULL,
  `c3` int(11) default NULL,
  `c4` int(11) default NULL,
  `c5` int(11) default NULL,
  `c6` int(11) default NULL,
  `c7` int(11) default NULL,
  `c8` int(11) default NULL,
  `c9` int(11) default NULL,
  `c10` int(11) default NULL,
  `c11` int(11) default NULL,
  `c12` int(11) default NULL,
  `c13` int(11) default NULL,
  `c14` int(11) default NULL,
  `c15` int(11) default NULL,
  `c16` int(11) default NULL,
  KEY `a001_long_123456789_123456789_123456789_123456789_123456789_1234` (`c1`,`c2`,`c3`,`c4`,`c5`,`c6`,`c7`,`c8`,`c9`,`c10`,`c11`,`c12`,`c13`,`c14`,`c15`,`c16`),
  KEY `a002_long_123456789_123456789_123456789_123456789_123456789_1234` (`c1`,`c2`,`c3`,`c4`,`c5`,`c6`,`c7`,`c8`,`c9`,`c10`,`c11`,`c12`,`c13`,`c14`,`c15`,`c16`),
  KEY `a003_long_123456789_123456789_123456789_123456789_123456789_1234` (`c1`,`c2`,`c3`,`c4`,`c5`,`c6`,`c7`,`c8`,`c9`,`c10`,`c11`,`c12`,`c13`,`c14`,`c15`,`c16`),
  KEY `a004_long_123456789_123456789_123456789_123456789_123456789_1234` (`c1`,`c2`,`c3`,`c4`,`c5`,`c6`,`c7`,`c8`,`c9`,`c10`,`c11`,`c12`,`c13`,`c14`,`c15`,`c16`),
  KEY `a005_long_123456789_123456789_123456789_123456789_123456789_1234` (`c1`,`c2`,`c3`,`c4`,`c5`,`c6`,`c7`,`c8`,`c9`,`c10`,`c11`,`c12`,`c13`,`c14`,`c15`,`c16`),
  KEY `a006_long_123456789_123456789_123456789_123456789_123456789_1234` (`c1`,`c2`,`c3`,`c4`,`c5`,`c6`,`c7`,`c8`,`c9`,`c10`,`c11`,`c12`,`c13`,`c14`,`c15`,`c16`),
  KEY `a007_long_123456789_123456789_123456789_123456789_123456789_1234` (`c1`,`c2`,`c3`,`c4`,`c5`,`c6`,`c7`,`c8`,`c9`,`c10`,`c11`,`c12`,`c13`,`c14`,`c15`,`c16`),
  KEY `a008_long_123456789_123456789_123456789_123456789_123456789_1234` (`c1`,`c2`,`c3`,`c4`,`c5`,`c6`,`c7`,`c8`,`c9`,`c10`,`c11`,`c12`,`c13`,`c14`,`c15`,`c16`),
  KEY `a009_long_123456789_123456789_123456789_123456789_123456789_1234` (`c1`,`c2`,`c3`,`c4`,`c5`,`c6`,`c7`,`c8`,`c9`,`c10`,`c11`,`c12`,`c13`,`c14`,`c15`,`c16`),
  KEY `a010_long_123456789_123456789_123456789_123456789_123456789_1234` (`c1`,`c2`,`c3`,`c4`,`c5`,`c6`,`c7`,`c8`,`c9`,`c10`,`c11`,`c12`,`c13`,`c14`,`c15`,`c16`),
  KEY `a011_long_123456789_123456789_123456789_123456789_123456789_1234` (`c1`,`c2`,`c3`,`c4`,`c5`,`c6`,`c7`,`c8`,`c9`,`c10`,`c11`,`c12`,`c13`,`c14`,`c15`,`c16`),
  KEY `a012_long_123456789_123456789_123456789_123456789_123456789_1234` (`c1`,`c2`,`c3`,`c4`,`c5`,`c6`,`c7`,`c8`,`c9`,`c10`,`c11`,`c12`,`c13`,`c14`,`c15`,`c16`),
  KEY `a013_long_123456789_123456789_123456789_123456789_123456789_1234` (`c1`,`c2`,`c3`,`c4`,`c5`,`c6`,`c7`,`c8`,`c9`,`c10`,`c11`,`c12`,`c13`,`c14`,`c15`,`c16`),
  KEY `a014_long_123456789_123456789_123456789_123456789_123456789_1234` (`c1`,`c2`,`c3`,`c4`,`c5`,`c6`,`c7`,`c8`,`c9`,`c10`,`c11`,`c12`,`c13`,`c14`,`c15`,`c16`),
  KEY `a015_long_123456789_123456789_123456789_123456789_123456789_1234` (`c1`,`c2`,`c3`,`c4`,`c5`,`c6`,`c7`,`c8`,`c9`,`c10`,`c11`,`c12`,`c13`,`c14`,`c15`,`c16`),
  KEY `a016_long_123456789_123456789_123456789_123456789_123456789_1234` (`c1`,`c2`,`c3`,`c4`,`c5`,`c6`,`c7`,`c8`,`c9`,`c10`,`c11`,`c12`,`c13`,`c14`,`c15`,`c16`),
  KEY `a017_long_123456789_123456789_123456789_123456789_123456789_1234` (`c1`,`c2`,`c3`,`c4`,`c5`,`c6`,`c7`,`c8`,`c9`,`c10`,`c11`,`c12`,`c13`,`c14`,`c15`,`c16`),
  KEY `a018_long_123456789_123456789_123456789_123456789_123456789_1234` (`c1`,`c2`,`c3`,`c4`,`c5`,`c6`,`c7`,`c8`,`c9`,`c10`,`c11`,`c12`,`c13`,`c14`,`c15`,`c16`),
  KEY `a019_long_123456789_123456789_123456789_123456789_123456789_1234` (`c1`,`c2`,`c3`,`c4`,`c5`,`c6`,`c7`,`c8`,`c9`,`c10`,`c11`,`c12`,`c13`,`c14`,`c15`,`c16`),
  KEY `a020_long_123456789_123456789_123456789_123456789_123456789_1234` (`c1`,`c2`,`c3`,`c4`,`c5`,`c6`,`c7`,`c8`,`c9`,`c10`,`c11`,`c12`,`c13`,`c14`,`c15`,`c16`),
  KEY `a021_long_123456789_123456789_123456789_123456789_123456789_1234` (`c1`,`c2`,`c3`,`c4`,`c5`,`c6`,`c7`,`c8`,`c9`,`c10`,`c11`,`c12`,`c13`,`c14`,`c15`,`c16`),
  KEY `a022_long_123456789_123456789_123456789_123456789_123456789_1234` (`c1`,`c2`,`c3`,`c4`,`c5`,`c6`,`c7`,`c8`,`c9`,`c10`,`c11`,`c12`,`c13`,`c14`,`c15`,`c16`),
  KEY `a023_long_123456789_123456789_123456789_123456789_123456789_1234` (`c1`,`c2`,`c3`,`c4`,`c5`,`c6`,`c7`,`c8`,`c9`,`c10`,`c11`,`c12`,`c13`,`c14`,`c15`,`c16`),
  KEY `a024_long_123456789_123456789_123456789_123456789_123456789_1234` (`c1`,`c2`,`c3`,`c4`,`c5`,`c6`,`c7`,`c8`,`c9`,`c10`,`c11`,`c12`,`c13`,`c14`,`c15`,`c16`),
  KEY `a025_long_123456789_123456789_123456789_123456789_123456789_1234` (`c1`,`c2`,`c3`,`c4`,`c5`,`c6`,`c7`,`c8`,`c9`,`c10`,`c11`,`c12`,`c13`,`c14`,`c15`,`c16`),
  KEY `a026_long_123456789_123456789_123456789_123456789_123456789_1234` (`c1`,`c2`,`c3`,`c4`,`c5`,`c6`,`c7`,`c8`,`c9`,`c10`,`c11`,`c12`,`c13`,`c14`,`c15`,`c16`),
  KEY `a027_long_123456789_123456789_123456789_123456789_123456789_1234` (`c1`,`c2`,`c3`,`c4`,`c5`,`c6`,`c7`,`c8`,`c9`,`c10`,`c11`,`c12`,`c13`,`c14`,`c15`,`c16`),
  KEY `a028_long_123456789_123456789_123456789_123456789_123456789_1234` (`c1`,`c2`,`c3`,`c4`,`c5`,`c6`,`c7`,`c8`,`c9`,`c10`,`c11`,`c12`,`c13`,`c14`,`c15`,`c16`),
  KEY `a029_long_123456789_123456789_123456789_123456789_123456789_1234` (`c1`,`c2`,`c3`,`c4`,`c5`,`c6`,`c7`,`c8`,`c9`,`c10`,`c11`,`c12`,`c13`,`c14`,`c15`,`c16`),
  KEY `a030_long_123456789_123456789_123456789_123456789_123456789_1234` (`c1`,`c2`,`c3`,`c4`,`c5`,`c6`,`c7`,`c8`,`c9`,`c10`,`c11`,`c12`,`c13`,`c14`,`c15`,`c16`),
  KEY `a031_long_123456789_123456789_123456789_123456789_123456789_1234` (`c1`,`c2`,`c3`,`c4`,`c5`,`c6`,`c7`,`c8`,`c9`,`c10`,`c11`,`c12`,`c13`,`c14`,`c15`,`c16`),
  KEY `a032_long_123456789_123456789_123456789_123456789_123456789_1234` (`c1`,`c2`,`c3`,`c4`,`c5`,`c6`,`c7`,`c8`,`c9`,`c10`,`c11`,`c12`,`c13`,`c14`,`c15`,`c16`),
  KEY `a033_long_123456789_123456789_123456789_123456789_123456789_1234` (`c1`,`c2`,`c3`,`c4`,`c5`,`c6`,`c7`,`c8`,`c9`,`c10`,`c11`,`c12`,`c13`,`c14`,`c15`,`c16`),
  KEY `a034_long_123456789_123456789_123456789_123456789_123456789_1234` (`c1`,`c2`,`c3`,`c4`,`c5`,`c6`,`c7`,`c8`,`c9`,`c10`,`c11`,`c12`,`c13`,`c14`,`c15`,`c16`),
  KEY `a035_long_123456789_123456789_123456789_123456789_123456789_1234` (`c1`,`c2`,`c3`,`c4`,`c5`,`c6`,`c7`,`c8`,`c9`,`c10`,`c11`,`c12`,`c13`,`c14`,`c15`,`c16`),
  KEY `a036_long_123456789_123456789_123456789_123456789_123456789_1234` (`c1`,`c2`,`c3`,`c4`,`c5`,`c6`,`c7`,`c8`,`c9`,`c10`,`c11`,`c12`,`c13`,`c14`,`c15`,`c16`),
  KEY `a037_long_123456789_123456789_123456789_123456789_123456789_1234` (`c1`,`c2`,`c3`,`c4`,`c5`,`c6`,`c7`,`c8`,`c9`,`c10`,`c11`,`c12`,`c13`,`c14`,`c15`,`c16`),
  KEY `a038_long_123456789_123456789_123456789_123456789_123456789_1234` (`c1`,`c2`,`c3`,`c4`,`c5`,`c6`,`c7`,`c8`,`c9`,`c10`,`c11`,`c12`,`c13`,`c14`,`c15`,`c16`),
  KEY `a039_long_123456789_123456789_123456789_123456789_123456789_1234` (`c1`,`c2`,`c3`,`c4`,`c5`,`c6`,`c7`,`c8`,`c9`,`c10`,`c11`,`c12`,`c13`,`c14`,`c15`,`c16`),
  KEY `a040_long_123456789_123456789_123456789_123456789_123456789_1234` (`c1`,`c2`,`c3`,`c4`,`c5`,`c6`,`c7`,`c8`,`c9`,`c10`,`c11`,`c12`,`c13`,`c14`,`c15`,`c16`),
  KEY `a041_long_123456789_123456789_123456789_123456789_123456789_1234` (`c1`,`c2`,`c3`,`c4`,`c5`,`c6`,`c7`,`c8`,`c9`,`c10`,`c11`,`c12`,`c13`,`c14`,`c15`,`c16`),
  KEY `a042_long_123456789_123456789_123456789_123456789_123456789_1234` (`c1`,`c2`,`c3`,`c4`,`c5`,`c6`,`c7`,`c8`,`c9`,`c10`,`c11`,`c12`,`c13`,`c14`,`c15`,`c16`),
  KEY `a043_long_123456789_123456789_123456789_123456789_123456789_1234` (`c1`,`c2`,`c3`,`c4`,`c5`,`c6`,`c7`,`c8`,`c9`,`c10`,`c11`,`c12`,`c13`,`c14`,`c15`,`c16`),
  KEY `a044_long_123456789_123456789_123456789_123456789_123456789_1234` (`c1`,`c2`,`c3`,`c4`,`c5`,`c6`,`c7`,`c8`,`c9`,`c10`,`c11`,`c12`,`c13`,`c14`,`c15`,`c16`),
  KEY `a045_long_123456789_123456789_123456789_123456789_123456789_1234` (`c1`,`c2`,`c3`,`c4`,`c5`,`c6`,`c7`,`c8`,`c9`,`c10`,`c11`,`c12`,`c13`,`c14`,`c15`,`c16`),
  KEY `a046_long_123456789_123456789_123456789_123456789_123456789_1234` (`c1`,`c2`,`c3`,`c4`,`c5`,`c6`,`c7`,`c8`,`c9`,`c10`,`c11`,`c12`,`c13`,`c14`,`c15`,`c16`),
  KEY `a047_long_123456789_123456789_123456789_123456789_123456789_1234` (`c1`,`c2`,`c3`,`c4`,`c5`,`c6`,`c7`,`c8`,`c9`,`c10`,`c11`,`c12`,`c13`,`c14`,`c15`,`c16`),
  KEY `a048_long_123456789_123456789_123456789_123456789_123456789_1234` (`c1`,`c2`,`c3`,`c4`,`c5`,`c6`,`c7`,`c8`,`c9`,`c10`,`c11`,`c12`,`c13`,`c14`,`c15`,`c16`),
  KEY `a049_long_123456789_123456789_123456789_123456789_123456789_1234` (`c1`,`c2`,`c3`,`c4`,`c5`,`c6`,`c7`,`c8`,`c9`,`c10`,`c11`,`c12`,`c13`,`c14`,`c15`,`c16`),
  KEY `a050_long_123456789_123456789_123456789_123456789_123456789_1234` (`c1`,`c2`,`c3`,`c4`,`c5`,`c6`,`c7`,`c8`,`c9`,`c10`,`c11`,`c12`,`c13`,`c14`,`c15`,`c16`),
  KEY `a051_long_123456789_123456789_123456789_123456789_123456789_1234` (`c1`,`c2`,`c3`,`c4`,`c5`,`c6`,`c7`,`c8`,`c9`,`c10`,`c11`,`c12`,`c13`,`c14`,`c15`,`c16`),
  KEY `a052_long_123456789_123456789_123456789_123456789_123456789_1234` (`c1`,`c2`,`c3`,`c4`,`c5`,`c6`,`c7`,`c8`,`c9`,`c10`,`c11`,`c12`,`c13`,`c14`,`c15`,`c16`),
  KEY `a053_long_123456789_123456789_123456789_123456789_123456789_1234` (`c1`,`c2`,`c3`,`c4`,`c5`,`c6`,`c7`,`c8`,`c9`,`c10`,`c11`,`c12`,`c13`,`c14`,`c15`,`c16`),
  KEY `a054_long_123456789_123456789_123456789_123456789_123456789_1234` (`c1`,`c2`,`c3`,`c4`,`c5`,`c6`,`c7`,`c8`,`c9`,`c10`,`c11`,`c12`,`c13`,`c14`,`c15`,`c16`),
  KEY `a055_long_123456789_123456789_123456789_123456789_123456789_1234` (`c1`,`c2`,`c3`,`c4`,`c5`,`c6`,`c7`,`c8`,`c9`,`c10`,`c11`,`c12`,`c13`,`c14`,`c15`,`c16`),
  KEY `a056_long_123456789_123456789_123456789_123456789_123456789_1234` (`c1`,`c2`,`c3`,`c4`,`c5`,`c6`,`c7`,`c8`,`c9`,`c10`,`c11`,`c12`,`c13`,`c14`,`c15`,`c16`),
  KEY `a057_long_123456789_123456789_123456789_123456789_123456789_1234` (`c1`,`c2`,`c3`,`c4`,`c5`,`c6`,`c7`,`c8`,`c9`,`c10`,`c11`,`c12`,`c13`,`c14`,`c15`,`c16`),
  KEY `a058_long_123456789_123456789_123456789_123456789_123456789_1234` (`c1`,`c2`,`c3`,`c4`,`c5`,`c6`,`c7`,`c8`,`c9`,`c10`,`c11`,`c12`,`c13`,`c14`,`c15`,`c16`),
  KEY `a059_long_123456789_123456789_123456789_123456789_123456789_1234` (`c1`,`c2`,`c3`,`c4`,`c5`,`c6`,`c7`,`c8`,`c9`,`c10`,`c11`,`c12`,`c13`,`c14`,`c15`,`c16`),
  KEY `a060_long_123456789_123456789_123456789_123456789_123456789_1234` (`c1`,`c2`,`c3`,`c4`,`c5`,`c6`,`c7`,`c8`,`c9`,`c10`,`c11`,`c12`,`c13`,`c14`,`c15`,`c16`),
  KEY `a061_long_123456789_123456789_123456789_123456789_123456789_1234` (`c1`,`c2`,`c3`,`c4`,`c5`,`c6`,`c7`,`c8`,`c9`,`c10`,`c11`,`c12`,`c13`,`c14`,`c15`,`c16`),
  KEY `a062_long_123456789_123456789_123456789_123456789_123456789_1234` (`c1`,`c2`,`c3`,`c4`,`c5`,`c6`,`c7`,`c8`,`c9`,`c10`,`c11`,`c12`,`c13`,`c14`,`c15`,`c16`),
  KEY `a063_long_123456789_123456789_123456789_123456789_123456789_1234` (`c1`,`c2`,`c3`,`c4`,`c5`,`c6`,`c7`,`c8`,`c9`,`c10`,`c11`,`c12`,`c13`,`c14`,`c15`,`c16`),
  KEY `a064_long_123456789_123456789_123456789_123456789_123456789_1234` (`c1`,`c2`,`c3`,`c4`,`c5`,`c6`,`c7`,`c8`,`c9`,`c10`,`c11`,`c12`,`c13`,`c14`,`c15`,`c16`)
) ENGINE=MyISAM DEFAULT CHARSET=latin1
flush tables;
show create table t1;
Table	Create Table
t1	CREATE TABLE `t1` (
  `c1` int(11) default NULL,
  `c2` int(11) default NULL,
  `c3` int(11) default NULL,
  `c4` int(11) default NULL,
  `c5` int(11) default NULL,
  `c6` int(11) default NULL,
  `c7` int(11) default NULL,
  `c8` int(11) default NULL,
  `c9` int(11) default NULL,
  `c10` int(11) default NULL,
  `c11` int(11) default NULL,
  `c12` int(11) default NULL,
  `c13` int(11) default NULL,
  `c14` int(11) default NULL,
  `c15` int(11) default NULL,
  `c16` int(11) default NULL,
  KEY `a001_long_123456789_123456789_123456789_123456789_123456789_1234` (`c1`,`c2`,`c3`,`c4`,`c5`,`c6`,`c7`,`c8`,`c9`,`c10`,`c11`,`c12`,`c13`,`c14`,`c15`,`c16`),
  KEY `a002_long_123456789_123456789_123456789_123456789_123456789_1234` (`c1`,`c2`,`c3`,`c4`,`c5`,`c6`,`c7`,`c8`,`c9`,`c10`,`c11`,`c12`,`c13`,`c14`,`c15`,`c16`),
  KEY `a003_long_123456789_123456789_123456789_123456789_123456789_1234` (`c1`,`c2`,`c3`,`c4`,`c5`,`c6`,`c7`,`c8`,`c9`,`c10`,`c11`,`c12`,`c13`,`c14`,`c15`,`c16`),
  KEY `a004_long_123456789_123456789_123456789_123456789_123456789_1234` (`c1`,`c2`,`c3`,`c4`,`c5`,`c6`,`c7`,`c8`,`c9`,`c10`,`c11`,`c12`,`c13`,`c14`,`c15`,`c16`),
  KEY `a005_long_123456789_123456789_123456789_123456789_123456789_1234` (`c1`,`c2`,`c3`,`c4`,`c5`,`c6`,`c7`,`c8`,`c9`,`c10`,`c11`,`c12`,`c13`,`c14`,`c15`,`c16`),
  KEY `a006_long_123456789_123456789_123456789_123456789_123456789_1234` (`c1`,`c2`,`c3`,`c4`,`c5`,`c6`,`c7`,`c8`,`c9`,`c10`,`c11`,`c12`,`c13`,`c14`,`c15`,`c16`),
  KEY `a007_long_123456789_123456789_123456789_123456789_123456789_1234` (`c1`,`c2`,`c3`,`c4`,`c5`,`c6`,`c7`,`c8`,`c9`,`c10`,`c11`,`c12`,`c13`,`c14`,`c15`,`c16`),
  KEY `a008_long_123456789_123456789_123456789_123456789_123456789_1234` (`c1`,`c2`,`c3`,`c4`,`c5`,`c6`,`c7`,`c8`,`c9`,`c10`,`c11`,`c12`,`c13`,`c14`,`c15`,`c16`),
  KEY `a009_long_123456789_123456789_123456789_123456789_123456789_1234` (`c1`,`c2`,`c3`,`c4`,`c5`,`c6`,`c7`,`c8`,`c9`,`c10`,`c11`,`c12`,`c13`,`c14`,`c15`,`c16`),
  KEY `a010_long_123456789_123456789_123456789_123456789_123456789_1234` (`c1`,`c2`,`c3`,`c4`,`c5`,`c6`,`c7`,`c8`,`c9`,`c10`,`c11`,`c12`,`c13`,`c14`,`c15`,`c16`),
  KEY `a011_long_123456789_123456789_123456789_123456789_123456789_1234` (`c1`,`c2`,`c3`,`c4`,`c5`,`c6`,`c7`,`c8`,`c9`,`c10`,`c11`,`c12`,`c13`,`c14`,`c15`,`c16`),
  KEY `a012_long_123456789_123456789_123456789_123456789_123456789_1234` (`c1`,`c2`,`c3`,`c4`,`c5`,`c6`,`c7`,`c8`,`c9`,`c10`,`c11`,`c12`,`c13`,`c14`,`c15`,`c16`),
  KEY `a013_long_123456789_123456789_123456789_123456789_123456789_1234` (`c1`,`c2`,`c3`,`c4`,`c5`,`c6`,`c7`,`c8`,`c9`,`c10`,`c11`,`c12`,`c13`,`c14`,`c15`,`c16`),
  KEY `a014_long_123456789_123456789_123456789_123456789_123456789_1234` (`c1`,`c2`,`c3`,`c4`,`c5`,`c6`,`c7`,`c8`,`c9`,`c10`,`c11`,`c12`,`c13`,`c14`,`c15`,`c16`),
  KEY `a015_long_123456789_123456789_123456789_123456789_123456789_1234` (`c1`,`c2`,`c3`,`c4`,`c5`,`c6`,`c7`,`c8`,`c9`,`c10`,`c11`,`c12`,`c13`,`c14`,`c15`,`c16`),
  KEY `a016_long_123456789_123456789_123456789_123456789_123456789_1234` (`c1`,`c2`,`c3`,`c4`,`c5`,`c6`,`c7`,`c8`,`c9`,`c10`,`c11`,`c12`,`c13`,`c14`,`c15`,`c16`),
  KEY `a017_long_123456789_123456789_123456789_123456789_123456789_1234` (`c1`,`c2`,`c3`,`c4`,`c5`,`c6`,`c7`,`c8`,`c9`,`c10`,`c11`,`c12`,`c13`,`c14`,`c15`,`c16`),
  KEY `a018_long_123456789_123456789_123456789_123456789_123456789_1234` (`c1`,`c2`,`c3`,`c4`,`c5`,`c6`,`c7`,`c8`,`c9`,`c10`,`c11`,`c12`,`c13`,`c14`,`c15`,`c16`),
  KEY `a019_long_123456789_123456789_123456789_123456789_123456789_1234` (`c1`,`c2`,`c3`,`c4`,`c5`,`c6`,`c7`,`c8`,`c9`,`c10`,`c11`,`c12`,`c13`,`c14`,`c15`,`c16`),
  KEY `a020_long_123456789_123456789_123456789_123456789_123456789_1234` (`c1`,`c2`,`c3`,`c4`,`c5`,`c6`,`c7`,`c8`,`c9`,`c10`,`c11`,`c12`,`c13`,`c14`,`c15`,`c16`),
  KEY `a021_long_123456789_123456789_123456789_123456789_123456789_1234` (`c1`,`c2`,`c3`,`c4`,`c5`,`c6`,`c7`,`c8`,`c9`,`c10`,`c11`,`c12`,`c13`,`c14`,`c15`,`c16`),
  KEY `a022_long_123456789_123456789_123456789_123456789_123456789_1234` (`c1`,`c2`,`c3`,`c4`,`c5`,`c6`,`c7`,`c8`,`c9`,`c10`,`c11`,`c12`,`c13`,`c14`,`c15`,`c16`),
  KEY `a023_long_123456789_123456789_123456789_123456789_123456789_1234` (`c1`,`c2`,`c3`,`c4`,`c5`,`c6`,`c7`,`c8`,`c9`,`c10`,`c11`,`c12`,`c13`,`c14`,`c15`,`c16`),
  KEY `a024_long_123456789_123456789_123456789_123456789_123456789_1234` (`c1`,`c2`,`c3`,`c4`,`c5`,`c6`,`c7`,`c8`,`c9`,`c10`,`c11`,`c12`,`c13`,`c14`,`c15`,`c16`),
  KEY `a025_long_123456789_123456789_123456789_123456789_123456789_1234` (`c1`,`c2`,`c3`,`c4`,`c5`,`c6`,`c7`,`c8`,`c9`,`c10`,`c11`,`c12`,`c13`,`c14`,`c15`,`c16`),
  KEY `a026_long_123456789_123456789_123456789_123456789_123456789_1234` (`c1`,`c2`,`c3`,`c4`,`c5`,`c6`,`c7`,`c8`,`c9`,`c10`,`c11`,`c12`,`c13`,`c14`,`c15`,`c16`),
  KEY `a027_long_123456789_123456789_123456789_123456789_123456789_1234` (`c1`,`c2`,`c3`,`c4`,`c5`,`c6`,`c7`,`c8`,`c9`,`c10`,`c11`,`c12`,`c13`,`c14`,`c15`,`c16`),
  KEY `a028_long_123456789_123456789_123456789_123456789_123456789_1234` (`c1`,`c2`,`c3`,`c4`,`c5`,`c6`,`c7`,`c8`,`c9`,`c10`,`c11`,`c12`,`c13`,`c14`,`c15`,`c16`),
  KEY `a029_long_123456789_123456789_123456789_123456789_123456789_1234` (`c1`,`c2`,`c3`,`c4`,`c5`,`c6`,`c7`,`c8`,`c9`,`c10`,`c11`,`c12`,`c13`,`c14`,`c15`,`c16`),
  KEY `a030_long_123456789_123456789_123456789_123456789_123456789_1234` (`c1`,`c2`,`c3`,`c4`,`c5`,`c6`,`c7`,`c8`,`c9`,`c10`,`c11`,`c12`,`c13`,`c14`,`c15`,`c16`),
  KEY `a031_long_123456789_123456789_123456789_123456789_123456789_1234` (`c1`,`c2`,`c3`,`c4`,`c5`,`c6`,`c7`,`c8`,`c9`,`c10`,`c11`,`c12`,`c13`,`c14`,`c15`,`c16`),
  KEY `a032_long_123456789_123456789_123456789_123456789_123456789_1234` (`c1`,`c2`,`c3`,`c4`,`c5`,`c6`,`c7`,`c8`,`c9`,`c10`,`c11`,`c12`,`c13`,`c14`,`c15`,`c16`),
  KEY `a033_long_123456789_123456789_123456789_123456789_123456789_1234` (`c1`,`c2`,`c3`,`c4`,`c5`,`c6`,`c7`,`c8`,`c9`,`c10`,`c11`,`c12`,`c13`,`c14`,`c15`,`c16`),
  KEY `a034_long_123456789_123456789_123456789_123456789_123456789_1234` (`c1`,`c2`,`c3`,`c4`,`c5`,`c6`,`c7`,`c8`,`c9`,`c10`,`c11`,`c12`,`c13`,`c14`,`c15`,`c16`),
  KEY `a035_long_123456789_123456789_123456789_123456789_123456789_1234` (`c1`,`c2`,`c3`,`c4`,`c5`,`c6`,`c7`,`c8`,`c9`,`c10`,`c11`,`c12`,`c13`,`c14`,`c15`,`c16`),
  KEY `a036_long_123456789_123456789_123456789_123456789_123456789_1234` (`c1`,`c2`,`c3`,`c4`,`c5`,`c6`,`c7`,`c8`,`c9`,`c10`,`c11`,`c12`,`c13`,`c14`,`c15`,`c16`),
  KEY `a037_long_123456789_123456789_123456789_123456789_123456789_1234` (`c1`,`c2`,`c3`,`c4`,`c5`,`c6`,`c7`,`c8`,`c9`,`c10`,`c11`,`c12`,`c13`,`c14`,`c15`,`c16`),
  KEY `a038_long_123456789_123456789_123456789_123456789_123456789_1234` (`c1`,`c2`,`c3`,`c4`,`c5`,`c6`,`c7`,`c8`,`c9`,`c10`,`c11`,`c12`,`c13`,`c14`,`c15`,`c16`),
  KEY `a039_long_123456789_123456789_123456789_123456789_123456789_1234` (`c1`,`c2`,`c3`,`c4`,`c5`,`c6`,`c7`,`c8`,`c9`,`c10`,`c11`,`c12`,`c13`,`c14`,`c15`,`c16`),
  KEY `a040_long_123456789_123456789_123456789_123456789_123456789_1234` (`c1`,`c2`,`c3`,`c4`,`c5`,`c6`,`c7`,`c8`,`c9`,`c10`,`c11`,`c12`,`c13`,`c14`,`c15`,`c16`),
  KEY `a041_long_123456789_123456789_123456789_123456789_123456789_1234` (`c1`,`c2`,`c3`,`c4`,`c5`,`c6`,`c7`,`c8`,`c9`,`c10`,`c11`,`c12`,`c13`,`c14`,`c15`,`c16`),
  KEY `a042_long_123456789_123456789_123456789_123456789_123456789_1234` (`c1`,`c2`,`c3`,`c4`,`c5`,`c6`,`c7`,`c8`,`c9`,`c10`,`c11`,`c12`,`c13`,`c14`,`c15`,`c16`),
  KEY `a043_long_123456789_123456789_123456789_123456789_123456789_1234` (`c1`,`c2`,`c3`,`c4`,`c5`,`c6`,`c7`,`c8`,`c9`,`c10`,`c11`,`c12`,`c13`,`c14`,`c15`,`c16`),
  KEY `a044_long_123456789_123456789_123456789_123456789_123456789_1234` (`c1`,`c2`,`c3`,`c4`,`c5`,`c6`,`c7`,`c8`,`c9`,`c10`,`c11`,`c12`,`c13`,`c14`,`c15`,`c16`),
  KEY `a045_long_123456789_123456789_123456789_123456789_123456789_1234` (`c1`,`c2`,`c3`,`c4`,`c5`,`c6`,`c7`,`c8`,`c9`,`c10`,`c11`,`c12`,`c13`,`c14`,`c15`,`c16`),
  KEY `a046_long_123456789_123456789_123456789_123456789_123456789_1234` (`c1`,`c2`,`c3`,`c4`,`c5`,`c6`,`c7`,`c8`,`c9`,`c10`,`c11`,`c12`,`c13`,`c14`,`c15`,`c16`),
  KEY `a047_long_123456789_123456789_123456789_123456789_123456789_1234` (`c1`,`c2`,`c3`,`c4`,`c5`,`c6`,`c7`,`c8`,`c9`,`c10`,`c11`,`c12`,`c13`,`c14`,`c15`,`c16`),
  KEY `a048_long_123456789_123456789_123456789_123456789_123456789_1234` (`c1`,`c2`,`c3`,`c4`,`c5`,`c6`,`c7`,`c8`,`c9`,`c10`,`c11`,`c12`,`c13`,`c14`,`c15`,`c16`),
  KEY `a049_long_123456789_123456789_123456789_123456789_123456789_1234` (`c1`,`c2`,`c3`,`c4`,`c5`,`c6`,`c7`,`c8`,`c9`,`c10`,`c11`,`c12`,`c13`,`c14`,`c15`,`c16`),
  KEY `a050_long_123456789_123456789_123456789_123456789_123456789_1234` (`c1`,`c2`,`c3`,`c4`,`c5`,`c6`,`c7`,`c8`,`c9`,`c10`,`c11`,`c12`,`c13`,`c14`,`c15`,`c16`),
  KEY `a051_long_123456789_123456789_123456789_123456789_123456789_1234` (`c1`,`c2`,`c3`,`c4`,`c5`,`c6`,`c7`,`c8`,`c9`,`c10`,`c11`,`c12`,`c13`,`c14`,`c15`,`c16`),
  KEY `a052_long_123456789_123456789_123456789_123456789_123456789_1234` (`c1`,`c2`,`c3`,`c4`,`c5`,`c6`,`c7`,`c8`,`c9`,`c10`,`c11`,`c12`,`c13`,`c14`,`c15`,`c16`),
  KEY `a053_long_123456789_123456789_123456789_123456789_123456789_1234` (`c1`,`c2`,`c3`,`c4`,`c5`,`c6`,`c7`,`c8`,`c9`,`c10`,`c11`,`c12`,`c13`,`c14`,`c15`,`c16`),
  KEY `a054_long_123456789_123456789_123456789_123456789_123456789_1234` (`c1`,`c2`,`c3`,`c4`,`c5`,`c6`,`c7`,`c8`,`c9`,`c10`,`c11`,`c12`,`c13`,`c14`,`c15`,`c16`),
  KEY `a055_long_123456789_123456789_123456789_123456789_123456789_1234` (`c1`,`c2`,`c3`,`c4`,`c5`,`c6`,`c7`,`c8`,`c9`,`c10`,`c11`,`c12`,`c13`,`c14`,`c15`,`c16`),
  KEY `a056_long_123456789_123456789_123456789_123456789_123456789_1234` (`c1`,`c2`,`c3`,`c4`,`c5`,`c6`,`c7`,`c8`,`c9`,`c10`,`c11`,`c12`,`c13`,`c14`,`c15`,`c16`),
  KEY `a057_long_123456789_123456789_123456789_123456789_123456789_1234` (`c1`,`c2`,`c3`,`c4`,`c5`,`c6`,`c7`,`c8`,`c9`,`c10`,`c11`,`c12`,`c13`,`c14`,`c15`,`c16`),
  KEY `a058_long_123456789_123456789_123456789_123456789_123456789_1234` (`c1`,`c2`,`c3`,`c4`,`c5`,`c6`,`c7`,`c8`,`c9`,`c10`,`c11`,`c12`,`c13`,`c14`,`c15`,`c16`),
  KEY `a059_long_123456789_123456789_123456789_123456789_123456789_1234` (`c1`,`c2`,`c3`,`c4`,`c5`,`c6`,`c7`,`c8`,`c9`,`c10`,`c11`,`c12`,`c13`,`c14`,`c15`,`c16`),
  KEY `a060_long_123456789_123456789_123456789_123456789_123456789_1234` (`c1`,`c2`,`c3`,`c4`,`c5`,`c6`,`c7`,`c8`,`c9`,`c10`,`c11`,`c12`,`c13`,`c14`,`c15`,`c16`),
  KEY `a061_long_123456789_123456789_123456789_123456789_123456789_1234` (`c1`,`c2`,`c3`,`c4`,`c5`,`c6`,`c7`,`c8`,`c9`,`c10`,`c11`,`c12`,`c13`,`c14`,`c15`,`c16`),
  KEY `a062_long_123456789_123456789_123456789_123456789_123456789_1234` (`c1`,`c2`,`c3`,`c4`,`c5`,`c6`,`c7`,`c8`,`c9`,`c10`,`c11`,`c12`,`c13`,`c14`,`c15`,`c16`),
  KEY `a063_long_123456789_123456789_123456789_123456789_123456789_1234` (`c1`,`c2`,`c3`,`c4`,`c5`,`c6`,`c7`,`c8`,`c9`,`c10`,`c11`,`c12`,`c13`,`c14`,`c15`,`c16`),
  KEY `a064_long_123456789_123456789_123456789_123456789_123456789_1234` (`c1`,`c2`,`c3`,`c4`,`c5`,`c6`,`c7`,`c8`,`c9`,`c10`,`c11`,`c12`,`c13`,`c14`,`c15`,`c16`)
) ENGINE=MyISAM DEFAULT CHARSET=latin1
drop table t1;
create table t1 (c1 int, c2 int, c3 int, c4 int, c5 int, c6 int, c7 int, 
c8 int, c9 int, c10 int, c11 int, c12 int, c13 int, c14 int, c15 int, c16 int);
alter table t1
add key a001_long_123456789_123456789_123456789_123456789_123456789_1234 (
c1,c2,c3,c4,c5,c6,c7,c8,c9,c10,c11,c12,c13,c14,c15,c16),
add key a002_long_123456789_123456789_123456789_123456789_123456789_1234 (
c1,c2,c3,c4,c5,c6,c7,c8,c9,c10,c11,c12,c13,c14,c15,c16),
add key a003_long_123456789_123456789_123456789_123456789_123456789_1234 (
c1,c2,c3,c4,c5,c6,c7,c8,c9,c10,c11,c12,c13,c14,c15,c16),
add key a004_long_123456789_123456789_123456789_123456789_123456789_1234 (
c1,c2,c3,c4,c5,c6,c7,c8,c9,c10,c11,c12,c13,c14,c15,c16),
add key a005_long_123456789_123456789_123456789_123456789_123456789_1234 (
c1,c2,c3,c4,c5,c6,c7,c8,c9,c10,c11,c12,c13,c14,c15,c16),
add key a006_long_123456789_123456789_123456789_123456789_123456789_1234 (
c1,c2,c3,c4,c5,c6,c7,c8,c9,c10,c11,c12,c13,c14,c15,c16),
add key a007_long_123456789_123456789_123456789_123456789_123456789_1234 (
c1,c2,c3,c4,c5,c6,c7,c8,c9,c10,c11,c12,c13,c14,c15,c16),
add key a008_long_123456789_123456789_123456789_123456789_123456789_1234 (
c1,c2,c3,c4,c5,c6,c7,c8,c9,c10,c11,c12,c13,c14,c15,c16),
add key a009_long_123456789_123456789_123456789_123456789_123456789_1234 (
c1,c2,c3,c4,c5,c6,c7,c8,c9,c10,c11,c12,c13,c14,c15,c16),
add key a010_long_123456789_123456789_123456789_123456789_123456789_1234 (
c1,c2,c3,c4,c5,c6,c7,c8,c9,c10,c11,c12,c13,c14,c15,c16),
add key a011_long_123456789_123456789_123456789_123456789_123456789_1234 (
c1,c2,c3,c4,c5,c6,c7,c8,c9,c10,c11,c12,c13,c14,c15,c16),
add key a012_long_123456789_123456789_123456789_123456789_123456789_1234 (
c1,c2,c3,c4,c5,c6,c7,c8,c9,c10,c11,c12,c13,c14,c15,c16),
add key a013_long_123456789_123456789_123456789_123456789_123456789_1234 (
c1,c2,c3,c4,c5,c6,c7,c8,c9,c10,c11,c12,c13,c14,c15,c16),
add key a014_long_123456789_123456789_123456789_123456789_123456789_1234 (
c1,c2,c3,c4,c5,c6,c7,c8,c9,c10,c11,c12,c13,c14,c15,c16),
add key a015_long_123456789_123456789_123456789_123456789_123456789_1234 (
c1,c2,c3,c4,c5,c6,c7,c8,c9,c10,c11,c12,c13,c14,c15,c16),
add key a016_long_123456789_123456789_123456789_123456789_123456789_1234 (
c1,c2,c3,c4,c5,c6,c7,c8,c9,c10,c11,c12,c13,c14,c15,c16),
add key a017_long_123456789_123456789_123456789_123456789_123456789_1234 (
c1,c2,c3,c4,c5,c6,c7,c8,c9,c10,c11,c12,c13,c14,c15,c16),
add key a018_long_123456789_123456789_123456789_123456789_123456789_1234 (
c1,c2,c3,c4,c5,c6,c7,c8,c9,c10,c11,c12,c13,c14,c15,c16),
add key a019_long_123456789_123456789_123456789_123456789_123456789_1234 (
c1,c2,c3,c4,c5,c6,c7,c8,c9,c10,c11,c12,c13,c14,c15,c16),
add key a020_long_123456789_123456789_123456789_123456789_123456789_1234 (
c1,c2,c3,c4,c5,c6,c7,c8,c9,c10,c11,c12,c13,c14,c15,c16),
add key a021_long_123456789_123456789_123456789_123456789_123456789_1234 (
c1,c2,c3,c4,c5,c6,c7,c8,c9,c10,c11,c12,c13,c14,c15,c16),
add key a022_long_123456789_123456789_123456789_123456789_123456789_1234 (
c1,c2,c3,c4,c5,c6,c7,c8,c9,c10,c11,c12,c13,c14,c15,c16),
add key a023_long_123456789_123456789_123456789_123456789_123456789_1234 (
c1,c2,c3,c4,c5,c6,c7,c8,c9,c10,c11,c12,c13,c14,c15,c16),
add key a024_long_123456789_123456789_123456789_123456789_123456789_1234 (
c1,c2,c3,c4,c5,c6,c7,c8,c9,c10,c11,c12,c13,c14,c15,c16),
add key a025_long_123456789_123456789_123456789_123456789_123456789_1234 (
c1,c2,c3,c4,c5,c6,c7,c8,c9,c10,c11,c12,c13,c14,c15,c16),
add key a026_long_123456789_123456789_123456789_123456789_123456789_1234 (
c1,c2,c3,c4,c5,c6,c7,c8,c9,c10,c11,c12,c13,c14,c15,c16),
add key a027_long_123456789_123456789_123456789_123456789_123456789_1234 (
c1,c2,c3,c4,c5,c6,c7,c8,c9,c10,c11,c12,c13,c14,c15,c16),
add key a028_long_123456789_123456789_123456789_123456789_123456789_1234 (
c1,c2,c3,c4,c5,c6,c7,c8,c9,c10,c11,c12,c13,c14,c15,c16),
add key a029_long_123456789_123456789_123456789_123456789_123456789_1234 (
c1,c2,c3,c4,c5,c6,c7,c8,c9,c10,c11,c12,c13,c14,c15,c16),
add key a030_long_123456789_123456789_123456789_123456789_123456789_1234 (
c1,c2,c3,c4,c5,c6,c7,c8,c9,c10,c11,c12,c13,c14,c15,c16),
add key a031_long_123456789_123456789_123456789_123456789_123456789_1234 (
c1,c2,c3,c4,c5,c6,c7,c8,c9,c10,c11,c12,c13,c14,c15,c16),
add key a032_long_123456789_123456789_123456789_123456789_123456789_1234 (
c1,c2,c3,c4,c5,c6,c7,c8,c9,c10,c11,c12,c13,c14,c15,c16),
add key a033_long_123456789_123456789_123456789_123456789_123456789_1234 (
c1,c2,c3,c4,c5,c6,c7,c8,c9,c10,c11,c12,c13,c14,c15,c16),
add key a034_long_123456789_123456789_123456789_123456789_123456789_1234 (
c1,c2,c3,c4,c5,c6,c7,c8,c9,c10,c11,c12,c13,c14,c15,c16),
add key a035_long_123456789_123456789_123456789_123456789_123456789_1234 (
c1,c2,c3,c4,c5,c6,c7,c8,c9,c10,c11,c12,c13,c14,c15,c16),
add key a036_long_123456789_123456789_123456789_123456789_123456789_1234 (
c1,c2,c3,c4,c5,c6,c7,c8,c9,c10,c11,c12,c13,c14,c15,c16),
add key a037_long_123456789_123456789_123456789_123456789_123456789_1234 (
c1,c2,c3,c4,c5,c6,c7,c8,c9,c10,c11,c12,c13,c14,c15,c16),
add key a038_long_123456789_123456789_123456789_123456789_123456789_1234 (
c1,c2,c3,c4,c5,c6,c7,c8,c9,c10,c11,c12,c13,c14,c15,c16),
add key a039_long_123456789_123456789_123456789_123456789_123456789_1234 (
c1,c2,c3,c4,c5,c6,c7,c8,c9,c10,c11,c12,c13,c14,c15,c16),
add key a040_long_123456789_123456789_123456789_123456789_123456789_1234 (
c1,c2,c3,c4,c5,c6,c7,c8,c9,c10,c11,c12,c13,c14,c15,c16),
add key a041_long_123456789_123456789_123456789_123456789_123456789_1234 (
c1,c2,c3,c4,c5,c6,c7,c8,c9,c10,c11,c12,c13,c14,c15,c16),
add key a042_long_123456789_123456789_123456789_123456789_123456789_1234 (
c1,c2,c3,c4,c5,c6,c7,c8,c9,c10,c11,c12,c13,c14,c15,c16),
add key a043_long_123456789_123456789_123456789_123456789_123456789_1234 (
c1,c2,c3,c4,c5,c6,c7,c8,c9,c10,c11,c12,c13,c14,c15,c16),
add key a044_long_123456789_123456789_123456789_123456789_123456789_1234 (
c1,c2,c3,c4,c5,c6,c7,c8,c9,c10,c11,c12,c13,c14,c15,c16),
add key a045_long_123456789_123456789_123456789_123456789_123456789_1234 (
c1,c2,c3,c4,c5,c6,c7,c8,c9,c10,c11,c12,c13,c14,c15,c16),
add key a046_long_123456789_123456789_123456789_123456789_123456789_1234 (
c1,c2,c3,c4,c5,c6,c7,c8,c9,c10,c11,c12,c13,c14,c15,c16),
add key a047_long_123456789_123456789_123456789_123456789_123456789_1234 (
c1,c2,c3,c4,c5,c6,c7,c8,c9,c10,c11,c12,c13,c14,c15,c16),
add key a048_long_123456789_123456789_123456789_123456789_123456789_1234 (
c1,c2,c3,c4,c5,c6,c7,c8,c9,c10,c11,c12,c13,c14,c15,c16),
add key a049_long_123456789_123456789_123456789_123456789_123456789_1234 (
c1,c2,c3,c4,c5,c6,c7,c8,c9,c10,c11,c12,c13,c14,c15,c16),
add key a050_long_123456789_123456789_123456789_123456789_123456789_1234 (
c1,c2,c3,c4,c5,c6,c7,c8,c9,c10,c11,c12,c13,c14,c15,c16),
add key a051_long_123456789_123456789_123456789_123456789_123456789_1234 (
c1,c2,c3,c4,c5,c6,c7,c8,c9,c10,c11,c12,c13,c14,c15,c16),
add key a052_long_123456789_123456789_123456789_123456789_123456789_1234 (
c1,c2,c3,c4,c5,c6,c7,c8,c9,c10,c11,c12,c13,c14,c15,c16),
add key a053_long_123456789_123456789_123456789_123456789_123456789_1234 (
c1,c2,c3,c4,c5,c6,c7,c8,c9,c10,c11,c12,c13,c14,c15,c16),
add key a054_long_123456789_123456789_123456789_123456789_123456789_1234 (
c1,c2,c3,c4,c5,c6,c7,c8,c9,c10,c11,c12,c13,c14,c15,c16),
add key a055_long_123456789_123456789_123456789_123456789_123456789_1234 (
c1,c2,c3,c4,c5,c6,c7,c8,c9,c10,c11,c12,c13,c14,c15,c16),
add key a056_long_123456789_123456789_123456789_123456789_123456789_1234 (
c1,c2,c3,c4,c5,c6,c7,c8,c9,c10,c11,c12,c13,c14,c15,c16),
add key a057_long_123456789_123456789_123456789_123456789_123456789_1234 (
c1,c2,c3,c4,c5,c6,c7,c8,c9,c10,c11,c12,c13,c14,c15,c16),
add key a058_long_123456789_123456789_123456789_123456789_123456789_1234 (
c1,c2,c3,c4,c5,c6,c7,c8,c9,c10,c11,c12,c13,c14,c15,c16),
add key a059_long_123456789_123456789_123456789_123456789_123456789_1234 (
c1,c2,c3,c4,c5,c6,c7,c8,c9,c10,c11,c12,c13,c14,c15,c16),
add key a060_long_123456789_123456789_123456789_123456789_123456789_1234 (
c1,c2,c3,c4,c5,c6,c7,c8,c9,c10,c11,c12,c13,c14,c15,c16),
add key a061_long_123456789_123456789_123456789_123456789_123456789_1234 (
c1,c2,c3,c4,c5,c6,c7,c8,c9,c10,c11,c12,c13,c14,c15,c16),
add key a062_long_123456789_123456789_123456789_123456789_123456789_1234 (
c1,c2,c3,c4,c5,c6,c7,c8,c9,c10,c11,c12,c13,c14,c15,c16),
add key a063_long_123456789_123456789_123456789_123456789_123456789_1234 (
c1,c2,c3,c4,c5,c6,c7,c8,c9,c10,c11,c12,c13,c14,c15,c16),
add key a064_long_123456789_123456789_123456789_123456789_123456789_1234 (
c1,c2,c3,c4,c5,c6,c7,c8,c9,c10,c11,c12,c13,c14,c15,c16);
show create table t1;
Table	Create Table
t1	CREATE TABLE `t1` (
  `c1` int(11) default NULL,
  `c2` int(11) default NULL,
  `c3` int(11) default NULL,
  `c4` int(11) default NULL,
  `c5` int(11) default NULL,
  `c6` int(11) default NULL,
  `c7` int(11) default NULL,
  `c8` int(11) default NULL,
  `c9` int(11) default NULL,
  `c10` int(11) default NULL,
  `c11` int(11) default NULL,
  `c12` int(11) default NULL,
  `c13` int(11) default NULL,
  `c14` int(11) default NULL,
  `c15` int(11) default NULL,
  `c16` int(11) default NULL,
  KEY `a001_long_123456789_123456789_123456789_123456789_123456789_1234` (`c1`,`c2`,`c3`,`c4`,`c5`,`c6`,`c7`,`c8`,`c9`,`c10`,`c11`,`c12`,`c13`,`c14`,`c15`,`c16`),
  KEY `a002_long_123456789_123456789_123456789_123456789_123456789_1234` (`c1`,`c2`,`c3`,`c4`,`c5`,`c6`,`c7`,`c8`,`c9`,`c10`,`c11`,`c12`,`c13`,`c14`,`c15`,`c16`),
  KEY `a003_long_123456789_123456789_123456789_123456789_123456789_1234` (`c1`,`c2`,`c3`,`c4`,`c5`,`c6`,`c7`,`c8`,`c9`,`c10`,`c11`,`c12`,`c13`,`c14`,`c15`,`c16`),
  KEY `a004_long_123456789_123456789_123456789_123456789_123456789_1234` (`c1`,`c2`,`c3`,`c4`,`c5`,`c6`,`c7`,`c8`,`c9`,`c10`,`c11`,`c12`,`c13`,`c14`,`c15`,`c16`),
  KEY `a005_long_123456789_123456789_123456789_123456789_123456789_1234` (`c1`,`c2`,`c3`,`c4`,`c5`,`c6`,`c7`,`c8`,`c9`,`c10`,`c11`,`c12`,`c13`,`c14`,`c15`,`c16`),
  KEY `a006_long_123456789_123456789_123456789_123456789_123456789_1234` (`c1`,`c2`,`c3`,`c4`,`c5`,`c6`,`c7`,`c8`,`c9`,`c10`,`c11`,`c12`,`c13`,`c14`,`c15`,`c16`),
  KEY `a007_long_123456789_123456789_123456789_123456789_123456789_1234` (`c1`,`c2`,`c3`,`c4`,`c5`,`c6`,`c7`,`c8`,`c9`,`c10`,`c11`,`c12`,`c13`,`c14`,`c15`,`c16`),
  KEY `a008_long_123456789_123456789_123456789_123456789_123456789_1234` (`c1`,`c2`,`c3`,`c4`,`c5`,`c6`,`c7`,`c8`,`c9`,`c10`,`c11`,`c12`,`c13`,`c14`,`c15`,`c16`),
  KEY `a009_long_123456789_123456789_123456789_123456789_123456789_1234` (`c1`,`c2`,`c3`,`c4`,`c5`,`c6`,`c7`,`c8`,`c9`,`c10`,`c11`,`c12`,`c13`,`c14`,`c15`,`c16`),
  KEY `a010_long_123456789_123456789_123456789_123456789_123456789_1234` (`c1`,`c2`,`c3`,`c4`,`c5`,`c6`,`c7`,`c8`,`c9`,`c10`,`c11`,`c12`,`c13`,`c14`,`c15`,`c16`),
  KEY `a011_long_123456789_123456789_123456789_123456789_123456789_1234` (`c1`,`c2`,`c3`,`c4`,`c5`,`c6`,`c7`,`c8`,`c9`,`c10`,`c11`,`c12`,`c13`,`c14`,`c15`,`c16`),
  KEY `a012_long_123456789_123456789_123456789_123456789_123456789_1234` (`c1`,`c2`,`c3`,`c4`,`c5`,`c6`,`c7`,`c8`,`c9`,`c10`,`c11`,`c12`,`c13`,`c14`,`c15`,`c16`),
  KEY `a013_long_123456789_123456789_123456789_123456789_123456789_1234` (`c1`,`c2`,`c3`,`c4`,`c5`,`c6`,`c7`,`c8`,`c9`,`c10`,`c11`,`c12`,`c13`,`c14`,`c15`,`c16`),
  KEY `a014_long_123456789_123456789_123456789_123456789_123456789_1234` (`c1`,`c2`,`c3`,`c4`,`c5`,`c6`,`c7`,`c8`,`c9`,`c10`,`c11`,`c12`,`c13`,`c14`,`c15`,`c16`),
  KEY `a015_long_123456789_123456789_123456789_123456789_123456789_1234` (`c1`,`c2`,`c3`,`c4`,`c5`,`c6`,`c7`,`c8`,`c9`,`c10`,`c11`,`c12`,`c13`,`c14`,`c15`,`c16`),
  KEY `a016_long_123456789_123456789_123456789_123456789_123456789_1234` (`c1`,`c2`,`c3`,`c4`,`c5`,`c6`,`c7`,`c8`,`c9`,`c10`,`c11`,`c12`,`c13`,`c14`,`c15`,`c16`),
  KEY `a017_long_123456789_123456789_123456789_123456789_123456789_1234` (`c1`,`c2`,`c3`,`c4`,`c5`,`c6`,`c7`,`c8`,`c9`,`c10`,`c11`,`c12`,`c13`,`c14`,`c15`,`c16`),
  KEY `a018_long_123456789_123456789_123456789_123456789_123456789_1234` (`c1`,`c2`,`c3`,`c4`,`c5`,`c6`,`c7`,`c8`,`c9`,`c10`,`c11`,`c12`,`c13`,`c14`,`c15`,`c16`),
  KEY `a019_long_123456789_123456789_123456789_123456789_123456789_1234` (`c1`,`c2`,`c3`,`c4`,`c5`,`c6`,`c7`,`c8`,`c9`,`c10`,`c11`,`c12`,`c13`,`c14`,`c15`,`c16`),
  KEY `a020_long_123456789_123456789_123456789_123456789_123456789_1234` (`c1`,`c2`,`c3`,`c4`,`c5`,`c6`,`c7`,`c8`,`c9`,`c10`,`c11`,`c12`,`c13`,`c14`,`c15`,`c16`),
  KEY `a021_long_123456789_123456789_123456789_123456789_123456789_1234` (`c1`,`c2`,`c3`,`c4`,`c5`,`c6`,`c7`,`c8`,`c9`,`c10`,`c11`,`c12`,`c13`,`c14`,`c15`,`c16`),
  KEY `a022_long_123456789_123456789_123456789_123456789_123456789_1234` (`c1`,`c2`,`c3`,`c4`,`c5`,`c6`,`c7`,`c8`,`c9`,`c10`,`c11`,`c12`,`c13`,`c14`,`c15`,`c16`),
  KEY `a023_long_123456789_123456789_123456789_123456789_123456789_1234` (`c1`,`c2`,`c3`,`c4`,`c5`,`c6`,`c7`,`c8`,`c9`,`c10`,`c11`,`c12`,`c13`,`c14`,`c15`,`c16`),
  KEY `a024_long_123456789_123456789_123456789_123456789_123456789_1234` (`c1`,`c2`,`c3`,`c4`,`c5`,`c6`,`c7`,`c8`,`c9`,`c10`,`c11`,`c12`,`c13`,`c14`,`c15`,`c16`),
  KEY `a025_long_123456789_123456789_123456789_123456789_123456789_1234` (`c1`,`c2`,`c3`,`c4`,`c5`,`c6`,`c7`,`c8`,`c9`,`c10`,`c11`,`c12`,`c13`,`c14`,`c15`,`c16`),
  KEY `a026_long_123456789_123456789_123456789_123456789_123456789_1234` (`c1`,`c2`,`c3`,`c4`,`c5`,`c6`,`c7`,`c8`,`c9`,`c10`,`c11`,`c12`,`c13`,`c14`,`c15`,`c16`),
  KEY `a027_long_123456789_123456789_123456789_123456789_123456789_1234` (`c1`,`c2`,`c3`,`c4`,`c5`,`c6`,`c7`,`c8`,`c9`,`c10`,`c11`,`c12`,`c13`,`c14`,`c15`,`c16`),
  KEY `a028_long_123456789_123456789_123456789_123456789_123456789_1234` (`c1`,`c2`,`c3`,`c4`,`c5`,`c6`,`c7`,`c8`,`c9`,`c10`,`c11`,`c12`,`c13`,`c14`,`c15`,`c16`),
  KEY `a029_long_123456789_123456789_123456789_123456789_123456789_1234` (`c1`,`c2`,`c3`,`c4`,`c5`,`c6`,`c7`,`c8`,`c9`,`c10`,`c11`,`c12`,`c13`,`c14`,`c15`,`c16`),
  KEY `a030_long_123456789_123456789_123456789_123456789_123456789_1234` (`c1`,`c2`,`c3`,`c4`,`c5`,`c6`,`c7`,`c8`,`c9`,`c10`,`c11`,`c12`,`c13`,`c14`,`c15`,`c16`),
  KEY `a031_long_123456789_123456789_123456789_123456789_123456789_1234` (`c1`,`c2`,`c3`,`c4`,`c5`,`c6`,`c7`,`c8`,`c9`,`c10`,`c11`,`c12`,`c13`,`c14`,`c15`,`c16`),
  KEY `a032_long_123456789_123456789_123456789_123456789_123456789_1234` (`c1`,`c2`,`c3`,`c4`,`c5`,`c6`,`c7`,`c8`,`c9`,`c10`,`c11`,`c12`,`c13`,`c14`,`c15`,`c16`),
  KEY `a033_long_123456789_123456789_123456789_123456789_123456789_1234` (`c1`,`c2`,`c3`,`c4`,`c5`,`c6`,`c7`,`c8`,`c9`,`c10`,`c11`,`c12`,`c13`,`c14`,`c15`,`c16`),
  KEY `a034_long_123456789_123456789_123456789_123456789_123456789_1234` (`c1`,`c2`,`c3`,`c4`,`c5`,`c6`,`c7`,`c8`,`c9`,`c10`,`c11`,`c12`,`c13`,`c14`,`c15`,`c16`),
  KEY `a035_long_123456789_123456789_123456789_123456789_123456789_1234` (`c1`,`c2`,`c3`,`c4`,`c5`,`c6`,`c7`,`c8`,`c9`,`c10`,`c11`,`c12`,`c13`,`c14`,`c15`,`c16`),
  KEY `a036_long_123456789_123456789_123456789_123456789_123456789_1234` (`c1`,`c2`,`c3`,`c4`,`c5`,`c6`,`c7`,`c8`,`c9`,`c10`,`c11`,`c12`,`c13`,`c14`,`c15`,`c16`),
  KEY `a037_long_123456789_123456789_123456789_123456789_123456789_1234` (`c1`,`c2`,`c3`,`c4`,`c5`,`c6`,`c7`,`c8`,`c9`,`c10`,`c11`,`c12`,`c13`,`c14`,`c15`,`c16`),
  KEY `a038_long_123456789_123456789_123456789_123456789_123456789_1234` (`c1`,`c2`,`c3`,`c4`,`c5`,`c6`,`c7`,`c8`,`c9`,`c10`,`c11`,`c12`,`c13`,`c14`,`c15`,`c16`),
  KEY `a039_long_123456789_123456789_123456789_123456789_123456789_1234` (`c1`,`c2`,`c3`,`c4`,`c5`,`c6`,`c7`,`c8`,`c9`,`c10`,`c11`,`c12`,`c13`,`c14`,`c15`,`c16`),
  KEY `a040_long_123456789_123456789_123456789_123456789_123456789_1234` (`c1`,`c2`,`c3`,`c4`,`c5`,`c6`,`c7`,`c8`,`c9`,`c10`,`c11`,`c12`,`c13`,`c14`,`c15`,`c16`),
  KEY `a041_long_123456789_123456789_123456789_123456789_123456789_1234` (`c1`,`c2`,`c3`,`c4`,`c5`,`c6`,`c7`,`c8`,`c9`,`c10`,`c11`,`c12`,`c13`,`c14`,`c15`,`c16`),
  KEY `a042_long_123456789_123456789_123456789_123456789_123456789_1234` (`c1`,`c2`,`c3`,`c4`,`c5`,`c6`,`c7`,`c8`,`c9`,`c10`,`c11`,`c12`,`c13`,`c14`,`c15`,`c16`),
  KEY `a043_long_123456789_123456789_123456789_123456789_123456789_1234` (`c1`,`c2`,`c3`,`c4`,`c5`,`c6`,`c7`,`c8`,`c9`,`c10`,`c11`,`c12`,`c13`,`c14`,`c15`,`c16`),
  KEY `a044_long_123456789_123456789_123456789_123456789_123456789_1234` (`c1`,`c2`,`c3`,`c4`,`c5`,`c6`,`c7`,`c8`,`c9`,`c10`,`c11`,`c12`,`c13`,`c14`,`c15`,`c16`),
  KEY `a045_long_123456789_123456789_123456789_123456789_123456789_1234` (`c1`,`c2`,`c3`,`c4`,`c5`,`c6`,`c7`,`c8`,`c9`,`c10`,`c11`,`c12`,`c13`,`c14`,`c15`,`c16`),
  KEY `a046_long_123456789_123456789_123456789_123456789_123456789_1234` (`c1`,`c2`,`c3`,`c4`,`c5`,`c6`,`c7`,`c8`,`c9`,`c10`,`c11`,`c12`,`c13`,`c14`,`c15`,`c16`),
  KEY `a047_long_123456789_123456789_123456789_123456789_123456789_1234` (`c1`,`c2`,`c3`,`c4`,`c5`,`c6`,`c7`,`c8`,`c9`,`c10`,`c11`,`c12`,`c13`,`c14`,`c15`,`c16`),
  KEY `a048_long_123456789_123456789_123456789_123456789_123456789_1234` (`c1`,`c2`,`c3`,`c4`,`c5`,`c6`,`c7`,`c8`,`c9`,`c10`,`c11`,`c12`,`c13`,`c14`,`c15`,`c16`),
  KEY `a049_long_123456789_123456789_123456789_123456789_123456789_1234` (`c1`,`c2`,`c3`,`c4`,`c5`,`c6`,`c7`,`c8`,`c9`,`c10`,`c11`,`c12`,`c13`,`c14`,`c15`,`c16`),
  KEY `a050_long_123456789_123456789_123456789_123456789_123456789_1234` (`c1`,`c2`,`c3`,`c4`,`c5`,`c6`,`c7`,`c8`,`c9`,`c10`,`c11`,`c12`,`c13`,`c14`,`c15`,`c16`),
  KEY `a051_long_123456789_123456789_123456789_123456789_123456789_1234` (`c1`,`c2`,`c3`,`c4`,`c5`,`c6`,`c7`,`c8`,`c9`,`c10`,`c11`,`c12`,`c13`,`c14`,`c15`,`c16`),
  KEY `a052_long_123456789_123456789_123456789_123456789_123456789_1234` (`c1`,`c2`,`c3`,`c4`,`c5`,`c6`,`c7`,`c8`,`c9`,`c10`,`c11`,`c12`,`c13`,`c14`,`c15`,`c16`),
  KEY `a053_long_123456789_123456789_123456789_123456789_123456789_1234` (`c1`,`c2`,`c3`,`c4`,`c5`,`c6`,`c7`,`c8`,`c9`,`c10`,`c11`,`c12`,`c13`,`c14`,`c15`,`c16`),
  KEY `a054_long_123456789_123456789_123456789_123456789_123456789_1234` (`c1`,`c2`,`c3`,`c4`,`c5`,`c6`,`c7`,`c8`,`c9`,`c10`,`c11`,`c12`,`c13`,`c14`,`c15`,`c16`),
  KEY `a055_long_123456789_123456789_123456789_123456789_123456789_1234` (`c1`,`c2`,`c3`,`c4`,`c5`,`c6`,`c7`,`c8`,`c9`,`c10`,`c11`,`c12`,`c13`,`c14`,`c15`,`c16`),
  KEY `a056_long_123456789_123456789_123456789_123456789_123456789_1234` (`c1`,`c2`,`c3`,`c4`,`c5`,`c6`,`c7`,`c8`,`c9`,`c10`,`c11`,`c12`,`c13`,`c14`,`c15`,`c16`),
  KEY `a057_long_123456789_123456789_123456789_123456789_123456789_1234` (`c1`,`c2`,`c3`,`c4`,`c5`,`c6`,`c7`,`c8`,`c9`,`c10`,`c11`,`c12`,`c13`,`c14`,`c15`,`c16`),
  KEY `a058_long_123456789_123456789_123456789_123456789_123456789_1234` (`c1`,`c2`,`c3`,`c4`,`c5`,`c6`,`c7`,`c8`,`c9`,`c10`,`c11`,`c12`,`c13`,`c14`,`c15`,`c16`),
  KEY `a059_long_123456789_123456789_123456789_123456789_123456789_1234` (`c1`,`c2`,`c3`,`c4`,`c5`,`c6`,`c7`,`c8`,`c9`,`c10`,`c11`,`c12`,`c13`,`c14`,`c15`,`c16`),
  KEY `a060_long_123456789_123456789_123456789_123456789_123456789_1234` (`c1`,`c2`,`c3`,`c4`,`c5`,`c6`,`c7`,`c8`,`c9`,`c10`,`c11`,`c12`,`c13`,`c14`,`c15`,`c16`),
  KEY `a061_long_123456789_123456789_123456789_123456789_123456789_1234` (`c1`,`c2`,`c3`,`c4`,`c5`,`c6`,`c7`,`c8`,`c9`,`c10`,`c11`,`c12`,`c13`,`c14`,`c15`,`c16`),
  KEY `a062_long_123456789_123456789_123456789_123456789_123456789_1234` (`c1`,`c2`,`c3`,`c4`,`c5`,`c6`,`c7`,`c8`,`c9`,`c10`,`c11`,`c12`,`c13`,`c14`,`c15`,`c16`),
  KEY `a063_long_123456789_123456789_123456789_123456789_123456789_1234` (`c1`,`c2`,`c3`,`c4`,`c5`,`c6`,`c7`,`c8`,`c9`,`c10`,`c11`,`c12`,`c13`,`c14`,`c15`,`c16`),
  KEY `a064_long_123456789_123456789_123456789_123456789_123456789_1234` (`c1`,`c2`,`c3`,`c4`,`c5`,`c6`,`c7`,`c8`,`c9`,`c10`,`c11`,`c12`,`c13`,`c14`,`c15`,`c16`)
) ENGINE=MyISAM DEFAULT CHARSET=latin1
flush tables;
show create table t1;
Table	Create Table
t1	CREATE TABLE `t1` (
  `c1` int(11) default NULL,
  `c2` int(11) default NULL,
  `c3` int(11) default NULL,
  `c4` int(11) default NULL,
  `c5` int(11) default NULL,
  `c6` int(11) default NULL,
  `c7` int(11) default NULL,
  `c8` int(11) default NULL,
  `c9` int(11) default NULL,
  `c10` int(11) default NULL,
  `c11` int(11) default NULL,
  `c12` int(11) default NULL,
  `c13` int(11) default NULL,
  `c14` int(11) default NULL,
  `c15` int(11) default NULL,
  `c16` int(11) default NULL,
  KEY `a001_long_123456789_123456789_123456789_123456789_123456789_1234` (`c1`,`c2`,`c3`,`c4`,`c5`,`c6`,`c7`,`c8`,`c9`,`c10`,`c11`,`c12`,`c13`,`c14`,`c15`,`c16`),
  KEY `a002_long_123456789_123456789_123456789_123456789_123456789_1234` (`c1`,`c2`,`c3`,`c4`,`c5`,`c6`,`c7`,`c8`,`c9`,`c10`,`c11`,`c12`,`c13`,`c14`,`c15`,`c16`),
  KEY `a003_long_123456789_123456789_123456789_123456789_123456789_1234` (`c1`,`c2`,`c3`,`c4`,`c5`,`c6`,`c7`,`c8`,`c9`,`c10`,`c11`,`c12`,`c13`,`c14`,`c15`,`c16`),
  KEY `a004_long_123456789_123456789_123456789_123456789_123456789_1234` (`c1`,`c2`,`c3`,`c4`,`c5`,`c6`,`c7`,`c8`,`c9`,`c10`,`c11`,`c12`,`c13`,`c14`,`c15`,`c16`),
  KEY `a005_long_123456789_123456789_123456789_123456789_123456789_1234` (`c1`,`c2`,`c3`,`c4`,`c5`,`c6`,`c7`,`c8`,`c9`,`c10`,`c11`,`c12`,`c13`,`c14`,`c15`,`c16`),
  KEY `a006_long_123456789_123456789_123456789_123456789_123456789_1234` (`c1`,`c2`,`c3`,`c4`,`c5`,`c6`,`c7`,`c8`,`c9`,`c10`,`c11`,`c12`,`c13`,`c14`,`c15`,`c16`),
  KEY `a007_long_123456789_123456789_123456789_123456789_123456789_1234` (`c1`,`c2`,`c3`,`c4`,`c5`,`c6`,`c7`,`c8`,`c9`,`c10`,`c11`,`c12`,`c13`,`c14`,`c15`,`c16`),
  KEY `a008_long_123456789_123456789_123456789_123456789_123456789_1234` (`c1`,`c2`,`c3`,`c4`,`c5`,`c6`,`c7`,`c8`,`c9`,`c10`,`c11`,`c12`,`c13`,`c14`,`c15`,`c16`),
  KEY `a009_long_123456789_123456789_123456789_123456789_123456789_1234` (`c1`,`c2`,`c3`,`c4`,`c5`,`c6`,`c7`,`c8`,`c9`,`c10`,`c11`,`c12`,`c13`,`c14`,`c15`,`c16`),
  KEY `a010_long_123456789_123456789_123456789_123456789_123456789_1234` (`c1`,`c2`,`c3`,`c4`,`c5`,`c6`,`c7`,`c8`,`c9`,`c10`,`c11`,`c12`,`c13`,`c14`,`c15`,`c16`),
  KEY `a011_long_123456789_123456789_123456789_123456789_123456789_1234` (`c1`,`c2`,`c3`,`c4`,`c5`,`c6`,`c7`,`c8`,`c9`,`c10`,`c11`,`c12`,`c13`,`c14`,`c15`,`c16`),
  KEY `a012_long_123456789_123456789_123456789_123456789_123456789_1234` (`c1`,`c2`,`c3`,`c4`,`c5`,`c6`,`c7`,`c8`,`c9`,`c10`,`c11`,`c12`,`c13`,`c14`,`c15`,`c16`),
  KEY `a013_long_123456789_123456789_123456789_123456789_123456789_1234` (`c1`,`c2`,`c3`,`c4`,`c5`,`c6`,`c7`,`c8`,`c9`,`c10`,`c11`,`c12`,`c13`,`c14`,`c15`,`c16`),
  KEY `a014_long_123456789_123456789_123456789_123456789_123456789_1234` (`c1`,`c2`,`c3`,`c4`,`c5`,`c6`,`c7`,`c8`,`c9`,`c10`,`c11`,`c12`,`c13`,`c14`,`c15`,`c16`),
  KEY `a015_long_123456789_123456789_123456789_123456789_123456789_1234` (`c1`,`c2`,`c3`,`c4`,`c5`,`c6`,`c7`,`c8`,`c9`,`c10`,`c11`,`c12`,`c13`,`c14`,`c15`,`c16`),
  KEY `a016_long_123456789_123456789_123456789_123456789_123456789_1234` (`c1`,`c2`,`c3`,`c4`,`c5`,`c6`,`c7`,`c8`,`c9`,`c10`,`c11`,`c12`,`c13`,`c14`,`c15`,`c16`),
  KEY `a017_long_123456789_123456789_123456789_123456789_123456789_1234` (`c1`,`c2`,`c3`,`c4`,`c5`,`c6`,`c7`,`c8`,`c9`,`c10`,`c11`,`c12`,`c13`,`c14`,`c15`,`c16`),
  KEY `a018_long_123456789_123456789_123456789_123456789_123456789_1234` (`c1`,`c2`,`c3`,`c4`,`c5`,`c6`,`c7`,`c8`,`c9`,`c10`,`c11`,`c12`,`c13`,`c14`,`c15`,`c16`),
  KEY `a019_long_123456789_123456789_123456789_123456789_123456789_1234` (`c1`,`c2`,`c3`,`c4`,`c5`,`c6`,`c7`,`c8`,`c9`,`c10`,`c11`,`c12`,`c13`,`c14`,`c15`,`c16`),
  KEY `a020_long_123456789_123456789_123456789_123456789_123456789_1234` (`c1`,`c2`,`c3`,`c4`,`c5`,`c6`,`c7`,`c8`,`c9`,`c10`,`c11`,`c12`,`c13`,`c14`,`c15`,`c16`),
  KEY `a021_long_123456789_123456789_123456789_123456789_123456789_1234` (`c1`,`c2`,`c3`,`c4`,`c5`,`c6`,`c7`,`c8`,`c9`,`c10`,`c11`,`c12`,`c13`,`c14`,`c15`,`c16`),
  KEY `a022_long_123456789_123456789_123456789_123456789_123456789_1234` (`c1`,`c2`,`c3`,`c4`,`c5`,`c6`,`c7`,`c8`,`c9`,`c10`,`c11`,`c12`,`c13`,`c14`,`c15`,`c16`),
  KEY `a023_long_123456789_123456789_123456789_123456789_123456789_1234` (`c1`,`c2`,`c3`,`c4`,`c5`,`c6`,`c7`,`c8`,`c9`,`c10`,`c11`,`c12`,`c13`,`c14`,`c15`,`c16`),
  KEY `a024_long_123456789_123456789_123456789_123456789_123456789_1234` (`c1`,`c2`,`c3`,`c4`,`c5`,`c6`,`c7`,`c8`,`c9`,`c10`,`c11`,`c12`,`c13`,`c14`,`c15`,`c16`),
  KEY `a025_long_123456789_123456789_123456789_123456789_123456789_1234` (`c1`,`c2`,`c3`,`c4`,`c5`,`c6`,`c7`,`c8`,`c9`,`c10`,`c11`,`c12`,`c13`,`c14`,`c15`,`c16`),
  KEY `a026_long_123456789_123456789_123456789_123456789_123456789_1234` (`c1`,`c2`,`c3`,`c4`,`c5`,`c6`,`c7`,`c8`,`c9`,`c10`,`c11`,`c12`,`c13`,`c14`,`c15`,`c16`),
  KEY `a027_long_123456789_123456789_123456789_123456789_123456789_1234` (`c1`,`c2`,`c3`,`c4`,`c5`,`c6`,`c7`,`c8`,`c9`,`c10`,`c11`,`c12`,`c13`,`c14`,`c15`,`c16`),
  KEY `a028_long_123456789_123456789_123456789_123456789_123456789_1234` (`c1`,`c2`,`c3`,`c4`,`c5`,`c6`,`c7`,`c8`,`c9`,`c10`,`c11`,`c12`,`c13`,`c14`,`c15`,`c16`),
  KEY `a029_long_123456789_123456789_123456789_123456789_123456789_1234` (`c1`,`c2`,`c3`,`c4`,`c5`,`c6`,`c7`,`c8`,`c9`,`c10`,`c11`,`c12`,`c13`,`c14`,`c15`,`c16`),
  KEY `a030_long_123456789_123456789_123456789_123456789_123456789_1234` (`c1`,`c2`,`c3`,`c4`,`c5`,`c6`,`c7`,`c8`,`c9`,`c10`,`c11`,`c12`,`c13`,`c14`,`c15`,`c16`),
  KEY `a031_long_123456789_123456789_123456789_123456789_123456789_1234` (`c1`,`c2`,`c3`,`c4`,`c5`,`c6`,`c7`,`c8`,`c9`,`c10`,`c11`,`c12`,`c13`,`c14`,`c15`,`c16`),
  KEY `a032_long_123456789_123456789_123456789_123456789_123456789_1234` (`c1`,`c2`,`c3`,`c4`,`c5`,`c6`,`c7`,`c8`,`c9`,`c10`,`c11`,`c12`,`c13`,`c14`,`c15`,`c16`),
  KEY `a033_long_123456789_123456789_123456789_123456789_123456789_1234` (`c1`,`c2`,`c3`,`c4`,`c5`,`c6`,`c7`,`c8`,`c9`,`c10`,`c11`,`c12`,`c13`,`c14`,`c15`,`c16`),
  KEY `a034_long_123456789_123456789_123456789_123456789_123456789_1234` (`c1`,`c2`,`c3`,`c4`,`c5`,`c6`,`c7`,`c8`,`c9`,`c10`,`c11`,`c12`,`c13`,`c14`,`c15`,`c16`),
  KEY `a035_long_123456789_123456789_123456789_123456789_123456789_1234` (`c1`,`c2`,`c3`,`c4`,`c5`,`c6`,`c7`,`c8`,`c9`,`c10`,`c11`,`c12`,`c13`,`c14`,`c15`,`c16`),
  KEY `a036_long_123456789_123456789_123456789_123456789_123456789_1234` (`c1`,`c2`,`c3`,`c4`,`c5`,`c6`,`c7`,`c8`,`c9`,`c10`,`c11`,`c12`,`c13`,`c14`,`c15`,`c16`),
  KEY `a037_long_123456789_123456789_123456789_123456789_123456789_1234` (`c1`,`c2`,`c3`,`c4`,`c5`,`c6`,`c7`,`c8`,`c9`,`c10`,`c11`,`c12`,`c13`,`c14`,`c15`,`c16`),
  KEY `a038_long_123456789_123456789_123456789_123456789_123456789_1234` (`c1`,`c2`,`c3`,`c4`,`c5`,`c6`,`c7`,`c8`,`c9`,`c10`,`c11`,`c12`,`c13`,`c14`,`c15`,`c16`),
  KEY `a039_long_123456789_123456789_123456789_123456789_123456789_1234` (`c1`,`c2`,`c3`,`c4`,`c5`,`c6`,`c7`,`c8`,`c9`,`c10`,`c11`,`c12`,`c13`,`c14`,`c15`,`c16`),
  KEY `a040_long_123456789_123456789_123456789_123456789_123456789_1234` (`c1`,`c2`,`c3`,`c4`,`c5`,`c6`,`c7`,`c8`,`c9`,`c10`,`c11`,`c12`,`c13`,`c14`,`c15`,`c16`),
  KEY `a041_long_123456789_123456789_123456789_123456789_123456789_1234` (`c1`,`c2`,`c3`,`c4`,`c5`,`c6`,`c7`,`c8`,`c9`,`c10`,`c11`,`c12`,`c13`,`c14`,`c15`,`c16`),
  KEY `a042_long_123456789_123456789_123456789_123456789_123456789_1234` (`c1`,`c2`,`c3`,`c4`,`c5`,`c6`,`c7`,`c8`,`c9`,`c10`,`c11`,`c12`,`c13`,`c14`,`c15`,`c16`),
  KEY `a043_long_123456789_123456789_123456789_123456789_123456789_1234` (`c1`,`c2`,`c3`,`c4`,`c5`,`c6`,`c7`,`c8`,`c9`,`c10`,`c11`,`c12`,`c13`,`c14`,`c15`,`c16`),
  KEY `a044_long_123456789_123456789_123456789_123456789_123456789_1234` (`c1`,`c2`,`c3`,`c4`,`c5`,`c6`,`c7`,`c8`,`c9`,`c10`,`c11`,`c12`,`c13`,`c14`,`c15`,`c16`),
  KEY `a045_long_123456789_123456789_123456789_123456789_123456789_1234` (`c1`,`c2`,`c3`,`c4`,`c5`,`c6`,`c7`,`c8`,`c9`,`c10`,`c11`,`c12`,`c13`,`c14`,`c15`,`c16`),
  KEY `a046_long_123456789_123456789_123456789_123456789_123456789_1234` (`c1`,`c2`,`c3`,`c4`,`c5`,`c6`,`c7`,`c8`,`c9`,`c10`,`c11`,`c12`,`c13`,`c14`,`c15`,`c16`),
  KEY `a047_long_123456789_123456789_123456789_123456789_123456789_1234` (`c1`,`c2`,`c3`,`c4`,`c5`,`c6`,`c7`,`c8`,`c9`,`c10`,`c11`,`c12`,`c13`,`c14`,`c15`,`c16`),
  KEY `a048_long_123456789_123456789_123456789_123456789_123456789_1234` (`c1`,`c2`,`c3`,`c4`,`c5`,`c6`,`c7`,`c8`,`c9`,`c10`,`c11`,`c12`,`c13`,`c14`,`c15`,`c16`),
  KEY `a049_long_123456789_123456789_123456789_123456789_123456789_1234` (`c1`,`c2`,`c3`,`c4`,`c5`,`c6`,`c7`,`c8`,`c9`,`c10`,`c11`,`c12`,`c13`,`c14`,`c15`,`c16`),
  KEY `a050_long_123456789_123456789_123456789_123456789_123456789_1234` (`c1`,`c2`,`c3`,`c4`,`c5`,`c6`,`c7`,`c8`,`c9`,`c10`,`c11`,`c12`,`c13`,`c14`,`c15`,`c16`),
  KEY `a051_long_123456789_123456789_123456789_123456789_123456789_1234` (`c1`,`c2`,`c3`,`c4`,`c5`,`c6`,`c7`,`c8`,`c9`,`c10`,`c11`,`c12`,`c13`,`c14`,`c15`,`c16`),
  KEY `a052_long_123456789_123456789_123456789_123456789_123456789_1234` (`c1`,`c2`,`c3`,`c4`,`c5`,`c6`,`c7`,`c8`,`c9`,`c10`,`c11`,`c12`,`c13`,`c14`,`c15`,`c16`),
  KEY `a053_long_123456789_123456789_123456789_123456789_123456789_1234` (`c1`,`c2`,`c3`,`c4`,`c5`,`c6`,`c7`,`c8`,`c9`,`c10`,`c11`,`c12`,`c13`,`c14`,`c15`,`c16`),
  KEY `a054_long_123456789_123456789_123456789_123456789_123456789_1234` (`c1`,`c2`,`c3`,`c4`,`c5`,`c6`,`c7`,`c8`,`c9`,`c10`,`c11`,`c12`,`c13`,`c14`,`c15`,`c16`),
  KEY `a055_long_123456789_123456789_123456789_123456789_123456789_1234` (`c1`,`c2`,`c3`,`c4`,`c5`,`c6`,`c7`,`c8`,`c9`,`c10`,`c11`,`c12`,`c13`,`c14`,`c15`,`c16`),
  KEY `a056_long_123456789_123456789_123456789_123456789_123456789_1234` (`c1`,`c2`,`c3`,`c4`,`c5`,`c6`,`c7`,`c8`,`c9`,`c10`,`c11`,`c12`,`c13`,`c14`,`c15`,`c16`),
  KEY `a057_long_123456789_123456789_123456789_123456789_123456789_1234` (`c1`,`c2`,`c3`,`c4`,`c5`,`c6`,`c7`,`c8`,`c9`,`c10`,`c11`,`c12`,`c13`,`c14`,`c15`,`c16`),
  KEY `a058_long_123456789_123456789_123456789_123456789_123456789_1234` (`c1`,`c2`,`c3`,`c4`,`c5`,`c6`,`c7`,`c8`,`c9`,`c10`,`c11`,`c12`,`c13`,`c14`,`c15`,`c16`),
  KEY `a059_long_123456789_123456789_123456789_123456789_123456789_1234` (`c1`,`c2`,`c3`,`c4`,`c5`,`c6`,`c7`,`c8`,`c9`,`c10`,`c11`,`c12`,`c13`,`c14`,`c15`,`c16`),
  KEY `a060_long_123456789_123456789_123456789_123456789_123456789_1234` (`c1`,`c2`,`c3`,`c4`,`c5`,`c6`,`c7`,`c8`,`c9`,`c10`,`c11`,`c12`,`c13`,`c14`,`c15`,`c16`),
  KEY `a061_long_123456789_123456789_123456789_123456789_123456789_1234` (`c1`,`c2`,`c3`,`c4`,`c5`,`c6`,`c7`,`c8`,`c9`,`c10`,`c11`,`c12`,`c13`,`c14`,`c15`,`c16`),
  KEY `a062_long_123456789_123456789_123456789_123456789_123456789_1234` (`c1`,`c2`,`c3`,`c4`,`c5`,`c6`,`c7`,`c8`,`c9`,`c10`,`c11`,`c12`,`c13`,`c14`,`c15`,`c16`),
  KEY `a063_long_123456789_123456789_123456789_123456789_123456789_1234` (`c1`,`c2`,`c3`,`c4`,`c5`,`c6`,`c7`,`c8`,`c9`,`c10`,`c11`,`c12`,`c13`,`c14`,`c15`,`c16`),
  KEY `a064_long_123456789_123456789_123456789_123456789_123456789_1234` (`c1`,`c2`,`c3`,`c4`,`c5`,`c6`,`c7`,`c8`,`c9`,`c10`,`c11`,`c12`,`c13`,`c14`,`c15`,`c16`)
) ENGINE=MyISAM DEFAULT CHARSET=latin1
alter table t1 add key 
a065_long_123456789_123456789_123456789_123456789_123456789_1234 (
c1,c2,c3,c4,c5,c6,c7,c8,c9,c10,c11,c12,c13,c14,c15,c16);
ERROR 42000: Too many keys specified; max 64 keys allowed
drop table t1;
create table t1 (c1 int, c2 int, c3 int, c4 int, c5 int, c6 int, c7 int, 
c8 int, c9 int, c10 int, c11 int, c12 int, c13 int, c14 int, c15 int, 
c16 int, c17 int);
alter table t1 add key i1 (
c1,c2,c3,c4,c5,c6,c7,c8,c9,c10,c11,c12,c13,c14,c15,c16, c17);
ERROR 42000: Too many key parts specified; max 16 parts allowed
alter table t1 add key 
a001_long_123456789_123456789_123456789_123456789_123456789_12345 (c1);
ERROR 42000: Identifier name 'a001_long_123456789_123456789_123456789_123456789_123456789_12345' is too long
show create table t1;
Table	Create Table
t1	CREATE TABLE `t1` (
  `c1` int(11) default NULL,
  `c2` int(11) default NULL,
  `c3` int(11) default NULL,
  `c4` int(11) default NULL,
  `c5` int(11) default NULL,
  `c6` int(11) default NULL,
  `c7` int(11) default NULL,
  `c8` int(11) default NULL,
  `c9` int(11) default NULL,
  `c10` int(11) default NULL,
  `c11` int(11) default NULL,
  `c12` int(11) default NULL,
  `c13` int(11) default NULL,
  `c14` int(11) default NULL,
  `c15` int(11) default NULL,
  `c16` int(11) default NULL,
  `c17` int(11) default NULL
) ENGINE=MyISAM DEFAULT CHARSET=latin1
drop table t1;

Bug #26104 Bug on foreign key class constructor

Check that ref_columns is initalized correctly in the constructor
and semantic checks in mysql_prepare_table work.

We do not need a storage engine that supports foreign keys
for this test, as the checks are purely syntax-based, and the
syntax is supported for all engines.

drop table if exists t1,t2;
create table t1(a int not null, b int not null, primary key (a, b));
create table t2(a int not null, b int not null, c int not null, primary key (a),
foreign key fk_bug26104 (b,c) references t1(a));
ERROR 42000: Incorrect foreign key definition for 'fk_bug26104': Key reference and table reference don't match
drop table t1;
create table t1(f1 int,f2 int);
insert into t1 value(1,1),(1,2),(1,3),(2,1),(2,2),(2,3);
flush status;
create table t2 select sql_big_result f1,count(f2) from t1 group by f1;
show status like 'handler_read%';
Variable_name	Value
Handler_read_first	0
Handler_read_key	0
Handler_read_next	0
Handler_read_prev	0
Handler_read_rnd	0
Handler_read_rnd_next	7
drop table t1,t2;
End of 5.0 tests
=======
ERROR HY000: Illegal set 'a,b' value found during parsing
create database mysqltest;
use mysqltest;
grant create on mysqltest.* to mysqltest@localhost;
create table t1 (i INT);
insert into t1 values (1);
ERROR 42000: Access denied for user 'mysqltest'@'localhost' to database 'mysqltest'
create table t2 (i INT);
create table t4 (i INT);
grant select, insert on mysqltest.t2 to mysqltest@localhost;
grant         insert on mysqltest.t4 to mysqltest@localhost;
grant create, insert on mysqltest.t5 to mysqltest@localhost;
grant create, insert on mysqltest.t6 to mysqltest@localhost;
flush privileges;
insert into t2 values (1);
create table if not exists t1 select * from t2;
ERROR 42000: INSERT command denied to user 'mysqltest'@'localhost' for table 't1'
create table if not exists t3 select * from t2;
ERROR 42000: INSERT command denied to user 'mysqltest'@'localhost' for table 't3'
create table if not exists t4 select * from t2;
Warnings:
Note	1050	Table 't4' already exists
create table if not exists t5 select * from t2;
create table t6 select * from t2;
create table t7 select * from t2;
ERROR 42000: INSERT command denied to user 'mysqltest'@'localhost' for table 't7'
create table t4 select * from t2;
ERROR 42S01: Table 't4' already exists
create table t1 select * from t2;
ERROR 42000: INSERT command denied to user 'mysqltest'@'localhost' for table 't1'
drop table t1,t2,t4,t5,t6;
revoke create         on mysqltest.*  from mysqltest@localhost;
revoke select, insert on mysqltest.t2 from mysqltest@localhost;
revoke insert         on mysqltest.t4 from mysqltest@localhost;
revoke create, insert on mysqltest.t5 from mysqltest@localhost;
revoke create, insert on mysqltest.t6 from mysqltest@localhost;
flush privileges;
drop database mysqltest;
use test;
>>>>>>> c085e424
<|MERGE_RESOLUTION|>--- conflicted
+++ resolved
@@ -749,8 +749,45 @@
 ) ENGINE=MyISAM DEFAULT CHARSET=latin1
 drop table t1, t2;
 create table t1(a set("a,b","c,d") not null);
-<<<<<<< HEAD
 ERROR 22007: Illegal set 'a,b' value found during parsing
+create database mysqltest;
+use mysqltest;
+grant create on mysqltest.* to mysqltest@localhost;
+create table t1 (i INT);
+insert into t1 values (1);
+ERROR 42000: Access denied for user 'mysqltest'@'localhost' to database 'mysqltest'
+create table t2 (i INT);
+create table t4 (i INT);
+grant select, insert on mysqltest.t2 to mysqltest@localhost;
+grant         insert on mysqltest.t4 to mysqltest@localhost;
+grant create, insert on mysqltest.t5 to mysqltest@localhost;
+grant create, insert on mysqltest.t6 to mysqltest@localhost;
+flush privileges;
+insert into t2 values (1);
+create table if not exists t1 select * from t2;
+ERROR 42000: INSERT command denied to user 'mysqltest'@'localhost' for table 't1'
+create table if not exists t3 select * from t2;
+ERROR 42000: INSERT command denied to user 'mysqltest'@'localhost' for table 't3'
+create table if not exists t4 select * from t2;
+Warnings:
+Note	1050	Table 't4' already exists
+create table if not exists t5 select * from t2;
+create table t6 select * from t2;
+create table t7 select * from t2;
+ERROR 42000: INSERT command denied to user 'mysqltest'@'localhost' for table 't7'
+create table t4 select * from t2;
+ERROR 42S01: Table 't4' already exists
+create table t1 select * from t2;
+ERROR 42000: INSERT command denied to user 'mysqltest'@'localhost' for table 't1'
+drop table t1,t2,t4,t5,t6;
+revoke create         on mysqltest.*  from mysqltest@localhost;
+revoke select, insert on mysqltest.t2 from mysqltest@localhost;
+revoke insert         on mysqltest.t4 from mysqltest@localhost;
+revoke create, insert on mysqltest.t5 from mysqltest@localhost;
+revoke create, insert on mysqltest.t6 from mysqltest@localhost;
+flush privileges;
+drop database mysqltest;
+use test;
 create table t1 (i int) engine=myisam max_rows=100000000000;
 show create table t1;
 Table	Create Table
@@ -1533,45 +1570,4 @@
 Handler_read_rnd	0
 Handler_read_rnd_next	7
 drop table t1,t2;
-End of 5.0 tests
-=======
-ERROR HY000: Illegal set 'a,b' value found during parsing
-create database mysqltest;
-use mysqltest;
-grant create on mysqltest.* to mysqltest@localhost;
-create table t1 (i INT);
-insert into t1 values (1);
-ERROR 42000: Access denied for user 'mysqltest'@'localhost' to database 'mysqltest'
-create table t2 (i INT);
-create table t4 (i INT);
-grant select, insert on mysqltest.t2 to mysqltest@localhost;
-grant         insert on mysqltest.t4 to mysqltest@localhost;
-grant create, insert on mysqltest.t5 to mysqltest@localhost;
-grant create, insert on mysqltest.t6 to mysqltest@localhost;
-flush privileges;
-insert into t2 values (1);
-create table if not exists t1 select * from t2;
-ERROR 42000: INSERT command denied to user 'mysqltest'@'localhost' for table 't1'
-create table if not exists t3 select * from t2;
-ERROR 42000: INSERT command denied to user 'mysqltest'@'localhost' for table 't3'
-create table if not exists t4 select * from t2;
-Warnings:
-Note	1050	Table 't4' already exists
-create table if not exists t5 select * from t2;
-create table t6 select * from t2;
-create table t7 select * from t2;
-ERROR 42000: INSERT command denied to user 'mysqltest'@'localhost' for table 't7'
-create table t4 select * from t2;
-ERROR 42S01: Table 't4' already exists
-create table t1 select * from t2;
-ERROR 42000: INSERT command denied to user 'mysqltest'@'localhost' for table 't1'
-drop table t1,t2,t4,t5,t6;
-revoke create         on mysqltest.*  from mysqltest@localhost;
-revoke select, insert on mysqltest.t2 from mysqltest@localhost;
-revoke insert         on mysqltest.t4 from mysqltest@localhost;
-revoke create, insert on mysqltest.t5 from mysqltest@localhost;
-revoke create, insert on mysqltest.t6 from mysqltest@localhost;
-flush privileges;
-drop database mysqltest;
-use test;
->>>>>>> c085e424
+End of 5.0 tests