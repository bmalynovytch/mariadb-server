--- conflicted
+++ resolved
@@ -2483,7 +2483,17 @@
 2
 SET sql_mode='';
 #
-<<<<<<< HEAD
+# MDEV-6484: Assertion `tab->ref.use_count' failed on query with joins, constant table, multi-part key
+#
+CREATE TABLE t1 (i1 INT, c1 VARCHAR(1)) ENGINE=MyISAM;
+INSERT INTO t1 VALUES (6,'b');
+CREATE TABLE t2 (pk2 INT, i2 INT, c2 VARCHAR(1), PRIMARY KEY(pk2), KEY(pk2,i2)) ENGINE=MyISAM;
+INSERT INTO t2 VALUES (1,2,'s'),(2,4,'r'),(3,8,'m'),(4,4,'b'),(5,4,'x'),(6,7,'g'),(7,4,'p');
+SELECT i2 FROM t1 AS t1a STRAIGHT_JOIN ( t2 INNER JOIN t1 AS t1b ON (t1b.c1 = c2) ) ON (t1b.i1 = pk2 ) 
+WHERE t1a.c1 = c2 GROUP BY i2;
+i2
+DROP TABLE t1,t2;
+#
 # Bug #58782
 # Missing rows with SELECT .. WHERE .. IN subquery 
 # with full GROUP BY and no aggr
@@ -2527,16 +2537,4 @@
 13	3
 DROP TABLE t1;
 DROP TABLE where_subselect;
-# End of Bug #58782
-=======
-# MDEV-6484: Assertion `tab->ref.use_count' failed on query with joins, constant table, multi-part key
-#
-CREATE TABLE t1 (i1 INT, c1 VARCHAR(1)) ENGINE=MyISAM;
-INSERT INTO t1 VALUES (6,'b');
-CREATE TABLE t2 (pk2 INT, i2 INT, c2 VARCHAR(1), PRIMARY KEY(pk2), KEY(pk2,i2)) ENGINE=MyISAM;
-INSERT INTO t2 VALUES (1,2,'s'),(2,4,'r'),(3,8,'m'),(4,4,'b'),(5,4,'x'),(6,7,'g'),(7,4,'p');
-SELECT i2 FROM t1 AS t1a STRAIGHT_JOIN ( t2 INNER JOIN t1 AS t1b ON (t1b.c1 = c2) ) ON (t1b.i1 = pk2 ) 
-WHERE t1a.c1 = c2 GROUP BY i2;
-i2
-DROP TABLE t1,t2;
->>>>>>> 50556e7e
+# End of Bug #58782