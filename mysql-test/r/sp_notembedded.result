set @old_concurrent_insert= @@global.concurrent_insert;
set @@global.concurrent_insert= 0;
drop table if exists t1,t3;
drop procedure if exists bug4902|
create procedure bug4902()
begin
show grants for 'root'@'localhost';
end|
call bug4902()|
Grants for root@localhost
GRANT ALL PRIVILEGES ON *.* TO 'root'@'localhost' WITH GRANT OPTION
call bug4902()|
Grants for root@localhost
GRANT ALL PRIVILEGES ON *.* TO 'root'@'localhost' WITH GRANT OPTION
drop procedure bug4902|
drop procedure if exists bug4902_2|
create procedure bug4902_2()
begin
show processlist;
end|
call bug4902_2()|
show warnings|
Level	Code	Message
call bug4902_2()|
show warnings|
Level	Code	Message
drop procedure bug4902_2|
drop table if exists t1|
create table t1 (
id   char(16) not null default '',
data int not null
)|
drop procedure if exists bug3583|
drop procedure if exists bug3583|
create procedure bug3583()
begin
declare c int;
select * from t1;
select count(*) into c from t1;
select c;
end|
insert into t1 values ("x", 3), ("y", 5)|
set @x = @@query_cache_size|
set global query_cache_size = 10*1024*1024|
flush status|
flush query cache|
show status like 'Qcache_hits'|
Variable_name	Value
Qcache_hits	0
call bug3583()|
id	data
x	3
y	5
c
2
show status like 'Qcache_hits'|
Variable_name	Value
Qcache_hits	0
call bug3583()|
id	data
x	3
y	5
c
2
call bug3583()|
id	data
x	3
y	5
c
2
show status like 'Qcache_hits'|
Variable_name	Value
Qcache_hits	2
set global query_cache_size = @x|
flush status|
flush query cache|
delete from t1|
drop procedure bug3583|
drop table t1|
drop procedure if exists bug6807|
create procedure bug6807()
begin
declare id int;
set id = connection_id();
kill query id;
select 'Not reached';
end|
call bug6807()|
ERROR 70100: Query execution was interrupted
call bug6807()|
ERROR 70100: Query execution was interrupted
drop procedure bug6807|
drop function if exists bug10100f|
drop procedure if exists bug10100p|
drop procedure if exists bug10100t|
drop procedure if exists bug10100pt|
drop procedure if exists bug10100pv|
drop procedure if exists bug10100pd|
drop procedure if exists bug10100pc|
create function bug10100f(prm int) returns int
begin
if prm > 1 then
return prm * bug10100f(prm - 1);
end if;
return 1;
end|
create procedure bug10100p(prm int, inout res int)
begin
set res = res * prm;
if prm > 1 then
call bug10100p(prm - 1, res);
end if;
end|
create procedure bug10100t(prm int)
begin
declare res int;
set res = 1;
call bug10100p(prm, res);
select res;
end|
create table t3 (a int)|
insert into t3 values (0)|
create view v1 as select a from t3;
create procedure bug10100pt(level int, lim int)
begin
if level < lim then
update t3 set a=level;
FLUSH TABLES;
call bug10100pt(level+1, lim);
else
select * from t3;
end if;
end|
create procedure bug10100pv(level int, lim int)
begin
if level < lim then
update v1 set a=level;
FLUSH TABLES;
call bug10100pv(level+1, lim);
else
select * from v1;
end if;
end|
prepare stmt2 from "select * from t3;";
create procedure bug10100pd(level int, lim int)
begin
if level < lim then
select level;
prepare stmt1 from "update t3 set a=a+2";
execute stmt1;
FLUSH TABLES;
execute stmt1;
FLUSH TABLES;
execute stmt1;
FLUSH TABLES;
deallocate prepare stmt1;
execute stmt2;
select * from t3;
call bug10100pd(level+1, lim);
else
execute stmt2;
end if;
end|
create procedure bug10100pc(level int, lim int)
begin
declare lv int;
declare c cursor for select a from t3;
open c;
if level < lim then
select level;
fetch c into lv;
select lv;
update t3 set a=level+lv;
FLUSH TABLES;
call bug10100pc(level+1, lim);
else
select * from t3;
end if;
close c;
end|
set @@max_sp_recursion_depth=255|
set @var=1|
call bug10100p(255, @var)|
call bug10100pt(1,255)|
call bug10100pv(1,255)|
call bug10100pd(1,255)|
call bug10100pc(1,255)|
set @@max_sp_recursion_depth=0|
deallocate prepare stmt2|
drop function bug10100f|
drop procedure bug10100p|
drop procedure bug10100t|
drop procedure bug10100pt|
drop procedure bug10100pv|
drop procedure bug10100pd|
drop procedure bug10100pc|
drop view v1|
drop table t3|
drop procedure if exists bug15298_1;
drop procedure if exists bug15298_2;
grant all privileges on test.* to 'mysqltest_1'@'localhost';
create procedure 15298_1 () sql security definer show grants for current_user;
create procedure 15298_2 () sql security definer show grants;
call 15298_1();
Grants for root@localhost
GRANT ALL PRIVILEGES ON *.* TO 'root'@'localhost' WITH GRANT OPTION
call 15298_2();
Grants for root@localhost
GRANT ALL PRIVILEGES ON *.* TO 'root'@'localhost' WITH GRANT OPTION
drop user mysqltest_1@localhost;
drop procedure 15298_1;
drop procedure 15298_2;
<<<<<<< HEAD
drop table if exists t1;
drop procedure if exists p1;
create table t1 (value varchar(15));
create procedure p1() update t1 set value='updated' where value='old';
call p1();
insert into t1 (value) values ("old");
select get_lock('b26162',120);
get_lock('b26162',120)
1
select 'rl_acquirer', value from t1 where get_lock('b26162',120);;
set session low_priority_updates=on;
call p1();;
select 'rl_contender', value from t1;
rl_contender	value
rl_contender	old
select release_lock('b26162');
release_lock('b26162')
1
rl_acquirer	value
rl_acquirer	old
drop procedure p1;
drop table t1;
set session low_priority_updates=default;
set @@global.concurrent_insert= @old_concurrent_insert;
=======
INSERT INTO mysql.user (Host, User, Password, Select_priv, Insert_priv, Update_priv, Delete_priv, Create_priv, Drop_priv, Reload_priv, Shutdown_priv, Process_priv, File_priv, Grant_priv, References_priv, Index_priv, Alter_priv, Show_db_priv, Super_priv, Create_tmp_table_priv, Lock_tables_priv, Execute_priv, Repl_slave_priv, Repl_client_priv, Create_view_priv, Show_view_priv, Create_routine_priv, Alter_routine_priv, Create_user_priv, ssl_type, ssl_cipher, x509_issuer, x509_subject, max_questions, max_updates, max_connections, max_user_connections) 
VALUES('%', 'mysqltest_1', password(''), 'Y', 'Y', 'Y', 'Y', 'Y', 'Y', 'N', 'N', 'N', 'N', 'N', 'N', 'Y', 'Y', 'N', 'N', 'Y', 'Y', 'N', 'N', 'N', 'N', 'N', 'Y', 'Y', 'N', '', '', '', '', '0', '0', '0', '0');
FLUSH PRIVILEGES;
CREATE PROCEDURE p1(i INT) BEGIN END;
DROP PROCEDURE p1;
DELETE FROM mysql.user WHERE User='mysqltest_1';
FLUSH PRIVILEGES;
>>>>>>> 8041311e
<|MERGE_RESOLUTION|>--- conflicted
+++ resolved
@@ -210,7 +210,6 @@
 drop user mysqltest_1@localhost;
 drop procedure 15298_1;
 drop procedure 15298_2;
-<<<<<<< HEAD
 drop table if exists t1;
 drop procedure if exists p1;
 create table t1 (value varchar(15));
@@ -234,13 +233,19 @@
 drop procedure p1;
 drop table t1;
 set session low_priority_updates=default;
-set @@global.concurrent_insert= @old_concurrent_insert;
-=======
-INSERT INTO mysql.user (Host, User, Password, Select_priv, Insert_priv, Update_priv, Delete_priv, Create_priv, Drop_priv, Reload_priv, Shutdown_priv, Process_priv, File_priv, Grant_priv, References_priv, Index_priv, Alter_priv, Show_db_priv, Super_priv, Create_tmp_table_priv, Lock_tables_priv, Execute_priv, Repl_slave_priv, Repl_client_priv, Create_view_priv, Show_view_priv, Create_routine_priv, Alter_routine_priv, Create_user_priv, ssl_type, ssl_cipher, x509_issuer, x509_subject, max_questions, max_updates, max_connections, max_user_connections) 
-VALUES('%', 'mysqltest_1', password(''), 'Y', 'Y', 'Y', 'Y', 'Y', 'Y', 'N', 'N', 'N', 'N', 'N', 'N', 'Y', 'Y', 'N', 'N', 'Y', 'Y', 'N', 'N', 'N', 'N', 'N', 'Y', 'Y', 'N', '', '', '', '', '0', '0', '0', '0');
+INSERT INTO mysql.user (Host, User, Password, Select_priv, Insert_priv, Update_priv,
+Delete_priv, Create_priv, Drop_priv, Reload_priv, Shutdown_priv, Process_priv, File_priv,
+Grant_priv, References_priv, Index_priv, Alter_priv, Show_db_priv, Super_priv,
+Create_tmp_table_priv, Lock_tables_priv, Execute_priv, Repl_slave_priv, Repl_client_priv,
+Create_view_priv, Show_view_priv, Create_routine_priv, Alter_routine_priv,
+Create_user_priv, ssl_type, ssl_cipher, x509_issuer, x509_subject, max_questions,
+max_updates, max_connections, max_user_connections) 
+VALUES('%', 'mysqltest_1', password(''), 'Y', 'Y', 'Y', 'Y', 'Y', 'Y', 'N', 'N', 'N',
+'N', 'N', 'N', 'Y', 'Y', 'N', 'N', 'Y', 'Y', 'N', 'N', 'N', 'N', 'N', 'Y', 'Y', 'N', '',
+'', '', '', '0', '0', '0', '0');
 FLUSH PRIVILEGES;
 CREATE PROCEDURE p1(i INT) BEGIN END;
 DROP PROCEDURE p1;
 DELETE FROM mysql.user WHERE User='mysqltest_1';
 FLUSH PRIVILEGES;
->>>>>>> 8041311e
+set @@global.concurrent_insert= @old_concurrent_insert;