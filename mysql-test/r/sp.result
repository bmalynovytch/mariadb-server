--- conflicted
+++ resolved
@@ -5394,21 +5394,6 @@
 bug21416		CREATE DEFINER=`root`@`localhost` PROCEDURE `bug21416`()
 show create procedure bug21416
 drop procedure bug21416|
-DROP PROCEDURE IF EXISTS bug21414|
-CREATE PROCEDURE bug21414() SELECT 1|
-FLUSH TABLES WITH READ LOCK|
-DROP PROCEDURE bug21414|
-ERROR HY000: Can't execute the query because you have a conflicting read lock
-UNLOCK TABLES|
-The following should succeed.
-DROP PROCEDURE bug21414|
-set names utf8|
-drop database if exists това_е_дълго_име_за_база_данни_нали|
-create database това_е_дълго_име_за_база_данни_нали|
-INSERT INTO mysql.proc VALUES ('това_е_дълго_име_за_база_данни_нали','това_е_процедура_с_доста_дълго_име_нали_и_още_по_дълго','PROCEDURE','това_е_процедура_с_доста_дълго_име_нали_и_още_по_дълго','SQL','CONTAINS_SQL','NO','DEFINER','','','bad_body','root@localhost',now(), now(),'','')|
-call това_е_дълго_име_за_база_данни_нали.това_е_процедура_с_доста_дълго_име_нали_и_още_по_дълго()|
-ERROR HY000: Failed to load routine това_е_дълго_име_за_база_данни_нали.това_е_процедура_с_доста_дълго_име_нали_и_още_по_дълго. The table mysql.proc is missing, corrupt, or contains bad data (internal code -6)
-drop database това_е_дълго_име_за_база_данни_нали|
 CREATE TABLE t3 (
 Member_ID varchar(15) NOT NULL,
 PRIMARY KEY (Member_ID)
@@ -5445,6 +5430,8 @@
 ('666666', 'Enrolled', '2006-05-12', 'CHF' ),
 ('666666', 'Disenrolled', '2006-06-01', 'CAD' )|
 DROP FUNCTION IF EXISTS bug21493|
+Warnings:
+Note	1305	FUNCTION bug21493 does not exist
 CREATE FUNCTION bug21493(paramMember VARCHAR(15)) RETURNS varchar(45)
 BEGIN
 DECLARE tracks VARCHAR(45);
@@ -5470,35 +5457,6 @@
 CHF
 DROP FUNCTION bug21493|
 DROP TABLE t3,t4|
-<<<<<<< HEAD
-drop procedure if exists proc_21462_a|
-drop procedure if exists proc_21462_b|
-create procedure proc_21462_a()
-begin
-select "Called A";
-end|
-create procedure proc_21462_b(x int)
-begin
-select "Called B";
-end|
-call proc_21462_a|
-Called A
-Called A
-call proc_21462_a()|
-Called A
-Called A
-call proc_21462_a(1)|
-ERROR 42000: Incorrect number of arguments for PROCEDURE test.proc_21462_a; expected 0, got 1
-call proc_21462_b|
-ERROR 42000: Incorrect number of arguments for PROCEDURE test.proc_21462_b; expected 1, got 0
-call proc_21462_b()|
-ERROR 42000: Incorrect number of arguments for PROCEDURE test.proc_21462_b; expected 1, got 0
-call proc_21462_b(1)|
-Called B
-Called B
-drop procedure proc_21462_a|
-drop procedure proc_21462_b|
-=======
 drop function if exists func_20028_a|
 drop function if exists func_20028_b|
 drop function if exists func_20028_c|
@@ -5628,6 +5586,5 @@
 drop procedure proc_20028_b|
 drop procedure proc_20028_c|
 drop table table_20028|
->>>>>>> 4cad811d
 End of 5.0 tests
 drop table t1,t2;