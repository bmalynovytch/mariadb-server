--- conflicted
+++ resolved
@@ -138,7 +138,6 @@
 /*!40101 SET CHARACTER_SET_CLIENT=@OLD_CHARACTER_SET_CLIENT */;
 
 DROP TABLE t1;
-<<<<<<< HEAD
 CREATE TABLE t1 (a int) ENGINE=MYISAM;
 INSERT INTO t1 VALUES (1), (2);
 /*!40014 SET @OLD_UNIQUE_CHECKS=@@UNIQUE_CHECKS, UNIQUE_CHECKS=0 */;
@@ -155,24 +154,10 @@
 INSERT INTO `t1` VALUES (1),(2);
 UNLOCK TABLES;
 /*!40000 ALTER TABLE `t1` ENABLE KEYS */;
-=======
-create table ```a` (i int);
-DROP TABLE IF EXISTS ```a`;
-CREATE TABLE ``a` (
-  `i` int(11) default NULL
-) ENGINE=MyISAM DEFAULT CHARSET=latin1;
-
-
-/*!40000 ALTER TABLE ```a` DISABLE KEYS */;
-LOCK TABLES ```a` WRITE;
-UNLOCK TABLES;
-/*!40000 ALTER TABLE ```a` ENABLE KEYS */;
->>>>>>> 42c192b9
 
 /*!40101 SET SQL_MODE=@OLD_SQL_MODE */;
 /*!40014 SET FOREIGN_KEY_CHECKS=@OLD_FOREIGN_KEY_CHECKS */;
 /*!40014 SET UNIQUE_CHECKS=@OLD_UNIQUE_CHECKS */;
-<<<<<<< HEAD
 
 /*!40014 SET @OLD_UNIQUE_CHECKS=@@UNIQUE_CHECKS, UNIQUE_CHECKS=0 */;
 /*!40014 SET @OLD_FOREIGN_KEY_CHECKS=@@FOREIGN_KEY_CHECKS, FOREIGN_KEY_CHECKS=0 */;
@@ -194,8 +179,21 @@
 /*!40014 SET UNIQUE_CHECKS=@OLD_UNIQUE_CHECKS */;
 
 DROP TABLE t1;
-=======
+create table ```a` (i int);
+DROP TABLE IF EXISTS ```a`;
+CREATE TABLE ``a` (
+  `i` int(11) default NULL
+) ENGINE=MyISAM DEFAULT CHARSET=latin1;
+
+
+/*!40000 ALTER TABLE ```a` DISABLE KEYS */;
+LOCK TABLES ```a` WRITE;
+UNLOCK TABLES;
+/*!40000 ALTER TABLE ```a` ENABLE KEYS */;
+
+/*!40101 SET SQL_MODE=@OLD_SQL_MODE */;
+/*!40014 SET FOREIGN_KEY_CHECKS=@OLD_FOREIGN_KEY_CHECKS */;
+/*!40014 SET UNIQUE_CHECKS=@OLD_UNIQUE_CHECKS */;
 /*!40101 SET CHARACTER_SET_CLIENT=@OLD_CHARACTER_SET_CLIENT */;
 
-drop table ```a`;
->>>>>>> 42c192b9
+drop table ```a`;