#
# Basic tests of row-level logging
#

#
# First we test tables with only an index.
#

connection master;
eval CREATE TABLE t1 (C1 CHAR(1), C2 CHAR(1), INDEX (C1)$extra_index_t1) ENGINE = $type ;
SELECT * FROM t1;
sync_slave_with_master;
SELECT * FROM t1;

# Testing insert
connection master;
INSERT INTO t1 VALUES ('A','B'), ('X','Y'), ('X','X');
INSERT INTO t1 VALUES ('A','C'), ('X','Z'), ('A','A');
SELECT * FROM t1 ORDER BY C1,C2;
sync_slave_with_master;
SELECT * FROM t1 ORDER BY C1,C2;

# Testing delete
# Observe that are several rows having the value for the index but only one
# should be deleted.
connection master;
DELETE FROM t1 WHERE C1 = C2;
SELECT * FROM t1 ORDER BY C1,C2;
sync_slave_with_master;
SELECT * FROM t1 ORDER BY C1,C2;

#
# Testing update.
# Note that we have a condition on a column that is not part of the index for
# the table. The right row should be updated nevertheless.
#
connection master;
UPDATE t1 SET C2 = 'I' WHERE C1 = 'A' AND C2 = 'C';
SELECT * FROM t1 ORDER BY C1,C2;
sync_slave_with_master;
SELECT * FROM t1 ORDER BY C1,C2;

# Testing update with a condition that does not match any rows, but
# which has a match for the index.
connection master;
UPDATE t1 SET c2 = 'Q' WHERE c1 = 'A' AND c2 = 'N';
SELECT * FROM t1 ORDER BY c1,c2;
sync_slave_with_master;
SELECT * FROM t1 ORDER BY c1,c2;

#
# Testing table with primary key
#
connection master;
eval CREATE TABLE t2 (c1 INT, c12 char(1), c2 INT, PRIMARY KEY (c1)) ENGINE = $type ;
INSERT INTO t2
  VALUES (1,'A',2),  (2,'A',4),  (3,'A',9),  (4,'A',15), (5,'A',25),
         (6,'A',35), (7,'A',50), (8,'A',64), (9,'A',81);
SELECT * FROM t2 ORDER BY c1,c2;
SELECT * FROM t2 WHERE c2 = c1 * c1 ORDER BY c1,c2;
sync_slave_with_master;
SELECT * FROM t2 ORDER BY c1,c2;
SELECT * FROM t2 WHERE c2 = c1 * c1 ORDER BY c1,c2;

connection master;
UPDATE t2 SET c2 = c1*c1 WHERE c2 != c1*c1;
SELECT * FROM t2 WHERE c2 = c1 * c1 ORDER BY c1,c2;
sync_slave_with_master;
SELECT * FROM t2 WHERE c2 = c1 * c1 ORDER BY c1,c2;

# Testing update with a condition that does not match any rows, but
# which has a match for the primary key.
connection master;
UPDATE t2 SET c12 = 'Q' WHERE c1 = 1 AND c2 = 999;
SELECT * FROM t2 ORDER BY c1,c2;
sync_slave_with_master;
SELECT * FROM t2 ORDER BY c1,c2;

connection master;
DELETE FROM t2 WHERE c1 % 4 = 0;
SELECT * FROM t2 ORDER BY c1,c2;
sync_slave_with_master;
SELECT * FROM t2 ORDER BY c1,c2;

connection master;
UPDATE t2 SET c12='X';

#
# Testing table with a multi-column primary key.
#
connection master;
eval CREATE TABLE t3 (C1 CHAR(1), C2 CHAR(1), pk1 INT, C3 CHAR(1), pk2 INT, PRIMARY KEY (pk1,pk2)) ENGINE = $type ;

INSERT INTO t3 VALUES ('A','B',1,'B',1), ('X','Y',2,'B',1), ('X','X',3,'B',1);
INSERT INTO t3 VALUES ('A','C',1,'B',2), ('X','Z',2,'B',2), ('A','A',3,'B',2);
SELECT * FROM t3 ORDER BY C1,C2;
sync_slave_with_master;
SELECT * FROM t3 ORDER BY C1,C2;

connection master;
DELETE FROM t3 WHERE C1 = C2;
SELECT * FROM t3 ORDER BY C1,C2;
sync_slave_with_master;
SELECT * FROM t3 ORDER BY C1,C2;

connection master;
UPDATE t3 SET C2 = 'I' WHERE C1 = 'A' AND C2 = 'C';
SELECT * FROM t3 ORDER BY C1,C2;
sync_slave_with_master;
SELECT * FROM t3 ORDER BY C1,C2;

#
# Testing table without index or primary key
#
connection master;
eval CREATE TABLE t6 (C1 CHAR(1), C2 CHAR(1), C3 INT$extra_index_t6) ENGINE = $type;

# Testing insert
INSERT INTO t6 VALUES ('A','B',1), ('X','Y',2), ('X','X',3);
INSERT INTO t6 VALUES ('A','C',4), ('X','Z',5), ('A','A',6);
SELECT * FROM t6 ORDER BY C3;
sync_slave_with_master;
SELECT * FROM t6 ORDER BY C3;

# Testing delete
# Observe that are several rows having the value for the index but only one
# should be deleted.
connection master;
DELETE FROM t6 WHERE C1 = C2;
SELECT * FROM t6 ORDER BY C3;
sync_slave_with_master;
SELECT * FROM t6 ORDER BY C3;

#
# Testing update.
# Note that we have a condition on a column that is not part of the index for
# the table. The right row should be updated nevertheless.
#
connection master;
UPDATE t6 SET C2 = 'I' WHERE C1 = 'A' AND C2 = 'C';
SELECT * FROM t6 ORDER BY C3;
sync_slave_with_master;
SELECT * FROM t6 ORDER BY C3;

# now mixing the 3 tables without begin/commit
connection master;
eval CREATE TABLE t5 (C1 CHAR(1), C2 CHAR(1), C3 INT PRIMARY KEY) ENGINE = $type ;
INSERT INTO t5 VALUES ('A','B',1), ('X','Y',2), ('X','X',3);
INSERT INTO t5 VALUES ('A','C',4), ('X','Z',5), ('A','A',6);

UPDATE t5,t2,t3 SET t5.C2='Q', t2.c12='R', t3.C3 ='S' WHERE t5.C1 = t2.c12 AND t5.C1 = t3.C1;
SELECT * FROM t5,t2,t3 WHERE t5.C2='Q' AND t2.c12='R' AND t3.C3 ='S' ORDER BY t5.C3,t2.c1,t3.pk1,t3.pk2;
sync_slave_with_master;
SELECT * FROM t5,t2,t3 WHERE t5.C2='Q' AND t2.c12='R' AND t3.C3 ='S' ORDER BY t5.C3,t2.c1,t3.pk1,t3.pk2;

#
# Testing special column types
#

if (`select char_length('$bit_field_special') > 0`) {
  connection slave;
  SET @saved_slave_type_conversions = @@SLAVE_TYPE_CONVERSIONS;
  eval SET GLOBAL SLAVE_TYPE_CONVERSIONS = '$bit_field_special';
}

connection master;
eval CREATE TABLE t4 (C1 CHAR(1) PRIMARY KEY, B1 BIT(1), B2 BIT(1) NOT NULL DEFAULT 0, C2 CHAR(1) NOT NULL DEFAULT 'A') ENGINE = $type ;

INSERT INTO t4 SET C1 = 1;
SELECT C1,HEX(B1),HEX(B2) FROM t4 ORDER BY C1;
sync_slave_with_master;
SELECT C1,HEX(B1),HEX(B2) FROM t4 ORDER BY C1;

if (`select char_length('$bit_field_special') > 0`) {
  SET GLOBAL SLAVE_TYPE_CONVERSIONS = @saved_slave_type_conversions;
}

#
# Testing conflicting operations
#
connection master;
eval CREATE TABLE t7 (C1 INT PRIMARY KEY, C2 INT) ENGINE = $type ;
sync_slave_with_master;
--echo --- on slave: original values ---
INSERT INTO t7 VALUES (1,3), (2,6), (3,9);
SELECT * FROM t7 ORDER BY C1;

# since bug#31552/31609 idempotency is not default any longer. In order
# the preceeding test INSERT INTO t7 to pass the mode is switched
# temprorarily
set @@global.slave_exec_mode= 'IDEMPOTENT';

connection master;
--echo --- on master: new values inserted ---
INSERT INTO t7 VALUES (1,2), (2,4), (3,6);
SELECT * FROM t7 ORDER BY C1;
sync_slave_with_master;

set @@global.slave_exec_mode= default;
--echo --- on slave: old values should be overwritten by replicated values ---
SELECT * FROM t7 ORDER BY C1;

#
# A more complicated test where the table has several keys and we are
# causing a conflict for a key that is not "last".
#
connection master;
--echo --- on master ---
eval CREATE TABLE t8 (a INT PRIMARY KEY, b INT UNIQUE, c INT UNIQUE) ENGINE = $type ;

# First we make sure that the constraints are correctly set.
INSERT INTO t8 VALUES (99,99,99);
--error ER_DUP_ENTRY
INSERT INTO t8 VALUES (99,22,33);
--error ER_DUP_ENTRY
INSERT INTO t8 VALUES (11,99,33);
--error ER_DUP_ENTRY
INSERT INTO t8 VALUES (11,22,99);
SELECT * FROM t8 ORDER BY a;

sync_slave_with_master;
--echo --- on slave ---
SELECT * FROM t8 ORDER BY a;
INSERT INTO t8 VALUES (1,2,3), (2,4,6), (3,6,9);
SELECT * FROM t8 ORDER BY a;

# since bug#31552/31609 idempotency is not default any longer. In order
# the preceeding test INSERT INTO t8 to pass the mode is switched
# temprorarily
set @@global.slave_exec_mode= 'IDEMPOTENT';

connection master;
--echo --- on master ---
# We insert a row that will cause conflict on the primary key but not
# on the other keys.
INSERT INTO t8 VALUES (2,4,8);
sync_slave_with_master;
set @@global.slave_exec_mode= default;

--echo --- on slave ---
SELECT * FROM t8 ORDER BY a;

# BUG#31552: Replication breaks when deleting rows from out-of-sync
#            table without PK

--echo **** Test for BUG#31552 ****

--echo **** On Master ****
# Clean up t1 so that we can use it.
connection master;
DELETE FROM t1;
sync_slave_with_master;

# Just to get a clean binary log
--source include/rpl_reset.inc

--echo **** On Master ****
connection master;
INSERT INTO t1 VALUES ('K','K'), ('L','L'), ('M','M');
--echo **** On Master ****
sync_slave_with_master;
# since bug#31552/31609 idempotency is not default any longer. In order
# the following test DELETE FROM t1 to pass the mode is switched
# temprorarily
set @@global.slave_exec_mode= 'IDEMPOTENT';
DELETE FROM t1 WHERE C1 = 'L';

connection master;
DELETE FROM t1;
query_vertical SELECT COUNT(*) FROM t1 ORDER BY c1,c2;
sync_slave_with_master;
set @@global.slave_exec_mode= default;
source include/check_slave_is_running.inc;
query_vertical SELECT COUNT(*) FROM t1 ORDER BY c1,c2;

# BUG#37076: TIMESTAMP/DATETIME values are not replicated correctly
#            between machines with mixed endiannes
#            (regression test)

--echo **** Test for BUG#37076 ****
--echo **** On Master ****
connection master;
DROP TABLE IF EXISTS t1;
CREATE TABLE t1 (a TIMESTAMP, b DATETIME, c DATE);
INSERT INTO t1 VALUES(
  '2005-11-14 01:01:01', '2005-11-14 01:01:02', '2005-11-14');

--echo **** On Slave ****
sync_slave_with_master slave;
SELECT * FROM t1;

#
# cleanup
#

connection master;
DROP TABLE IF EXISTS t1,t2,t3,t4,t5,t6,t7,t8;
sync_slave_with_master;

#
# BUG#37426: RBR breaks for CHAR() UTF8 fields > 85 chars
#

# We have 4 combinations to test with respect to the field length
# (i.e., the number of bytes) of the CHAR fields:
#
# 1. Replicating from CHAR<256 to CHAR<256 
# 2. Replicating from CHAR<256 to CHAR>255
# 3. Replicating from CHAR>255 to CHAR<256
# 4. Replicating from CHAR>255 to CHAR>255

# We also make a special case of using the max size of a field on the
# master, i.e. CHAR(255) in UTF-8, giving another three cases.
#
# 5. Replicating UTF-8 CHAR(255) to CHAR(<256)
# 6. Replicating UTF-8 CHAR(255) to CHAR(>255)
# 7. Replicating UTF-8 CHAR(255) to CHAR(255) UTF-8

connection master;
eval CREATE TABLE t1 (i INT NOT NULL,
                      c CHAR(16) CHARACTER SET utf8 NOT NULL,
                      j INT NOT NULL) ENGINE = $type ;

eval CREATE TABLE t2 (i INT NOT NULL,
                      c CHAR(16) CHARACTER SET utf8 NOT NULL,
                      j INT NOT NULL) ENGINE = $type ;

sync_slave_with_master;
ALTER TABLE t2 MODIFY c CHAR(128) CHARACTER SET utf8 NOT NULL;

connection master;
eval CREATE TABLE t3 (i INT NOT NULL,
                      c CHAR(128) CHARACTER SET utf8 NOT NULL,
                      j INT NOT NULL) ENGINE = $type ;
sync_slave_with_master;
ALTER TABLE t3 MODIFY c CHAR(16) CHARACTER SET utf8 NOT NULL;

connection master;
eval CREATE TABLE t4 (i INT NOT NULL,
                      c CHAR(128) CHARACTER SET utf8 NOT NULL,
                      j INT NOT NULL) ENGINE = $type ;

eval CREATE TABLE t5 (i INT NOT NULL,
                      c CHAR(255) CHARACTER SET utf8 NOT NULL,
                      j INT NOT NULL) ENGINE = $type ;
sync_slave_with_master;
ALTER TABLE t5 MODIFY c CHAR(16) CHARACTER SET utf8 NOT NULL;

connection master;
eval CREATE TABLE t6 (i INT NOT NULL,
                      c CHAR(255) CHARACTER SET utf8 NOT NULL,
                      j INT NOT NULL) ENGINE = $type ;
sync_slave_with_master;
ALTER TABLE t6 MODIFY c CHAR(128) CHARACTER SET utf8 NOT NULL;

connection master;
eval CREATE TABLE t7 (i INT NOT NULL,
                      c CHAR(255) CHARACTER SET utf8 NOT NULL,
                      j INT NOT NULL) ENGINE = $type ;

connection slave;
SET @saved_slave_type_conversions = @@slave_type_conversions;
SET GLOBAL SLAVE_TYPE_CONVERSIONS = 'ALL_NON_LOSSY';

--echo [expecting slave to replicate correctly]
connection master;
INSERT INTO t1 VALUES (1, "", 1);
INSERT INTO t1 VALUES (2, repeat(_utf8'a', 16), 2);
sync_slave_with_master;

let $diff_tables= master:t1, slave:t1;
source include/diff_tables.inc;

--echo [expecting slave to replicate correctly]
connection master;
INSERT INTO t2 VALUES (1, "", 1);
INSERT INTO t2 VALUES (2, repeat(_utf8'a', 16), 2);
sync_slave_with_master;

let $diff_tables= master:t2, slave:t2;
source include/diff_tables.inc;

connection slave;
<<<<<<< HEAD
SET GLOBAL SLAVE_TYPE_CONVERSIONS = @saved_slave_type_conversions;
=======
# 1535 = ER_BINLOG_ROW_WRONG_TABLE_DEF
call mtr.add_suppression("Slave SQL.*Table definition on master and slave does not match: Column 1 size mismatch.* Error_code: 1535");
call mtr.add_suppression("Slave SQL.*Could not execute Delete_rows event on table test.t1.* Error_code: 1032");
--let $slave_sql_errno= 1535
--let $show_slave_sql_error= 1
--source include/wait_for_slave_sql_error.inc
>>>>>>> 413ba4c5

--let $rpl_only_running_threads= 1
--source include/rpl_reset.inc

--echo [expecting slave to replicate correctly]
connection master;
INSERT INTO t4 VALUES (1, "", 1);
INSERT INTO t4 VALUES (2, repeat(_utf8'a', 128), 2);
sync_slave_with_master;

let $diff_tables= master:t4, slave:t4;
source include/diff_tables.inc;

--echo [expecting slave to stop]
connection master;
INSERT INTO t5 VALUES (1, "", 1);
INSERT INTO t5 VALUES (2, repeat(_utf8'a', 255), 2);

connection slave;
# 1677 = ER_SLAVE_CONVERSION_FAILED 
--let $slave_sql_errno= 1677 
--let $show_slave_sql_error= 1
--source include/wait_for_slave_sql_error.inc

--source include/rpl_reset.inc

--echo [expecting slave to stop]
connection master;
INSERT INTO t6 VALUES (1, "", 1);
INSERT INTO t6 VALUES (2, repeat(_utf8'a', 255), 2);

connection slave;
# 1677 = ER_SLAVE_CONVERSION_FAILED 
--let $slave_sql_errno= 1677 
--let $show_slave_sql_error= 1
--source include/wait_for_slave_sql_error.inc

--source include/rpl_reset.inc

--echo [expecting slave to replicate correctly]
connection master;
INSERT INTO t7 VALUES (1, "", 1);
INSERT INTO t7 VALUES (2, repeat(_utf8'a', 255), 2);
sync_slave_with_master;

let $diff_tables= master:t7, slave:t7;
source include/diff_tables.inc;

connection master;
drop table t1, t2, t3, t4, t5, t6, t7;
sync_slave_with_master;

#
# BUG#32709: Assertion failed: trx_data->empty(), file .\log.cc, line 1293
#

connection master;
eval CREATE TABLE t1 (a INT PRIMARY KEY) ENGINE=$type;

INSERT INTO t1 VALUES (1), (2), (3);
--error ER_DUP_ENTRY
UPDATE t1 SET a = 10;
INSERT INTO t1 VALUES (4);
sync_slave_with_master;

let $diff_tables= master:t1, slave:t1;
source include/diff_tables.inc;

connection master;
drop table t1;
sync_slave_with_master;

#
# Bug #38230  Differences between master and slave after 
#             UPDATE or DELETE with LIMIT with pk
#
# the regression test verifies consistency via selecting

--disable_abort_on_error

--connection master

--disable_warnings
DROP TABLE IF EXISTS t1, t2;
--enable_warnings

eval CREATE TABLE t1 (
  `pk` int(11) NOT NULL AUTO_INCREMENT,
  `int_nokey` int(11) NOT NULL,
  `int_key` int(11) NOT NULL,
  `date_key` date NOT NULL,
  `date_nokey` date NOT NULL,
  `time_key` time NOT NULL,
  `time_nokey` time NOT NULL,
  `datetime_key` datetime NOT NULL,
  `datetime_nokey` datetime NOT NULL,
  `varchar_key` varchar(1) NOT NULL,
  `varchar_nokey` varchar(1) NOT NULL,
  PRIMARY KEY (`pk`),
  KEY `int_key` (`int_key`),
  KEY `date_key` (`date_key`),
  KEY `time_key` (`time_key`),
  KEY `datetime_key` (`datetime_key`),
  KEY `varchar_key` (`varchar_key`)
) ENGINE=$type;

INSERT INTO t1 VALUES (1,8,5,'0000-00-00','0000-00-00','10:37:38','10:37:38','0000-00-00 00:00:00','0000-00-00 00:00:00','p','p'),(2,0,9,'0000-00-00','0000-00-00','00:00:00','00:00:00','2007-10-14 00:00:00','2007-10-14 00:00:00','d','d');

eval CREATE TABLE t2 (
  `pk` int(11) NOT NULL AUTO_INCREMENT,
  `int_nokey` int(11) NOT NULL,
  `int_key` int(11) NOT NULL,
  `date_key` date NOT NULL,
  `date_nokey` date NOT NULL,
  `time_key` time NOT NULL,
  `time_nokey` time NOT NULL,
  `datetime_key` datetime NOT NULL,
  `datetime_nokey` datetime NOT NULL,
  `varchar_key` varchar(1) NOT NULL,
  `varchar_nokey` varchar(1) NOT NULL,
  PRIMARY KEY (`pk`),
  KEY `int_key` (`int_key`),
  KEY `date_key` (`date_key`),
  KEY `time_key` (`time_key`),
  KEY `datetime_key` (`datetime_key`),
  KEY `varchar_key` (`varchar_key`)
) ENGINE=$type;

INSERT INTO t2 VALUES (1,1,6,'2005-12-23','2005-12-23','02:24:28','02:24:28','0000-00-00 00:00:00','0000-00-00 00:00:00','g','g'),(2,0,3,'2009-09-14','2009-09-14','00:00:00','00:00:00','2000-01-30 16:39:40','2000-01-30 16:39:40','q','q'),(3,0,3,'0000-00-00','0000-00-00','00:00:00','00:00:00','0000-00-00 00:00:00','0000-00-00 00:00:00','c','c'),(4,1,6,'2007-03-29','2007-03-29','15:49:00','15:49:00','0000-00-00 00:00:00','0000-00-00 00:00:00','m','m'),(5,4,0,'2002-12-04','2002-12-04','00:00:00','00:00:00','0000-00-00 00:00:00','0000-00-00 00:00:00','o','o'),(6,9,0,'2005-01-28','2005-01-28','00:00:00','00:00:00','2001-05-18 00:00:00','2001-05-18 00:00:00','w','w'),(7,6,0,'0000-00-00','0000-00-00','06:57:25','06:57:25','0000-00-00 00:00:00','0000-00-00 00:00:00','m','m'),(8,0,0,'0000-00-00','0000-00-00','00:00:00','00:00:00','0000-00-00 00:00:00','0000-00-00 00:00:00','z','z'),(9,4,6,'2006-08-15','2006-08-15','00:00:00','00:00:00','2002-04-12 14:44:25','2002-04-12 14:44:25','j','j'),(10,0,5,'2006-12-20','2006-12-20','10:13:53','10:13:53','2008-07-22 00:00:00','2008-07-22 00:00:00','y','y'),(11,9,7,'0000-00-00','0000-00-00','00:00:00','00:00:00','2004-07-05 00:00:00','2004-07-05 00:00:00','{','{'),(12,4,3,'2007-01-26','2007-01-26','23:00:51','23:00:51','2001-05-16 00:00:00','2001-05-16 00:00:00','f','f'),(13,7,0,'2004-03-27','2004-03-27','00:00:00','00:00:00','2005-01-24 03:30:37','2005-01-24 03:30:37','',''),(14,6,0,'2006-07-26','2006-07-26','18:43:57','18:43:57','0000-00-00 00:00:00','0000-00-00 00:00:00','{','{'),(15,0,6,'2000-01-14','2000-01-14','00:00:00','00:00:00','2000-09-21 00:00:00','2000-09-21 00:00:00','o','o'),(16,9,8,'0000-00-00','0000-00-00','21:15:08','21:15:08','0000-00-00 00:00:00','0000-00-00 00:00:00','a','a'),(17,2,0,'2004-10-27','2004-10-27','00:00:00','00:00:00','2004-03-24 22:13:43','2004-03-24 22:13:43','',''),(18,7,4,'0000-00-00','0000-00-00','08:38:27','08:38:27','2002-03-18 19:51:44','2002-03-18 19:51:44','t','t'),(19,5,3,'2008-03-07','2008-03-07','03:29:07','03:29:07','2007-12-01 18:44:44','2007-12-01 18:44:44','t','t'),(20,0,0,'2002-04-09','2002-04-09','16:06:03','16:06:03','2009-04-22 00:00:00','2009-04-22 00:00:00','n','n');

DELETE FROM t2 WHERE `int_key` < 3 LIMIT 1;
UPDATE t1 SET `int_key` = 3 ORDER BY `pk` LIMIT 4;
DELETE FROM t2 WHERE `int_key` < 3 LIMIT 1;
DELETE FROM t2 WHERE `pk` < 6 LIMIT 1;
UPDATE t1 SET `int_key` = 6 ORDER BY `pk` LIMIT 3;
DELETE FROM t2 WHERE `pk` < 6 LIMIT 1;
UPDATE t1 SET `pk` = 6 ORDER BY `int_key` LIMIT 6;
DELETE FROM t2 WHERE `pk` < 7 LIMIT 1;
UPDATE t1 SET `int_key` = 4 ORDER BY `pk` LIMIT 6;

--sync_slave_with_master
--echo *** results: t2 must be consistent ****

let $diff_tables= master:t2, slave:t2;
source include/diff_tables.inc;

--connection master
DROP TABLE t1, t2;

--enable_abort_on_error

--echo EOF OF TESTS

#
# BUG#40004: Replication failure with no PK + no indexes
#

# The test cases are taken from the bug report. It is difficult to
# produce a test case that generates a HA_ERR_RECORD_DELETED, so we go
# with the test cases we have.

connection master;

eval CREATE TABLE t1 (a int) ENGINE=$type;

INSERT IGNORE INTO t1 VALUES (NULL);
INSERT INTO t1 ( a ) VALUES ( 0 );
INSERT INTO t1 ( a ) VALUES ( 9 );
INSERT INTO t1 ( a ) VALUES ( 2 );
INSERT INTO t1 ( a ) VALUES ( 9 );
INSERT INTO t1 ( a ) VALUES ( 5 );

UPDATE t1 SET a = 5 WHERE a = 9;
DELETE FROM t1 WHERE a < 6;
UPDATE t1 SET a = 9 WHERE a < 3;
INSERT INTO t1 ( a ) VALUES ( 3 );
UPDATE t1 SET a = 0 WHERE a < 4;
UPDATE t1 SET a = 8 WHERE a < 5;

sync_slave_with_master;

let $diff_tables= master:t1, slave:t1;
source include/diff_tables.inc;

connection master;
drop table t1;
sync_slave_with_master;

#
# Bug #39752: Replication failure on RBR + MyISAM + no PK
#

# The test cases are taken from the bug report. It is difficult to
# produce a test case that generates a HA_ERR_RECORD_DELETED, so we go
# with the test cases we have.

connection master;

# Since t1 contain a bit field, we have to do this trick to handle InnoDB
if (`select char_length('$bit_field_special') > 0`) {
  connection slave;
  SET @saved_slave_type_conversions = @@SLAVE_TYPE_CONVERSIONS;
  eval SET GLOBAL SLAVE_TYPE_CONVERSIONS = '$bit_field_special';
}

--disable_warnings
connection master;
eval CREATE TABLE t1 (a bit) ENGINE=$type;
INSERT IGNORE INTO t1 VALUES (NULL);
INSERT INTO t1 ( a ) VALUES ( 0 );
UPDATE t1 SET a = 0 WHERE a = 1 LIMIT 3;
INSERT INTO t1 ( a ) VALUES ( 5 );
DELETE FROM t1 WHERE a < 2 LIMIT 4;
DELETE FROM t1 WHERE a < 9 LIMIT 4;
INSERT INTO t1 ( a ) VALUES ( 9 );
UPDATE t1 SET a = 8 WHERE a = 0 LIMIT 6;
INSERT INTO t1 ( a ) VALUES ( 8 );
UPDATE t1 SET a = 0 WHERE a < 6 LIMIT 0;
INSERT INTO t1 ( a ) VALUES ( 4 );
INSERT INTO t1 ( a ) VALUES ( 3 );
UPDATE t1 SET a = 0 WHERE a = 7 LIMIT 6;
DELETE FROM t1 WHERE a = 4 LIMIT 7;
UPDATE t1 SET a = 9 WHERE a < 2 LIMIT 9;
UPDATE t1 SET a = 0 WHERE a < 9 LIMIT 2;
DELETE FROM t1 WHERE a < 0 LIMIT 5;
INSERT INTO t1 ( a ) VALUES ( 5 );
UPDATE t1 SET a = 4 WHERE a < 6 LIMIT 4;
INSERT INTO t1 ( a ) VALUES ( 5 );
UPDATE t1 SET a = 9 WHERE a < 5 LIMIT 8;
DELETE FROM t1 WHERE a < 8 LIMIT 8;
INSERT INTO t1 ( a ) VALUES ( 6 );
DELETE FROM t1 WHERE a < 6 LIMIT 7;
UPDATE t1 SET a = 7 WHERE a = 3 LIMIT 7;
UPDATE t1 SET a = 8 WHERE a = 0 LIMIT 6;
INSERT INTO t1 ( a ) VALUES ( 7 );
DELETE FROM t1 WHERE a < 9 LIMIT 4;
INSERT INTO t1 ( a ) VALUES ( 7 );
INSERT INTO t1 ( a ) VALUES ( 6 );
UPDATE t1 SET a = 8 WHERE a = 3 LIMIT 4;
DELETE FROM t1 WHERE a = 2 LIMIT 9;
DELETE FROM t1 WHERE a = 1 LIMIT 4;
UPDATE t1 SET a = 4 WHERE a = 2 LIMIT 7;
INSERT INTO t1 ( a ) VALUES ( 0 );
DELETE FROM t1 WHERE a < 3 LIMIT 0;
UPDATE t1 SET a = 8 WHERE a = 5 LIMIT 2;
INSERT INTO t1 ( a ) VALUES ( 1 );
UPDATE t1 SET a = 9 WHERE a < 5 LIMIT 3;
--enable_warnings

sync_slave_with_master;

if (`select char_length('$bit_field_special') > 0`) {
  SET GLOBAL SLAVE_TYPE_CONVERSIONS = @saved_slave_type_conversions;
}

let $diff_tables= master:t1, slave:t1;
source include/diff_tables.inc;

connection master;
drop table t1;
sync_slave_with_master;<|MERGE_RESOLUTION|>--- conflicted
+++ resolved
@@ -381,16 +381,10 @@
 source include/diff_tables.inc;
 
 connection slave;
-<<<<<<< HEAD
 SET GLOBAL SLAVE_TYPE_CONVERSIONS = @saved_slave_type_conversions;
-=======
-# 1535 = ER_BINLOG_ROW_WRONG_TABLE_DEF
 call mtr.add_suppression("Slave SQL.*Table definition on master and slave does not match: Column 1 size mismatch.* Error_code: 1535");
 call mtr.add_suppression("Slave SQL.*Could not execute Delete_rows event on table test.t1.* Error_code: 1032");
---let $slave_sql_errno= 1535
---let $show_slave_sql_error= 1
---source include/wait_for_slave_sql_error.inc
->>>>>>> 413ba4c5
+call mtr.add_suppression("Slave SQL.*Column 1 of table .test.t.. cannot be converted from type.*, Error_code: 1677");
 
 --let $rpl_only_running_threads= 1
 --source include/rpl_reset.inc
