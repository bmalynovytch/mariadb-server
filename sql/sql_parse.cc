--- conflicted
+++ resolved
@@ -536,17 +536,11 @@
     query= (char *) thd->memdup_w_gap(buff, length + 1,
                                       thd->db_length + 1 +
                                       QUERY_CACHE_FLAGS_SIZE);
-<<<<<<< HEAD
+    size_t db_len= 0;
+    memcpy(query + length + 1, (char *) &db_len, sizeof(size_t));
     thd->set_query_and_id(query, length, thd->charset(), next_query_id());
     DBUG_PRINT("query",("%-.4096s",thd->query()));
 #if defined(ENABLED_PROFILING)
-=======
-    size_t db_len= 0;
-    memcpy(query + length + 1, (char *) &db_len, sizeof(size_t));
-    thd->set_query(query, length);
-    DBUG_PRINT("query",("%-.4096s", thd->query()));
-#if defined(ENABLED_PROFILING) && defined(COMMUNITY_SERVER)
->>>>>>> 7d882c19
     thd->profiling.start_new_query();
     thd->profiling.set_query_source(thd->query(), length);
 #endif
