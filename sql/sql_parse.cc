/* Copyright 2000-2008 MySQL AB, 2008-2009 Sun Microsystems, Inc.

   This program is free software; you can redistribute it and/or modify
   it under the terms of the GNU General Public License as published by
   the Free Software Foundation; version 2 of the License.

   This program is distributed in the hope that it will be useful,
   but WITHOUT ANY WARRANTY; without even the implied warranty of
   MERCHANTABILITY or FITNESS FOR A PARTICULAR PURPOSE.  See the
   GNU General Public License for more details.

   You should have received a copy of the GNU General Public License
   along with this program; if not, write to the Free Software
   Foundation, Inc., 59 Temple Place, Suite 330, Boston, MA  02111-1307  USA */

#define MYSQL_LEX 1
#include "my_global.h"
#include "sql_priv.h"
#include "unireg.h"                    // REQUIRED: for other includes
#include "sql_parse.h"        // sql_kill, *_precheck, *_prepare
#include "lock.h"             // wait_if_global_read_lock,
                              // unlock_global_read_lock,
                              // try_transactional_lock,
                              // check_transactional_lock,
                              // set_handler_table_locks,
                              // start_waiting_global_read_lock,
                              // lock_global_read_lock,
                              // make_global_read_lock_block_commit
#include "sql_base.h"         // find_temporary_tablesx
#include "sql_cache.h"        // QUERY_CACHE_FLAGS_SIZE, query_cache_*
#include "sql_show.h"         // mysqld_list_*, mysqld_show_*,
                              // calc_sum_of_all_status
#include "mysqld.h"
#include "sql_locale.h"                         // my_locale_en_US
#include "log.h"                                // flush_error_log
#include "sql_view.h"         // mysql_create_view, mysql_drop_view
#include "sql_delete.h"       // mysql_truncate, mysql_delete
#include "sql_insert.h"       // mysql_insert
#include "sql_update.h"       // mysql_update, mysql_multi_update
#include "sql_partition.h"    // struct partition_info
#include "sql_db.h"           // mysql_change_db, mysql_create_db,
                              // mysql_rm_db, mysql_upgrade_db,
                              // mysql_alter_db,
                              // check_db_dir_existence,
                              // my_dbopt_cleanup
#include "sql_table.h"        // mysql_create_like_table,
                              // mysql_create_table,
                              // mysql_alter_table,
                              // mysql_recreate_table,
                              // mysql_backup_table,
                              // mysql_restore_table
#include "sql_connect.h"      // check_user,
                              // decrease_user_connections,
                              // thd_init_client_charset, check_mqh,
                              // reset_mqh
#include "sql_rename.h"       // mysql_rename_table
#include "sql_tablespace.h"   // mysql_alter_tablespace
#include "hostname.h"         // hostname_cache_refresh
#include "sql_acl.h"          // *_ACL, check_grant, is_acl_user,
                              // has_any_table_level_privileges,
                              // mysql_drop_user, mysql_rename_user,
                              // check_grant_routine,
                              // mysql_routine_grant,
                              // mysql_show_grants,
                              // sp_grant_privileges, ...
#include "sql_test.h"         // mysql_print_status
#include "sql_select.h"       // handle_select, mysql_select,
                              // mysql_explain_union
#include "sql_load.h"         // mysql_load
#include "sql_servers.h"      // create_servers, alter_servers,
                              // drop_servers, servers_reload
#include "sql_handler.h"      // mysql_ha_open, mysql_ha_close,
                              // mysql_ha_read
#include "sql_binlog.h"       // mysql_client_binlog_statement
#include "sql_do.h"           // mysql_do
#include "sql_help.h"         // mysqld_help
#include "rpl_constants.h"    // Incident, INCIDENT_LOST_EVENTS
#include "log_event.h"
#include "sql_repl.h"
#include "rpl_filter.h"
#include "repl_failsafe.h"
#include <m_ctype.h>
#include <myisam.h>
#include <my_dir.h>
#include "rpl_handler.h"

#include "sp_head.h"
#include "sp.h"
#include "sp_cache.h"
#include "events.h"
#include "sql_trigger.h"
#include "transaction.h"
#include "sql_audit.h"
#include "sql_prepare.h"
#include "debug_sync.h"
#include "probes_mysql.h"
#include "set_var.h"

#define FLAGSTR(V,F) ((V)&(F)?#F" ":"")

/**
  @defgroup Runtime_Environment Runtime Environment
  @{
*/

/* Used in error handling only */
#define SP_TYPE_STRING(LP) \
  ((LP)->sphead->m_type == TYPE_ENUM_FUNCTION ? "FUNCTION" : "PROCEDURE")
#define SP_COM_STRING(LP) \
  ((LP)->sql_command == SQLCOM_CREATE_SPFUNCTION || \
   (LP)->sql_command == SQLCOM_ALTER_FUNCTION || \
   (LP)->sql_command == SQLCOM_SHOW_CREATE_FUNC || \
   (LP)->sql_command == SQLCOM_DROP_FUNCTION ? \
   "FUNCTION" : "PROCEDURE")

static bool execute_sqlcom_select(THD *thd, TABLE_LIST *all_tables);

const char *any_db="*any*";	// Special symbol for check_access

const LEX_STRING command_name[]={
  { C_STRING_WITH_LEN("Sleep") },
  { C_STRING_WITH_LEN("Quit") },
  { C_STRING_WITH_LEN("Init DB") },
  { C_STRING_WITH_LEN("Query") },
  { C_STRING_WITH_LEN("Field List") },
  { C_STRING_WITH_LEN("Create DB") },
  { C_STRING_WITH_LEN("Drop DB") },
  { C_STRING_WITH_LEN("Refresh") },
  { C_STRING_WITH_LEN("Shutdown") },
  { C_STRING_WITH_LEN("Statistics") },
  { C_STRING_WITH_LEN("Processlist") },
  { C_STRING_WITH_LEN("Connect") },
  { C_STRING_WITH_LEN("Kill") },
  { C_STRING_WITH_LEN("Debug") },
  { C_STRING_WITH_LEN("Ping") },
  { C_STRING_WITH_LEN("Time") },
  { C_STRING_WITH_LEN("Delayed insert") },
  { C_STRING_WITH_LEN("Change user") },
  { C_STRING_WITH_LEN("Binlog Dump") },
  { C_STRING_WITH_LEN("Table Dump") },
  { C_STRING_WITH_LEN("Connect Out") },
  { C_STRING_WITH_LEN("Register Slave") },
  { C_STRING_WITH_LEN("Prepare") },
  { C_STRING_WITH_LEN("Execute") },
  { C_STRING_WITH_LEN("Long Data") },
  { C_STRING_WITH_LEN("Close stmt") },
  { C_STRING_WITH_LEN("Reset stmt") },
  { C_STRING_WITH_LEN("Set option") },
  { C_STRING_WITH_LEN("Fetch") },
  { C_STRING_WITH_LEN("Daemon") },
  { C_STRING_WITH_LEN("Error") }  // Last command number
};

const char *xa_state_names[]={
  "NON-EXISTING", "ACTIVE", "IDLE", "PREPARED", "ROLLBACK ONLY"
};


#ifdef HAVE_REPLICATION
/**
  Returns true if all tables should be ignored.
*/
inline bool all_tables_not_ok(THD *thd, TABLE_LIST *tables)
{
  return rpl_filter->is_on() && tables && !thd->spcont &&
         !rpl_filter->tables_ok(thd->db, tables);
}
#endif


static bool some_non_temp_table_to_be_updated(THD *thd, TABLE_LIST *tables)
{
  for (TABLE_LIST *table= tables; table; table= table->next_global)
  {
    DBUG_ASSERT(table->db && table->table_name);
    if (table->updating &&
        !find_temporary_table(thd, table->db, table->table_name))
      return 1;
  }
  return 0;
}


/*
  Implicitly commit a active transaction if statement requires so.

  @param thd    Thread handle.
  @param mask   Bitmask used for the SQL command match.

*/
static bool stmt_causes_implicit_commit(THD *thd, uint mask)
{
  LEX *lex= thd->lex;
  bool skip= FALSE;
  DBUG_ENTER("stmt_causes_implicit_commit");

  if (!(sql_command_flags[lex->sql_command] & mask))
    DBUG_RETURN(FALSE);

  switch (lex->sql_command) {
  case SQLCOM_DROP_TABLE:
    skip= lex->drop_temporary;
    break;
  case SQLCOM_ALTER_TABLE:
  case SQLCOM_CREATE_TABLE:
    /* If CREATE TABLE of non-temporary table, do implicit commit */
    skip= (lex->create_info.options & HA_LEX_CREATE_TMP_TABLE);
    break;
  case SQLCOM_SET_OPTION:
    skip= lex->autocommit ? FALSE : TRUE;
    break;
  default:
    break;
  }

  DBUG_RETURN(!skip);
}


/**
  Mark all commands that somehow changes a table.

  This is used to check number of updates / hour.

  sql_command is actually set to SQLCOM_END sometimes
  so we need the +1 to include it in the array.

  See COMMAND_FLAG_xxx for different type of commands
     2  - query that returns meaningful ROW_COUNT() -
          a number of modified rows
*/

uint sql_command_flags[SQLCOM_END+1];
uint server_command_flags[COM_END+1];

void init_update_queries(void)
{
  /* Initialize the server command flags array. */
  memset(server_command_flags, 0, sizeof(server_command_flags));

  server_command_flags[COM_STATISTICS]= CF_SKIP_QUERY_ID | CF_SKIP_QUESTIONS;
  server_command_flags[COM_PING]=       CF_SKIP_QUERY_ID | CF_SKIP_QUESTIONS;
  server_command_flags[COM_STMT_PREPARE]= CF_SKIP_QUESTIONS;
  server_command_flags[COM_STMT_CLOSE]=   CF_SKIP_QUESTIONS;
  server_command_flags[COM_STMT_RESET]=   CF_SKIP_QUESTIONS;

  /* Initialize the sql command flags array. */
  memset(sql_command_flags, 0, sizeof(sql_command_flags));

  sql_command_flags[SQLCOM_CREATE_TABLE]=   CF_CHANGES_DATA | CF_REEXECUTION_FRAGILE |
                                            CF_AUTO_COMMIT_TRANS | CF_PROTECT_AGAINST_GRL;
  sql_command_flags[SQLCOM_CREATE_INDEX]=   CF_CHANGES_DATA | CF_AUTO_COMMIT_TRANS;
  sql_command_flags[SQLCOM_ALTER_TABLE]=    CF_CHANGES_DATA | CF_WRITE_LOGS_COMMAND |
                                            CF_AUTO_COMMIT_TRANS | CF_PROTECT_AGAINST_GRL;
  sql_command_flags[SQLCOM_TRUNCATE]=       CF_CHANGES_DATA | CF_WRITE_LOGS_COMMAND |
                                            CF_AUTO_COMMIT_TRANS;
  sql_command_flags[SQLCOM_DROP_TABLE]=     CF_CHANGES_DATA | CF_AUTO_COMMIT_TRANS;
  sql_command_flags[SQLCOM_LOAD]=           CF_CHANGES_DATA | CF_REEXECUTION_FRAGILE |
                                            CF_PROTECT_AGAINST_GRL;
  sql_command_flags[SQLCOM_CREATE_DB]=      CF_CHANGES_DATA | CF_AUTO_COMMIT_TRANS;
  sql_command_flags[SQLCOM_DROP_DB]=        CF_CHANGES_DATA | CF_AUTO_COMMIT_TRANS;
  sql_command_flags[SQLCOM_ALTER_DB_UPGRADE]= CF_AUTO_COMMIT_TRANS;
  sql_command_flags[SQLCOM_ALTER_DB]=       CF_CHANGES_DATA | CF_AUTO_COMMIT_TRANS;
  sql_command_flags[SQLCOM_RENAME_TABLE]=   CF_CHANGES_DATA | CF_AUTO_COMMIT_TRANS;
  sql_command_flags[SQLCOM_DROP_INDEX]=     CF_CHANGES_DATA | CF_AUTO_COMMIT_TRANS;
  sql_command_flags[SQLCOM_CREATE_VIEW]=    CF_CHANGES_DATA | CF_REEXECUTION_FRAGILE |
                                            CF_AUTO_COMMIT_TRANS;
  sql_command_flags[SQLCOM_DROP_VIEW]=      CF_CHANGES_DATA | CF_AUTO_COMMIT_TRANS;
  sql_command_flags[SQLCOM_CREATE_TRIGGER]= CF_CHANGES_DATA | CF_AUTO_COMMIT_TRANS;
  sql_command_flags[SQLCOM_DROP_TRIGGER]=   CF_CHANGES_DATA | CF_AUTO_COMMIT_TRANS;
  sql_command_flags[SQLCOM_CREATE_EVENT]=   CF_CHANGES_DATA | CF_AUTO_COMMIT_TRANS;
  sql_command_flags[SQLCOM_ALTER_EVENT]=    CF_CHANGES_DATA | CF_AUTO_COMMIT_TRANS;
  sql_command_flags[SQLCOM_DROP_EVENT]=     CF_CHANGES_DATA | CF_AUTO_COMMIT_TRANS;
  sql_command_flags[SQLCOM_CREATE_TRIGGER]= CF_AUTO_COMMIT_TRANS;
  sql_command_flags[SQLCOM_DROP_TRIGGER]=   CF_AUTO_COMMIT_TRANS;

  sql_command_flags[SQLCOM_UPDATE]=	    CF_CHANGES_DATA | CF_REEXECUTION_FRAGILE |
                                            CF_PROTECT_AGAINST_GRL;
  sql_command_flags[SQLCOM_UPDATE_MULTI]=   CF_CHANGES_DATA | CF_REEXECUTION_FRAGILE |
                                            CF_PROTECT_AGAINST_GRL;
  sql_command_flags[SQLCOM_INSERT]=	    CF_CHANGES_DATA | CF_REEXECUTION_FRAGILE |
                                            CF_PROTECT_AGAINST_GRL;
  sql_command_flags[SQLCOM_INSERT_SELECT]=  CF_CHANGES_DATA | CF_REEXECUTION_FRAGILE |
                                            CF_PROTECT_AGAINST_GRL;
  sql_command_flags[SQLCOM_DELETE]=         CF_CHANGES_DATA | CF_REEXECUTION_FRAGILE |
                                            CF_PROTECT_AGAINST_GRL;
  sql_command_flags[SQLCOM_DELETE_MULTI]=   CF_CHANGES_DATA | CF_REEXECUTION_FRAGILE |
                                            CF_PROTECT_AGAINST_GRL;
  sql_command_flags[SQLCOM_REPLACE]=        CF_CHANGES_DATA | CF_REEXECUTION_FRAGILE;
  sql_command_flags[SQLCOM_REPLACE_SELECT]= CF_CHANGES_DATA | CF_REEXECUTION_FRAGILE;
  sql_command_flags[SQLCOM_SELECT]=         CF_REEXECUTION_FRAGILE;
  sql_command_flags[SQLCOM_SET_OPTION]=     CF_REEXECUTION_FRAGILE | CF_AUTO_COMMIT_TRANS;
  sql_command_flags[SQLCOM_DO]=             CF_REEXECUTION_FRAGILE;

  sql_command_flags[SQLCOM_SHOW_STATUS_PROC]= CF_STATUS_COMMAND | CF_REEXECUTION_FRAGILE;
  sql_command_flags[SQLCOM_SHOW_STATUS]=      CF_STATUS_COMMAND | CF_REEXECUTION_FRAGILE;
  sql_command_flags[SQLCOM_SHOW_DATABASES]=   CF_STATUS_COMMAND | CF_REEXECUTION_FRAGILE;
  sql_command_flags[SQLCOM_SHOW_TRIGGERS]=    CF_STATUS_COMMAND | CF_REEXECUTION_FRAGILE;
  sql_command_flags[SQLCOM_SHOW_EVENTS]=      CF_STATUS_COMMAND | CF_REEXECUTION_FRAGILE;
  sql_command_flags[SQLCOM_SHOW_OPEN_TABLES]= CF_STATUS_COMMAND | CF_REEXECUTION_FRAGILE;
  sql_command_flags[SQLCOM_SHOW_PLUGINS]=     CF_STATUS_COMMAND;
  sql_command_flags[SQLCOM_SHOW_FIELDS]=      CF_STATUS_COMMAND | CF_REEXECUTION_FRAGILE;
  sql_command_flags[SQLCOM_SHOW_KEYS]=        CF_STATUS_COMMAND | CF_REEXECUTION_FRAGILE;
  sql_command_flags[SQLCOM_SHOW_VARIABLES]=   CF_STATUS_COMMAND | CF_REEXECUTION_FRAGILE;
  sql_command_flags[SQLCOM_SHOW_CHARSETS]=    CF_STATUS_COMMAND | CF_REEXECUTION_FRAGILE;
  sql_command_flags[SQLCOM_SHOW_COLLATIONS]=  CF_STATUS_COMMAND | CF_REEXECUTION_FRAGILE;
  sql_command_flags[SQLCOM_SHOW_NEW_MASTER]=  CF_STATUS_COMMAND;
  sql_command_flags[SQLCOM_SHOW_BINLOGS]=     CF_STATUS_COMMAND;
  sql_command_flags[SQLCOM_SHOW_SLAVE_HOSTS]= CF_STATUS_COMMAND;
  sql_command_flags[SQLCOM_SHOW_BINLOG_EVENTS]= CF_STATUS_COMMAND;
  sql_command_flags[SQLCOM_SHOW_STORAGE_ENGINES]= CF_STATUS_COMMAND;
  sql_command_flags[SQLCOM_SHOW_AUTHORS]=     CF_STATUS_COMMAND;
  sql_command_flags[SQLCOM_SHOW_CONTRIBUTORS]= CF_STATUS_COMMAND;
  sql_command_flags[SQLCOM_SHOW_PRIVILEGES]=  CF_STATUS_COMMAND;
  sql_command_flags[SQLCOM_SHOW_WARNS]=       CF_STATUS_COMMAND | CF_DIAGNOSTIC_STMT;
  sql_command_flags[SQLCOM_SHOW_ERRORS]=      CF_STATUS_COMMAND | CF_DIAGNOSTIC_STMT;
  sql_command_flags[SQLCOM_SHOW_ENGINE_STATUS]= CF_STATUS_COMMAND;
  sql_command_flags[SQLCOM_SHOW_ENGINE_MUTEX]= CF_STATUS_COMMAND;
  sql_command_flags[SQLCOM_SHOW_ENGINE_LOGS]= CF_STATUS_COMMAND;
  sql_command_flags[SQLCOM_SHOW_PROCESSLIST]= CF_STATUS_COMMAND;
  sql_command_flags[SQLCOM_SHOW_GRANTS]=      CF_STATUS_COMMAND;
  sql_command_flags[SQLCOM_SHOW_CREATE_DB]=   CF_STATUS_COMMAND;
  sql_command_flags[SQLCOM_SHOW_CREATE]=  CF_STATUS_COMMAND;
  sql_command_flags[SQLCOM_SHOW_MASTER_STAT]= CF_STATUS_COMMAND;
  sql_command_flags[SQLCOM_SHOW_SLAVE_STAT]=  CF_STATUS_COMMAND;
  sql_command_flags[SQLCOM_SHOW_CREATE_PROC]= CF_STATUS_COMMAND;
  sql_command_flags[SQLCOM_SHOW_CREATE_FUNC]= CF_STATUS_COMMAND;
  sql_command_flags[SQLCOM_SHOW_CREATE_TRIGGER]=  CF_STATUS_COMMAND;
  sql_command_flags[SQLCOM_SHOW_STATUS_FUNC]= CF_STATUS_COMMAND | CF_REEXECUTION_FRAGILE;
  sql_command_flags[SQLCOM_SHOW_PROC_CODE]=   CF_STATUS_COMMAND;
  sql_command_flags[SQLCOM_SHOW_FUNC_CODE]=   CF_STATUS_COMMAND;
  sql_command_flags[SQLCOM_SHOW_CREATE_EVENT]= CF_STATUS_COMMAND;
  sql_command_flags[SQLCOM_SHOW_PROFILES]=    CF_STATUS_COMMAND;
  sql_command_flags[SQLCOM_SHOW_PROFILE]=     CF_STATUS_COMMAND;
  sql_command_flags[SQLCOM_BINLOG_BASE64_EVENT]= CF_STATUS_COMMAND;

   sql_command_flags[SQLCOM_SHOW_TABLES]=       (CF_STATUS_COMMAND |
                                                 CF_SHOW_TABLE_COMMAND |
                                                 CF_REEXECUTION_FRAGILE);
  sql_command_flags[SQLCOM_SHOW_TABLE_STATUS]= (CF_STATUS_COMMAND |
                                                CF_SHOW_TABLE_COMMAND |
                                                CF_REEXECUTION_FRAGILE);


  sql_command_flags[SQLCOM_CREATE_USER]=       CF_CHANGES_DATA | CF_PROTECT_AGAINST_GRL;
  sql_command_flags[SQLCOM_RENAME_USER]=       CF_CHANGES_DATA | CF_PROTECT_AGAINST_GRL;
  sql_command_flags[SQLCOM_DROP_USER]=         CF_CHANGES_DATA | CF_PROTECT_AGAINST_GRL;
  sql_command_flags[SQLCOM_GRANT]=             CF_CHANGES_DATA;
  sql_command_flags[SQLCOM_REVOKE]=            CF_CHANGES_DATA;
  sql_command_flags[SQLCOM_REVOKE_ALL]=        CF_PROTECT_AGAINST_GRL;
  sql_command_flags[SQLCOM_OPTIMIZE]=          CF_CHANGES_DATA;
  sql_command_flags[SQLCOM_CREATE_FUNCTION]=   CF_CHANGES_DATA;
  sql_command_flags[SQLCOM_CREATE_PROCEDURE]=  CF_CHANGES_DATA | CF_PROTECT_AGAINST_GRL | CF_AUTO_COMMIT_TRANS;
  sql_command_flags[SQLCOM_CREATE_SPFUNCTION]= CF_CHANGES_DATA | CF_PROTECT_AGAINST_GRL | CF_AUTO_COMMIT_TRANS;
  sql_command_flags[SQLCOM_DROP_PROCEDURE]=    CF_CHANGES_DATA | CF_PROTECT_AGAINST_GRL | CF_AUTO_COMMIT_TRANS;
  sql_command_flags[SQLCOM_DROP_FUNCTION]=     CF_CHANGES_DATA | CF_PROTECT_AGAINST_GRL | CF_AUTO_COMMIT_TRANS;
  sql_command_flags[SQLCOM_ALTER_PROCEDURE]=   CF_CHANGES_DATA | CF_PROTECT_AGAINST_GRL | CF_AUTO_COMMIT_TRANS;
  sql_command_flags[SQLCOM_ALTER_FUNCTION]=    CF_CHANGES_DATA | CF_PROTECT_AGAINST_GRL | CF_AUTO_COMMIT_TRANS;
  sql_command_flags[SQLCOM_INSTALL_PLUGIN]=    CF_CHANGES_DATA;
  sql_command_flags[SQLCOM_UNINSTALL_PLUGIN]=  CF_CHANGES_DATA;

  /*
    The following is used to preserver CF_ROW_COUNT during the
    a CALL or EXECUTE statement, so the value generated by the
    last called (or executed) statement is preserved.
    See mysql_execute_command() for how CF_ROW_COUNT is used.
  */
  sql_command_flags[SQLCOM_CALL]=      CF_REEXECUTION_FRAGILE;

  /*
    The following admin table operations are allowed
    on log tables.
  */
  sql_command_flags[SQLCOM_REPAIR]=    CF_WRITE_LOGS_COMMAND | CF_AUTO_COMMIT_TRANS;
  sql_command_flags[SQLCOM_OPTIMIZE]|= CF_WRITE_LOGS_COMMAND | CF_AUTO_COMMIT_TRANS;
  sql_command_flags[SQLCOM_ANALYZE]=   CF_WRITE_LOGS_COMMAND | CF_AUTO_COMMIT_TRANS;

  sql_command_flags[SQLCOM_CREATE_USER]|=       CF_AUTO_COMMIT_TRANS;
  sql_command_flags[SQLCOM_DROP_USER]|=         CF_AUTO_COMMIT_TRANS;
  sql_command_flags[SQLCOM_RENAME_USER]|=       CF_AUTO_COMMIT_TRANS;
  sql_command_flags[SQLCOM_REVOKE_ALL]=         CF_AUTO_COMMIT_TRANS;
  sql_command_flags[SQLCOM_REVOKE]|=            CF_AUTO_COMMIT_TRANS;
  sql_command_flags[SQLCOM_GRANT]|=             CF_AUTO_COMMIT_TRANS;

  sql_command_flags[SQLCOM_ASSIGN_TO_KEYCACHE]= CF_AUTO_COMMIT_TRANS;
  sql_command_flags[SQLCOM_PRELOAD_KEYS]=       CF_AUTO_COMMIT_TRANS;

  sql_command_flags[SQLCOM_FLUSH]=              CF_AUTO_COMMIT_TRANS;
  sql_command_flags[SQLCOM_RESET]=              CF_AUTO_COMMIT_TRANS;
  sql_command_flags[SQLCOM_CHECK]=              CF_AUTO_COMMIT_TRANS;
}


bool is_update_query(enum enum_sql_command command)
{
  DBUG_ASSERT(command >= 0 && command <= SQLCOM_END);
  return (sql_command_flags[command] & CF_CHANGES_DATA) != 0;
}

/**
  Check if a sql command is allowed to write to log tables.
  @param command The SQL command
  @return true if writing is allowed
*/
bool is_log_table_write_query(enum enum_sql_command command)
{
  DBUG_ASSERT(command >= 0 && command <= SQLCOM_END);
  return (sql_command_flags[command] & CF_WRITE_LOGS_COMMAND) != 0;
}

void execute_init_command(THD *thd, LEX_STRING *init_command,
                          mysql_rwlock_t *var_lock)
{
  Vio* save_vio;
  ulong save_client_capabilities;

  mysql_rwlock_rdlock(var_lock);
  if (!init_command->length)
  {
    mysql_rwlock_unlock(var_lock);
    return;
  }

  /*
    copy the value under a lock, and release the lock.
    init_command has to be executed without a lock held,
    as it may try to change itself
  */
  size_t len= init_command->length;
  char *buf= thd->strmake(init_command->str, len);
  mysql_rwlock_unlock(var_lock);

#if defined(ENABLED_PROFILING)
  thd->profiling.start_new_query();
  thd->profiling.set_query_source(buf, len);
#endif

  thd_proc_info(thd, "Execution of init_command");
  save_client_capabilities= thd->client_capabilities;
  thd->client_capabilities|= CLIENT_MULTI_QUERIES;
  /*
    We don't need return result of execution to client side.
    To forbid this we should set thd->net.vio to 0.
  */
  save_vio= thd->net.vio;
  thd->net.vio= 0;
  dispatch_command(COM_QUERY, thd, buf, len);
  thd->client_capabilities= save_client_capabilities;
  thd->net.vio= save_vio;

#if defined(ENABLED_PROFILING)
  thd->profiling.finish_current_query();
#endif
}


static void handle_bootstrap_impl(THD *thd)
{
  MYSQL_FILE *file= bootstrap_file;
  char *buff;

  DBUG_ENTER("handle_bootstrap");

#ifndef EMBEDDED_LIBRARY
  pthread_detach_this_thread();
  thd->thread_stack= (char*) &thd;
#endif /* EMBEDDED_LIBRARY */

  thd_proc_info(thd, 0);
  thd->version=refresh_version;
  thd->security_ctx->priv_user=
    thd->security_ctx->user= (char*) my_strdup("boot", MYF(MY_WME));
  thd->security_ctx->priv_host[0]=0;
  /*
    Make the "client" handle multiple results. This is necessary
    to enable stored procedures with SELECTs and Dynamic SQL
    in init-file.
  */
  thd->client_capabilities|= CLIENT_MULTI_RESULTS;

  buff= (char*) thd->net.buff;
  thd->init_for_queries();
  while (mysql_file_fgets(buff, thd->net.max_packet, file))
  {
    char *query;
    /* strlen() can't be deleted because mysql_file_fgets() doesn't return length */
    ulong length= (ulong) strlen(buff);
    while (buff[length-1] != '\n' && !mysql_file_feof(file))
    {
      /*
        We got only a part of the current string. Will try to increase
        net buffer then read the rest of the current string.
      */
      /* purecov: begin tested */
      if (net_realloc(&(thd->net), 2 * thd->net.max_packet))
      {
        thd->protocol->end_statement();
        bootstrap_error= 1;
        break;
      }
      buff= (char*) thd->net.buff;
      mysql_file_fgets(buff + length, thd->net.max_packet - length, file);
      length+= (ulong) strlen(buff + length);
      /* purecov: end */
    }
    if (bootstrap_error)
      break;                                    /* purecov: inspected */

    while (length && (my_isspace(thd->charset(), buff[length-1]) ||
                      buff[length-1] == ';'))
      length--;
    buff[length]=0;

    /* Skip lines starting with delimiter */
    if (strncmp(buff, STRING_WITH_LEN("delimiter")) == 0)
      continue;

    query= (char *) thd->memdup_w_gap(buff, length + 1,
                                      thd->db_length + 1 +
                                      QUERY_CACHE_FLAGS_SIZE);
    thd->set_query_and_id(query, length, next_query_id());
    DBUG_PRINT("query",("%-.4096s",thd->query()));
#if defined(ENABLED_PROFILING)
    thd->profiling.start_new_query();
    thd->profiling.set_query_source(thd->query(), length);
#endif

    /*
      We don't need to obtain LOCK_thread_count here because in bootstrap
      mode we have only one thread.
    */
    thd->set_time();
    Parser_state parser_state(thd, thd->query(), length);
    mysql_parse(thd, thd->query(), length, &parser_state);
    close_thread_tables(thd);			// Free tables

    bootstrap_error= thd->is_error();
    thd->protocol->end_statement();

#if defined(ENABLED_PROFILING)
    thd->profiling.finish_current_query();
#endif

    if (bootstrap_error)
      break;

    free_root(thd->mem_root,MYF(MY_KEEP_PREALLOC));
    free_root(&thd->transaction.mem_root,MYF(MY_KEEP_PREALLOC));
  }

  DBUG_VOID_RETURN;
}


/**
  Execute commands from bootstrap_file.

  Used when creating the initial grant tables.
*/

pthread_handler_t handle_bootstrap(void *arg)
{
  THD *thd=(THD*) arg;

  mysql_thread_set_psi_id(thd->thread_id);

  do_handle_bootstrap(thd);
  return 0;
}

void do_handle_bootstrap(THD *thd)
{
  /* The following must be called before DBUG_ENTER */
  thd->thread_stack= (char*) &thd;
  if (my_thread_init() || thd->store_globals())
  {
#ifndef EMBEDDED_LIBRARY
    close_connection(thd, ER_OUT_OF_RESOURCES, 1);
#endif
    thd->fatal_error();
    goto end;
  }

  handle_bootstrap_impl(thd);

end:
  net_end(&thd->net);
  thd->cleanup();
  delete thd;

#ifndef EMBEDDED_LIBRARY
  mysql_mutex_lock(&LOCK_thread_count);
  thread_count--;
  in_bootstrap= FALSE;
  mysql_cond_broadcast(&COND_thread_count);
  mysql_mutex_unlock(&LOCK_thread_count);
  my_thread_end();
  pthread_exit(0);
#endif

  return;
}


/**
  @brief Check access privs for a MERGE table and fix children lock types.

  @param[in]        thd         thread handle
  @param[in]        db          database name
  @param[in,out]    table_list  list of child tables (merge_list)
                                lock_type and optionally db set per table

  @return           status
    @retval         0           OK
    @retval         != 0        Error

  @detail
    This function is used for write access to MERGE tables only
    (CREATE TABLE, ALTER TABLE ... UNION=(...)). Set TL_WRITE for
    every child. Set 'db' for every child if not present.
*/
#ifndef NO_EMBEDDED_ACCESS_CHECKS
static bool check_merge_table_access(THD *thd, char *db,
                                     TABLE_LIST *table_list)
{
  int error= 0;

  if (table_list)
  {
    /* Check that all tables use the current database */
    TABLE_LIST *tlist;

    for (tlist= table_list; tlist; tlist= tlist->next_local)
    {
      if (!tlist->db || !tlist->db[0])
        tlist->db= db; /* purecov: inspected */
    }
    error= check_table_access(thd, SELECT_ACL | UPDATE_ACL | DELETE_ACL,
                              table_list, FALSE, UINT_MAX, FALSE);
  }
  return error;
}
#endif

/* This works because items are allocated with sql_alloc() */

void free_items(Item *item)
{
  Item *next;
  DBUG_ENTER("free_items");
  for (; item ; item=next)
  {
    next=item->next;
    item->delete_self();
  }
  DBUG_VOID_RETURN;
}

/**
   This works because items are allocated with sql_alloc().
   @note The function also handles null pointers (empty list).
*/
void cleanup_items(Item *item)
{
  DBUG_ENTER("cleanup_items");  
  for (; item ; item=item->next)
    item->cleanup();
  DBUG_VOID_RETURN;
}

#ifndef EMBEDDED_LIBRARY

/**
  Read one command from connection and execute it (query or simple command).
  This function is called in loop from thread function.

  For profiling to work, it must never be called recursively.

  @retval
    0  success
  @retval
    1  request of thread shutdown (see dispatch_command() description)
*/

bool do_command(THD *thd)
{
  bool return_value;
  char *packet= 0;
  ulong packet_length;
  NET *net= &thd->net;
  enum enum_server_command command;
  DBUG_ENTER("do_command");

  /*
    indicator of uninitialized lex => normal flow of errors handling
    (see my_message_sql)
  */
  thd->lex->current_select= 0;

  /*
    This thread will do a blocking read from the client which
    will be interrupted when the next command is received from
    the client, the connection is closed or "net_wait_timeout"
    number of seconds has passed.
  */
  my_net_set_read_timeout(net, thd->variables.net_wait_timeout);

  /*
    XXX: this code is here only to clear possible errors of init_connect. 
    Consider moving to init_connect() instead.
  */
  thd->clear_error();				// Clear error message
  thd->stmt_da->reset_diagnostics_area();

  net_new_transaction(net);

  if ((packet_length= my_net_read(net)) == packet_error)
  {
    DBUG_PRINT("info",("Got error %d reading command from socket %s",
		       net->error,
		       vio_description(net->vio)));

    /* Check if we can continue without closing the connection */

    /* The error must be set. */
    DBUG_ASSERT(thd->is_error());
    thd->protocol->end_statement();

    if (net->error != 3)
    {
      return_value= TRUE;                       // We have to close it.
      goto out;
    }

    net->error= 0;
    return_value= FALSE;
    goto out;
  }

  packet= (char*) net->read_pos;
  /*
    'packet_length' contains length of data, as it was stored in packet
    header. In case of malformed header, my_net_read returns zero.
    If packet_length is not zero, my_net_read ensures that the returned
    number of bytes was actually read from network.
    There is also an extra safety measure in my_net_read:
    it sets packet[packet_length]= 0, but only for non-zero packets.
  */
  if (packet_length == 0)                       /* safety */
  {
    /* Initialize with COM_SLEEP packet */
    packet[0]= (uchar) COM_SLEEP;
    packet_length= 1;
  }
  /* Do not rely on my_net_read, extra safety against programming errors. */
  packet[packet_length]= '\0';                  /* safety */

  command= (enum enum_server_command) (uchar) packet[0];

  if (command >= COM_END)
    command= COM_END;				// Wrong command

  DBUG_PRINT("info",("Command on %s = %d (%s)",
                     vio_description(net->vio), command,
                     command_name[command].str));

  /* Restore read timeout value */
  my_net_set_read_timeout(net, thd->variables.net_read_timeout);

  DBUG_ASSERT(packet_length);
  return_value= dispatch_command(command, thd, packet+1, (uint) (packet_length-1));

out:
  DBUG_RETURN(return_value);
}
#endif  /* EMBEDDED_LIBRARY */

/**
  @brief Determine if an attempt to update a non-temporary table while the
    read-only option was enabled has been made.

  This is a helper function to mysql_execute_command.

  @note SQLCOM_MULTI_UPDATE is an exception and delt with elsewhere.

  @see mysql_execute_command
  @returns Status code
    @retval TRUE The statement should be denied.
    @retval FALSE The statement isn't updating any relevant tables.
*/

static my_bool deny_updates_if_read_only_option(THD *thd,
                                                TABLE_LIST *all_tables)
{
  DBUG_ENTER("deny_updates_if_read_only_option");

  if (!opt_readonly)
    DBUG_RETURN(FALSE);

  LEX *lex= thd->lex;

  const my_bool user_is_super=
    ((ulong)(thd->security_ctx->master_access & SUPER_ACL) ==
     (ulong)SUPER_ACL);

  if (user_is_super)
    DBUG_RETURN(FALSE);

  if (!(sql_command_flags[lex->sql_command] & CF_CHANGES_DATA))
    DBUG_RETURN(FALSE);

  /* Multi update is an exception and is dealt with later. */
  if (lex->sql_command == SQLCOM_UPDATE_MULTI)
    DBUG_RETURN(FALSE);

  const my_bool create_temp_tables= 
    (lex->sql_command == SQLCOM_CREATE_TABLE) &&
    (lex->create_info.options & HA_LEX_CREATE_TMP_TABLE);

  const my_bool drop_temp_tables= 
    (lex->sql_command == SQLCOM_DROP_TABLE) &&
    lex->drop_temporary;

  const my_bool update_real_tables=
    some_non_temp_table_to_be_updated(thd, all_tables) &&
    !(create_temp_tables || drop_temp_tables);


  const my_bool create_or_drop_databases=
    (lex->sql_command == SQLCOM_CREATE_DB) ||
    (lex->sql_command == SQLCOM_DROP_DB);

  if (update_real_tables || create_or_drop_databases)
  {
      /*
        An attempt was made to modify one or more non-temporary tables.
      */
      DBUG_RETURN(TRUE);
  }


  /* Assuming that only temporary tables are modified. */
  DBUG_RETURN(FALSE);
}

/**
  Perform one connection-level (COM_XXXX) command.

  @param command         type of command to perform
  @param thd             connection handle
  @param packet          data for the command, packet is always null-terminated
  @param packet_length   length of packet + 1 (to show that data is
                         null-terminated) except for COM_SLEEP, where it
                         can be zero.

  @todo
    set thd->lex->sql_command to SQLCOM_END here.
  @todo
    The following has to be changed to an 8 byte integer

  @retval
    0   ok
  @retval
    1   request of thread shutdown, i. e. if command is
        COM_QUIT/COM_SHUTDOWN
*/
bool dispatch_command(enum enum_server_command command, THD *thd,
		      char* packet, uint packet_length)
{
  NET *net= &thd->net;
  bool error= 0;
  DBUG_ENTER("dispatch_command");
  DBUG_PRINT("info",("packet: '%*.s'; command: %d", packet_length, packet, command));

#if defined(ENABLED_PROFILING)
  thd->profiling.start_new_query();
#endif
  MYSQL_COMMAND_START(thd->thread_id, command,
                      thd->security_ctx->priv_user,
                      (char *) thd->security_ctx->host_or_ip);
  
  thd->command=command;
  /*
    Commands which always take a long time are logged into
    the slow log only if opt_log_slow_admin_statements is set.
  */
  thd->enable_slow_log= TRUE;
  thd->lex->sql_command= SQLCOM_END; /* to avoid confusing VIEW detectors */
  thd->set_time();
<<<<<<< HEAD
  thd->set_query_id(get_query_id());
  if (!(server_command_flags[command] & CF_SKIP_QUERY_ID))
=======
  if (!thd->is_valid_time())
  {
    /*
     If the time has got past 2038 we need to shut this server down
     We do this by making sure every command is a shutdown and we 
     have enough privileges to shut the server down

     TODO: remove this when we have full 64 bit my_time_t support
    */
    thd->security_ctx->master_access|= SHUTDOWN_ACL;
    command= COM_SHUTDOWN;
  }

  VOID(pthread_mutex_lock(&LOCK_thread_count));
  thd->query_id= global_query_id;

  switch( command ) {
  /* Ignore these statements. */
  case COM_STATISTICS:
  case COM_PING:
    break;
  /* Only increase id on these statements but don't count them. */
  case COM_STMT_PREPARE: 
  case COM_STMT_CLOSE:
  case COM_STMT_RESET:
    next_query_id();
    break;
  /* Increase id and count all other statements. */
  default:
    statistic_increment(thd->status_var.questions, &LOCK_status);
>>>>>>> 663b7a9a
    next_query_id();
  inc_thread_running();

  if (!(server_command_flags[command] & CF_SKIP_QUESTIONS))
    statistic_increment(thd->status_var.questions, &LOCK_status);

  /**
    Clear the set of flags that are expected to be cleared at the
    beginning of each command.
  */
  thd->server_status&= ~SERVER_STATUS_CLEAR_SET;
  switch (command) {
  case COM_INIT_DB:
  {
    LEX_STRING tmp;
    status_var_increment(thd->status_var.com_stat[SQLCOM_CHANGE_DB]);
    thd->convert_string(&tmp, system_charset_info,
			packet, packet_length, thd->charset());
    if (!mysql_change_db(thd, &tmp, FALSE))
    {
      general_log_write(thd, command, thd->db, thd->db_length);
      my_ok(thd);
    }
    break;
  }
#ifdef HAVE_REPLICATION
  case COM_REGISTER_SLAVE:
  {
    if (!register_slave(thd, (uchar*)packet, packet_length))
      my_ok(thd);
    break;
  }
#endif
  case COM_CHANGE_USER:
  {
    status_var_increment(thd->status_var.com_other);
    char *user= (char*) packet, *packet_end= packet + packet_length;
    /* Safe because there is always a trailing \0 at the end of the packet */
    char *passwd= strend(user)+1;

    thd->change_user();
    thd->clear_error();                         // if errors from rollback

    /*
      Old clients send null-terminated string ('\0' for empty string) for
      password.  New clients send the size (1 byte) + string (not null
      terminated, so also '\0' for empty string).

      Cast *passwd to an unsigned char, so that it doesn't extend the sign
      for *passwd > 127 and become 2**32-127 after casting to uint.
    */
    char db_buff[NAME_LEN+1];                 // buffer to store db in utf8
    char *db= passwd;
    char *save_db;
    /*
      If there is no password supplied, the packet must contain '\0',
      in any type of handshake (4.1 or pre-4.1).
     */
    if (passwd >= packet_end)
    {
      my_message(ER_UNKNOWN_COM_ERROR, ER(ER_UNKNOWN_COM_ERROR), MYF(0));
      break;
    }
    uint passwd_len= (thd->client_capabilities & CLIENT_SECURE_CONNECTION ?
                      (uchar)(*passwd++) : strlen(passwd));
    uint dummy_errors, save_db_length, db_length;
    int res;
    Security_context save_security_ctx= *thd->security_ctx;
    USER_CONN *save_user_connect;

    db+= passwd_len + 1;
    /*
      Database name is always NUL-terminated, so in case of empty database
      the packet must contain at least the trailing '\0'.
    */
    if (db >= packet_end)
    {
      my_message(ER_UNKNOWN_COM_ERROR, ER(ER_UNKNOWN_COM_ERROR), MYF(0));
      break;
    }
    db_length= strlen(db);

    char *ptr= db + db_length + 1;
    uint cs_number= 0;

    if (ptr < packet_end)
    {
      if (ptr + 2 > packet_end)
      {
        my_message(ER_UNKNOWN_COM_ERROR, ER(ER_UNKNOWN_COM_ERROR), MYF(0));
        break;
      }

      cs_number= uint2korr(ptr);
    }

    /* Convert database name to utf8 */
    db_buff[copy_and_convert(db_buff, sizeof(db_buff)-1,
                             system_charset_info, db, db_length,
                             thd->charset(), &dummy_errors)]= 0;
    db= db_buff;

    /* Save user and privileges */
    save_db_length= thd->db_length;
    save_db= thd->db;
    save_user_connect= thd->user_connect;

    if (!(thd->security_ctx->user= my_strdup(user, MYF(0))))
    {
      thd->security_ctx->user= save_security_ctx.user;
      my_message(ER_OUT_OF_RESOURCES, ER(ER_OUT_OF_RESOURCES), MYF(0));
      break;
    }

    /* Clear variables that are allocated */
    thd->user_connect= 0;
    thd->security_ctx->priv_user= thd->security_ctx->user;
    res= check_user(thd, COM_CHANGE_USER, passwd, passwd_len, db, FALSE);

    if (res)
    {
      x_free(thd->security_ctx->user);
      *thd->security_ctx= save_security_ctx;
      thd->user_connect= save_user_connect;
      thd->db= save_db;
      thd->db_length= save_db_length;
    }
    else
    {
#ifndef NO_EMBEDDED_ACCESS_CHECKS
      /* we've authenticated new user */
      if (save_user_connect)
	decrease_user_connections(save_user_connect);
#endif /* NO_EMBEDDED_ACCESS_CHECKS */
      x_free(save_db);
      x_free(save_security_ctx.user);

      if (cs_number)
      {
        thd_init_client_charset(thd, cs_number);
        thd->update_charset();
      }
    }
    break;
  }
  case COM_STMT_EXECUTE:
  {
    mysqld_stmt_execute(thd, packet, packet_length);
    break;
  }
  case COM_STMT_FETCH:
  {
    mysqld_stmt_fetch(thd, packet, packet_length);
    break;
  }
  case COM_STMT_SEND_LONG_DATA:
  {
    mysql_stmt_get_longdata(thd, packet, packet_length);
    break;
  }
  case COM_STMT_PREPARE:
  {
    mysqld_stmt_prepare(thd, packet, packet_length);
    break;
  }
  case COM_STMT_CLOSE:
  {
    mysqld_stmt_close(thd, packet);
    break;
  }
  case COM_STMT_RESET:
  {
    mysqld_stmt_reset(thd, packet);
    break;
  }
  case COM_QUERY:
  {
    if (alloc_query(thd, packet, packet_length))
      break;					// fatal error is set
    MYSQL_QUERY_START(thd->query(), thd->thread_id,
                      (char *) (thd->db ? thd->db : ""),
                      thd->security_ctx->priv_user,
                      (char *) thd->security_ctx->host_or_ip);
    char *packet_end= thd->query() + thd->query_length();
    /* 'b' stands for 'buffer' parameter', special for 'my_snprintf' */

    general_log_write(thd, command, thd->query(), thd->query_length());
    DBUG_PRINT("query",("%-.4096s",thd->query()));
#if defined(ENABLED_PROFILING)
    thd->profiling.set_query_source(thd->query(), thd->query_length());
#endif
    Parser_state parser_state(thd, thd->query(), thd->query_length());

    mysql_parse(thd, thd->query(), thd->query_length(), &parser_state);

    while (!thd->killed && (parser_state.m_lip.found_semicolon != NULL) &&
           ! thd->is_error())
    {
      char *beginning_of_next_stmt= (char*)
        parser_state.m_lip.found_semicolon;

      thd->protocol->end_statement();
      query_cache_end_of_result(thd);
      /*
        Multiple queries exits, execute them individually
      */
      close_thread_tables(thd);
      ulong length= (ulong)(packet_end - beginning_of_next_stmt);

      log_slow_statement(thd);

      /* Remove garbage at start of query */
      while (length > 0 && my_isspace(thd->charset(), *beginning_of_next_stmt))
      {
        beginning_of_next_stmt++;
        length--;
      }

      if (MYSQL_QUERY_DONE_ENABLED())
      {
        MYSQL_QUERY_DONE(thd->is_error());
      }

#if defined(ENABLED_PROFILING)
      thd->profiling.finish_current_query();
      thd->profiling.start_new_query("continuing");
      thd->profiling.set_query_source(beginning_of_next_stmt, length);
#endif

      MYSQL_QUERY_START(beginning_of_next_stmt, thd->thread_id,
                        (char *) (thd->db ? thd->db : ""),
                        thd->security_ctx->priv_user,
                        (char *) thd->security_ctx->host_or_ip);

      thd->set_query_and_id(beginning_of_next_stmt, length, next_query_id());
      /*
        Count each statement from the client.
      */
      statistic_increment(thd->status_var.questions, &LOCK_status);
      thd->set_time(); /* Reset the query start time. */
      parser_state.reset(beginning_of_next_stmt, length);
      /* TODO: set thd->lex->sql_command to SQLCOM_END here */
      mysql_parse(thd, beginning_of_next_stmt, length, &parser_state);
    }

    DBUG_PRINT("info",("query ready"));
    break;
  }
  case COM_FIELD_LIST:				// This isn't actually needed
#ifdef DONT_ALLOW_SHOW_COMMANDS
    my_message(ER_NOT_ALLOWED_COMMAND, ER(ER_NOT_ALLOWED_COMMAND),
               MYF(0));	/* purecov: inspected */
    break;
#else
  {
    char *fields, *packet_end= packet + packet_length, *arg_end;
    /* Locked closure of all tables */
    TABLE_LIST table_list;
    LEX_STRING conv_name;

    /* used as fields initializator */
    lex_start(thd);

    status_var_increment(thd->status_var.com_stat[SQLCOM_SHOW_FIELDS]);
    bzero((char*) &table_list,sizeof(table_list));
    if (thd->copy_db_to(&table_list.db, &table_list.db_length))
      break;
    /*
      We have name + wildcard in packet, separated by endzero
    */
    arg_end= strend(packet);
    uint arg_length= arg_end - packet;
    
    /* Check given table name length. */
    if (arg_length >= packet_length || arg_length > NAME_LEN)
    {
      my_message(ER_UNKNOWN_COM_ERROR, ER(ER_UNKNOWN_COM_ERROR), MYF(0));
      break;
    }
    thd->convert_string(&conv_name, system_charset_info,
			packet, arg_length, thd->charset());
    if (check_table_name(conv_name.str, conv_name.length, FALSE))
    {
      /* this is OK due to convert_string() null-terminating the string */
      my_error(ER_WRONG_TABLE_NAME, MYF(0), conv_name.str);
      break;
    }

    table_list.alias= table_list.table_name= conv_name.str;
    packet= arg_end + 1;

    if (is_infoschema_db(table_list.db, table_list.db_length))
    {
      ST_SCHEMA_TABLE *schema_table= find_schema_table(thd, table_list.alias);
      if (schema_table)
        table_list.schema_table= schema_table;
    }

    uint query_length= (uint) (packet_end - packet); // Don't count end \0
    if (!(fields= (char *) thd->memdup(packet, query_length + 1)))
      break;
    thd->set_query(fields, query_length);
    general_log_print(thd, command, "%s %s", table_list.table_name, fields);
    if (lower_case_table_names)
      my_casedn_str(files_charset_info, table_list.table_name);

    if (check_access(thd, SELECT_ACL, table_list.db,
                     &table_list.grant.privilege,
                     &table_list.grant.m_internal,
                     0, 0))
      break;
    if (check_grant(thd, SELECT_ACL, &table_list, TRUE, UINT_MAX, FALSE))
      break;
    /* init structures for VIEW processing */
    table_list.select_lex= &(thd->lex->select_lex);

    lex_start(thd);
    mysql_reset_thd_for_next_command(thd);

    thd->lex->
      select_lex.table_list.link_in_list((uchar*) &table_list,
                                         (uchar**) &table_list.next_local);
    thd->lex->add_to_query_tables(&table_list);
    init_mdl_requests(&table_list);

    /* switch on VIEW optimisation: do not fill temporary tables */
    thd->lex->sql_command= SQLCOM_SHOW_FIELDS;
    mysqld_list_fields(thd,&table_list,fields);
    thd->lex->unit.cleanup();
    thd->cleanup_after_query();
    break;
  }
#endif
  case COM_QUIT:
    /* We don't calculate statistics for this command */
    general_log_print(thd, command, NullS);
    net->error=0;				// Don't give 'abort' message
    thd->stmt_da->disable_status();              // Don't send anything back
    error=TRUE;					// End server
    break;
#ifndef EMBEDDED_LIBRARY
  case COM_BINLOG_DUMP:
    {
      ulong pos;
      ushort flags;
      uint32 slave_server_id;

      status_var_increment(thd->status_var.com_other);
      thd->enable_slow_log= opt_log_slow_admin_statements;
      if (check_global_access(thd, REPL_SLAVE_ACL))
	break;

      /* TODO: The following has to be changed to an 8 byte integer */
      pos = uint4korr(packet);
      flags = uint2korr(packet + 4);
      thd->server_id=0; /* avoid suicide */
      if ((slave_server_id= uint4korr(packet+6))) // mysqlbinlog.server_id==0
	kill_zombie_dump_threads(slave_server_id);
      thd->server_id = slave_server_id;

      general_log_print(thd, command, "Log: '%s'  Pos: %ld", packet+10,
                      (long) pos);
      mysql_binlog_send(thd, thd->strdup(packet + 10), (my_off_t) pos, flags);
      unregister_slave(thd,1,1);
      /*  fake COM_QUIT -- if we get here, the thread needs to terminate */
      error = TRUE;
      break;
    }
#endif
  case COM_REFRESH:
  {
    bool not_used;
    status_var_increment(thd->status_var.com_stat[SQLCOM_FLUSH]);
    ulong options= (ulong) (uchar) packet[0];
    if (trans_commit_implicit(thd))
      break;
    close_thread_tables(thd);
    thd->mdl_context.release_transactional_locks();
    if (check_global_access(thd,RELOAD_ACL))
      break;
    general_log_print(thd, command, NullS);
#ifndef DBUG_OFF
    bool debug_simulate= FALSE;
    DBUG_EXECUTE_IF("simulate_detached_thread_refresh", debug_simulate= TRUE;);
    if (debug_simulate)
    {
      /*
        Simulate a reload without a attached thread session.
        Provides a environment similar to that of when the
        server receives a SIGHUP signal and reloads caches
        and flushes tables.
      */
      bool res;
      my_pthread_setspecific_ptr(THR_THD, NULL);
      res= reload_acl_and_cache(NULL, options | REFRESH_FAST,
                                NULL, &not_used);
      my_pthread_setspecific_ptr(THR_THD, thd);
      if (res)
        break;
    }
    else
#endif
    if (reload_acl_and_cache(thd, options, (TABLE_LIST*) 0, &not_used))
      break;
    if (trans_commit_implicit(thd))
      break;
    close_thread_tables(thd);
    thd->mdl_context.release_transactional_locks();
    my_ok(thd);
    break;
  }
#ifndef EMBEDDED_LIBRARY
  case COM_SHUTDOWN:
  {
    status_var_increment(thd->status_var.com_other);
    if (check_global_access(thd,SHUTDOWN_ACL))
      break; /* purecov: inspected */
    /*
      If the client is < 4.1.3, it is going to send us no argument; then
      packet_length is 0, packet[0] is the end 0 of the packet. Note that
      SHUTDOWN_DEFAULT is 0. If client is >= 4.1.3, the shutdown level is in
      packet[0].
    */
    enum mysql_enum_shutdown_level level=
      (enum mysql_enum_shutdown_level) (uchar) packet[0];
    if (level == SHUTDOWN_DEFAULT)
      level= SHUTDOWN_WAIT_ALL_BUFFERS; // soon default will be configurable
    else if (level != SHUTDOWN_WAIT_ALL_BUFFERS)
    {
      my_error(ER_NOT_SUPPORTED_YET, MYF(0), "this shutdown level");
      break;
    }
    DBUG_PRINT("quit",("Got shutdown command for level %u", level));
    general_log_print(thd, command, NullS);
    my_eof(thd);
    close_thread_tables(thd);			// Free before kill
    kill_mysql();
    error=TRUE;
    break;
  }
#endif
  case COM_STATISTICS:
  {
    STATUS_VAR current_global_status_var;
    ulong uptime;
    uint length;
    ulonglong queries_per_second1000;
    char buff[250];
    uint buff_len= sizeof(buff);

    general_log_print(thd, command, NullS);
    status_var_increment(thd->status_var.com_stat[SQLCOM_SHOW_STATUS]);
    calc_sum_of_all_status(&current_global_status_var);
    if (!(uptime= (ulong) (thd->start_time - server_start_time)))
      queries_per_second1000= 0;
    else
      queries_per_second1000= thd->query_id * LL(1000) / uptime;

    length= my_snprintf((char*) buff, buff_len - 1,
                        "Uptime: %lu  Threads: %d  Questions: %lu  "
                        "Slow queries: %lu  Opens: %lu  Flush tables: %lu  "
                        "Open tables: %u  Queries per second avg: %u.%u",
                        uptime,
                        (int) thread_count, (ulong) thd->query_id,
                        current_global_status_var.long_query_count,
                        current_global_status_var.opened_tables,
                        refresh_version,
                        cached_open_tables(),
                        (uint) (queries_per_second1000 / 1000),
                        (uint) (queries_per_second1000 % 1000));
#ifdef EMBEDDED_LIBRARY
    /* Store the buffer in permanent memory */
    my_ok(thd, 0, 0, buff);
#endif
#ifdef SAFEMALLOC
    if (sf_malloc_cur_memory)				// Using SAFEMALLOC
    {
      char *end= buff + length;
      length+= my_snprintf(end, buff_len - length - 1,
                           end,"  Memory in use: %ldK  Max memory used: %ldK",
                           (sf_malloc_cur_memory+1023L)/1024L,
                           (sf_malloc_max_memory+1023L)/1024L);
    }
#endif
#ifndef EMBEDDED_LIBRARY
    (void) my_net_write(net, (uchar*) buff, length);
    (void) net_flush(net);
    thd->stmt_da->disable_status();
#endif
    break;
  }
  case COM_PING:
    status_var_increment(thd->status_var.com_other);
    my_ok(thd);				// Tell client we are alive
    break;
  case COM_PROCESS_INFO:
    status_var_increment(thd->status_var.com_stat[SQLCOM_SHOW_PROCESSLIST]);
    if (!thd->security_ctx->priv_user[0] &&
        check_global_access(thd, PROCESS_ACL))
      break;
    general_log_print(thd, command, NullS);
    mysqld_list_processes(thd,
			  thd->security_ctx->master_access & PROCESS_ACL ? 
			  NullS : thd->security_ctx->priv_user, 0);
    break;
  case COM_PROCESS_KILL:
  {
    status_var_increment(thd->status_var.com_stat[SQLCOM_KILL]);
    ulong id=(ulong) uint4korr(packet);
    sql_kill(thd,id,false);
    break;
  }
  case COM_SET_OPTION:
  {
    status_var_increment(thd->status_var.com_stat[SQLCOM_SET_OPTION]);
    uint opt_command= uint2korr(packet);

    switch (opt_command) {
    case (int) MYSQL_OPTION_MULTI_STATEMENTS_ON:
      thd->client_capabilities|= CLIENT_MULTI_STATEMENTS;
      my_eof(thd);
      break;
    case (int) MYSQL_OPTION_MULTI_STATEMENTS_OFF:
      thd->client_capabilities&= ~CLIENT_MULTI_STATEMENTS;
      my_eof(thd);
      break;
    default:
      my_message(ER_UNKNOWN_COM_ERROR, ER(ER_UNKNOWN_COM_ERROR), MYF(0));
      break;
    }
    break;
  }
  case COM_DEBUG:
    status_var_increment(thd->status_var.com_other);
    if (check_global_access(thd, SUPER_ACL))
      break;					/* purecov: inspected */
    mysql_print_status();
    general_log_print(thd, command, NullS);
    my_eof(thd);
    break;
  case COM_SLEEP:
  case COM_CONNECT:				// Impossible here
  case COM_TIME:				// Impossible from client
  case COM_DELAYED_INSERT:
  case COM_END:
  default:
    my_message(ER_UNKNOWN_COM_ERROR, ER(ER_UNKNOWN_COM_ERROR), MYF(0));
    break;
  }

  /* report error issued during command execution */
  if (thd->killed_errno())
  {
    if (! thd->stmt_da->is_set())
      thd->send_kill_message();
  }
  if (thd->killed == THD::KILL_QUERY || thd->killed == THD::KILL_BAD_DATA)
  {
    thd->killed= THD::NOT_KILLED;
    thd->mysys_var->abort= 0;
  }

  /* If commit fails, we should be able to reset the OK status. */
  thd->stmt_da->can_overwrite_status= TRUE;
  thd->is_error() ? trans_rollback_stmt(thd) : trans_commit_stmt(thd);
  thd->stmt_da->can_overwrite_status= FALSE;

  thd->transaction.stmt.reset();

  thd->protocol->end_statement();
  query_cache_end_of_result(thd);

  thd->proc_info= "closing tables";
  /* Free tables */
  close_thread_tables(thd);

  if (!thd->is_error() && !thd->killed_errno())
    mysql_audit_general(thd, MYSQL_AUDIT_GENERAL_RESULT, 0, 0);

  log_slow_statement(thd);

  thd_proc_info(thd, "cleaning up");
  thd->set_query(NULL, 0);
  thd->command=COM_SLEEP;
  dec_thread_running();
  thd_proc_info(thd, 0);
  thd->packet.shrink(thd->variables.net_buffer_length);	// Reclaim some memory
  free_root(thd->mem_root,MYF(MY_KEEP_PREALLOC));

#if defined(ENABLED_PROFILING)
  thd->profiling.finish_current_query();
#endif
  if (MYSQL_QUERY_DONE_ENABLED() || MYSQL_COMMAND_DONE_ENABLED())
  {
    int res;
    res= (int) thd->is_error();
    if (command == COM_QUERY)
    {
      MYSQL_QUERY_DONE(res);
    }
    MYSQL_COMMAND_DONE(res);
  }
  DBUG_RETURN(error);
}


void log_slow_statement(THD *thd)
{
  DBUG_ENTER("log_slow_statement");

  /*
    The following should never be true with our current code base,
    but better to keep this here so we don't accidently try to log a
    statement in a trigger or stored function
  */
  if (unlikely(thd->in_sub_stmt))
    DBUG_VOID_RETURN;                           // Don't set time for sub stmt

  /*
    Do not log administrative statements unless the appropriate option is
    set.
  */
  if (thd->enable_slow_log)
  {
    ulonglong end_utime_of_query= thd->current_utime();
    thd_proc_info(thd, "logging slow query");

    if (((end_utime_of_query - thd->utime_after_lock) >
         thd->variables.long_query_time ||
         ((thd->server_status &
           (SERVER_QUERY_NO_INDEX_USED | SERVER_QUERY_NO_GOOD_INDEX_USED)) &&
          opt_log_queries_not_using_indexes &&
           !(sql_command_flags[thd->lex->sql_command] & CF_STATUS_COMMAND))) &&
        thd->examined_row_count >= thd->variables.min_examined_row_limit)
    {
      thd_proc_info(thd, "logging slow query");
      thd->status_var.long_query_count++;
      slow_log_print(thd, thd->query(), thd->query_length(), 
                     end_utime_of_query);
    }
  }
  DBUG_VOID_RETURN;
}


/**
  Create a TABLE_LIST object for an INFORMATION_SCHEMA table.

    This function is used in the parser to convert a SHOW or DESCRIBE
    table_name command to a SELECT from INFORMATION_SCHEMA.
    It prepares a SELECT_LEX and a TABLE_LIST object to represent the
    given command as a SELECT parse tree.

  @param thd              thread handle
  @param lex              current lex
  @param table_ident      table alias if it's used
  @param schema_table_idx the type of the INFORMATION_SCHEMA table to be
                          created

  @note
    Due to the way this function works with memory and LEX it cannot
    be used outside the parser (parse tree transformations outside
    the parser break PS and SP).

  @retval
    0                 success
  @retval
    1                 out of memory or SHOW commands are not allowed
                      in this version of the server.
*/

int prepare_schema_table(THD *thd, LEX *lex, Table_ident *table_ident,
                         enum enum_schema_tables schema_table_idx)
{
  SELECT_LEX *schema_select_lex= NULL;
  DBUG_ENTER("prepare_schema_table");

  switch (schema_table_idx) {
  case SCH_SCHEMATA:
#if defined(DONT_ALLOW_SHOW_COMMANDS)
    my_message(ER_NOT_ALLOWED_COMMAND,
               ER(ER_NOT_ALLOWED_COMMAND), MYF(0));   /* purecov: inspected */
    DBUG_RETURN(1);
#else
    break;
#endif

  case SCH_TABLE_NAMES:
  case SCH_TABLES:
  case SCH_VIEWS:
  case SCH_TRIGGERS:
  case SCH_EVENTS:
#ifdef DONT_ALLOW_SHOW_COMMANDS
    my_message(ER_NOT_ALLOWED_COMMAND,
               ER(ER_NOT_ALLOWED_COMMAND), MYF(0)); /* purecov: inspected */
    DBUG_RETURN(1);
#else
    {
      LEX_STRING db;
      size_t dummy;
      if (lex->select_lex.db == NULL &&
          lex->copy_db_to(&lex->select_lex.db, &dummy))
      {
        DBUG_RETURN(1);
      }
      schema_select_lex= new SELECT_LEX();
      db.str= schema_select_lex->db= lex->select_lex.db;
      schema_select_lex->table_list.first= NULL;
      db.length= strlen(db.str);

      if (check_db_name(&db))
      {
        my_error(ER_WRONG_DB_NAME, MYF(0), db.str);
        DBUG_RETURN(1);
      }
      break;
    }
#endif
  case SCH_COLUMNS:
  case SCH_STATISTICS:
  {
#ifdef DONT_ALLOW_SHOW_COMMANDS
    my_message(ER_NOT_ALLOWED_COMMAND,
               ER(ER_NOT_ALLOWED_COMMAND), MYF(0)); /* purecov: inspected */
    DBUG_RETURN(1);
#else
    DBUG_ASSERT(table_ident);
    TABLE_LIST **query_tables_last= lex->query_tables_last;
    schema_select_lex= new SELECT_LEX();
    /* 'parent_lex' is used in init_query() so it must be before it. */
    schema_select_lex->parent_lex= lex;
    schema_select_lex->init_query();
    if (!schema_select_lex->add_table_to_list(thd, table_ident, 0, 0, TL_READ))
      DBUG_RETURN(1);
    lex->query_tables_last= query_tables_last;
    break;
  }
#endif
  case SCH_PROFILES:
    /* 
      Mark this current profiling record to be discarded.  We don't
      wish to have SHOW commands show up in profiling.
    */
#if defined(ENABLED_PROFILING)
    thd->profiling.discard_current_query();
#endif
    break;
  case SCH_OPEN_TABLES:
  case SCH_VARIABLES:
  case SCH_STATUS:
  case SCH_PROCEDURES:
  case SCH_CHARSETS:
  case SCH_ENGINES:
  case SCH_COLLATIONS:
  case SCH_COLLATION_CHARACTER_SET_APPLICABILITY:
  case SCH_USER_PRIVILEGES:
  case SCH_SCHEMA_PRIVILEGES:
  case SCH_TABLE_PRIVILEGES:
  case SCH_COLUMN_PRIVILEGES:
  case SCH_TABLE_CONSTRAINTS:
  case SCH_KEY_COLUMN_USAGE:
  default:
    break;
  }
  
  SELECT_LEX *select_lex= lex->current_select;
  if (make_schema_select(thd, select_lex, schema_table_idx))
  {
    DBUG_RETURN(1);
  }
  TABLE_LIST *table_list= (TABLE_LIST*) select_lex->table_list.first;
  table_list->schema_select_lex= schema_select_lex;
  table_list->schema_table_reformed= 1;
  DBUG_RETURN(0);
}


/**
  Implementation of FLUSH TABLES <table_list> WITH READ LOCK.

  In brief: take exclusive locks, expel tables from the table
  cache, reopen the tables, enter the 'LOCKED TABLES' mode,
  downgrade the locks.

  Required privileges
  -------------------
  Since the statement implicitly enters LOCK TABLES mode,
  it requires LOCK TABLES privilege on every table.
  But since the rest of FLUSH commands require
  the global RELOAD_ACL, it also requires RELOAD_ACL.

  Compatibility with the global read lock
  ---------------------------------------
  We don't wait for the GRL, since neither the
  5.1 combination that this new statement is intended to
  replace (LOCK TABLE <list> WRITE; FLUSH TABLES;),
  nor FLUSH TABLES WITH READ LOCK do.
  @todo: this is not implemented, Dmitry disagrees.
  Currently we wait for GRL in another connection,
  but are compatible with a GRL in our own connection.

  Behaviour under LOCK TABLES
  ---------------------------
  Bail out: i.e. don't perform an implicit UNLOCK TABLES.
  This is not consistent with LOCK TABLES statement, but is
  in line with behaviour of FLUSH TABLES WITH READ LOCK, and we
  try to not introduce any new statements with implicit
  semantics.

  Compatibility with parallel updates
  -----------------------------------
  As a result, we will wait for all open transactions
  against the tables to complete. After the lock downgrade,
  new transactions will be able to read the tables, but not
  write to them.

  Differences from FLUSH TABLES <list>
  -------------------------------------
  - you can't flush WITH READ LOCK a non-existent table
  - you can't flush WITH READ LOCK under LOCK TABLES
  - currently incompatible with the GRL (@todo: fix)

  Effect on views and temporary tables.
  ------------------------------------
  You can only apply this command to existing base tables.
  If a view with such name exists, ER_WRONG_OBJECT is returned.
  If a temporary table with such name exists, it's ignored:
  if there is a base table, it's used, otherwise ER_NO_SUCH_TABLE
  is returned.
*/

static bool flush_tables_with_read_lock(THD *thd, TABLE_LIST *all_tables)
{
  Lock_tables_prelocking_strategy lock_tables_prelocking_strategy;
  TABLE_LIST *table_list;

  /*
    This is called from SQLCOM_FLUSH, the transaction has
    been committed implicitly.
  */

  /* RELOAD_ACL is checked by the caller. Check table-level privileges. */
  if (check_table_access(thd, LOCK_TABLES_ACL | SELECT_ACL, all_tables,
                         FALSE, UINT_MAX, FALSE))
    goto error;

  if (thd->locked_tables_mode)
  {
    my_error(ER_LOCK_OR_ACTIVE_TRANSACTION, MYF(0));
    goto error;
  }

  /*
    @todo: Since lock_table_names() acquires a global IX
    lock, this actually waits for a GRL in another connection.
    We are thus introducing an incompatibility.
    Do nothing for now, since not taking a global IX violates
    current internal MDL asserts, fix after discussing with
    Dmitry.
  */
  if (lock_table_names(thd, all_tables))
    goto error;

  for (table_list= all_tables; table_list;
       table_list= table_list->next_global)
  {
    /* Remove the table from cache. */
    mysql_mutex_lock(&LOCK_open);
    tdc_remove_table(thd, TDC_RT_REMOVE_ALL,
                     table_list->db,
                     table_list->table_name);
    mysql_mutex_unlock(&LOCK_open);

    /* Skip views and temporary tables. */
    table_list->required_type= FRMTYPE_TABLE; /* Don't try to flush views. */
    table_list->open_type= OT_BASE_ONLY;      /* Ignore temporary tables. */
  }

  if  (open_and_lock_tables(thd, all_tables, FALSE,
                            MYSQL_OPEN_HAS_MDL_LOCK,
                            &lock_tables_prelocking_strategy) ||
       thd->locked_tables_list.init_locked_tables(thd))
  {
    close_thread_tables(thd);
    goto error;
  }

  /*
    Downgrade the exclusive locks.
    Use MDL_SHARED_NO_WRITE as the intended
    post effect of this call is identical
    to LOCK TABLES <...> READ, and we didn't use
    thd->in_lock_talbes and thd->sql_command= SQLCOM_LOCK_TABLES
    hacks to enter the LTM.
    @todo: release the global IX lock here!!!
  */
  for (table_list= all_tables; table_list;
       table_list= table_list->next_global)
    table_list->mdl_request.ticket->downgrade_exclusive_lock(MDL_SHARED_NO_WRITE);

  return FALSE;

error:
  return TRUE;
}


/**
  Read query from packet and store in thd->query.
  Used in COM_QUERY and COM_STMT_PREPARE.

    Sets the following THD variables:
  - query
  - query_length

  @retval
    FALSE ok
  @retval
    TRUE  error;  In this case thd->fatal_error is set
*/

bool alloc_query(THD *thd, const char *packet, uint packet_length)
{
  char *query;
  /* Remove garbage at start and end of query */
  while (packet_length > 0 && my_isspace(thd->charset(), packet[0]))
  {
    packet++;
    packet_length--;
  }
  const char *pos= packet + packet_length;     // Point at end null
  while (packet_length > 0 &&
	 (pos[-1] == ';' || my_isspace(thd->charset() ,pos[-1])))
  {
    pos--;
    packet_length--;
  }
  /* We must allocate some extra memory for query cache */
  if (! (query= (char*) thd->memdup_w_gap(packet,
                                          packet_length,
                                          1 + thd->db_length +
                                          QUERY_CACHE_FLAGS_SIZE)))
      return TRUE;
  query[packet_length]= '\0';
  thd->set_query(query, packet_length);

  /* Reclaim some memory */
  thd->packet.shrink(thd->variables.net_buffer_length);
  thd->convert_buffer.shrink(thd->variables.net_buffer_length);

  return FALSE;
}

static void reset_one_shot_variables(THD *thd) 
{
  thd->variables.character_set_client=
    global_system_variables.character_set_client;
  thd->variables.collation_connection=
    global_system_variables.collation_connection;
  thd->variables.collation_database=
    global_system_variables.collation_database;
  thd->variables.collation_server=
    global_system_variables.collation_server;
  thd->update_charset();
  thd->variables.time_zone=
    global_system_variables.time_zone;
  thd->variables.lc_time_names= &my_locale_en_US;
  thd->one_shot_set= 0;
}


static
bool sp_process_definer(THD *thd)
{
  DBUG_ENTER("sp_process_definer");

  LEX *lex= thd->lex;

  /*
    If the definer is not specified, this means that CREATE-statement missed
    DEFINER-clause. DEFINER-clause can be missed in two cases:

      - The user submitted a statement w/o the clause. This is a normal
        case, we should assign CURRENT_USER as definer.

      - Our slave received an updated from the master, that does not
        replicate definer for stored rountines. We should also assign
        CURRENT_USER as definer here, but also we should mark this routine
        as NON-SUID. This is essential for the sake of backward
        compatibility.

        The problem is the slave thread is running under "special" user (@),
        that actually does not exist. In the older versions we do not fail
        execution of a stored routine if its definer does not exist and
        continue the execution under the authorization of the invoker
        (BUG#13198). And now if we try to switch to slave-current-user (@),
        we will fail.

        Actually, this leads to the inconsistent state of master and
        slave (different definers, different SUID behaviour), but it seems,
        this is the best we can do.
  */

  if (!lex->definer)
  {
    Query_arena original_arena;
    Query_arena *ps_arena= thd->activate_stmt_arena_if_needed(&original_arena);

    lex->definer= create_default_definer(thd);

    if (ps_arena)
      thd->restore_active_arena(ps_arena, &original_arena);

    /* Error has been already reported. */
    if (lex->definer == NULL)
      DBUG_RETURN(TRUE);

    if (thd->slave_thread && lex->sphead)
      lex->sphead->m_chistics->suid= SP_IS_NOT_SUID;
  }
  else
  {
    /*
      If the specified definer differs from the current user, we
      should check that the current user has SUPER privilege (in order
      to create a stored routine under another user one must have
      SUPER privilege).
    */
    if ((strcmp(lex->definer->user.str, thd->security_ctx->priv_user) ||
         my_strcasecmp(system_charset_info, lex->definer->host.str,
                       thd->security_ctx->priv_host)) &&
        check_global_access(thd, SUPER_ACL))
    {
      my_error(ER_SPECIFIC_ACCESS_DENIED_ERROR, MYF(0), "SUPER");
      DBUG_RETURN(TRUE);
    }
  }

  /* Check that the specified definer exists. Emit a warning if not. */

#ifndef NO_EMBEDDED_ACCESS_CHECKS
  if (!is_acl_user(lex->definer->host.str, lex->definer->user.str))
  {
    push_warning_printf(thd,
                        MYSQL_ERROR::WARN_LEVEL_NOTE,
                        ER_NO_SUCH_USER,
                        ER(ER_NO_SUCH_USER),
                        lex->definer->user.str,
                        lex->definer->host.str);
  }
#endif /* NO_EMBEDDED_ACCESS_CHECKS */

  DBUG_RETURN(FALSE);
}


/**
  Execute command saved in thd and lex->sql_command.

    Before every operation that can request a write lock for a table
    wait if a global read lock exists. However do not wait if this
    thread has locked tables already. No new locks can be requested
    until the other locks are released. The thread that requests the
    global read lock waits for write locked tables to become unlocked.

    Note that wait_if_global_read_lock() sets a protection against a new
    global read lock when it succeeds. This needs to be released by
    start_waiting_global_read_lock() after the operation.

  @param thd                       Thread handle

  @todo
    - Invalidate the table in the query cache if something changed
    after unlocking when changes become visible.
    TODO: this is workaround. right way will be move invalidating in
    the unlock procedure.
    - TODO: use check_change_password()

  @retval
    FALSE       OK
  @retval
    TRUE        Error
*/

int
mysql_execute_command(THD *thd)
{
  int res= FALSE;
  int  up_result= 0;
  LEX  *lex= thd->lex;
  /* first SELECT_LEX (have special meaning for many of non-SELECTcommands) */
  SELECT_LEX *select_lex= &lex->select_lex;
  /* first table of first SELECT_LEX */
  TABLE_LIST *first_table= (TABLE_LIST*) select_lex->table_list.first;
  /* list of all tables in query */
  TABLE_LIST *all_tables;
  /* most outer SELECT_LEX_UNIT of query */
  SELECT_LEX_UNIT *unit= &lex->unit;
#ifdef HAVE_REPLICATION
  /* have table map for update for multi-update statement (BUG#37051) */
  bool have_table_map_for_update= FALSE;
#endif
  /* Saved variable value */
  DBUG_ENTER("mysql_execute_command");
#ifdef WITH_PARTITION_STORAGE_ENGINE
  thd->work_part_info= 0;
#endif

  /*
    In many cases first table of main SELECT_LEX have special meaning =>
    check that it is first table in global list and relink it first in 
    queries_tables list if it is necessary (we need such relinking only
    for queries with subqueries in select list, in this case tables of
    subqueries will go to global list first)

    all_tables will differ from first_table only if most upper SELECT_LEX
    do not contain tables.

    Because of above in place where should be at least one table in most
    outer SELECT_LEX we have following check:
    DBUG_ASSERT(first_table == all_tables);
    DBUG_ASSERT(first_table == all_tables && first_table != 0);
  */
  lex->first_lists_tables_same();
  /* should be assigned after making first tables same */
  all_tables= lex->query_tables;
  /* set context for commands which do not use setup_tables */
  select_lex->
    context.resolve_in_table_list_only((TABLE_LIST*)select_lex->
                                       table_list.first);

  /*
    Reset warning count for each query that uses tables
    A better approach would be to reset this for any commands
    that is not a SHOW command or a select that only access local
    variables, but for now this is probably good enough.
  */
  if ((sql_command_flags[lex->sql_command] & CF_DIAGNOSTIC_STMT) != 0)
    thd->warning_info->set_read_only(TRUE);
  else
  {
    thd->warning_info->set_read_only(FALSE);
    if (all_tables)
      thd->warning_info->opt_clear_warning_info(thd->query_id);
  }

#ifdef HAVE_REPLICATION
  if (unlikely(thd->slave_thread))
  {
    if (lex->sql_command == SQLCOM_DROP_TRIGGER)
    {
      /*
        When dropping a trigger, we need to load its table name
        before checking slave filter rules.
      */
      add_table_for_trigger(thd, thd->lex->spname, 1, &all_tables);
      
      if (!all_tables)
      {
        /*
          If table name cannot be loaded,
          it means the trigger does not exists possibly because
          CREATE TRIGGER was previously skipped for this trigger
          according to slave filtering rules.
          Returning success without producing any errors in this case.
        */
        DBUG_RETURN(0);
      }
      
      // force searching in slave.cc:tables_ok() 
      all_tables->updating= 1;
    }

    /*
      For fix of BUG#37051, the master stores the table map for update
      in the Query_log_event, and the value is assigned to
      thd->variables.table_map_for_update before executing the update
      query.

      If thd->variables.table_map_for_update is set, then we are
      replicating from a new master, we can use this value to apply
      filter rules without opening all the tables. However If
      thd->variables.table_map_for_update is not set, then we are
      replicating from an old master, so we just skip this and
      continue with the old method. And of course, the bug would still
      exist for old masters.
    */
    if (lex->sql_command == SQLCOM_UPDATE_MULTI &&
        thd->table_map_for_update)
    {
      have_table_map_for_update= TRUE;
      table_map table_map_for_update= thd->table_map_for_update;
      uint nr= 0;
      TABLE_LIST *table;
      for (table=all_tables; table; table=table->next_global, nr++)
      {
        if (table_map_for_update & ((table_map)1 << nr))
          table->updating= TRUE;
        else
          table->updating= FALSE;
      }

      if (all_tables_not_ok(thd, all_tables))
      {
        /* we warn the slave SQL thread */
        my_message(ER_SLAVE_IGNORED_TABLE, ER(ER_SLAVE_IGNORED_TABLE), MYF(0));
        if (thd->one_shot_set)
          reset_one_shot_variables(thd);
        DBUG_RETURN(0);
      }
      
      for (table=all_tables; table; table=table->next_global)
        table->updating= TRUE;
    }
    
    /*
      Check if statment should be skipped because of slave filtering
      rules

      Exceptions are:
      - UPDATE MULTI: For this statement, we want to check the filtering
        rules later in the code
      - SET: we always execute it (Not that many SET commands exists in
        the binary log anyway -- only 4.1 masters write SET statements,
	in 5.0 there are no SET statements in the binary log)
      - DROP TEMPORARY TABLE IF EXISTS: we always execute it (otherwise we
        have stale files on slave caused by exclusion of one tmp table).
    */
    if (!(lex->sql_command == SQLCOM_UPDATE_MULTI) &&
	!(lex->sql_command == SQLCOM_SET_OPTION) &&
	!(lex->sql_command == SQLCOM_DROP_TABLE &&
          lex->drop_temporary && lex->drop_if_exists) &&
        all_tables_not_ok(thd, all_tables))
    {
      /* we warn the slave SQL thread */
      my_message(ER_SLAVE_IGNORED_TABLE, ER(ER_SLAVE_IGNORED_TABLE), MYF(0));
      if (thd->one_shot_set)
      {
        /*
          It's ok to check thd->one_shot_set here:

          The charsets in a MySQL 5.0 slave can change by both a binlogged
          SET ONE_SHOT statement and the event-internal charset setting, 
          and these two ways to change charsets do not seems to work
          together.

          At least there seems to be problems in the rli cache for
          charsets if we are using ONE_SHOT.  Note that this is normally no
          problem because either the >= 5.0 slave reads a 4.1 binlog (with
          ONE_SHOT) *or* or 5.0 binlog (without ONE_SHOT) but never both."
        */
        reset_one_shot_variables(thd);
      }
      DBUG_RETURN(0);
    }
  }
  else
  {
#endif /* HAVE_REPLICATION */
    /*
      When option readonly is set deny operations which change non-temporary
      tables. Except for the replication thread and the 'super' users.
    */
    if (deny_updates_if_read_only_option(thd, all_tables))
    {
      my_error(ER_OPTION_PREVENTS_STATEMENT, MYF(0), "--read-only");
      DBUG_RETURN(-1);
    }
#ifdef HAVE_REPLICATION
  } /* endif unlikely slave */
#endif

  status_var_increment(thd->status_var.com_stat[lex->sql_command]);

  DBUG_ASSERT(thd->transaction.stmt.modified_non_trans_table == FALSE);

  /*
    End a active transaction so that this command will have it's
    own transaction and will also sync the binary log. If a DDL is
    not run in it's own transaction it may simply never appear on
    the slave in case the outside transaction rolls back.
  */
  if (stmt_causes_implicit_commit(thd, CF_IMPLICT_COMMIT_BEGIN))
  {
    /* Commit or rollback the statement transaction. */
    thd->is_error() ? trans_rollback_stmt(thd) : trans_commit_stmt(thd);
    /* Commit the normal transaction if one is active. */
    if (trans_commit_implicit(thd))
      goto error;
    /* Close tables and release metadata locks. */
    close_thread_tables(thd);
    thd->mdl_context.release_transactional_locks();
  }

  /*
    Check if this command needs protection against the global read lock
    to avoid deadlock. See CF_PROTECT_AGAINST_GRL.
    start_waiting_global_read_lock() is called at the end of
    mysql_execute_command().
  */
  if (((sql_command_flags[lex->sql_command] & CF_PROTECT_AGAINST_GRL) != 0) &&
      !thd->locked_tables_mode)
    if (thd->global_read_lock.wait_if_global_read_lock(thd, FALSE, TRUE))
      goto error;

#ifndef DBUG_OFF
  if (lex->sql_command != SQLCOM_SET_OPTION)
    DEBUG_SYNC(thd,"before_execute_sql_command");
#endif

  switch (lex->sql_command) {

  case SQLCOM_SHOW_EVENTS:
#ifndef HAVE_EVENT_SCHEDULER
    my_error(ER_NOT_SUPPORTED_YET, MYF(0), "embedded server");
    break;
#endif
  case SQLCOM_SHOW_STATUS_PROC:
  case SQLCOM_SHOW_STATUS_FUNC:
    if ((res= check_table_access(thd, SELECT_ACL, all_tables, FALSE,
                                  UINT_MAX, FALSE)))
      goto error;
    res= execute_sqlcom_select(thd, all_tables);
    break;
  case SQLCOM_SHOW_STATUS:
  {
    system_status_var old_status_var= thd->status_var;
    thd->initial_status_var= &old_status_var;
    if (!(res= check_table_access(thd, SELECT_ACL, all_tables, FALSE,
                                  UINT_MAX, FALSE)))
      res= execute_sqlcom_select(thd, all_tables);
    /* Don't log SHOW STATUS commands to slow query log */
    thd->server_status&= ~(SERVER_QUERY_NO_INDEX_USED |
                           SERVER_QUERY_NO_GOOD_INDEX_USED);
    /*
      restore status variables, as we don't want 'show status' to cause
      changes
    */
    mysql_mutex_lock(&LOCK_status);
    add_diff_to_status(&global_status_var, &thd->status_var,
                       &old_status_var);
    thd->status_var= old_status_var;
    mysql_mutex_unlock(&LOCK_status);
    break;
  }
  case SQLCOM_SHOW_DATABASES:
  case SQLCOM_SHOW_TABLES:
  case SQLCOM_SHOW_TRIGGERS:
  case SQLCOM_SHOW_TABLE_STATUS:
  case SQLCOM_SHOW_OPEN_TABLES:
  case SQLCOM_SHOW_PLUGINS:
  case SQLCOM_SHOW_FIELDS:
  case SQLCOM_SHOW_KEYS:
  case SQLCOM_SHOW_VARIABLES:
  case SQLCOM_SHOW_CHARSETS:
  case SQLCOM_SHOW_COLLATIONS:
  case SQLCOM_SHOW_STORAGE_ENGINES:
  case SQLCOM_SHOW_PROFILE:
  case SQLCOM_SELECT:
  {
    thd->status_var.last_query_cost= 0.0;

    /*
      lex->exchange != NULL implies SELECT .. INTO OUTFILE and this
      requires FILE_ACL access.
    */
    ulong privileges_requested= lex->exchange ? SELECT_ACL | FILE_ACL :
      SELECT_ACL;

    if (all_tables)
      res= check_table_access(thd,
                              privileges_requested,
                              all_tables, FALSE, UINT_MAX, FALSE);
    else
      res= check_access(thd, privileges_requested, any_db, NULL, NULL, 0, 0);

    if (res)
      break;

    if (!thd->locked_tables_mode && lex->protect_against_global_read_lock &&
        thd->global_read_lock.wait_if_global_read_lock(thd, FALSE, TRUE))
      break;

    res= execute_sqlcom_select(thd, all_tables);
    break;
  }
case SQLCOM_PREPARE:
  {
    mysql_sql_stmt_prepare(thd);
    break;
  }
  case SQLCOM_EXECUTE:
  {
    mysql_sql_stmt_execute(thd);
    break;
  }
  case SQLCOM_DEALLOCATE_PREPARE:
  {
    mysql_sql_stmt_close(thd);
    break;
  }
  case SQLCOM_DO:
    if (check_table_access(thd, SELECT_ACL, all_tables, FALSE, UINT_MAX, FALSE)
        || open_and_lock_tables(thd, all_tables, TRUE, 0))
      goto error;

    res= mysql_do(thd, *lex->insert_list);
    break;

  case SQLCOM_EMPTY_QUERY:
    my_ok(thd);
    break;

  case SQLCOM_HELP:
    res= mysqld_help(thd,lex->help_arg);
    break;

#ifndef EMBEDDED_LIBRARY
  case SQLCOM_PURGE:
  {
    if (check_global_access(thd, SUPER_ACL))
      goto error;
    /* PURGE MASTER LOGS TO 'file' */
    res = purge_master_logs(thd, lex->to_log);
    break;
  }
  case SQLCOM_PURGE_BEFORE:
  {
    Item *it;

    if (check_global_access(thd, SUPER_ACL))
      goto error;
    /* PURGE MASTER LOGS BEFORE 'data' */
    it= (Item *)lex->value_list.head();
    if ((!it->fixed && it->fix_fields(lex->thd, &it)) ||
        it->check_cols(1))
    {
      my_error(ER_WRONG_ARGUMENTS, MYF(0), "PURGE LOGS BEFORE");
      goto error;
    }
    it= new Item_func_unix_timestamp(it);
    /*
      it is OK only emulate fix_fieds, because we need only
      value of constant
    */
    it->quick_fix_field();
    res = purge_master_logs_before_date(thd, (ulong)it->val_int());
    break;
  }
#endif
  case SQLCOM_SHOW_WARNS:
  {
    res= mysqld_show_warnings(thd, (ulong)
			      ((1L << (uint) MYSQL_ERROR::WARN_LEVEL_NOTE) |
			       (1L << (uint) MYSQL_ERROR::WARN_LEVEL_WARN) |
			       (1L << (uint) MYSQL_ERROR::WARN_LEVEL_ERROR)
			       ));
    break;
  }
  case SQLCOM_SHOW_ERRORS:
  {
    res= mysqld_show_warnings(thd, (ulong)
			      (1L << (uint) MYSQL_ERROR::WARN_LEVEL_ERROR));
    break;
  }
  case SQLCOM_SHOW_PROFILES:
  {
#if defined(ENABLED_PROFILING)
    thd->profiling.discard_current_query();
    res= thd->profiling.show_profiles();
    if (res)
      goto error;
#else
    my_error(ER_FEATURE_DISABLED, MYF(0), "SHOW PROFILES", "enable-profiling");
    goto error;
#endif
    break;
  }
  case SQLCOM_SHOW_NEW_MASTER:
  {
    if (check_global_access(thd, REPL_SLAVE_ACL))
      goto error;
    /* This query don't work now. See comment in repl_failsafe.cc */
#ifndef WORKING_NEW_MASTER
    my_error(ER_NOT_SUPPORTED_YET, MYF(0), "SHOW NEW MASTER");
    goto error;
#else
    res = show_new_master(thd);
    break;
#endif
  }

#ifdef HAVE_REPLICATION
  case SQLCOM_SHOW_SLAVE_HOSTS:
  {
    if (check_global_access(thd, REPL_SLAVE_ACL))
      goto error;
    res = show_slave_hosts(thd);
    break;
  }
  case SQLCOM_SHOW_RELAYLOG_EVENTS: /* fall through */
  case SQLCOM_SHOW_BINLOG_EVENTS:
  {
    if (check_global_access(thd, REPL_SLAVE_ACL))
      goto error;
    res = mysql_show_binlog_events(thd);
    break;
  }
#endif

  case SQLCOM_ASSIGN_TO_KEYCACHE:
  {
    DBUG_ASSERT(first_table == all_tables && first_table != 0);
    if (check_access(thd, INDEX_ACL, first_table->db,
                     &first_table->grant.privilege,
                     &first_table->grant.m_internal,
                     0, 0))
      goto error;
    res= mysql_assign_to_keycache(thd, first_table, &lex->ident);
    break;
  }
  case SQLCOM_PRELOAD_KEYS:
  {
    DBUG_ASSERT(first_table == all_tables && first_table != 0);
    if (check_access(thd, INDEX_ACL, first_table->db,
                     &first_table->grant.privilege,
                     &first_table->grant.m_internal,
                     0, 0))
      goto error;
    res = mysql_preload_keys(thd, first_table);
    break;
  }
#ifdef HAVE_REPLICATION
  case SQLCOM_CHANGE_MASTER:
  {
    if (check_global_access(thd, SUPER_ACL))
      goto error;
    mysql_mutex_lock(&LOCK_active_mi);
    res = change_master(thd,active_mi);
    mysql_mutex_unlock(&LOCK_active_mi);
    break;
  }
  case SQLCOM_SHOW_SLAVE_STAT:
  {
    /* Accept one of two privileges */
    if (check_global_access(thd, SUPER_ACL | REPL_CLIENT_ACL))
      goto error;
    mysql_mutex_lock(&LOCK_active_mi);
    if (active_mi != NULL)
    {
      res = show_master_info(thd, active_mi);
    }
    else
    {
      push_warning(thd, MYSQL_ERROR::WARN_LEVEL_WARN,
                   WARN_NO_MASTER_INFO, ER(WARN_NO_MASTER_INFO));
      my_ok(thd);
    }
    mysql_mutex_unlock(&LOCK_active_mi);
    break;
  }
  case SQLCOM_SHOW_MASTER_STAT:
  {
    /* Accept one of two privileges */
    if (check_global_access(thd, SUPER_ACL | REPL_CLIENT_ACL))
      goto error;
    res = show_binlog_info(thd);
    break;
  }

#endif /* HAVE_REPLICATION */
  case SQLCOM_SHOW_ENGINE_STATUS:
    {
      if (check_global_access(thd, PROCESS_ACL))
        goto error;
      res = ha_show_status(thd, lex->create_info.db_type, HA_ENGINE_STATUS);
      break;
    }
  case SQLCOM_SHOW_ENGINE_MUTEX:
    {
      if (check_global_access(thd, PROCESS_ACL))
        goto error;
      res = ha_show_status(thd, lex->create_info.db_type, HA_ENGINE_MUTEX);
      break;
    }
  case SQLCOM_CREATE_TABLE:
  {
    DBUG_ASSERT(first_table == all_tables && first_table != 0);
    bool link_to_local;
    TABLE_LIST *create_table= first_table;
    TABLE_LIST *select_tables= lex->create_last_non_select_table->next_global;

    /*
      Code below (especially in mysql_create_table() and select_create
      methods) may modify HA_CREATE_INFO structure in LEX, so we have to
      use a copy of this structure to make execution prepared statement-
      safe. A shallow copy is enough as this code won't modify any memory
      referenced from this structure.
    */
    HA_CREATE_INFO create_info(lex->create_info);
    /*
      We need to copy alter_info for the same reasons of re-execution
      safety, only in case of Alter_info we have to do (almost) a deep
      copy.
    */
    Alter_info alter_info(lex->alter_info, thd->mem_root);

    if (thd->is_fatal_error)
    {
      /* If out of memory when creating a copy of alter_info. */
      res= 1;
      goto end_with_restore_list;
    }

    if ((res= create_table_precheck(thd, select_tables, create_table)))
      goto end_with_restore_list;

    /* Might have been updated in create_table_precheck */
    create_info.alias= create_table->alias;

#ifdef HAVE_READLINK
    /* Fix names if symlinked tables */
    if (append_file_to_dir(thd, &create_info.data_file_name,
			   create_table->table_name) ||
	append_file_to_dir(thd, &create_info.index_file_name,
			   create_table->table_name))
      goto end_with_restore_list;
#endif
    /*
      If we are using SET CHARSET without DEFAULT, add an implicit
      DEFAULT to not confuse old users. (This may change).
    */
    if ((create_info.used_fields &
	 (HA_CREATE_USED_DEFAULT_CHARSET | HA_CREATE_USED_CHARSET)) ==
	HA_CREATE_USED_CHARSET)
    {
      create_info.used_fields&= ~HA_CREATE_USED_CHARSET;
      create_info.used_fields|= HA_CREATE_USED_DEFAULT_CHARSET;
      create_info.default_table_charset= create_info.table_charset;
      create_info.table_charset= 0;
    }
    /*
      The create-select command will open and read-lock the select table
      and then create, open and write-lock the new table. If a global
      read lock steps in, we get a deadlock. The write lock waits for
      the global read lock, while the global read lock waits for the
      select table to be closed. So we wait until the global readlock is
      gone before starting both steps. Note that
      wait_if_global_read_lock() sets a protection against a new global
      read lock when it succeeds. This needs to be released by
      start_waiting_global_read_lock(). We protect the normal CREATE
      TABLE in the same way. That way we avoid that a new table is
      created during a global read lock.
      Protection against grl is covered by the CF_PROTECT_AGAINST_GRL flag.
    */

#ifdef WITH_PARTITION_STORAGE_ENGINE
    {
      partition_info *part_info= thd->lex->part_info;
      if (part_info && !(part_info= thd->lex->part_info->get_clone()))
      {
        res= -1;
        goto end_with_restore_list;
      }
      thd->work_part_info= part_info;
    }
#endif

    /* Set strategies: reset default or 'prepared' values. */
    create_table->open_strategy= TABLE_LIST::OPEN_IF_EXISTS;
    create_table->lock_strategy= TABLE_LIST::EXCLUSIVE_DOWNGRADABLE_MDL;

    /*
      Close any open handlers for the table
    */
    mysql_ha_rm_tables(thd, create_table);

    if (select_lex->item_list.elements)		// With select
    {
      select_result *result;

      /*
        If:
        a) we inside an SP and there was NAME_CONST substitution,
        b) binlogging is on (STMT mode),
        c) we log the SP as separate statements
        raise a warning, as it may cause problems
        (see 'NAME_CONST issues' in 'Binary Logging of Stored Programs')
       */
      if (thd->query_name_consts && 
          mysql_bin_log.is_open() &&
          thd->variables.binlog_format == BINLOG_FORMAT_STMT &&
          !mysql_bin_log.is_query_in_union(thd, thd->query_id))
      {
        List_iterator_fast<Item> it(select_lex->item_list);
        Item *item;
        uint splocal_refs= 0;
        /* Count SP local vars in the top-level SELECT list */
        while ((item= it++))
        {
          if (item->is_splocal())
            splocal_refs++;
        }
        /*
          If it differs from number of NAME_CONST substitution applied,
          we may have a SOME_FUNC(NAME_CONST()) in the SELECT list,
          that may cause a problem with binary log (see BUG#35383),
          raise a warning. 
        */
        if (splocal_refs != thd->query_name_consts)
          push_warning(thd, 
                       MYSQL_ERROR::WARN_LEVEL_WARN,
                       ER_UNKNOWN_ERROR,
"Invoked routine ran a statement that may cause problems with "
"binary log, see 'NAME_CONST issues' in 'Binary Logging of Stored Programs' "
"section of the manual.");
      }
      
      select_lex->options|= SELECT_NO_UNLOCK;
      unit->set_limit(select_lex);

      /*
        Disable non-empty MERGE tables with CREATE...SELECT. Too
        complicated. See Bug #26379. Empty MERGE tables are read-only
        and don't allow CREATE...SELECT anyway.
      */
      if (create_info.used_fields & HA_CREATE_USED_UNION)
      {
        my_error(ER_WRONG_OBJECT, MYF(0), create_table->db,
                 create_table->table_name, "BASE TABLE");
        res= 1;
        goto end_with_restore_list;
      }

      if (!(create_info.options & HA_LEX_CREATE_TMP_TABLE))
      {
        /* Base table and temporary table are not in the same name space. */
        create_table->open_type= OT_BASE_ONLY;
      }

      if (!(res= open_and_lock_tables(thd, lex->query_tables, TRUE, 0)))
      {
        /*
          Is table which we are changing used somewhere in other parts
          of query
        */
        if (!(create_info.options & HA_LEX_CREATE_TMP_TABLE))
        {
          TABLE_LIST *duplicate;
          if ((duplicate= unique_table(thd, create_table, select_tables, 0)))
          {
            update_non_unique_table_error(create_table, "CREATE", duplicate);
            res= 1;
            goto end_with_restore_list;
          }
        }
        /* If we create merge table, we have to test tables in merge, too */
        if (create_info.used_fields & HA_CREATE_USED_UNION)
        {
          TABLE_LIST *tab;
          for (tab= (TABLE_LIST*) create_info.merge_list.first;
               tab;
               tab= tab->next_local)
          {
            TABLE_LIST *duplicate;
            if ((duplicate= unique_table(thd, tab, select_tables, 0)))
            {
              update_non_unique_table_error(tab, "CREATE", duplicate);
              res= 1;
              goto end_with_restore_list;
            }
          }
        }

        /*
          Remove target table from main select and name resolution
          context. This can't be done earlier as it will break view merging in
          statements like "CREATE TABLE IF NOT EXISTS existing_view SELECT".
        */
        lex->unlink_first_table(&link_to_local);

        /*
          select_create is currently not re-execution friendly and
          needs to be created for every execution of a PS/SP.
        */
        if ((result= new select_create(create_table,
                                       &create_info,
                                       &alter_info,
                                       select_lex->item_list,
                                       lex->duplicates,
                                       lex->ignore,
                                       select_tables)))
        {
          /*
            CREATE from SELECT give its SELECT_LEX for SELECT,
            and item_list belong to SELECT
          */
          res= handle_select(thd, lex, result, 0);
          delete result;
        }
        
        lex->link_first_table_back(create_table, link_to_local);
      }
    }
    else
    {
      /* So that CREATE TEMPORARY TABLE gets to binlog at commit/rollback */
      if (create_info.options & HA_LEX_CREATE_TMP_TABLE)
        thd->variables.option_bits|= OPTION_KEEP_LOG;
      /* regular create */
      if (create_info.options & HA_LEX_CREATE_TABLE_LIKE)
      {
        /* CREATE TABLE ... LIKE ... */
        res= mysql_create_like_table(thd, create_table, select_tables,
                                     &create_info);
      }
      else
      {
        /* Regular CREATE TABLE */
        res= mysql_create_table(thd, create_table,
                                &create_info, &alter_info);
      }
      if (!res)
        my_ok(thd);
    }

end_with_restore_list:
    break;
  }
  case SQLCOM_CREATE_INDEX:
    /* Fall through */
  case SQLCOM_DROP_INDEX:
  /*
    CREATE INDEX and DROP INDEX are implemented by calling ALTER
    TABLE with proper arguments.

    In the future ALTER TABLE will notice that the request is to
    only add indexes and create these one by one for the existing
    table without having to do a full rebuild.
  */
  {
    /* Prepare stack copies to be re-execution safe */
    HA_CREATE_INFO create_info;
    Alter_info alter_info(lex->alter_info, thd->mem_root);

    if (thd->is_fatal_error) /* out of memory creating a copy of alter_info */
      goto error;

    DBUG_ASSERT(first_table == all_tables && first_table != 0);
    if (check_one_table_access(thd, INDEX_ACL, all_tables))
      goto error; /* purecov: inspected */
    /*
      Currently CREATE INDEX or DROP INDEX cause a full table rebuild
      and thus classify as slow administrative statements just like
      ALTER TABLE.
    */
    thd->enable_slow_log= opt_log_slow_admin_statements;

    bzero((char*) &create_info, sizeof(create_info));
    create_info.db_type= 0;
    create_info.row_type= ROW_TYPE_NOT_USED;
    create_info.default_table_charset= thd->variables.collation_database;

    res= mysql_alter_table(thd, first_table->db, first_table->table_name,
                           &create_info, first_table, &alter_info,
                           0, (ORDER*) 0, 0);
    break;
  }
#ifdef HAVE_REPLICATION
  case SQLCOM_SLAVE_START:
  {
    mysql_mutex_lock(&LOCK_active_mi);
    start_slave(thd,active_mi,1 /* net report*/);
    mysql_mutex_unlock(&LOCK_active_mi);
    break;
  }
  case SQLCOM_SLAVE_STOP:
  /*
    If the client thread has locked tables, a deadlock is possible.
    Assume that
    - the client thread does LOCK TABLE t READ.
    - then the master updates t.
    - then the SQL slave thread wants to update t,
      so it waits for the client thread because t is locked by it.
    - then the client thread does SLAVE STOP.
      SLAVE STOP waits for the SQL slave thread to terminate its
      update t, which waits for the client thread because t is locked by it.
    To prevent that, refuse SLAVE STOP if the
    client thread has locked tables
  */
  if (thd->locked_tables_mode ||
      thd->active_transaction() || thd->global_read_lock.is_acquired())
  {
    my_message(ER_LOCK_OR_ACTIVE_TRANSACTION,
               ER(ER_LOCK_OR_ACTIVE_TRANSACTION), MYF(0));
    goto error;
  }
  {
    mysql_mutex_lock(&LOCK_active_mi);
    stop_slave(thd,active_mi,1/* net report*/);
    mysql_mutex_unlock(&LOCK_active_mi);
    break;
  }
#endif /* HAVE_REPLICATION */

  case SQLCOM_ALTER_TABLE:
    DBUG_ASSERT(first_table == all_tables && first_table != 0);
    {
      ulong priv=0;
      ulong priv_needed= ALTER_ACL;
      /*
        Code in mysql_alter_table() may modify its HA_CREATE_INFO argument,
        so we have to use a copy of this structure to make execution
        prepared statement- safe. A shallow copy is enough as no memory
        referenced from this structure will be modified.
      */
      HA_CREATE_INFO create_info(lex->create_info);
      Alter_info alter_info(lex->alter_info, thd->mem_root);

      if (thd->is_fatal_error) /* out of memory creating a copy of alter_info */
        goto error;
      /*
        We also require DROP priv for ALTER TABLE ... DROP PARTITION, as well
        as for RENAME TO, as being done by SQLCOM_RENAME_TABLE
      */
      if (alter_info.flags & (ALTER_DROP_PARTITION | ALTER_RENAME))
        priv_needed|= DROP_ACL;

      /* Must be set in the parser */
      DBUG_ASSERT(select_lex->db);
      if (check_access(thd, priv_needed, first_table->db,
                       &first_table->grant.privilege,
                       &first_table->grant.m_internal,
                       0, 0) ||
          check_access(thd, INSERT_ACL | CREATE_ACL, select_lex->db,
                       &priv,
                       NULL, /* Do not use first_table->grant with select_lex->db */
                       0, 0) ||
	  check_merge_table_access(thd, first_table->db,
				   (TABLE_LIST *)
				   create_info.merge_list.first))
	goto error;				/* purecov: inspected */
      if (check_grant(thd, priv_needed, all_tables, FALSE, UINT_MAX, FALSE))
        goto error;
      if (lex->name.str && !test_all_bits(priv,INSERT_ACL | CREATE_ACL))
      { // Rename of table
          TABLE_LIST tmp_table;
          bzero((char*) &tmp_table,sizeof(tmp_table));
          tmp_table.table_name= lex->name.str;
          tmp_table.db=select_lex->db;
          tmp_table.grant.privilege=priv;
          if (check_grant(thd, INSERT_ACL | CREATE_ACL, &tmp_table, FALSE,
              UINT_MAX, FALSE))
            goto error;
      }

      /* Don't yet allow changing of symlinks with ALTER TABLE */
      if (create_info.data_file_name)
        push_warning_printf(thd, MYSQL_ERROR::WARN_LEVEL_WARN,
                            WARN_OPTION_IGNORED, ER(WARN_OPTION_IGNORED),
                            "DATA DIRECTORY");
      if (create_info.index_file_name)
        push_warning_printf(thd, MYSQL_ERROR::WARN_LEVEL_WARN,
                            WARN_OPTION_IGNORED, ER(WARN_OPTION_IGNORED),
                            "INDEX DIRECTORY");
      create_info.data_file_name= create_info.index_file_name= NULL;

      thd->enable_slow_log= opt_log_slow_admin_statements;
      res= mysql_alter_table(thd, select_lex->db, lex->name.str,
                             &create_info,
                             first_table,
                             &alter_info,
                             select_lex->order_list.elements,
                             (ORDER *) select_lex->order_list.first,
                             lex->ignore);
      break;
    }
  case SQLCOM_RENAME_TABLE:
  {
    DBUG_ASSERT(first_table == all_tables && first_table != 0);
    TABLE_LIST *table;
    for (table= first_table; table; table= table->next_local->next_local)
    {
      if (check_access(thd, ALTER_ACL | DROP_ACL, table->db,
                       &table->grant.privilege,
                       &table->grant.m_internal,
                       0, 0) ||
          check_access(thd, INSERT_ACL | CREATE_ACL, table->next_local->db,
                       &table->next_local->grant.privilege,
                       &table->next_local->grant.m_internal,
                       0, 0))
	goto error;
      TABLE_LIST old_list, new_list;
      /*
        we do not need initialize old_list and new_list because we will
        come table[0] and table->next[0] there
      */
      old_list= table[0];
      new_list= table->next_local[0];
      if (check_grant(thd, ALTER_ACL | DROP_ACL, &old_list, FALSE, 1, FALSE) ||
         (!test_all_bits(table->next_local->grant.privilege,
                         INSERT_ACL | CREATE_ACL) &&
          check_grant(thd, INSERT_ACL | CREATE_ACL, &new_list, FALSE, 1,
                      FALSE)))
        goto error;
    }

    if (mysql_rename_tables(thd, first_table, 0))
      goto error;
    break;
  }
#ifndef EMBEDDED_LIBRARY
  case SQLCOM_SHOW_BINLOGS:
#ifdef DONT_ALLOW_SHOW_COMMANDS
    my_message(ER_NOT_ALLOWED_COMMAND, ER(ER_NOT_ALLOWED_COMMAND),
               MYF(0)); /* purecov: inspected */
    goto error;
#else
    {
      if (check_global_access(thd, SUPER_ACL))
	goto error;
      res = show_binlogs(thd);
      break;
    }
#endif
#endif /* EMBEDDED_LIBRARY */
  case SQLCOM_SHOW_CREATE:
    DBUG_ASSERT(first_table == all_tables && first_table != 0);
#ifdef DONT_ALLOW_SHOW_COMMANDS
    my_message(ER_NOT_ALLOWED_COMMAND, ER(ER_NOT_ALLOWED_COMMAND),
               MYF(0)); /* purecov: inspected */
    goto error;
#else
    {
     /*
        Access check:
        SHOW CREATE TABLE require any privileges on the table level (ie
        effecting all columns in the table).
        SHOW CREATE VIEW require the SHOW_VIEW and SELECT ACLs on the table
        level.
        NOTE: SHOW_VIEW ACL is checked when the view is created.
      */

      DBUG_PRINT("debug", ("lex->only_view: %d, table: %s.%s",
                           lex->only_view,
                           first_table->db, first_table->table_name));
      if (lex->only_view)
      {
        if (check_table_access(thd, SELECT_ACL, first_table, FALSE, 1, FALSE))
        {
          DBUG_PRINT("debug", ("check_table_access failed"));
          my_error(ER_TABLEACCESS_DENIED_ERROR, MYF(0),
                  "SHOW", thd->security_ctx->priv_user,
                  thd->security_ctx->host_or_ip, first_table->alias);
          goto error;
        }
        DBUG_PRINT("debug", ("check_table_access succeeded"));

        /* Ignore temporary tables if this is "SHOW CREATE VIEW" */
        first_table->open_type= OT_BASE_ONLY;

      }
      else
      {
        /*
          The fact that check_some_access() returned FALSE does not mean that
          access is granted. We need to check if first_table->grant.privilege
          contains any table-specific privilege.
        */
        DBUG_PRINT("debug", ("first_table->grant.privilege: %lx",
                             first_table->grant.privilege));
        if (check_some_access(thd, SHOW_CREATE_TABLE_ACLS, first_table) ||
            (first_table->grant.privilege & SHOW_CREATE_TABLE_ACLS) == 0)
        {
          my_error(ER_TABLEACCESS_DENIED_ERROR, MYF(0),
                  "SHOW", thd->security_ctx->priv_user,
                  thd->security_ctx->host_or_ip, first_table->alias);
          goto error;
        }
      }

      /* Access is granted. Execute the command.  */
      res= mysqld_show_create(thd, first_table);
      break;
    }
#endif
  case SQLCOM_CHECKSUM:
  {
    DBUG_ASSERT(first_table == all_tables && first_table != 0);
    if (check_table_access(thd, SELECT_ACL, all_tables,
                           FALSE, UINT_MAX, FALSE))
      goto error; /* purecov: inspected */

    res = mysql_checksum_table(thd, first_table, &lex->check_opt);
    break;
  }
  case SQLCOM_REPAIR:
  {
    DBUG_ASSERT(first_table == all_tables && first_table != 0);
    if (check_table_access(thd, SELECT_ACL | INSERT_ACL, all_tables,
                           FALSE, UINT_MAX, FALSE))
      goto error; /* purecov: inspected */
    thd->enable_slow_log= opt_log_slow_admin_statements;
    res= mysql_repair_table(thd, first_table, &lex->check_opt);
    /* ! we write after unlocking the table */
    if (!res && !lex->no_write_to_binlog)
    {
      /*
        Presumably, REPAIR and binlog writing doesn't require synchronization
      */
      res= write_bin_log(thd, TRUE, thd->query(), thd->query_length());
    }
    select_lex->table_list.first= (uchar*) first_table;
    lex->query_tables=all_tables;
    break;
  }
  case SQLCOM_CHECK:
  {
    DBUG_ASSERT(first_table == all_tables && first_table != 0);
    if (check_table_access(thd, SELECT_ACL, all_tables,
                           TRUE, UINT_MAX, FALSE))
      goto error; /* purecov: inspected */
    thd->enable_slow_log= opt_log_slow_admin_statements;
    res = mysql_check_table(thd, first_table, &lex->check_opt);
    select_lex->table_list.first= (uchar*) first_table;
    lex->query_tables=all_tables;
    break;
  }
  case SQLCOM_ANALYZE:
  {
    DBUG_ASSERT(first_table == all_tables && first_table != 0);
    if (check_table_access(thd, SELECT_ACL | INSERT_ACL, all_tables,
                           FALSE, UINT_MAX, FALSE))
      goto error; /* purecov: inspected */
    thd->enable_slow_log= opt_log_slow_admin_statements;
    res= mysql_analyze_table(thd, first_table, &lex->check_opt);
    /* ! we write after unlocking the table */
    if (!res && !lex->no_write_to_binlog)
    {
      /*
        Presumably, ANALYZE and binlog writing doesn't require synchronization
      */
      res= write_bin_log(thd, TRUE, thd->query(), thd->query_length());
    }
    select_lex->table_list.first= (uchar*) first_table;
    lex->query_tables=all_tables;
    break;
  }

  case SQLCOM_OPTIMIZE:
  {
    DBUG_ASSERT(first_table == all_tables && first_table != 0);
    if (check_table_access(thd, SELECT_ACL | INSERT_ACL, all_tables,
                           FALSE, UINT_MAX, FALSE))
      goto error; /* purecov: inspected */
    thd->enable_slow_log= opt_log_slow_admin_statements;
    res= (specialflag & (SPECIAL_SAFE_MODE | SPECIAL_NO_NEW_FUNC)) ?
      mysql_recreate_table(thd, first_table) :
      mysql_optimize_table(thd, first_table, &lex->check_opt);
    /* ! we write after unlocking the table */
    if (!res && !lex->no_write_to_binlog)
    {
      /*
        Presumably, OPTIMIZE and binlog writing doesn't require synchronization
      */
      res= write_bin_log(thd, TRUE, thd->query(), thd->query_length());
    }
    select_lex->table_list.first= (uchar*) first_table;
    lex->query_tables=all_tables;
    break;
  }
  case SQLCOM_UPDATE:
  {
    ha_rows found= 0, updated= 0;
    DBUG_ASSERT(first_table == all_tables && first_table != 0);
    if (update_precheck(thd, all_tables))
      break;
    DBUG_ASSERT(select_lex->offset_limit == 0);
    unit->set_limit(select_lex);
    MYSQL_UPDATE_START(thd->query());
    res= (up_result= mysql_update(thd, all_tables,
                                  select_lex->item_list,
                                  lex->value_list,
                                  select_lex->where,
                                  select_lex->order_list.elements,
                                  (ORDER *) select_lex->order_list.first,
                                  unit->select_limit_cnt,
                                  lex->duplicates, lex->ignore,
                                  &found, &updated));
    MYSQL_UPDATE_DONE(res, found, updated);
    /* mysql_update return 2 if we need to switch to multi-update */
    if (up_result != 2)
      break;
    /* Fall through */
  }
  case SQLCOM_UPDATE_MULTI:
  {
    DBUG_ASSERT(first_table == all_tables && first_table != 0);
    /* if we switched from normal update, rights are checked */
    if (up_result != 2)
    {
      if ((res= multi_update_precheck(thd, all_tables)))
        break;
    }
    else
      res= 0;

    res= mysql_multi_update_prepare(thd);

#ifdef HAVE_REPLICATION
    /* Check slave filtering rules */
    if (unlikely(thd->slave_thread && !have_table_map_for_update))
    {
      if (all_tables_not_ok(thd, all_tables))
      {
        if (res!= 0)
        {
          res= 0;             /* don't care of prev failure  */
          thd->clear_error(); /* filters are of highest prior */
        }
        /* we warn the slave SQL thread */
        my_error(ER_SLAVE_IGNORED_TABLE, MYF(0));
        break;
      }
      if (res)
        break;
    }
    else
    {
#endif /* HAVE_REPLICATION */
      if (res)
        break;
      if (opt_readonly &&
	  !(thd->security_ctx->master_access & SUPER_ACL) &&
	  some_non_temp_table_to_be_updated(thd, all_tables))
      {
	my_error(ER_OPTION_PREVENTS_STATEMENT, MYF(0), "--read-only");
	break;
      }
#ifdef HAVE_REPLICATION
    }  /* unlikely */
#endif
    {
      multi_update *result_obj;
      MYSQL_MULTI_UPDATE_START(thd->query());
      res= mysql_multi_update(thd, all_tables,
                              &select_lex->item_list,
                              &lex->value_list,
                              select_lex->where,
                              select_lex->options,
                              lex->duplicates,
                              lex->ignore,
                              unit,
                              select_lex,
                              &result_obj);
      if (result_obj)
      {
        MYSQL_MULTI_UPDATE_DONE(res, result_obj->num_found(),
                                result_obj->num_updated());
        res= FALSE; /* Ignore errors here */
        delete result_obj;
      }
      else
      {
        MYSQL_MULTI_UPDATE_DONE(1, 0, 0);
      }
    }
    break;
  }
  case SQLCOM_REPLACE:
#ifndef DBUG_OFF
    if (mysql_bin_log.is_open())
    {
      /*
        Generate an incident log event before writing the real event
        to the binary log.  We put this event is before the statement
        since that makes it simpler to check that the statement was
        not executed on the slave (since incidents usually stop the
        slave).

        Observe that any row events that are generated will be
        generated before.

        This is only for testing purposes and will not be present in a
        release build.
      */

      Incident incident= INCIDENT_NONE;
      DBUG_PRINT("debug", ("Just before generate_incident()"));
      DBUG_EXECUTE_IF("incident_database_resync_on_replace",
                      incident= INCIDENT_LOST_EVENTS;);
      if (incident)
      {
        Incident_log_event ev(thd, incident);
        (void) mysql_bin_log.write(&ev);        /* error is ignored */
        mysql_bin_log.rotate_and_purge(RP_FORCE_ROTATE);
      }
      DBUG_PRINT("debug", ("Just after generate_incident()"));
    }
#endif
  case SQLCOM_INSERT:
  {
    DBUG_ASSERT(first_table == all_tables && first_table != 0);
    if ((res= insert_precheck(thd, all_tables)))
      break;

    MYSQL_INSERT_START(thd->query());
    res= mysql_insert(thd, all_tables, lex->field_list, lex->many_values,
		      lex->update_list, lex->value_list,
                      lex->duplicates, lex->ignore);
    MYSQL_INSERT_DONE(res, (ulong) thd->get_row_count_func());
    /*
      If we have inserted into a VIEW, and the base table has
      AUTO_INCREMENT column, but this column is not accessible through
      a view, then we should restore LAST_INSERT_ID to the value it
      had before the statement.
    */
    if (first_table->view && !first_table->contain_auto_increment)
      thd->first_successful_insert_id_in_cur_stmt=
        thd->first_successful_insert_id_in_prev_stmt;

    break;
  }
  case SQLCOM_REPLACE_SELECT:
  case SQLCOM_INSERT_SELECT:
  {
    select_result *sel_result;
    DBUG_ASSERT(first_table == all_tables && first_table != 0);
    if ((res= insert_precheck(thd, all_tables)))
      break;

    /* Fix lock for first table */
    if (first_table->lock_type == TL_WRITE_DELAYED)
      first_table->lock_type= TL_WRITE;

    /* Don't unlock tables until command is written to binary log */
    select_lex->options|= SELECT_NO_UNLOCK;

    unit->set_limit(select_lex);

    if (!(res= open_and_lock_tables(thd, all_tables, TRUE, 0)))
    {
      MYSQL_INSERT_SELECT_START(thd->query());
      /* Skip first table, which is the table we are inserting in */
      TABLE_LIST *second_table= first_table->next_local;
      select_lex->table_list.first= (uchar*) second_table;
      select_lex->context.table_list= 
        select_lex->context.first_name_resolution_table= second_table;
      res= mysql_insert_select_prepare(thd);
      if (!res && (sel_result= new select_insert(first_table,
                                                 first_table->table,
                                                 &lex->field_list,
                                                 &lex->update_list,
                                                 &lex->value_list,
                                                 lex->duplicates,
                                                 lex->ignore)))
      {
	res= handle_select(thd, lex, sel_result, OPTION_SETUP_TABLES_DONE);
        /*
          Invalidate the table in the query cache if something changed
          after unlocking when changes become visible.
          TODO: this is workaround. right way will be move invalidating in
          the unlock procedure.
        */
        if (!res && first_table->lock_type ==  TL_WRITE_CONCURRENT_INSERT &&
            thd->lock)
        {
          /* INSERT ... SELECT should invalidate only the very first table */
          TABLE_LIST *save_table= first_table->next_local;
          first_table->next_local= 0;
          query_cache_invalidate3(thd, first_table, 1);
          first_table->next_local= save_table;
        }
        delete sel_result;
      }
      /* revert changes for SP */
      MYSQL_INSERT_SELECT_DONE(res, (ulong) thd->get_row_count_func());
      select_lex->table_list.first= (uchar*) first_table;
    }
    /*
      If we have inserted into a VIEW, and the base table has
      AUTO_INCREMENT column, but this column is not accessible through
      a view, then we should restore LAST_INSERT_ID to the value it
      had before the statement.
    */
    if (first_table->view && !first_table->contain_auto_increment)
      thd->first_successful_insert_id_in_cur_stmt=
        thd->first_successful_insert_id_in_prev_stmt;

    break;
  }
  case SQLCOM_TRUNCATE:
    DBUG_ASSERT(first_table == all_tables && first_table != 0);
    if (check_one_table_access(thd, DROP_ACL, all_tables))
      goto error;
    /*
      Don't allow this within a transaction because we want to use
      re-generate table
    */
    if (thd->active_transaction())
    {
      my_message(ER_LOCK_OR_ACTIVE_TRANSACTION,
                 ER(ER_LOCK_OR_ACTIVE_TRANSACTION), MYF(0));
      goto error;
    }
    if (thd->global_read_lock.wait_if_global_read_lock(thd, FALSE, TRUE))
      goto error;
    res= mysql_truncate(thd, first_table, 0);
    break;
  case SQLCOM_DELETE:
  {
    DBUG_ASSERT(first_table == all_tables && first_table != 0);
    if ((res= delete_precheck(thd, all_tables)))
      break;
    DBUG_ASSERT(select_lex->offset_limit == 0);
    unit->set_limit(select_lex);

    MYSQL_DELETE_START(thd->query());
    res = mysql_delete(thd, all_tables, select_lex->where,
                       &select_lex->order_list,
                       unit->select_limit_cnt, select_lex->options,
                       FALSE);
    MYSQL_DELETE_DONE(res, (ulong) thd->get_row_count_func());
    break;
  }
  case SQLCOM_DELETE_MULTI:
  {
    DBUG_ASSERT(first_table == all_tables && first_table != 0);
    TABLE_LIST *aux_tables=
      (TABLE_LIST *)thd->lex->auxiliary_table_list.first;
    multi_delete *del_result;

    if ((res= multi_delete_precheck(thd, all_tables)))
      break;

    /* condition will be TRUE on SP re-excuting */
    if (select_lex->item_list.elements != 0)
      select_lex->item_list.empty();
    if (add_item_to_list(thd, new Item_null()))
      goto error;

    thd_proc_info(thd, "init");
    if ((res= open_and_lock_tables(thd, all_tables, TRUE, 0)))
      break;

    MYSQL_MULTI_DELETE_START(thd->query());
    if ((res= mysql_multi_delete_prepare(thd)))
    {
      MYSQL_MULTI_DELETE_DONE(1, 0);
      goto error;
    }

    if (!thd->is_fatal_error &&
        (del_result= new multi_delete(aux_tables, lex->table_count)))
    {
      res= mysql_select(thd, &select_lex->ref_pointer_array,
			select_lex->get_table_list(),
			select_lex->with_wild,
			select_lex->item_list,
			select_lex->where,
			0, (ORDER *)NULL, (ORDER *)NULL, (Item *)NULL,
			(ORDER *)NULL,
			(select_lex->options | thd->variables.option_bits |
			SELECT_NO_JOIN_CACHE | SELECT_NO_UNLOCK |
                        OPTION_SETUP_TABLES_DONE) & ~OPTION_BUFFER_RESULT,
			del_result, unit, select_lex);
      res|= thd->is_error();
      MYSQL_MULTI_DELETE_DONE(res, del_result->num_deleted());
      if (res)
        del_result->abort();
      delete del_result;
    }
    else
    {
      res= TRUE;                                // Error
      MYSQL_MULTI_DELETE_DONE(1, 0);
    }
    break;
  }
  case SQLCOM_DROP_TABLE:
  {
    DBUG_ASSERT(first_table == all_tables && first_table != 0);
    if (!lex->drop_temporary)
    {
      if (check_table_access(thd, DROP_ACL, all_tables, FALSE, UINT_MAX, FALSE))
	goto error;				/* purecov: inspected */
    }
    else
    {
      /* So that DROP TEMPORARY TABLE gets to binlog at commit/rollback */
      thd->variables.option_bits|= OPTION_KEEP_LOG;
    }
    /* DDL and binlog write order protected by LOCK_open */
    res= mysql_rm_table(thd, first_table, lex->drop_if_exists,
			lex->drop_temporary);
  }
  break;
  case SQLCOM_SHOW_PROCESSLIST:
    if (!thd->security_ctx->priv_user[0] &&
        check_global_access(thd,PROCESS_ACL))
      break;
    mysqld_list_processes(thd,
			  (thd->security_ctx->master_access & PROCESS_ACL ?
                           NullS :
                           thd->security_ctx->priv_user),
                          lex->verbose);
    break;
  case SQLCOM_SHOW_AUTHORS:
    res= mysqld_show_authors(thd);
    break;
  case SQLCOM_SHOW_CONTRIBUTORS:
    res= mysqld_show_contributors(thd);
    break;
  case SQLCOM_SHOW_PRIVILEGES:
    res= mysqld_show_privileges(thd);
    break;
  case SQLCOM_SHOW_ENGINE_LOGS:
#ifdef DONT_ALLOW_SHOW_COMMANDS
    my_message(ER_NOT_ALLOWED_COMMAND, ER(ER_NOT_ALLOWED_COMMAND),
               MYF(0));	/* purecov: inspected */
    goto error;
#else
    {
      if (check_access(thd, FILE_ACL, any_db, NULL, NULL, 0, 0))
	goto error;
      res= ha_show_status(thd, lex->create_info.db_type, HA_ENGINE_LOGS);
      break;
    }
#endif
  case SQLCOM_CHANGE_DB:
  {
    LEX_STRING db_str= { (char *) select_lex->db, strlen(select_lex->db) };

    if (!mysql_change_db(thd, &db_str, FALSE))
      my_ok(thd);

    break;
  }

  case SQLCOM_LOAD:
  {
    DBUG_ASSERT(first_table == all_tables && first_table != 0);
    uint privilege= (lex->duplicates == DUP_REPLACE ?
		     INSERT_ACL | DELETE_ACL : INSERT_ACL) |
                    (lex->local_file ? 0 : FILE_ACL);

    if (lex->local_file)
    {
      if (!(thd->client_capabilities & CLIENT_LOCAL_FILES) ||
          !opt_local_infile)
      {
	my_message(ER_NOT_ALLOWED_COMMAND, ER(ER_NOT_ALLOWED_COMMAND), MYF(0));
	goto error;
      }
    }

    if (check_one_table_access(thd, privilege, all_tables))
      goto error;

    res= mysql_load(thd, lex->exchange, first_table, lex->field_list,
                    lex->update_list, lex->value_list, lex->duplicates,
                    lex->ignore, (bool) lex->local_file);
    break;
  }

  case SQLCOM_SET_OPTION:
  {
    List<set_var_base> *lex_var_list= &lex->var_list;

    if ((check_table_access(thd, SELECT_ACL, all_tables, FALSE, UINT_MAX, FALSE)
         || open_and_lock_tables(thd, all_tables, TRUE, 0)))
      goto error;
    if (!(res= sql_set_variables(thd, lex_var_list)))
    {
      /*
        If the previous command was a SET ONE_SHOT, we don't want to forget
        about the ONE_SHOT property of that SET. So we use a |= instead of = .
      */
      thd->one_shot_set|= lex->one_shot_set;
      my_ok(thd);
    }
    else
    {
      /*
        We encountered some sort of error, but no message was sent.
        Send something semi-generic here since we don't know which
        assignment in the list caused the error.
      */
      if (!thd->is_error())
        my_error(ER_WRONG_ARGUMENTS,MYF(0),"SET");
      goto error;
    }

    break;
  }

  case SQLCOM_UNLOCK_TABLES:
    /*
      It is critical for mysqldump --single-transaction --master-data that
      UNLOCK TABLES does not implicitely commit a connection which has only
      done FLUSH TABLES WITH READ LOCK + BEGIN. If this assumption becomes
      false, mysqldump will not work.
    */
    thd->locked_tables_list.unlock_locked_tables(thd);
    if (thd->variables.option_bits & OPTION_TABLE_LOCK)
    {
      trans_commit_implicit(thd);
      thd->mdl_context.release_transactional_locks();
      thd->variables.option_bits&= ~(OPTION_TABLE_LOCK);
    }
    if (thd->global_read_lock.is_acquired())
      thd->global_read_lock.unlock_global_read_lock(thd);
    my_ok(thd);
    break;
  case SQLCOM_LOCK_TABLES:
    thd->locked_tables_list.unlock_locked_tables(thd);
    /* we must end the trasaction first, regardless of anything */
    if (trans_commit_implicit(thd))
      goto error;
    /* release transactional metadata locks. */
    thd->mdl_context.release_transactional_locks();
    if (check_table_access(thd, LOCK_TABLES_ACL | SELECT_ACL, all_tables,
                           FALSE, UINT_MAX, FALSE))
      goto error;
    if (lex->protect_against_global_read_lock &&
        thd->global_read_lock.wait_if_global_read_lock(thd, FALSE, TRUE))
      goto error;

    init_mdl_requests(all_tables);

    thd->variables.option_bits|= OPTION_TABLE_LOCK;
    thd->in_lock_tables=1;

    {
      Lock_tables_prelocking_strategy lock_tables_prelocking_strategy;

      res= (open_and_lock_tables(thd, all_tables, FALSE,
                                 MYSQL_OPEN_TAKE_UPGRADABLE_MDL,
                                 &lock_tables_prelocking_strategy) ||
            thd->locked_tables_list.init_locked_tables(thd));
    }

    thd->in_lock_tables= 0;

    if (res)
    {
      /*
        Need to end the current transaction, so the storage engine (InnoDB)
        can free its locks if LOCK TABLES locked some tables before finding
        that it can't lock a table in its list
      */
      trans_rollback_stmt(thd);
      trans_commit_implicit(thd);
      /*
        Close tables and release metadata locks otherwise a later call to
        close_thread_tables might not release the locks if autocommit is off.
      */
      close_thread_tables(thd);
      DBUG_ASSERT(!thd->locked_tables_mode);
      thd->mdl_context.release_transactional_locks();
      thd->variables.option_bits&= ~(OPTION_TABLE_LOCK);
    }
    else
    {
#ifdef HAVE_QUERY_CACHE
      if (thd->variables.query_cache_wlock_invalidate)
        query_cache.invalidate_locked_for_write(first_table);
#endif /*HAVE_QUERY_CACHE*/
      my_ok(thd);
    }
    break;
  case SQLCOM_CREATE_DB:
  {
    /*
      As mysql_create_db() may modify HA_CREATE_INFO structure passed to
      it, we need to use a copy of LEX::create_info to make execution
      prepared statement- safe.
    */
    HA_CREATE_INFO create_info(lex->create_info);
    char *alias;
    if (!(alias=thd->strmake(lex->name.str, lex->name.length)) ||
        check_db_name(&lex->name))
    {
      my_error(ER_WRONG_DB_NAME, MYF(0), lex->name.str);
      break;
    }
    /*
      If in a slave thread :
      CREATE DATABASE DB was certainly not preceded by USE DB.
      For that reason, db_ok() in sql/slave.cc did not check the
      do_db/ignore_db. And as this query involves no tables, tables_ok()
      above was not called. So we have to check rules again here.
    */
#ifdef HAVE_REPLICATION
    if (thd->slave_thread && 
	(!rpl_filter->db_ok(lex->name.str) ||
	 !rpl_filter->db_ok_with_wild_table(lex->name.str)))
    {
      my_message(ER_SLAVE_IGNORED_TABLE, ER(ER_SLAVE_IGNORED_TABLE), MYF(0));
      break;
    }
#endif
    if (check_access(thd, CREATE_ACL, lex->name.str, NULL, NULL, 1, 0))
      break;
    if (thd->locked_tables_mode)
    {
      my_message(ER_LOCK_OR_ACTIVE_TRANSACTION,
                 ER(ER_LOCK_OR_ACTIVE_TRANSACTION), MYF(0));
      goto error;
    }
    res= mysql_create_db(thd,(lower_case_table_names == 2 ? alias :
                              lex->name.str), &create_info, 0);
    break;
  }
  case SQLCOM_DROP_DB:
  {
    if (check_db_name(&lex->name))
    {
      my_error(ER_WRONG_DB_NAME, MYF(0), lex->name.str);
      break;
    }
    /*
      If in a slave thread :
      DROP DATABASE DB may not be preceded by USE DB.
      For that reason, maybe db_ok() in sql/slave.cc did not check the 
      do_db/ignore_db. And as this query involves no tables, tables_ok()
      above was not called. So we have to check rules again here.
    */
#ifdef HAVE_REPLICATION
    if (thd->slave_thread && 
	(!rpl_filter->db_ok(lex->name.str) ||
	 !rpl_filter->db_ok_with_wild_table(lex->name.str)))
    {
      my_message(ER_SLAVE_IGNORED_TABLE, ER(ER_SLAVE_IGNORED_TABLE), MYF(0));
      break;
    }
#endif
    if (check_access(thd, DROP_ACL, lex->name.str, NULL, NULL, 1, 0))
      break;
    if (thd->locked_tables_mode)
    {
      my_message(ER_LOCK_OR_ACTIVE_TRANSACTION,
                 ER(ER_LOCK_OR_ACTIVE_TRANSACTION), MYF(0));
      goto error;
    }
    res= mysql_rm_db(thd, lex->name.str, lex->drop_if_exists, 0);
    break;
  }
  case SQLCOM_ALTER_DB_UPGRADE:
  {
    LEX_STRING *db= & lex->name;
#ifdef HAVE_REPLICATION
    if (thd->slave_thread && 
       (!rpl_filter->db_ok(db->str) ||
        !rpl_filter->db_ok_with_wild_table(db->str)))
    {
      res= 1;
      my_message(ER_SLAVE_IGNORED_TABLE, ER(ER_SLAVE_IGNORED_TABLE), MYF(0));
      break;
    }
#endif
    if (check_db_name(db))
    {
      my_error(ER_WRONG_DB_NAME, MYF(0), db->str);
      break;
    }
    if (check_access(thd, ALTER_ACL, db->str, NULL, NULL, 1, 0) ||
        check_access(thd, DROP_ACL, db->str, NULL, NULL, 1, 0) ||
        check_access(thd, CREATE_ACL, db->str, NULL, NULL, 1, 0))
    {
      res= 1;
      break;
    }
    if (thd->locked_tables_mode)
    {
      res= 1;
      my_message(ER_LOCK_OR_ACTIVE_TRANSACTION,
                 ER(ER_LOCK_OR_ACTIVE_TRANSACTION), MYF(0));
      goto error;
    }

    res= mysql_upgrade_db(thd, db);
    if (!res)
      my_ok(thd);
    break;
  }
  case SQLCOM_ALTER_DB:
  {
    LEX_STRING *db= &lex->name;
    HA_CREATE_INFO create_info(lex->create_info);
    if (check_db_name(db))
    {
      my_error(ER_WRONG_DB_NAME, MYF(0), db->str);
      break;
    }
    /*
      If in a slave thread :
      ALTER DATABASE DB may not be preceded by USE DB.
      For that reason, maybe db_ok() in sql/slave.cc did not check the
      do_db/ignore_db. And as this query involves no tables, tables_ok()
      above was not called. So we have to check rules again here.
    */
#ifdef HAVE_REPLICATION
    if (thd->slave_thread &&
	(!rpl_filter->db_ok(db->str) ||
	 !rpl_filter->db_ok_with_wild_table(db->str)))
    {
      my_message(ER_SLAVE_IGNORED_TABLE, ER(ER_SLAVE_IGNORED_TABLE), MYF(0));
      break;
    }
#endif
    if (check_access(thd, ALTER_ACL, db->str, NULL, NULL, 1, 0))
      break;
    if (thd->locked_tables_mode)
    {
      my_message(ER_LOCK_OR_ACTIVE_TRANSACTION,
                 ER(ER_LOCK_OR_ACTIVE_TRANSACTION), MYF(0));
      goto error;
    }
    res= mysql_alter_db(thd, db->str, &create_info);
    break;
  }
  case SQLCOM_SHOW_CREATE_DB:
  {
    DBUG_EXECUTE_IF("4x_server_emul",
                    my_error(ER_UNKNOWN_ERROR, MYF(0)); goto error;);
    if (check_db_name(&lex->name))
    {
      my_error(ER_WRONG_DB_NAME, MYF(0), lex->name.str);
      break;
    }
    res= mysqld_show_create_db(thd, lex->name.str, &lex->create_info);
    break;
  }
  case SQLCOM_CREATE_EVENT:
  case SQLCOM_ALTER_EVENT:
  #ifdef HAVE_EVENT_SCHEDULER
  do
  {
    DBUG_ASSERT(lex->event_parse_data);
    if (lex->table_or_sp_used())
    {
      my_error(ER_NOT_SUPPORTED_YET, MYF(0), "Usage of subqueries or stored "
               "function calls as part of this statement");
      break;
    }

    res= sp_process_definer(thd);
    if (res)
      break;

    switch (lex->sql_command) {
    case SQLCOM_CREATE_EVENT:
    {
      bool if_not_exists= (lex->create_info.options &
                           HA_LEX_CREATE_IF_NOT_EXISTS);
      res= Events::create_event(thd, lex->event_parse_data, if_not_exists);
      break;
    }
    case SQLCOM_ALTER_EVENT:
      res= Events::update_event(thd, lex->event_parse_data,
                                lex->spname ? &lex->spname->m_db : NULL,
                                lex->spname ? &lex->spname->m_name : NULL);
      break;
    default:
      DBUG_ASSERT(0);
    }
    DBUG_PRINT("info",("DDL error code=%d", res));
    if (!res)
      my_ok(thd);

  } while (0);
  /* Don't do it, if we are inside a SP */
  if (!thd->spcont)
  {
    delete lex->sphead;
    lex->sphead= NULL;
  }
  /* lex->unit.cleanup() is called outside, no need to call it here */
  break;
  case SQLCOM_SHOW_CREATE_EVENT:
    res= Events::show_create_event(thd, lex->spname->m_db,
                                   lex->spname->m_name);
    break;
  case SQLCOM_DROP_EVENT:
    if (!(res= Events::drop_event(thd,
                                  lex->spname->m_db, lex->spname->m_name,
                                  lex->drop_if_exists)))
      my_ok(thd);
    break;
#else
    my_error(ER_NOT_SUPPORTED_YET,MYF(0),"embedded server");
    break;
#endif
  case SQLCOM_CREATE_FUNCTION:                  // UDF function
  {
    if (check_access(thd, INSERT_ACL, "mysql", NULL, NULL, 1, 0))
      break;
#ifdef HAVE_DLOPEN
    if (!(res = mysql_create_function(thd, &lex->udf)))
      my_ok(thd);
#else
    my_error(ER_CANT_OPEN_LIBRARY, MYF(0), lex->udf.dl, 0, "feature disabled");
    res= TRUE;
#endif
    break;
  }
#ifndef NO_EMBEDDED_ACCESS_CHECKS
  case SQLCOM_CREATE_USER:
  {
    if (check_access(thd, INSERT_ACL, "mysql", NULL, NULL, 1, 1) &&
        check_global_access(thd,CREATE_USER_ACL))
      break;
    /* Conditionally writes to binlog */
    if (!(res= mysql_create_user(thd, lex->users_list)))
      my_ok(thd);
    break;
  }
  case SQLCOM_DROP_USER:
  {
    if (check_access(thd, DELETE_ACL, "mysql", NULL, NULL, 1, 1) &&
        check_global_access(thd,CREATE_USER_ACL))
      break;
    /* Conditionally writes to binlog */
    if (!(res= mysql_drop_user(thd, lex->users_list)))
      my_ok(thd);
    break;
  }
  case SQLCOM_RENAME_USER:
  {
    if (check_access(thd, UPDATE_ACL, "mysql", NULL, NULL, 1, 1) &&
        check_global_access(thd,CREATE_USER_ACL))
      break;
    /* Conditionally writes to binlog */
    if (!(res= mysql_rename_user(thd, lex->users_list)))
      my_ok(thd);
    break;
  }
  case SQLCOM_REVOKE_ALL:
  {
    if (check_access(thd, UPDATE_ACL, "mysql", NULL, NULL, 1, 1) &&
        check_global_access(thd,CREATE_USER_ACL))
      break;
    /* Conditionally writes to binlog */
    if (!(res = mysql_revoke_all(thd, lex->users_list)))
      my_ok(thd);
    break;
  }
  case SQLCOM_REVOKE:
  case SQLCOM_GRANT:
  {
    if (check_access(thd, lex->grant | lex->grant_tot_col | GRANT_ACL,
                     first_table ?  first_table->db : select_lex->db,
                     first_table ? &first_table->grant.privilege : NULL,
                     first_table ? &first_table->grant.m_internal : NULL,
                     first_table ? 0 : 1, 0))
      goto error;

    if (thd->security_ctx->user)              // If not replication
    {
      LEX_USER *user, *tmp_user;

      List_iterator <LEX_USER> user_list(lex->users_list);
      while ((tmp_user= user_list++))
      {
        if (!(user= get_current_user(thd, tmp_user)))
          goto error;
        if (specialflag & SPECIAL_NO_RESOLVE &&
            hostname_requires_resolving(user->host.str))
          push_warning_printf(thd, MYSQL_ERROR::WARN_LEVEL_WARN,
                              ER_WARN_HOSTNAME_WONT_WORK,
                              ER(ER_WARN_HOSTNAME_WONT_WORK),
                              user->host.str);
        // Are we trying to change a password of another user
        DBUG_ASSERT(user->host.str != 0);
        if (strcmp(thd->security_ctx->user, user->user.str) ||
            my_strcasecmp(system_charset_info,
                          user->host.str, thd->security_ctx->host_or_ip))
        {
          // TODO: use check_change_password()
          if (is_acl_user(user->host.str, user->user.str) &&
              user->password.str &&
              check_access(thd, UPDATE_ACL, "mysql", NULL, NULL, 1, 1))
          {
            my_message(ER_PASSWORD_NOT_ALLOWED,
                       ER(ER_PASSWORD_NOT_ALLOWED), MYF(0));
            goto error;
          }
        }
      }
    }
    if (first_table)
    {
      if (lex->type == TYPE_ENUM_PROCEDURE ||
          lex->type == TYPE_ENUM_FUNCTION)
      {
        uint grants= lex->all_privileges 
		   ? (PROC_ACLS & ~GRANT_ACL) | (lex->grant & GRANT_ACL)
		   : lex->grant;
        if (check_grant_routine(thd, grants | GRANT_ACL, all_tables,
                                lex->type == TYPE_ENUM_PROCEDURE, 0))
	  goto error;
        /* Conditionally writes to binlog */
        res= mysql_routine_grant(thd, all_tables,
                                 lex->type == TYPE_ENUM_PROCEDURE, 
                                 lex->users_list, grants,
                                 lex->sql_command == SQLCOM_REVOKE, TRUE);
        if (!res)
          my_ok(thd);
      }
      else
      {
	if (check_grant(thd,(lex->grant | lex->grant_tot_col | GRANT_ACL),
                        all_tables, FALSE, UINT_MAX, FALSE))
	  goto error;
        /* Conditionally writes to binlog */
        res= mysql_table_grant(thd, all_tables, lex->users_list,
			       lex->columns, lex->grant,
			       lex->sql_command == SQLCOM_REVOKE);
      }
    }
    else
    {
      if (lex->columns.elements || lex->type)
      {
	my_message(ER_ILLEGAL_GRANT_FOR_TABLE, ER(ER_ILLEGAL_GRANT_FOR_TABLE),
                   MYF(0));
        goto error;
      }
      else
	/* Conditionally writes to binlog */
	res = mysql_grant(thd, select_lex->db, lex->users_list, lex->grant,
			  lex->sql_command == SQLCOM_REVOKE);
      if (!res)
      {
	if (lex->sql_command == SQLCOM_GRANT)
	{
	  List_iterator <LEX_USER> str_list(lex->users_list);
	  LEX_USER *user, *tmp_user;
	  while ((tmp_user=str_list++))
          {
            if (!(user= get_current_user(thd, tmp_user)))
              goto error;
	    reset_mqh(user, 0);
          }
	}
      }
    }
    break;
  }
#endif /*!NO_EMBEDDED_ACCESS_CHECKS*/
  case SQLCOM_RESET:
    /*
      RESET commands are never written to the binary log, so we have to
      initialize this variable because RESET shares the same code as FLUSH
    */
    lex->no_write_to_binlog= 1;
  case SQLCOM_FLUSH:
  {
    bool write_to_binlog;

    if (check_global_access(thd,RELOAD_ACL))
      goto error;

    if (first_table && lex->type & REFRESH_READ_LOCK)
    {
      if (flush_tables_with_read_lock(thd, all_tables))
        goto error;
      my_ok(thd);
      break;
    }

    /*
      reload_acl_and_cache() will tell us if we are allowed to write to the
      binlog or not.
    */
    if (!reload_acl_and_cache(thd, lex->type, first_table, &write_to_binlog))
    {
      /*
        We WANT to write and we CAN write.
        ! we write after unlocking the table.
      */
      /*
        Presumably, RESET and binlog writing doesn't require synchronization
      */
      if (!lex->no_write_to_binlog && write_to_binlog)
      {
        if ((res= write_bin_log(thd, FALSE, thd->query(), thd->query_length())))
          break;
      }
      my_ok(thd);
    } 
    
    break;
  }
  case SQLCOM_KILL:
  {
    Item *it= (Item *)lex->value_list.head();

    if (lex->table_or_sp_used())
    {
      my_error(ER_NOT_SUPPORTED_YET, MYF(0), "Usage of subqueries or stored "
               "function calls as part of this statement");
      break;
    }

    if ((!it->fixed && it->fix_fields(lex->thd, &it)) || it->check_cols(1))
    {
      my_message(ER_SET_CONSTANTS_ONLY, ER(ER_SET_CONSTANTS_ONLY),
		 MYF(0));
      goto error;
    }
    sql_kill(thd, (ulong)it->val_int(), lex->type & ONLY_KILL_QUERY);
    break;
  }
#ifndef NO_EMBEDDED_ACCESS_CHECKS
  case SQLCOM_SHOW_GRANTS:
  {
    LEX_USER *grant_user= get_current_user(thd, lex->grant_user);
    if (!grant_user)
      goto error;
    if ((thd->security_ctx->priv_user &&
	 !strcmp(thd->security_ctx->priv_user, grant_user->user.str)) ||
        !check_access(thd, SELECT_ACL, "mysql", NULL, NULL, 1, 0))
    {
      res = mysql_show_grants(thd, grant_user);
    }
    break;
  }
#endif
  case SQLCOM_HA_OPEN:
    DBUG_ASSERT(first_table == all_tables && first_table != 0);
    if (check_table_access(thd, SELECT_ACL, all_tables, FALSE, UINT_MAX, FALSE))
      goto error;
    res= mysql_ha_open(thd, first_table, 0);
    break;
  case SQLCOM_HA_CLOSE:
    DBUG_ASSERT(first_table == all_tables && first_table != 0);
    res= mysql_ha_close(thd, first_table);
    break;
  case SQLCOM_HA_READ:
    DBUG_ASSERT(first_table == all_tables && first_table != 0);
    /*
      There is no need to check for table permissions here, because
      if a user has no permissions to read a table, he won't be
      able to open it (with SQLCOM_HA_OPEN) in the first place.
    */
    unit->set_limit(select_lex);
    res= mysql_ha_read(thd, first_table, lex->ha_read_mode, lex->ident.str,
                       lex->insert_list, lex->ha_rkey_mode, select_lex->where,
                       unit->select_limit_cnt, unit->offset_limit_cnt);
    break;

  case SQLCOM_BEGIN:
    if (trans_begin(thd, lex->start_transaction_opt))
      goto error;
    my_ok(thd);
    break;
  case SQLCOM_COMMIT:
    DBUG_ASSERT(thd->lock == NULL ||
                thd->locked_tables_mode == LTM_LOCK_TABLES);
    if (trans_commit(thd))
      goto error;
    thd->mdl_context.release_transactional_locks();
    /* Begin transaction with the same isolation level. */
    if (lex->tx_chain && trans_begin(thd))
      goto error;
    /* Disconnect the current client connection. */
    if (lex->tx_release)
      thd->killed= THD::KILL_CONNECTION;
    my_ok(thd);
    break;
  case SQLCOM_ROLLBACK:
    DBUG_ASSERT(thd->lock == NULL ||
                thd->locked_tables_mode == LTM_LOCK_TABLES);
    if (trans_rollback(thd))
      goto error;
    thd->mdl_context.release_transactional_locks();
    /* Begin transaction with the same isolation level. */
    if (lex->tx_chain && trans_begin(thd))
      goto error;
    /* Disconnect the current client connection. */
    if (lex->tx_release)
      thd->killed= THD::KILL_CONNECTION;
    my_ok(thd);
    break;
  case SQLCOM_RELEASE_SAVEPOINT:
    if (trans_release_savepoint(thd, lex->ident))
      goto error;
    my_ok(thd);
    break;
  case SQLCOM_ROLLBACK_TO_SAVEPOINT:
    if (trans_rollback_to_savepoint(thd, lex->ident))
      goto error;
    my_ok(thd);
    break;
  case SQLCOM_SAVEPOINT:
    if (trans_savepoint(thd, lex->ident))
      goto error;
    my_ok(thd);
    break;
  case SQLCOM_CREATE_PROCEDURE:
  case SQLCOM_CREATE_SPFUNCTION:
  {
    uint namelen;
    char *name;
    int sp_result= SP_INTERNAL_ERROR;

    DBUG_ASSERT(lex->sphead != 0);
    DBUG_ASSERT(lex->sphead->m_db.str); /* Must be initialized in the parser */
    /*
      Verify that the database name is allowed, optionally
      lowercase it.
    */
    if (check_db_name(&lex->sphead->m_db))
    {
      my_error(ER_WRONG_DB_NAME, MYF(0), lex->sphead->m_db.str);
      goto create_sp_error;
    }

    /*
      Check that a database directory with this name
      exists. Design note: This won't work on virtual databases
      like information_schema.
    */
    if (check_db_dir_existence(lex->sphead->m_db.str))
    {
      my_error(ER_BAD_DB_ERROR, MYF(0), lex->sphead->m_db.str);
      goto create_sp_error;
    }

    if (check_access(thd, CREATE_PROC_ACL, lex->sphead->m_db.str,
                     NULL, NULL, 0, 0))
      goto create_sp_error;

    name= lex->sphead->name(&namelen);
#ifdef HAVE_DLOPEN
    if (lex->sphead->m_type == TYPE_ENUM_FUNCTION)
    {
      udf_func *udf = find_udf(name, namelen);

      if (udf)
      {
        my_error(ER_UDF_EXISTS, MYF(0), name);
        goto create_sp_error;
      }
    }
#endif

    if (sp_process_definer(thd))
      goto create_sp_error;

    res= (sp_result= sp_create_routine(thd, lex->sphead->m_type, lex->sphead));
    switch (sp_result) {
    case SP_OK: {
#ifndef NO_EMBEDDED_ACCESS_CHECKS
      /* only add privileges if really neccessary */

      Security_context security_context;
      bool restore_backup_context= false;
      Security_context *backup= NULL;
      LEX_USER *definer= thd->lex->definer;
      /*
        We're going to issue an implicit GRANT statement.
        It takes metadata locks and updates system tables.
        Make sure that sp_create_routine() did not leave any
        locks in the MDL context, so there is no risk to
        deadlock.
      */
      trans_commit_implicit(thd);
      close_thread_tables(thd);
      thd->mdl_context.release_transactional_locks();
      /*
        Check if the definer exists on slave, 
        then use definer privilege to insert routine privileges to mysql.procs_priv.

        For current user of SQL thread has GLOBAL_ACL privilege, 
        which doesn't any check routine privileges, 
        so no routine privilege record  will insert into mysql.procs_priv.
      */
      if (thd->slave_thread && is_acl_user(definer->host.str, definer->user.str))
      {
        security_context.change_security_context(thd, 
                                                 &thd->lex->definer->user,
                                                 &thd->lex->definer->host,
                                                 &thd->lex->sphead->m_db,
                                                 &backup);
        restore_backup_context= true;
      }

      if (sp_automatic_privileges && !opt_noacl &&
          check_routine_access(thd, DEFAULT_CREATE_PROC_ACLS,
                               lex->sphead->m_db.str, name,
                               lex->sql_command == SQLCOM_CREATE_PROCEDURE, 1))
      {
        if (sp_grant_privileges(thd, lex->sphead->m_db.str, name,
                                lex->sql_command == SQLCOM_CREATE_PROCEDURE))
          push_warning(thd, MYSQL_ERROR::WARN_LEVEL_WARN,
                       ER_PROC_AUTO_GRANT_FAIL,
                       ER(ER_PROC_AUTO_GRANT_FAIL));
      }

      /*
        Restore current user with GLOBAL_ACL privilege of SQL thread
      */ 
      if (restore_backup_context)
      {
        DBUG_ASSERT(thd->slave_thread == 1);
        thd->security_ctx->restore_security_context(thd, backup);
      }

#endif
    break;
    }
    case SP_WRITE_ROW_FAILED:
      my_error(ER_SP_ALREADY_EXISTS, MYF(0), SP_TYPE_STRING(lex), name);
    break;
    case SP_BAD_IDENTIFIER:
      my_error(ER_TOO_LONG_IDENT, MYF(0), name);
    break;
    case SP_BODY_TOO_LONG:
      my_error(ER_TOO_LONG_BODY, MYF(0), name);
    break;
    case SP_FLD_STORE_FAILED:
      my_error(ER_CANT_CREATE_SROUTINE, MYF(0), name);
      break;
    default:
      my_error(ER_SP_STORE_FAILED, MYF(0), SP_TYPE_STRING(lex), name);
    break;
    } /* end switch */

    /*
      Capture all errors within this CASE and
      clean up the environment.
    */
create_sp_error:
    if (sp_result != SP_OK )
      goto error;
    my_ok(thd);
    break; /* break super switch */
  } /* end case group bracket */
  case SQLCOM_CALL:
    {
      sp_head *sp;
      /*
        This will cache all SP and SF and open and lock all tables
        required for execution.
      */
      if (check_table_access(thd, SELECT_ACL, all_tables, FALSE,
                             UINT_MAX, FALSE) ||
          open_and_lock_tables(thd, all_tables, TRUE, 0))
       goto error;

      /*
        By this moment all needed SPs should be in cache so no need to look 
        into DB. 
      */
      if (!(sp= sp_find_routine(thd, TYPE_ENUM_PROCEDURE, lex->spname,
                                &thd->sp_proc_cache, TRUE)))
      {
	my_error(ER_SP_DOES_NOT_EXIST, MYF(0), "PROCEDURE",
                 lex->spname->m_qname.str);
	goto error;
      }
      else
      {
	ha_rows select_limit;
        /* bits that should be cleared in thd->server_status */
	uint bits_to_be_cleared= 0;
        /*
          Check that the stored procedure doesn't contain Dynamic SQL
          and doesn't return result sets: such stored procedures can't
          be called from a function or trigger.
        */
        if (thd->in_sub_stmt)
        {
          const char *where= (thd->in_sub_stmt & SUB_STMT_TRIGGER ?
                              "trigger" : "function");
          if (sp->is_not_allowed_in_function(where))
            goto error;
        }

	if (sp->m_flags & sp_head::MULTI_RESULTS)
	{
	  if (! (thd->client_capabilities & CLIENT_MULTI_RESULTS))
	  {
            /*
              The client does not support multiple result sets being sent
              back
            */
	    my_error(ER_SP_BADSELECT, MYF(0), sp->m_qname.str);
	    goto error;
	  }
          /*
            If SERVER_MORE_RESULTS_EXISTS is not set,
            then remember that it should be cleared
          */
	  bits_to_be_cleared= (~thd->server_status &
                               SERVER_MORE_RESULTS_EXISTS);
	  thd->server_status|= SERVER_MORE_RESULTS_EXISTS;
	}

	if (check_routine_access(thd, EXECUTE_ACL,
				 sp->m_db.str, sp->m_name.str, TRUE, FALSE))
	{
	  goto error;
	}
	select_limit= thd->variables.select_limit;
	thd->variables.select_limit= HA_POS_ERROR;

        /* 
          We never write CALL statements into binlog:
           - If the mode is non-prelocked, each statement will be logged
             separately.
           - If the mode is prelocked, the invoking statement will care
             about writing into binlog.
          So just execute the statement.
        */
	res= sp->execute_procedure(thd, &lex->value_list);

	thd->variables.select_limit= select_limit;

        thd->server_status&= ~bits_to_be_cleared;

	if (!res)
        {
          my_ok(thd, (thd->get_row_count_func() < 0) ? 0 : thd->get_row_count_func());
        }
	else
        {
          DBUG_ASSERT(thd->is_error() || thd->killed);
	  goto error;		// Substatement should already have sent error
        }
      }
      break;
    }
  case SQLCOM_ALTER_PROCEDURE:
  case SQLCOM_ALTER_FUNCTION:
    {
      int sp_result;
      int type= (lex->sql_command == SQLCOM_ALTER_PROCEDURE ?
                 TYPE_ENUM_PROCEDURE : TYPE_ENUM_FUNCTION);

      if (check_routine_access(thd, ALTER_PROC_ACL, lex->spname->m_db.str,
                               lex->spname->m_name.str,
                               lex->sql_command == SQLCOM_ALTER_PROCEDURE, 0))
        goto error;

      /*
        Note that if you implement the capability of ALTER FUNCTION to
        alter the body of the function, this command should be made to
        follow the restrictions that log-bin-trust-function-creators=0
        already puts on CREATE FUNCTION.
      */
      /* Conditionally writes to binlog */
      sp_result= sp_update_routine(thd, type, lex->spname, &lex->sp_chistics);
      switch (sp_result)
      {
      case SP_OK:
	my_ok(thd);
	break;
      case SP_KEY_NOT_FOUND:
	my_error(ER_SP_DOES_NOT_EXIST, MYF(0),
                 SP_COM_STRING(lex), lex->spname->m_qname.str);
	goto error;
      default:
	my_error(ER_SP_CANT_ALTER, MYF(0),
                 SP_COM_STRING(lex), lex->spname->m_qname.str);
	goto error;
      }
      break;
    }
  case SQLCOM_DROP_PROCEDURE:
  case SQLCOM_DROP_FUNCTION:
    {
#ifdef HAVE_DLOPEN
      if (lex->sql_command == SQLCOM_DROP_FUNCTION &&
          ! lex->spname->m_explicit_name)
      {
        /* DROP FUNCTION <non qualified name> */
        udf_func *udf = find_udf(lex->spname->m_name.str,
                                 lex->spname->m_name.length);
        if (udf)
        {
          if (check_access(thd, DELETE_ACL, "mysql", NULL, NULL, 1, 0))
            goto error;

          if (!(res = mysql_drop_function(thd, &lex->spname->m_name)))
          {
            my_ok(thd);
            break;
          }
          my_error(ER_SP_DROP_FAILED, MYF(0),
                   "FUNCTION (UDF)", lex->spname->m_name.str);
          goto error;
        }

        if (lex->spname->m_db.str == NULL)
        {
          if (lex->drop_if_exists)
          {
            push_warning_printf(thd, MYSQL_ERROR::WARN_LEVEL_NOTE,
                                ER_SP_DOES_NOT_EXIST, ER(ER_SP_DOES_NOT_EXIST),
                                "FUNCTION (UDF)", lex->spname->m_name.str);
            res= FALSE;
            my_ok(thd);
            break;
          }
          my_error(ER_SP_DOES_NOT_EXIST, MYF(0),
                   "FUNCTION (UDF)", lex->spname->m_name.str);
          goto error;
        }
        /* Fall thought to test for a stored function */
      }
#endif

      int sp_result;
      int type= (lex->sql_command == SQLCOM_DROP_PROCEDURE ?
                 TYPE_ENUM_PROCEDURE : TYPE_ENUM_FUNCTION);

      /*
        @todo: here we break the metadata locking protocol by
        looking up the information about the routine without
        a metadata lock. Rewrite this piece to make sp_drop_routine
        return whether the routine existed or not.
      */
      sp_result= sp_routine_exists_in_table(thd, type, lex->spname);
      thd->warning_info->opt_clear_warning_info(thd->query_id);
      if (sp_result == SP_OK)
      {
        char *db= lex->spname->m_db.str;
	char *name= lex->spname->m_name.str;

	if (check_routine_access(thd, ALTER_PROC_ACL, db, name,
                                 lex->sql_command == SQLCOM_DROP_PROCEDURE, 0))
          goto error;

        /* Conditionally writes to binlog */
        sp_result= sp_drop_routine(thd, type, lex->spname);

#ifndef NO_EMBEDDED_ACCESS_CHECKS
        /*
          We're going to issue an implicit REVOKE statement.
          It takes metadata locks and updates system tables.
          Make sure that sp_create_routine() did not leave any
          locks in the MDL context, so there is no risk to
          deadlock.
        */
        trans_commit_implicit(thd);
        close_thread_tables(thd);
        thd->mdl_context.release_transactional_locks();

        if (sp_automatic_privileges && !opt_noacl &&
            sp_revoke_privileges(thd, db, name,
                                 lex->sql_command == SQLCOM_DROP_PROCEDURE))
        {
          push_warning(thd, MYSQL_ERROR::WARN_LEVEL_WARN,
                       ER_PROC_AUTO_REVOKE_FAIL,
                       ER(ER_PROC_AUTO_REVOKE_FAIL));
          /* If this happens, an error should have been reported. */
          goto error;
        }
#endif
      }
      res= sp_result;
      switch (sp_result) {
      case SP_OK:
	my_ok(thd);
	break;
      case SP_KEY_NOT_FOUND:
	if (lex->drop_if_exists)
	{
          res= write_bin_log(thd, TRUE, thd->query(), thd->query_length());
	  push_warning_printf(thd, MYSQL_ERROR::WARN_LEVEL_NOTE,
			      ER_SP_DOES_NOT_EXIST, ER(ER_SP_DOES_NOT_EXIST),
                              SP_COM_STRING(lex), lex->spname->m_qname.str);
          if (!res)
            my_ok(thd);
	  break;
	}
	my_error(ER_SP_DOES_NOT_EXIST, MYF(0),
                 SP_COM_STRING(lex), lex->spname->m_qname.str);
	goto error;
      default:
	my_error(ER_SP_DROP_FAILED, MYF(0),
                 SP_COM_STRING(lex), lex->spname->m_qname.str);
	goto error;
      }
      break;
    }
  case SQLCOM_SHOW_CREATE_PROC:
    {
      if (sp_show_create_routine(thd, TYPE_ENUM_PROCEDURE, lex->spname))
        goto error;
      break;
    }
  case SQLCOM_SHOW_CREATE_FUNC:
    {
      if (sp_show_create_routine(thd, TYPE_ENUM_FUNCTION, lex->spname))
	goto error;
      break;
    }
  case SQLCOM_SHOW_PROC_CODE:
  case SQLCOM_SHOW_FUNC_CODE:
    {
#ifndef DBUG_OFF
      sp_head *sp;
      int type= (lex->sql_command == SQLCOM_SHOW_PROC_CODE ?
                 TYPE_ENUM_PROCEDURE : TYPE_ENUM_FUNCTION);

      if (sp_cache_routine(thd, type, lex->spname, FALSE, &sp))
        goto error;
      if (!sp || sp->show_routine_code(thd))
      {
        /* We don't distinguish between errors for now */
        my_error(ER_SP_DOES_NOT_EXIST, MYF(0),
                 SP_COM_STRING(lex), lex->spname->m_name.str);
        goto error;
      }
      break;
#else
      my_error(ER_FEATURE_DISABLED, MYF(0),
               "SHOW PROCEDURE|FUNCTION CODE", "--with-debug");
      goto error;
#endif // ifndef DBUG_OFF
    }
  case SQLCOM_SHOW_CREATE_TRIGGER:
    {
      if (lex->spname->m_name.length > NAME_LEN)
      {
        my_error(ER_TOO_LONG_IDENT, MYF(0), lex->spname->m_name.str);
        goto error;
      }

      if (show_create_trigger(thd, lex->spname))
        goto error; /* Error has been already logged. */

      break;
    }
  case SQLCOM_CREATE_VIEW:
    {
      /*
        Note: SQLCOM_CREATE_VIEW also handles 'ALTER VIEW' commands
        as specified through the thd->lex->create_view_mode flag.
      */
      res= mysql_create_view(thd, first_table, thd->lex->create_view_mode);
      break;
    }
  case SQLCOM_DROP_VIEW:
    {
      if (check_table_access(thd, DROP_ACL, all_tables, FALSE, UINT_MAX, FALSE))
        goto error;
      /* Conditionally writes to binlog. */
      res= mysql_drop_view(thd, first_table, thd->lex->drop_mode);
      break;
    }
  case SQLCOM_CREATE_TRIGGER:
  {
    /* Conditionally writes to binlog. */
    res= mysql_create_or_drop_trigger(thd, all_tables, 1);

    break;
  }
  case SQLCOM_DROP_TRIGGER:
  {
    /* Conditionally writes to binlog. */
    res= mysql_create_or_drop_trigger(thd, all_tables, 0);
    break;
  }
  case SQLCOM_XA_START:
    if (trans_xa_start(thd))
      goto error;
    my_ok(thd);
    break;
  case SQLCOM_XA_END:
    if (trans_xa_end(thd))
      goto error;
    my_ok(thd);
    break;
  case SQLCOM_XA_PREPARE:
    if (trans_xa_prepare(thd))
      goto error;
    my_ok(thd);
    break;
  case SQLCOM_XA_COMMIT:
    if (trans_xa_commit(thd))
      goto error;
    thd->mdl_context.release_transactional_locks();
    my_ok(thd);
    break;
  case SQLCOM_XA_ROLLBACK:
    if (trans_xa_rollback(thd))
      goto error;
    thd->mdl_context.release_transactional_locks();
    my_ok(thd);
    break;
  case SQLCOM_XA_RECOVER:
    res= mysql_xa_recover(thd);
    break;
  case SQLCOM_ALTER_TABLESPACE:
    if (check_global_access(thd, CREATE_TABLESPACE_ACL))
      break;
    if (!(res= mysql_alter_tablespace(thd, lex->alter_tablespace_info)))
      my_ok(thd);
    break;
  case SQLCOM_INSTALL_PLUGIN:
    if (! (res= mysql_install_plugin(thd, &thd->lex->comment,
                                     &thd->lex->ident)))
      my_ok(thd);
    break;
  case SQLCOM_UNINSTALL_PLUGIN:
    if (! (res= mysql_uninstall_plugin(thd, &thd->lex->comment)))
      my_ok(thd);
    break;
  case SQLCOM_BINLOG_BASE64_EVENT:
  {
#ifndef EMBEDDED_LIBRARY
    mysql_client_binlog_statement(thd);
#else /* EMBEDDED_LIBRARY */
    my_error(ER_OPTION_PREVENTS_STATEMENT, MYF(0), "embedded");
#endif /* EMBEDDED_LIBRARY */
    break;
  }
  case SQLCOM_CREATE_SERVER:
  {
    int error;
    LEX *lex= thd->lex;
    DBUG_PRINT("info", ("case SQLCOM_CREATE_SERVER"));

    if (check_global_access(thd, SUPER_ACL))
      break;

    if ((error= create_server(thd, &lex->server_options)))
    {
      DBUG_PRINT("info", ("problem creating server <%s>",
                          lex->server_options.server_name));
      my_error(error, MYF(0), lex->server_options.server_name);
      break;
    }
    my_ok(thd, 1);
    break;
  }
  case SQLCOM_ALTER_SERVER:
  {
    int error;
    LEX *lex= thd->lex;
    DBUG_PRINT("info", ("case SQLCOM_ALTER_SERVER"));

    if (check_global_access(thd, SUPER_ACL))
      break;

    if ((error= alter_server(thd, &lex->server_options)))
    {
      DBUG_PRINT("info", ("problem altering server <%s>",
                          lex->server_options.server_name));
      my_error(error, MYF(0), lex->server_options.server_name);
      break;
    }
    my_ok(thd, 1);
    break;
  }
  case SQLCOM_DROP_SERVER:
  {
    int err_code;
    LEX *lex= thd->lex;
    DBUG_PRINT("info", ("case SQLCOM_DROP_SERVER"));

    if (check_global_access(thd, SUPER_ACL))
      break;

    if ((err_code= drop_server(thd, &lex->server_options)))
    {
      if (! lex->drop_if_exists && err_code == ER_FOREIGN_SERVER_DOESNT_EXIST)
      {
        DBUG_PRINT("info", ("problem dropping server %s",
                            lex->server_options.server_name));
        my_error(err_code, MYF(0), lex->server_options.server_name);
      }
      else
      {
        my_ok(thd, 0);
      }
      break;
    }
    my_ok(thd, 1);
    break;
  }
  case SQLCOM_SIGNAL:
  case SQLCOM_RESIGNAL:
    DBUG_ASSERT(lex->m_stmt != NULL);
    res= lex->m_stmt->execute(thd);
    break;
  default:
#ifndef EMBEDDED_LIBRARY
    DBUG_ASSERT(0);                             /* Impossible */
#endif
    my_ok(thd);
    break;
  }
  thd_proc_info(thd, "query end");

  /*
    Binlog-related cleanup:
    Reset system variables temporarily modified by SET ONE SHOT.

    Exception: If this is a SET, do nothing. This is to allow
    mysqlbinlog to print many SET commands (in this case we want the
    charset temp setting to live until the real query). This is also
    needed so that SET CHARACTER_SET_CLIENT... does not cancel itself
    immediately.
  */
  if (thd->one_shot_set && lex->sql_command != SQLCOM_SET_OPTION)
    reset_one_shot_variables(thd);

  goto finish;

error:
  res= TRUE;

finish:
  if (thd->global_read_lock.has_protection())
  {
    /*
      Release the protection against the global read lock and wake
      everyone, who might want to set a global read lock.
    */
    thd->global_read_lock.start_waiting_global_read_lock(thd);
  }

  if (stmt_causes_implicit_commit(thd, CF_IMPLICIT_COMMIT_END))
  {
    /* If commit fails, we should be able to reset the OK status. */
    thd->stmt_da->can_overwrite_status= TRUE;
    /* Commit or rollback the statement transaction. */
    thd->is_error() ? trans_rollback_stmt(thd) : trans_commit_stmt(thd);
    /* Commit the normal transaction if one is active. */
    trans_commit_implicit(thd);
    thd->stmt_da->can_overwrite_status= FALSE;
    /* Close tables and release metadata locks. */
    close_thread_tables(thd);
    thd->mdl_context.release_transactional_locks();
  }

  DBUG_RETURN(res || thd->is_error());
}


static bool execute_sqlcom_select(THD *thd, TABLE_LIST *all_tables)
{
  LEX	*lex= thd->lex;
  select_result *result=lex->result;
  bool res;
  /* assign global limit variable if limit is not given */
  {
    SELECT_LEX *param= lex->unit.global_parameters;
    if (!param->explicit_limit)
      param->select_limit=
        new Item_int((ulonglong) thd->variables.select_limit);
  }
  if (!(res= open_and_lock_tables(thd, all_tables, TRUE, 0)))
  {
    if (lex->describe)
    {
      /*
        We always use select_send for EXPLAIN, even if it's an EXPLAIN
        for SELECT ... INTO OUTFILE: a user application should be able
        to prepend EXPLAIN to any query and receive output for it,
        even if the query itself redirects the output.
      */
      if (!(result= new select_send()))
        return 1;                               /* purecov: inspected */
      thd->send_explain_fields(result);
      res= mysql_explain_union(thd, &thd->lex->unit, result);
      if (lex->describe & DESCRIBE_EXTENDED)
      {
        char buff[1024];
        String str(buff,(uint32) sizeof(buff), system_charset_info);
        str.length(0);
        thd->lex->unit.print(&str, QT_ORDINARY);
        str.append('\0');
        push_warning(thd, MYSQL_ERROR::WARN_LEVEL_NOTE,
                     ER_YES, str.ptr());
      }
      if (res)
        result->abort();
      else
        result->send_eof();
      delete result;
    }
    else
    {
      if (!result && !(result= new select_send()))
        return 1;                               /* purecov: inspected */
      query_cache_store_query(thd, all_tables);
      res= handle_select(thd, lex, result, 0);
      if (result != lex->result)
        delete result;
    }
  }
  return res;
}


#ifndef NO_EMBEDDED_ACCESS_CHECKS
/**
  Check grants for commands which work only with one table.

  @param thd                    Thread handler
  @param privilege              requested privilege
  @param all_tables             global table list of query
  @param no_errors              FALSE/TRUE - report/don't report error to
                            the client (using my_error() call).

  @retval
    0   OK
  @retval
    1   access denied, error is sent to client
*/

bool check_single_table_access(THD *thd, ulong privilege, 
                               TABLE_LIST *all_tables, bool no_errors)
{
  Security_context * backup_ctx= thd->security_ctx;

  /* we need to switch to the saved context (if any) */
  if (all_tables->security_ctx)
    thd->security_ctx= all_tables->security_ctx;

  const char *db_name;
  if ((all_tables->view || all_tables->field_translation) &&
      !all_tables->schema_table)
    db_name= all_tables->view_db.str;
  else
    db_name= all_tables->db;

  if (check_access(thd, privilege, db_name,
                   &all_tables->grant.privilege,
                   &all_tables->grant.m_internal,
                   0, no_errors))
    goto deny;

  /* Show only 1 table for check_grant */
  if (!(all_tables->belong_to_view &&
        (thd->lex->sql_command == SQLCOM_SHOW_FIELDS)) &&
      check_grant(thd, privilege, all_tables, FALSE, 1, no_errors))
    goto deny;

  thd->security_ctx= backup_ctx;
  return 0;

deny:
  thd->security_ctx= backup_ctx;
  return 1;
}

/**
  Check grants for commands which work only with one table and all other
  tables belonging to subselects or implicitly opened tables.

  @param thd			Thread handler
  @param privilege		requested privilege
  @param all_tables		global table list of query

  @retval
    0   OK
  @retval
    1   access denied, error is sent to client
*/

bool check_one_table_access(THD *thd, ulong privilege, TABLE_LIST *all_tables)
{
  if (check_single_table_access (thd,privilege,all_tables, FALSE))
    return 1;

  /* Check rights on tables of subselects and implictly opened tables */
  TABLE_LIST *subselects_tables, *view= all_tables->view ? all_tables : 0;
  if ((subselects_tables= all_tables->next_global))
  {
    /*
      Access rights asked for the first table of a view should be the same
      as for the view
    */
    if (view && subselects_tables->belong_to_view == view)
    {
      if (check_single_table_access (thd, privilege, subselects_tables, FALSE))
        return 1;
      subselects_tables= subselects_tables->next_global;
    }
    if (subselects_tables &&
        (check_table_access(thd, SELECT_ACL, subselects_tables, FALSE,
                            UINT_MAX, FALSE)))
      return 1;
  }
  return 0;
}


/**
  @brief Compare requested privileges with the privileges acquired from the
    User- and Db-tables.
  @param thd          Thread handler
  @param want_access  The requested access privileges.
  @param db           A pointer to the Db name.
  @param[out] save_priv A pointer to the granted privileges will be stored.
  @param grant_internal_info A pointer to the internal grant cache.
  @param dont_check_global_grants True if no global grants are checked.
  @param no_error     True if no errors should be sent to the client.

  'save_priv' is used to save the User-table (global) and Db-table grants for
  the supplied db name. Note that we don't store db level grants if the global
  grants is enough to satisfy the request AND the global grants contains a
  SELECT grant.

  For internal databases (INFORMATION_SCHEMA, PERFORMANCE_SCHEMA),
  additional rules apply, see ACL_internal_schema_access.

  @see check_grant

  @return Status of denial of access by exclusive ACLs.
    @retval FALSE Access can't exclusively be denied by Db- and User-table
      access unless Column- and Table-grants are checked too.
    @retval TRUE Access denied.
*/

bool
check_access(THD *thd, ulong want_access, const char *db, ulong *save_priv,
             GRANT_INTERNAL_INFO *grant_internal_info,
             bool dont_check_global_grants, bool no_errors)
{
  Security_context *sctx= thd->security_ctx;
  ulong db_access;

  /*
    GRANT command:
    In case of database level grant the database name may be a pattern,
    in case of table|column level grant the database name can not be a pattern.
    We use 'dont_check_global_grants' as a flag to determine
    if it's database level grant command
    (see SQLCOM_GRANT case, mysql_execute_command() function) and
    set db_is_pattern according to 'dont_check_global_grants' value.
  */
  bool  db_is_pattern= ((want_access & GRANT_ACL) && dont_check_global_grants);
  ulong dummy;
  DBUG_ENTER("check_access");
  DBUG_PRINT("enter",("db: %s  want_access: %lu  master_access: %lu",
                      db ? db : "", want_access, sctx->master_access));

  if (save_priv)
    *save_priv=0;
  else
  {
    save_priv= &dummy;
    dummy= 0;
  }

  thd_proc_info(thd, "checking permissions");
  if ((!db || !db[0]) && !thd->db && !dont_check_global_grants)
  {
    DBUG_PRINT("error",("No database"));
    if (!no_errors)
      my_message(ER_NO_DB_ERROR, ER(ER_NO_DB_ERROR),
                 MYF(0));                       /* purecov: tested */
    DBUG_RETURN(TRUE);				/* purecov: tested */
  }

  if ((db != NULL) && (db != any_db))
  {
    const ACL_internal_schema_access *access;
    access= get_cached_schema_access(grant_internal_info, db);
    if (access)
    {
      switch (access->check(want_access, save_priv))
      {
      case ACL_INTERNAL_ACCESS_GRANTED:
        /*
          All the privileges requested have been granted internally.
          [out] *save_privileges= Internal privileges.
        */
        DBUG_RETURN(FALSE);
      case ACL_INTERNAL_ACCESS_DENIED:
        if (! no_errors)
        {
          my_error(ER_DBACCESS_DENIED_ERROR, MYF(0),
                   sctx->priv_user, sctx->priv_host, db);
        }
        DBUG_RETURN(TRUE);
      case ACL_INTERNAL_ACCESS_CHECK_GRANT:
        /*
          Only some of the privilege requested have been granted internally,
          proceed with the remaining bits of the request (want_access).
        */
        want_access&= ~(*save_priv);
        break;
      }
    }
  }

  if ((sctx->master_access & want_access) == want_access)
  {
    /*
      1. If we don't have a global SELECT privilege, we have to get the
      database specific access rights to be able to handle queries of type
      UPDATE t1 SET a=1 WHERE b > 0
      2. Change db access if it isn't current db which is being addressed
    */
    if (!(sctx->master_access & SELECT_ACL))
    {
      if (db && (!thd->db || db_is_pattern || strcmp(db, thd->db)))
        db_access= acl_get(sctx->host, sctx->ip, sctx->priv_user, db,
                           db_is_pattern);
      else
      {
        /* get access for current db */
        db_access= sctx->db_access;
      }
      /*
        The effective privileges are the union of the global privileges
        and the intersection of db- and host-privileges,
        plus the internal privileges.
      */
      *save_priv|= sctx->master_access | db_access;
    }
    else
      *save_priv|= sctx->master_access;
    DBUG_RETURN(FALSE);
  }
  if (((want_access & ~sctx->master_access) & ~DB_ACLS) ||
      (! db && dont_check_global_grants))
  {						// We can never grant this
    DBUG_PRINT("error",("No possible access"));
    if (!no_errors)
      my_error(ER_ACCESS_DENIED_ERROR, MYF(0),
               sctx->priv_user,
               sctx->priv_host,
               (thd->password ?
                ER(ER_YES) :
                ER(ER_NO)));                    /* purecov: tested */
    DBUG_RETURN(TRUE);				/* purecov: tested */
  }

  if (db == any_db)
  {
    /*
      Access granted; Allow select on *any* db.
      [out] *save_privileges= 0
    */
    DBUG_RETURN(FALSE);
  }

  if (db && (!thd->db || db_is_pattern || strcmp(db,thd->db)))
    db_access= acl_get(sctx->host, sctx->ip, sctx->priv_user, db,
                       db_is_pattern);
  else
    db_access= sctx->db_access;
  DBUG_PRINT("info",("db_access: %lu  want_access: %lu",
                     db_access, want_access));

  /*
    Save the union of User-table and the intersection between Db-table and
    Host-table privileges, with the already saved internal privileges.
  */
  db_access= (db_access | sctx->master_access);
  *save_priv|= db_access;

  /*
    We need to investigate column- and table access if all requested privileges
    belongs to the bit set of .
  */
  bool need_table_or_column_check=
    (want_access & (TABLE_ACLS | PROC_ACLS | db_access)) == want_access;

  /*
    Grant access if the requested access is in the intersection of
    host- and db-privileges (as retrieved from the acl cache),
    also grant access if all the requested privileges are in the union of
    TABLES_ACLS and PROC_ACLS; see check_grant.
  */
  if ( (db_access & want_access) == want_access ||
      (!dont_check_global_grants &&
       need_table_or_column_check))
  {
    /*
       Ok; but need to check table- and column privileges.
       [out] *save_privileges is (User-priv | (Db-priv & Host-priv) | Internal-priv)
    */
    DBUG_RETURN(FALSE);
  }

  /*
    Access is denied;
    [out] *save_privileges is (User-priv | (Db-priv & Host-priv) | Internal-priv)
  */
  DBUG_PRINT("error",("Access denied"));
  if (!no_errors)
    my_error(ER_DBACCESS_DENIED_ERROR, MYF(0),
             sctx->priv_user, sctx->priv_host,
             (db ? db : (thd->db ?
                         thd->db :
                         "unknown")));
  DBUG_RETURN(TRUE);

}


static bool check_show_access(THD *thd, TABLE_LIST *table)
{
  /*
    This is a SHOW command using an INFORMATION_SCHEMA table.
    check_access() has not been called for 'table',
    and SELECT is currently always granted on the I_S, so we automatically
    grant SELECT on table here, to bypass a call to check_access().
    Note that not calling check_access(table) is an optimization,
    which needs to be revisited if the INFORMATION_SCHEMA does
    not always automatically grant SELECT but use the grant tables.
    See Bug#38837 need a way to disable information_schema for security
  */
  table->grant.privilege= SELECT_ACL;

  switch (get_schema_table_idx(table->schema_table)) {
  case SCH_SCHEMATA:
    return (specialflag & SPECIAL_SKIP_SHOW_DB) &&
      check_global_access(thd, SHOW_DB_ACL);

  case SCH_TABLE_NAMES:
  case SCH_TABLES:
  case SCH_VIEWS:
  case SCH_TRIGGERS:
  case SCH_EVENTS:
  {
    const char *dst_db_name= table->schema_select_lex->db;

    DBUG_ASSERT(dst_db_name);

    if (check_access(thd, SELECT_ACL, dst_db_name,
                     &thd->col_access, NULL, FALSE, FALSE))
      return TRUE;

    if (!thd->col_access && check_grant_db(thd, dst_db_name))
    {
      my_error(ER_DBACCESS_DENIED_ERROR, MYF(0),
               thd->security_ctx->priv_user,
               thd->security_ctx->priv_host,
               dst_db_name);
      return TRUE;
    }

    return FALSE;
  }

  case SCH_COLUMNS:
  case SCH_STATISTICS:
  {
    TABLE_LIST *dst_table;
    dst_table= (TABLE_LIST *) table->schema_select_lex->table_list.first;

    DBUG_ASSERT(dst_table);

    if (check_access(thd, SELECT_ACL, dst_table->db,
                     &dst_table->grant.privilege,
                     &dst_table->grant.m_internal,
                     FALSE, FALSE))
          return TRUE; /* Access denied */

    /*
      Check_grant will grant access if there is any column privileges on
      all of the tables thanks to the fourth parameter (bool show_table).
    */
    if (check_grant(thd, SELECT_ACL, dst_table, TRUE, UINT_MAX, FALSE))
      return TRUE; /* Access denied */

    /* Access granted */
    return FALSE;
  }
  default:
    break;
  }

  return FALSE;
}



/**
  @brief Check if the requested privileges exists in either User-, Host- or
    Db-tables.
  @param thd          Thread context
  @param want_access  Privileges requested
  @param tables       List of tables to be compared against
  @param no_errors    Don't report error to the client (using my_error() call).
  @param any_combination_of_privileges_will_do TRUE if any privileges on any
    column combination is enough.
  @param number       Only the first 'number' tables in the linked list are
                      relevant.

  The suppled table list contains cached privileges. This functions calls the
  help functions check_access and check_grant to verify the first three steps
  in the privileges check queue:
  1. Global privileges
  2. OR (db privileges AND host privileges)
  3. OR table privileges
  4. OR column privileges (not checked by this function!)
  5. OR routine privileges (not checked by this function!)

  @see check_access
  @see check_grant

  @note This functions assumes that table list used and
  thd->lex->query_tables_own_last value correspond to each other
  (the latter should be either 0 or point to next_global member
  of one of elements of this table list).

  @return
    @retval FALSE OK
    @retval TRUE  Access denied; But column or routine privileges might need to
      be checked also.
*/

bool
check_table_access(THD *thd, ulong requirements,TABLE_LIST *tables,
		   bool any_combination_of_privileges_will_do,
                   uint number, bool no_errors)
{
  TABLE_LIST *org_tables= tables;
  TABLE_LIST *first_not_own_table= thd->lex->first_not_own_table();
  uint i= 0;
  Security_context *sctx= thd->security_ctx, *backup_ctx= thd->security_ctx;
  /*
    The check that first_not_own_table is not reached is for the case when
    the given table list refers to the list for prelocking (contains tables
    of other queries). For simple queries first_not_own_table is 0.
  */
  for (; i < number && tables != first_not_own_table && tables;
       tables= tables->next_global, i++)
  {
    ulong want_access= requirements;
    if (tables->security_ctx)
      sctx= tables->security_ctx;
    else
      sctx= backup_ctx;

    /*
       Register access for view underlying table.
       Remove SHOW_VIEW_ACL, because it will be checked during making view
     */
    tables->grant.orig_want_privilege= (want_access & ~SHOW_VIEW_ACL);

    if (tables->schema_table_reformed)
    {
      if (check_show_access(thd, tables))
        goto deny;
      continue;
    }

    DBUG_PRINT("info", ("derived: %d  view: %d", tables->derived != 0,
                        tables->view != 0));
    if (tables->is_anonymous_derived_table() ||
        (tables->table && tables->table->s &&
         (int)tables->table->s->tmp_table))
      continue;
    thd->security_ctx= sctx;

    if (check_access(thd, want_access, tables->get_db_name(),
                     &tables->grant.privilege,
                     &tables->grant.m_internal,
                     0, no_errors))
      goto deny;
  }
  thd->security_ctx= backup_ctx;
  return check_grant(thd,requirements,org_tables,
                     any_combination_of_privileges_will_do,
                     number, no_errors);
deny:
  thd->security_ctx= backup_ctx;
  return TRUE;
}


bool
check_routine_access(THD *thd, ulong want_access,char *db, char *name,
		     bool is_proc, bool no_errors)
{
  TABLE_LIST tables[1];
  
  bzero((char *)tables, sizeof(TABLE_LIST));
  tables->db= db;
  tables->table_name= tables->alias= name;
  
  /*
    The following test is just a shortcut for check_access() (to avoid
    calculating db_access) under the assumption that it's common to
    give persons global right to execute all stored SP (but not
    necessary to create them).
    Note that this effectively bypasses the ACL_internal_schema_access checks
    that are implemented for the INFORMATION_SCHEMA and PERFORMANCE_SCHEMA,
    which are located in check_access().
    Since the I_S and P_S do not contain routines, this bypass is ok,
    as long as this code path is not abused to create routines.
    The assert enforce that.
  */
  DBUG_ASSERT((want_access & CREATE_PROC_ACL) == 0);
  if ((thd->security_ctx->master_access & want_access) == want_access)
    tables->grant.privilege= want_access;
  else if (check_access(thd, want_access, db,
                        &tables->grant.privilege,
                        &tables->grant.m_internal,
                        0, no_errors))
    return TRUE;
  
  return check_grant_routine(thd, want_access, tables, is_proc, no_errors);
}


/**
  Check if the routine has any of the routine privileges.

  @param thd	       Thread handler
  @param db           Database name
  @param name         Routine name

  @retval
    0            ok
  @retval
    1            error
*/

bool check_some_routine_access(THD *thd, const char *db, const char *name,
                               bool is_proc)
{
  ulong save_priv;
  /*
    The following test is just a shortcut for check_access() (to avoid
    calculating db_access)
    Note that this effectively bypasses the ACL_internal_schema_access checks
    that are implemented for the INFORMATION_SCHEMA and PERFORMANCE_SCHEMA,
    which are located in check_access().
    Since the I_S and P_S do not contain routines, this bypass is ok,
    as it only opens SHOW_PROC_ACLS.
  */
  if (thd->security_ctx->master_access & SHOW_PROC_ACLS)
    return FALSE;
  if (!check_access(thd, SHOW_PROC_ACLS, db, &save_priv, NULL, 0, 1) ||
      (save_priv & SHOW_PROC_ACLS))
    return FALSE;
  return check_routine_level_acl(thd, db, name, is_proc);
}


/*
  Check if the given table has any of the asked privileges

  @param thd		 Thread handler
  @param want_access	 Bitmap of possible privileges to check for

  @retval
    0  ok
  @retval
    1  error
*/

bool check_some_access(THD *thd, ulong want_access, TABLE_LIST *table)
{
  ulong access;
  DBUG_ENTER("check_some_access");

  /* This loop will work as long as we have less than 32 privileges */
  for (access= 1; access < want_access ; access<<= 1)
  {
    if (access & want_access)
    {
      if (!check_access(thd, access, table->db,
                        &table->grant.privilege,
                        &table->grant.m_internal,
                        0, 1) &&
           !check_grant(thd, access, table, FALSE, 1, TRUE))
        DBUG_RETURN(0);
    }
  }
  DBUG_PRINT("exit",("no matching access rights"));
  DBUG_RETURN(1);
}

#endif /*NO_EMBEDDED_ACCESS_CHECKS*/


/**
  check for global access and give descriptive error message if it fails.

  @param thd			Thread handler
  @param want_access		Use should have any of these global rights

  @warning
    One gets access right if one has ANY of the rights in want_access.
    This is useful as one in most cases only need one global right,
    but in some case we want to check if the user has SUPER or
    REPL_CLIENT_ACL rights.

  @retval
    0	ok
  @retval
    1	Access denied.  In this case an error is sent to the client
*/

bool check_global_access(THD *thd, ulong want_access)
{
#ifndef NO_EMBEDDED_ACCESS_CHECKS
  char command[128];
  if ((thd->security_ctx->master_access & want_access))
    return 0;
  get_privilege_desc(command, sizeof(command), want_access);
  my_error(ER_SPECIFIC_ACCESS_DENIED_ERROR, MYF(0), command);
  return 1;
#else
  return 0;
#endif
}

/****************************************************************************
	Check stack size; Send error if there isn't enough stack to continue
****************************************************************************/


#if STACK_DIRECTION < 0
#define used_stack(A,B) (long) (A - B)
#else
#define used_stack(A,B) (long) (B - A)
#endif

#ifndef DBUG_OFF
long max_stack_used;
#endif

/**
  @note
  Note: The 'buf' parameter is necessary, even if it is unused here.
  - fix_fields functions has a "dummy" buffer large enough for the
    corresponding exec. (Thus we only have to check in fix_fields.)
  - Passing to check_stack_overrun() prevents the compiler from removing it.
*/
bool check_stack_overrun(THD *thd, long margin,
			 uchar *buf __attribute__((unused)))
{
  long stack_used;
  DBUG_ASSERT(thd == current_thd);
  if ((stack_used=used_stack(thd->thread_stack,(char*) &stack_used)) >=
      (long) (my_thread_stack_size - margin))
  {
    char ebuff[MYSQL_ERRMSG_SIZE];
    my_snprintf(ebuff, sizeof(ebuff), ER(ER_STACK_OVERRUN_NEED_MORE),
                stack_used, my_thread_stack_size, margin);
    my_message(ER_STACK_OVERRUN_NEED_MORE, ebuff, MYF(ME_FATALERROR));
    return 1;
  }
#ifndef DBUG_OFF
  max_stack_used= max(max_stack_used, stack_used);
#endif
  return 0;
}


#define MY_YACC_INIT 1000			// Start with big alloc
#define MY_YACC_MAX  32000			// Because of 'short'

bool my_yyoverflow(short **yyss, YYSTYPE **yyvs, ulong *yystacksize)
{
  Yacc_state *state= & current_thd->m_parser_state->m_yacc;
  ulong old_info=0;
  DBUG_ASSERT(state);
  if ((uint) *yystacksize >= MY_YACC_MAX)
    return 1;
  if (!state->yacc_yyvs)
    old_info= *yystacksize;
  *yystacksize= set_zone((*yystacksize)*2,MY_YACC_INIT,MY_YACC_MAX);
  if (!(state->yacc_yyvs= (uchar*)
        my_realloc(state->yacc_yyvs,
                   *yystacksize*sizeof(**yyvs),
                   MYF(MY_ALLOW_ZERO_PTR | MY_FREE_ON_ERROR))) ||
      !(state->yacc_yyss= (uchar*)
        my_realloc(state->yacc_yyss,
                   *yystacksize*sizeof(**yyss),
                   MYF(MY_ALLOW_ZERO_PTR | MY_FREE_ON_ERROR))))
    return 1;
  if (old_info)
  {
    /*
      Only copy the old stack on the first call to my_yyoverflow(),
      when replacing a static stack (YYINITDEPTH) by a dynamic stack.
      For subsequent calls, my_realloc already did preserve the old stack.
    */
    memcpy(state->yacc_yyss, *yyss, old_info*sizeof(**yyss));
    memcpy(state->yacc_yyvs, *yyvs, old_info*sizeof(**yyvs));
  }
  *yyss= (short*) state->yacc_yyss;
  *yyvs= (YYSTYPE*) state->yacc_yyvs;
  return 0;
}


/**
  Reset the part of THD responsible for the state of command
  processing.

  This needs to be called before execution of every statement
  (prepared or conventional).  It is not called by substatements of
  routines.

  @todo Remove mysql_reset_thd_for_next_command and only use the
  member function.

  @todo Call it after we use THD for queries, not before.
*/
void mysql_reset_thd_for_next_command(THD *thd)
{
  thd->reset_for_next_command();
}

void THD::reset_for_next_command()
{
  THD *thd= this;
  DBUG_ENTER("mysql_reset_thd_for_next_command");
  DBUG_ASSERT(!thd->spcont); /* not for substatements of routines */
  DBUG_ASSERT(! thd->in_sub_stmt);
  thd->free_list= 0;
  thd->select_number= 1;
  /*
    Those two lines below are theoretically unneeded as
    THD::cleanup_after_query() should take care of this already.
  */
  thd->auto_inc_intervals_in_cur_stmt_for_binlog.empty();
  thd->stmt_depends_on_first_successful_insert_id_in_prev_stmt= 0;

  thd->query_start_used= 0;
  thd->is_fatal_error= thd->time_zone_used= 0;
  /*
    Clear the status flag that are expected to be cleared at the
    beginning of each SQL statement.
  */
  thd->server_status&= ~SERVER_STATUS_CLEAR_SET;
  /*
    If in autocommit mode and not in a transaction, reset
    OPTION_STATUS_NO_TRANS_UPDATE | OPTION_KEEP_LOG to not get warnings
    in ha_rollback_trans() about some tables couldn't be rolled back.
  */
  if (!thd->in_multi_stmt_transaction())
  {
    thd->variables.option_bits&= ~OPTION_KEEP_LOG;
    thd->transaction.all.modified_non_trans_table= FALSE;
  }
  DBUG_ASSERT(thd->security_ctx== &thd->main_security_ctx);
  thd->thread_specific_used= thd->thread_temporary_used= FALSE;

  if (opt_bin_log)
  {
    reset_dynamic(&thd->user_var_events);
    thd->user_var_events_alloc= thd->mem_root;
  }
  thd->clear_error();
  thd->stmt_da->reset_diagnostics_area();
  thd->warning_info->reset_for_next_command();
  thd->rand_used= 0;
  thd->sent_row_count= thd->examined_row_count= 0;

  thd->reset_current_stmt_binlog_format_row();
  thd->binlog_unsafe_warning_flags= 0;

  DBUG_PRINT("debug",
             ("is_current_stmt_binlog_format_row(): %d",
              thd->is_current_stmt_binlog_format_row()));

  DBUG_VOID_RETURN;
}


/**
  Resets the lex->current_select object.
  @note It is assumed that lex->current_select != NULL

  This function is a wrapper around select_lex->init_select() with an added
  check for the special situation when using INTO OUTFILE and LOAD DATA.
*/

void
mysql_init_select(LEX *lex)
{
  SELECT_LEX *select_lex= lex->current_select;
  select_lex->init_select();
  lex->wild= 0;
  if (select_lex == &lex->select_lex)
  {
    DBUG_ASSERT(lex->result == 0);
    lex->exchange= 0;
  }
}


/**
  Used to allocate a new SELECT_LEX object on the current thd mem_root and
  link it into the relevant lists.

  This function is always followed by mysql_init_select.

  @see mysql_init_select

  @retval TRUE An error occurred
  @retval FALSE The new SELECT_LEX was successfully allocated.
*/

bool
mysql_new_select(LEX *lex, bool move_down)
{
  SELECT_LEX *select_lex;
  THD *thd= lex->thd;
  DBUG_ENTER("mysql_new_select");

  if (!(select_lex= new (thd->mem_root) SELECT_LEX()))
    DBUG_RETURN(1);
  select_lex->select_number= ++thd->select_number;
  select_lex->parent_lex= lex; /* Used in init_query. */
  select_lex->init_query();
  select_lex->init_select();
  lex->nest_level++;
  if (lex->nest_level > (int) MAX_SELECT_NESTING)
  {
    my_error(ER_TOO_HIGH_LEVEL_OF_NESTING_FOR_SELECT,MYF(0),MAX_SELECT_NESTING);
    DBUG_RETURN(1);
  }
  select_lex->nest_level= lex->nest_level;
  /*
    Don't evaluate this subquery during statement prepare even if
    it's a constant one. The flag is switched off in the end of
    mysqld_stmt_prepare.
  */
  if (thd->stmt_arena->is_stmt_prepare())
    select_lex->uncacheable|= UNCACHEABLE_PREPARE;
  if (move_down)
  {
    SELECT_LEX_UNIT *unit;
    lex->subqueries= TRUE;
    /* first select_lex of subselect or derived table */
    if (!(unit= new (thd->mem_root) SELECT_LEX_UNIT()))
      DBUG_RETURN(1);

    unit->init_query();
    unit->init_select();
    unit->thd= thd;
    unit->include_down(lex->current_select);
    unit->link_next= 0;
    unit->link_prev= 0;
    unit->return_to= lex->current_select;
    select_lex->include_down(unit);
    /*
      By default we assume that it is usual subselect and we have outer name
      resolution context, if no we will assign it to 0 later
    */
    select_lex->context.outer_context= &select_lex->outer_select()->context;
  }
  else
  {
    if (lex->current_select->order_list.first && !lex->current_select->braces)
    {
      my_error(ER_WRONG_USAGE, MYF(0), "UNION", "ORDER BY");
      DBUG_RETURN(1);
    }
    select_lex->include_neighbour(lex->current_select);
    SELECT_LEX_UNIT *unit= select_lex->master_unit();                              
    if (!unit->fake_select_lex && unit->add_fake_select_lex(lex->thd))
      DBUG_RETURN(1);
    select_lex->context.outer_context= 
                unit->first_select()->context.outer_context;
  }

  select_lex->master_unit()->global_parameters= select_lex;
  select_lex->include_global((st_select_lex_node**)&lex->all_selects_list);
  lex->current_select= select_lex;
  /*
    in subquery is SELECT query and we allow resolution of names in SELECT
    list
  */
  select_lex->context.resolve_in_select_list= TRUE;
  DBUG_RETURN(0);
}

/**
  Create a select to return the same output as 'SELECT @@var_name'.

  Used for SHOW COUNT(*) [ WARNINGS | ERROR].

  This will crash with a core dump if the variable doesn't exists.

  @param var_name		Variable name
*/

void create_select_for_variable(const char *var_name)
{
  THD *thd;
  LEX *lex;
  LEX_STRING tmp, null_lex_string;
  Item *var;
  char buff[MAX_SYS_VAR_LENGTH*2+4+8], *end;
  DBUG_ENTER("create_select_for_variable");

  thd= current_thd;
  lex= thd->lex;
  mysql_init_select(lex);
  lex->sql_command= SQLCOM_SELECT;
  tmp.str= (char*) var_name;
  tmp.length=strlen(var_name);
  bzero((char*) &null_lex_string.str, sizeof(null_lex_string));
  /*
    We set the name of Item to @@session.var_name because that then is used
    as the column name in the output.
  */
  if ((var= get_system_var(thd, OPT_SESSION, tmp, null_lex_string)))
  {
    end= strxmov(buff, "@@session.", var_name, NullS);
    var->set_name(buff, end-buff, system_charset_info);
    add_item_to_list(thd, var);
  }
  DBUG_VOID_RETURN;
}


void mysql_init_multi_delete(LEX *lex)
{
  lex->sql_command=  SQLCOM_DELETE_MULTI;
  mysql_init_select(lex);
  lex->select_lex.select_limit= 0;
  lex->unit.select_limit_cnt= HA_POS_ERROR;
  lex->select_lex.table_list.save_and_clear(&lex->auxiliary_table_list);
  lex->lock_option= TL_READ_DEFAULT;
  lex->query_tables= 0;
  lex->query_tables_last= &lex->query_tables;
}


/*
  When you modify mysql_parse(), you may need to mofify
  mysql_test_parse_for_slave() in this same file.
*/

/**
  Parse a query.

  @param       thd     Current thread
  @param       inBuf   Begining of the query text
  @param       length  Length of the query text
  @param[out]  found_semicolon For multi queries, position of the character of
                               the next query in the query text.
*/

void mysql_parse(THD *thd, const char *inBuf, uint length,
                 Parser_state *parser_state)
{
  int error;
  DBUG_ENTER("mysql_parse");

  DBUG_EXECUTE_IF("parser_debug", turn_parser_debug_on(););

  /*
    Warning.
    The purpose of query_cache_send_result_to_client() is to lookup the
    query in the query cache first, to avoid parsing and executing it.
    So, the natural implementation would be to:
    - first, call query_cache_send_result_to_client,
    - second, if caching failed, initialise the lexical and syntactic parser.
    The problem is that the query cache depends on a clean initialization
    of (among others) lex->safe_to_cache_query and thd->server_status,
    which are reset respectively in
    - lex_start()
    - mysql_reset_thd_for_next_command()
    So, initializing the lexical analyser *before* using the query cache
    is required for the cache to work properly.
    FIXME: cleanup the dependencies in the code to simplify this.
  */
  lex_start(thd);
  mysql_reset_thd_for_next_command(thd);

  if (query_cache_send_result_to_client(thd, (char*) inBuf, length) <= 0)
  {
    LEX *lex= thd->lex;

    bool err= parse_sql(thd, parser_state, NULL);

    if (!err)
    {
#ifndef NO_EMBEDDED_ACCESS_CHECKS
      if (mqh_used && thd->user_connect &&
	  check_mqh(thd, lex->sql_command))
      {
	thd->net.error = 0;
      }
      else
#endif
      {
	if (! thd->is_error())
	{
          const char *found_semicolon= parser_state->m_lip.found_semicolon;
          /*
            Binlog logs a string starting from thd->query and having length
            thd->query_length; so we set thd->query_length correctly (to not
            log several statements in one event, when we executed only first).
            We set it to not see the ';' (otherwise it would get into binlog
            and Query_log_event::print() would give ';;' output).
            This also helps display only the current query in SHOW
            PROCESSLIST.
            Note that we don't need LOCK_thread_count to modify query_length.
          */
          if (found_semicolon && (ulong) (found_semicolon - thd->query()))
            thd->set_query_inner(thd->query(),
                                 (uint32) (found_semicolon -
                                           thd->query() - 1));
          /* Actually execute the query */
          if (found_semicolon)
          {
            lex->safe_to_cache_query= 0;
            thd->server_status|= SERVER_MORE_RESULTS_EXISTS;
          }
          lex->set_trg_event_type_for_tables();
          MYSQL_QUERY_EXEC_START(thd->query(),
                                 thd->thread_id,
                                 (char *) (thd->db ? thd->db : ""),
                                 thd->security_ctx->priv_user,
                                 (char *) thd->security_ctx->host_or_ip,
                                 0);

          error= mysql_execute_command(thd);
          MYSQL_QUERY_EXEC_DONE(error);
	}
      }
    }
    else
    {
      DBUG_ASSERT(thd->is_error());
      DBUG_PRINT("info",("Command aborted. Fatal_error: %d",
			 thd->is_fatal_error));

      query_cache_abort(&thd->query_cache_tls);
    }
    if (thd->lex->sphead)
    {
      delete thd->lex->sphead;
      thd->lex->sphead= 0;
    }
    lex->unit.cleanup();
    thd_proc_info(thd, "freeing items");
    thd->end_statement();
    thd->cleanup_after_query();
    DBUG_ASSERT(thd->change_list.is_empty());
  }

  DBUG_VOID_RETURN;
}


#ifdef HAVE_REPLICATION
/*
  Usable by the replication SQL thread only: just parse a query to know if it
  can be ignored because of replicate-*-table rules.

  @retval
    0	cannot be ignored
  @retval
    1	can be ignored
*/

bool mysql_test_parse_for_slave(THD *thd, char *inBuf, uint length)
{
  LEX *lex= thd->lex;
  bool error= 0;
  DBUG_ENTER("mysql_test_parse_for_slave");

  Parser_state parser_state(thd, inBuf, length);
  lex_start(thd);
  mysql_reset_thd_for_next_command(thd);

  if (!parse_sql(thd, & parser_state, NULL) &&
      all_tables_not_ok(thd,(TABLE_LIST*) lex->select_lex.table_list.first))
    error= 1;                  /* Ignore question */
  thd->end_statement();
  thd->cleanup_after_query();
  DBUG_RETURN(error);
}
#endif



/**
  Store field definition for create.

  @return
    Return 0 if ok
*/

bool add_field_to_list(THD *thd, LEX_STRING *field_name, enum_field_types type,
		       char *length, char *decimals,
		       uint type_modifier,
		       Item *default_value, Item *on_update_value,
                       LEX_STRING *comment,
		       char *change,
                       List<String> *interval_list, CHARSET_INFO *cs,
		       uint uint_geom_type)
{
  register Create_field *new_field;
  LEX  *lex= thd->lex;
  DBUG_ENTER("add_field_to_list");

  if (check_string_char_length(field_name, "", NAME_CHAR_LEN,
                               system_charset_info, 1))
  {
    my_error(ER_TOO_LONG_IDENT, MYF(0), field_name->str); /* purecov: inspected */
    DBUG_RETURN(1);				/* purecov: inspected */
  }
  if (type_modifier & PRI_KEY_FLAG)
  {
    Key *key;
    lex->col_list.push_back(new Key_part_spec(*field_name, 0));
    key= new Key(Key::PRIMARY, null_lex_str,
                      &default_key_create_info,
                      0, lex->col_list);
    lex->alter_info.key_list.push_back(key);
    lex->col_list.empty();
  }
  if (type_modifier & (UNIQUE_FLAG | UNIQUE_KEY_FLAG))
  {
    Key *key;
    lex->col_list.push_back(new Key_part_spec(*field_name, 0));
    key= new Key(Key::UNIQUE, null_lex_str,
                 &default_key_create_info, 0,
                 lex->col_list);
    lex->alter_info.key_list.push_back(key);
    lex->col_list.empty();
  }

  if (default_value)
  {
    /* 
      Default value should be literal => basic constants =>
      no need fix_fields()
      
      We allow only one function as part of default value - 
      NOW() as default for TIMESTAMP type.
    */
    if (default_value->type() == Item::FUNC_ITEM && 
        !(((Item_func*)default_value)->functype() == Item_func::NOW_FUNC &&
         type == MYSQL_TYPE_TIMESTAMP))
    {
      my_error(ER_INVALID_DEFAULT, MYF(0), field_name->str);
      DBUG_RETURN(1);
    }
    else if (default_value->type() == Item::NULL_ITEM)
    {
      default_value= 0;
      if ((type_modifier & (NOT_NULL_FLAG | AUTO_INCREMENT_FLAG)) ==
	  NOT_NULL_FLAG)
      {
	my_error(ER_INVALID_DEFAULT, MYF(0), field_name->str);
	DBUG_RETURN(1);
      }
    }
    else if (type_modifier & AUTO_INCREMENT_FLAG)
    {
      my_error(ER_INVALID_DEFAULT, MYF(0), field_name->str);
      DBUG_RETURN(1);
    }
  }

  if (on_update_value && type != MYSQL_TYPE_TIMESTAMP)
  {
    my_error(ER_INVALID_ON_UPDATE, MYF(0), field_name->str);
    DBUG_RETURN(1);
  }

  if (!(new_field= new Create_field()) ||
      new_field->init(thd, field_name->str, type, length, decimals, type_modifier,
                      default_value, on_update_value, comment, change,
                      interval_list, cs, uint_geom_type))
    DBUG_RETURN(1);

  lex->alter_info.create_list.push_back(new_field);
  lex->last_field=new_field;
  DBUG_RETURN(0);
}


/** Store position for column in ALTER TABLE .. ADD column. */

void store_position_for_column(const char *name)
{
  current_thd->lex->last_field->after=my_const_cast(char*) (name);
}

bool
add_proc_to_list(THD* thd, Item *item)
{
  ORDER *order;
  Item	**item_ptr;

  if (!(order = (ORDER *) thd->alloc(sizeof(ORDER)+sizeof(Item*))))
    return 1;
  item_ptr = (Item**) (order+1);
  *item_ptr= item;
  order->item=item_ptr;
  order->free_me=0;
  thd->lex->proc_list.link_in_list((uchar*) order,(uchar**) &order->next);
  return 0;
}


/**
  save order by and tables in own lists.
*/

bool add_to_list(THD *thd, SQL_LIST &list,Item *item,bool asc)
{
  ORDER *order;
  DBUG_ENTER("add_to_list");
  if (!(order = (ORDER *) thd->alloc(sizeof(ORDER))))
    DBUG_RETURN(1);
  order->item_ptr= item;
  order->item= &order->item_ptr;
  order->asc = asc;
  order->free_me=0;
  order->used=0;
  order->counter_used= 0;
  list.link_in_list((uchar*) order,(uchar**) &order->next);
  DBUG_RETURN(0);
}


/**
  Add a table to list of used tables.

  @param table		Table to add
  @param alias		alias for table (or null if no alias)
  @param table_options	A set of the following bits:
                         - TL_OPTION_UPDATING : Table will be updated
                         - TL_OPTION_FORCE_INDEX : Force usage of index
                         - TL_OPTION_ALIAS : an alias in multi table DELETE
  @param lock_type	How table should be locked
  @param use_index	List of indexed used in USE INDEX
  @param ignore_index	List of indexed used in IGNORE INDEX

  @retval
      0		Error
  @retval
    \#	Pointer to TABLE_LIST element added to the total table list
*/

TABLE_LIST *st_select_lex::add_table_to_list(THD *thd,
					     Table_ident *table,
					     LEX_STRING *alias,
					     ulong table_options,
					     thr_lock_type lock_type,
					     List<Index_hint> *index_hints_arg,
                                             LEX_STRING *option)
{
  register TABLE_LIST *ptr;
  TABLE_LIST *previous_table_ref; /* The table preceding the current one. */
  char *alias_str;
  LEX *lex= thd->lex;
  DBUG_ENTER("add_table_to_list");
  LINT_INIT(previous_table_ref);

  if (!table)
    DBUG_RETURN(0);				// End of memory
  alias_str= alias ? alias->str : table->table.str;
  if (!test(table_options & TL_OPTION_ALIAS) && 
      check_table_name(table->table.str, table->table.length, FALSE))
  {
    my_error(ER_WRONG_TABLE_NAME, MYF(0), table->table.str);
    DBUG_RETURN(0);
  }

  if (table->is_derived_table() == FALSE && table->db.str &&
      check_db_name(&table->db))
  {
    my_error(ER_WRONG_DB_NAME, MYF(0), table->db.str);
    DBUG_RETURN(0);
  }

  if (!alias)					/* Alias is case sensitive */
  {
    if (table->sel)
    {
      my_message(ER_DERIVED_MUST_HAVE_ALIAS,
                 ER(ER_DERIVED_MUST_HAVE_ALIAS), MYF(0));
      DBUG_RETURN(0);
    }
    if (!(alias_str= (char*) thd->memdup(alias_str,table->table.length+1)))
      DBUG_RETURN(0);
  }
  if (!(ptr = (TABLE_LIST *) thd->calloc(sizeof(TABLE_LIST))))
    DBUG_RETURN(0);				/* purecov: inspected */
  if (table->db.str)
  {
    ptr->is_fqtn= TRUE;
    ptr->db= table->db.str;
    ptr->db_length= table->db.length;
  }
  else if (lex->copy_db_to(&ptr->db, &ptr->db_length))
    DBUG_RETURN(0);
  else
    ptr->is_fqtn= FALSE;

  ptr->alias= alias_str;
  ptr->is_alias= alias ? TRUE : FALSE;
  if (lower_case_table_names && table->table.length)
    table->table.length= my_casedn_str(files_charset_info, table->table.str);
  ptr->table_name=table->table.str;
  ptr->table_name_length=table->table.length;
  ptr->lock_type=   lock_type;
  ptr->updating=    test(table_options & TL_OPTION_UPDATING);
  /* TODO: remove TL_OPTION_FORCE_INDEX as it looks like it's not used */
  ptr->force_index= test(table_options & TL_OPTION_FORCE_INDEX);
  ptr->ignore_leaves= test(table_options & TL_OPTION_IGNORE_LEAVES);
  ptr->derived=	    table->sel;
  if (!ptr->derived && is_infoschema_db(ptr->db, ptr->db_length))
  {
    ST_SCHEMA_TABLE *schema_table;
    if (ptr->updating &&
        /* Special cases which are processed by commands itself */
        lex->sql_command != SQLCOM_CHECK &&
        lex->sql_command != SQLCOM_CHECKSUM)
    {
      my_error(ER_DBACCESS_DENIED_ERROR, MYF(0),
               thd->security_ctx->priv_user,
               thd->security_ctx->priv_host,
               INFORMATION_SCHEMA_NAME.str);
      DBUG_RETURN(0);
    }
    schema_table= find_schema_table(thd, ptr->table_name);
    if (!schema_table ||
        (schema_table->hidden && 
         ((sql_command_flags[lex->sql_command] & CF_STATUS_COMMAND) == 0 || 
          /*
            this check is used for show columns|keys from I_S hidden table
          */
          lex->sql_command == SQLCOM_SHOW_FIELDS ||
          lex->sql_command == SQLCOM_SHOW_KEYS)))
    {
      my_error(ER_UNKNOWN_TABLE, MYF(0),
               ptr->table_name, INFORMATION_SCHEMA_NAME.str);
      DBUG_RETURN(0);
    }
    ptr->schema_table_name= ptr->table_name;
    ptr->schema_table= schema_table;
  }
  ptr->select_lex=  lex->current_select;
  ptr->cacheable_table= 1;
  ptr->index_hints= index_hints_arg;
  ptr->option= option ? option->str : 0;
  /* check that used name is unique */
  if (lock_type != TL_IGNORE)
  {
    TABLE_LIST *first_table= (TABLE_LIST*) table_list.first;
    if (lex->sql_command == SQLCOM_CREATE_VIEW)
      first_table= first_table ? first_table->next_local : NULL;
    for (TABLE_LIST *tables= first_table ;
	 tables ;
	 tables=tables->next_local)
    {
      if (!my_strcasecmp(table_alias_charset, alias_str, tables->alias) &&
	  !strcmp(ptr->db, tables->db))
      {
	my_error(ER_NONUNIQ_TABLE, MYF(0), alias_str); /* purecov: tested */
	DBUG_RETURN(0);				/* purecov: tested */
      }
    }
  }
  /* Store the table reference preceding the current one. */
  if (table_list.elements > 0)
  {
    /*
      table_list.next points to the last inserted TABLE_LIST->next_local'
      element
      We don't use the offsetof() macro here to avoid warnings from gcc
    */
    previous_table_ref= (TABLE_LIST*) ((char*) table_list.next -
                                       ((char*) &(ptr->next_local) -
                                        (char*) ptr));
    /*
      Set next_name_resolution_table of the previous table reference to point
      to the current table reference. In effect the list
      TABLE_LIST::next_name_resolution_table coincides with
      TABLE_LIST::next_local. Later this may be changed in
      store_top_level_join_columns() for NATURAL/USING joins.
    */
    previous_table_ref->next_name_resolution_table= ptr;
  }

  /*
    Link the current table reference in a local list (list for current select).
    Notice that as a side effect here we set the next_local field of the
    previous table reference to 'ptr'. Here we also add one element to the
    list 'table_list'.
  */
  table_list.link_in_list((uchar*) ptr, (uchar**) &ptr->next_local);
  ptr->next_name_resolution_table= NULL;
  /* Link table in global list (all used tables) */
  lex->add_to_query_tables(ptr);
  ptr->mdl_request.init(MDL_key::TABLE, ptr->db, ptr->table_name,
                        (ptr->lock_type >= TL_WRITE_ALLOW_WRITE) ?
                        MDL_SHARED_WRITE : MDL_SHARED_READ);
  DBUG_RETURN(ptr);
}


/**
  Initialize a new table list for a nested join.

    The function initializes a structure of the TABLE_LIST type
    for a nested join. It sets up its nested join list as empty.
    The created structure is added to the front of the current
    join list in the st_select_lex object. Then the function
    changes the current nest level for joins to refer to the newly
    created empty list after having saved the info on the old level
    in the initialized structure.

  @param thd         current thread

  @retval
    0   if success
  @retval
    1   otherwise
*/

bool st_select_lex::init_nested_join(THD *thd)
{
  TABLE_LIST *ptr;
  NESTED_JOIN *nested_join;
  DBUG_ENTER("init_nested_join");

  if (!(ptr= (TABLE_LIST*) thd->calloc(ALIGN_SIZE(sizeof(TABLE_LIST))+
                                       sizeof(NESTED_JOIN))))
    DBUG_RETURN(1);
  nested_join= ptr->nested_join=
    ((NESTED_JOIN*) ((uchar*) ptr + ALIGN_SIZE(sizeof(TABLE_LIST))));

  join_list->push_front(ptr);
  ptr->embedding= embedding;
  ptr->join_list= join_list;
  ptr->alias= (char*) "(nested_join)";
  embedding= ptr;
  join_list= &nested_join->join_list;
  join_list->empty();
  DBUG_RETURN(0);
}


/**
  End a nested join table list.

    The function returns to the previous join nest level.
    If the current level contains only one member, the function
    moves it one level up, eliminating the nest.

  @param thd         current thread

  @return
    - Pointer to TABLE_LIST element added to the total table list, if success
    - 0, otherwise
*/

TABLE_LIST *st_select_lex::end_nested_join(THD *thd)
{
  TABLE_LIST *ptr;
  NESTED_JOIN *nested_join;
  DBUG_ENTER("end_nested_join");

  DBUG_ASSERT(embedding);
  ptr= embedding;
  join_list= ptr->join_list;
  embedding= ptr->embedding;
  nested_join= ptr->nested_join;
  if (nested_join->join_list.elements == 1)
  {
    TABLE_LIST *embedded= nested_join->join_list.head();
    join_list->pop();
    embedded->join_list= join_list;
    embedded->embedding= embedding;
    join_list->push_front(embedded);
    ptr= embedded;
  }
  else if (nested_join->join_list.elements == 0)
  {
    join_list->pop();
    ptr= 0;                                     // return value
  }
  DBUG_RETURN(ptr);
}


/**
  Nest last join operation.

    The function nest last join operation as if it was enclosed in braces.

  @param thd         current thread

  @retval
    0  Error
  @retval
    \#  Pointer to TABLE_LIST element created for the new nested join
*/

TABLE_LIST *st_select_lex::nest_last_join(THD *thd)
{
  TABLE_LIST *ptr;
  NESTED_JOIN *nested_join;
  List<TABLE_LIST> *embedded_list;
  DBUG_ENTER("nest_last_join");

  if (!(ptr= (TABLE_LIST*) thd->calloc(ALIGN_SIZE(sizeof(TABLE_LIST))+
                                       sizeof(NESTED_JOIN))))
    DBUG_RETURN(0);
  nested_join= ptr->nested_join=
    ((NESTED_JOIN*) ((uchar*) ptr + ALIGN_SIZE(sizeof(TABLE_LIST))));

  ptr->embedding= embedding;
  ptr->join_list= join_list;
  ptr->alias= (char*) "(nest_last_join)";
  embedded_list= &nested_join->join_list;
  embedded_list->empty();

  for (uint i=0; i < 2; i++)
  {
    TABLE_LIST *table= join_list->pop();
    table->join_list= embedded_list;
    table->embedding= ptr;
    embedded_list->push_back(table);
    if (table->natural_join)
    {
      ptr->is_natural_join= TRUE;
      /*
        If this is a JOIN ... USING, move the list of joined fields to the
        table reference that describes the join.
      */
      if (prev_join_using)
        ptr->join_using_fields= prev_join_using;
    }
  }
  join_list->push_front(ptr);
  nested_join->used_tables= nested_join->not_null_tables= (table_map) 0;
  DBUG_RETURN(ptr);
}


/**
  Add a table to the current join list.

    The function puts a table in front of the current join list
    of st_select_lex object.
    Thus, joined tables are put into this list in the reverse order
    (the most outer join operation follows first).

  @param table       the table to add

  @return
    None
*/

void st_select_lex::add_joined_table(TABLE_LIST *table)
{
  DBUG_ENTER("add_joined_table");
  join_list->push_front(table);
  table->join_list= join_list;
  table->embedding= embedding;
  DBUG_VOID_RETURN;
}


/**
  Convert a right join into equivalent left join.

    The function takes the current join list t[0],t[1] ... and
    effectively converts it into the list t[1],t[0] ...
    Although the outer_join flag for the new nested table contains
    JOIN_TYPE_RIGHT, it will be handled as the inner table of a left join
    operation.

  EXAMPLES
  @verbatim
    SELECT * FROM t1 RIGHT JOIN t2 ON on_expr =>
      SELECT * FROM t2 LEFT JOIN t1 ON on_expr

    SELECT * FROM t1,t2 RIGHT JOIN t3 ON on_expr =>
      SELECT * FROM t1,t3 LEFT JOIN t2 ON on_expr

    SELECT * FROM t1,t2 RIGHT JOIN (t3,t4) ON on_expr =>
      SELECT * FROM t1,(t3,t4) LEFT JOIN t2 ON on_expr

    SELECT * FROM t1 LEFT JOIN t2 ON on_expr1 RIGHT JOIN t3  ON on_expr2 =>
      SELECT * FROM t3 LEFT JOIN (t1 LEFT JOIN t2 ON on_expr2) ON on_expr1
   @endverbatim

  @param thd         current thread

  @return
    - Pointer to the table representing the inner table, if success
    - 0, otherwise
*/

TABLE_LIST *st_select_lex::convert_right_join()
{
  TABLE_LIST *tab2= join_list->pop();
  TABLE_LIST *tab1= join_list->pop();
  DBUG_ENTER("convert_right_join");

  join_list->push_front(tab2);
  join_list->push_front(tab1);
  tab1->outer_join|= JOIN_TYPE_RIGHT;

  DBUG_RETURN(tab1);
}

/**
  Set lock for all tables in current select level.

  @param lock_type			Lock to set for tables

  @note
    If lock is a write lock, then tables->updating is set 1
    This is to get tables_ok to know that the table is updated by the
    query
*/

void st_select_lex::set_lock_for_tables(thr_lock_type lock_type)
{
  bool for_update= lock_type >= TL_READ_NO_INSERT;
  DBUG_ENTER("set_lock_for_tables");
  DBUG_PRINT("enter", ("lock_type: %d  for_update: %d", lock_type,
		       for_update));
  for (TABLE_LIST *tables= (TABLE_LIST*) table_list.first;
       tables;
       tables= tables->next_local)
  {
    tables->lock_type= lock_type;
    tables->updating=  for_update;
    tables->mdl_request.set_type((lock_type >= TL_WRITE_ALLOW_WRITE) ?
                                 MDL_SHARED_WRITE : MDL_SHARED_READ);
  }
  DBUG_VOID_RETURN;
}


/**
  Create a fake SELECT_LEX for a unit.

    The method create a fake SELECT_LEX object for a unit.
    This object is created for any union construct containing a union
    operation and also for any single select union construct of the form
    @verbatim
    (SELECT ... ORDER BY order_list [LIMIT n]) ORDER BY ... 
    @endvarbatim
    or of the form
    @varbatim
    (SELECT ... ORDER BY LIMIT n) ORDER BY ...
    @endvarbatim
  
  @param thd_arg		   thread handle

  @note
    The object is used to retrieve rows from the temporary table
    where the result on the union is obtained.

  @retval
    1     on failure to create the object
  @retval
    0     on success
*/

bool st_select_lex_unit::add_fake_select_lex(THD *thd_arg)
{
  SELECT_LEX *first_sl= first_select();
  DBUG_ENTER("add_fake_select_lex");
  DBUG_ASSERT(!fake_select_lex);

  if (!(fake_select_lex= new (thd_arg->mem_root) SELECT_LEX()))
      DBUG_RETURN(1);
  fake_select_lex->include_standalone(this, 
                                      (SELECT_LEX_NODE**)&fake_select_lex);
  fake_select_lex->select_number= INT_MAX;
  fake_select_lex->parent_lex= thd_arg->lex; /* Used in init_query. */
  fake_select_lex->make_empty_select();
  fake_select_lex->linkage= GLOBAL_OPTIONS_TYPE;
  fake_select_lex->select_limit= 0;

  fake_select_lex->context.outer_context=first_sl->context.outer_context;
  /* allow item list resolving in fake select for ORDER BY */
  fake_select_lex->context.resolve_in_select_list= TRUE;
  fake_select_lex->context.select_lex= fake_select_lex;

  if (!is_union())
  {
    /* 
      This works only for 
      (SELECT ... ORDER BY list [LIMIT n]) ORDER BY order_list [LIMIT m],
      (SELECT ... LIMIT n) ORDER BY order_list [LIMIT m]
      just before the parser starts processing order_list
    */ 
    global_parameters= fake_select_lex;
    fake_select_lex->no_table_names_allowed= 1;
    thd_arg->lex->current_select= fake_select_lex;
  }
  thd_arg->lex->pop_context();
  DBUG_RETURN(0);
}


/**
  Push a new name resolution context for a JOIN ... ON clause to the
  context stack of a query block.

    Create a new name resolution context for a JOIN ... ON clause,
    set the first and last leaves of the list of table references
    to be used for name resolution, and push the newly created
    context to the stack of contexts of the query.

  @param thd       pointer to current thread
  @param left_op   left  operand of the JOIN
  @param right_op  rigth operand of the JOIN

  @retval
    FALSE  if all is OK
  @retval
    TRUE   if a memory allocation error occured
*/

bool
push_new_name_resolution_context(THD *thd,
                                 TABLE_LIST *left_op, TABLE_LIST *right_op)
{
  Name_resolution_context *on_context;
  if (!(on_context= new (thd->mem_root) Name_resolution_context))
    return TRUE;
  on_context->init();
  on_context->first_name_resolution_table=
    left_op->first_leaf_for_name_resolution();
  on_context->last_name_resolution_table=
    right_op->last_leaf_for_name_resolution();
  return thd->lex->push_context(on_context);
}


/**
  Add an ON condition to the second operand of a JOIN ... ON.

    Add an ON condition to the right operand of a JOIN ... ON clause.

  @param b     the second operand of a JOIN ... ON
  @param expr  the condition to be added to the ON clause

  @retval
    FALSE  if there was some error
  @retval
    TRUE   if all is OK
*/

void add_join_on(TABLE_LIST *b, Item *expr)
{
  if (expr)
  {
    if (!b->on_expr)
      b->on_expr= expr;
    else
    {
      /*
        If called from the parser, this happens if you have both a
        right and left join. If called later, it happens if we add more
        than one condition to the ON clause.
      */
      b->on_expr= new Item_cond_and(b->on_expr,expr);
    }
    b->on_expr->top_level_item();
  }
}


/**
  Mark that there is a NATURAL JOIN or JOIN ... USING between two
  tables.

    This function marks that table b should be joined with a either via
    a NATURAL JOIN or via JOIN ... USING. Both join types are special
    cases of each other, so we treat them together. The function
    setup_conds() creates a list of equal condition between all fields
    of the same name for NATURAL JOIN or the fields in 'using_fields'
    for JOIN ... USING. The list of equality conditions is stored
    either in b->on_expr, or in JOIN::conds, depending on whether there
    was an outer join.

  EXAMPLE
  @verbatim
    SELECT * FROM t1 NATURAL LEFT JOIN t2
     <=>
    SELECT * FROM t1 LEFT JOIN t2 ON (t1.i=t2.i and t1.j=t2.j ... )

    SELECT * FROM t1 NATURAL JOIN t2 WHERE <some_cond>
     <=>
    SELECT * FROM t1, t2 WHERE (t1.i=t2.i and t1.j=t2.j and <some_cond>)

    SELECT * FROM t1 JOIN t2 USING(j) WHERE <some_cond>
     <=>
    SELECT * FROM t1, t2 WHERE (t1.j=t2.j and <some_cond>)
   @endverbatim

  @param a		  Left join argument
  @param b		  Right join argument
  @param using_fields    Field names from USING clause
*/

void add_join_natural(TABLE_LIST *a, TABLE_LIST *b, List<String> *using_fields,
                      SELECT_LEX *lex)
{
  b->natural_join= a;
  lex->prev_join_using= using_fields;
}


/**
  Reload/resets privileges and the different caches.

  @param thd Thread handler (can be NULL!)
  @param options What should be reset/reloaded (tables, privileges, slave...)
  @param tables Tables to flush (if any)
  @param write_to_binlog True if we can write to the binlog.
               
  @note Depending on 'options', it may be very bad to write the
    query to the binlog (e.g. FLUSH SLAVE); this is a
    pointer where reload_acl_and_cache() will put 0 if
    it thinks we really should not write to the binlog.
    Otherwise it will put 1.

  @return Error status code
    @retval 0 Ok
    @retval !=0  Error; thd->killed is set or thd->is_error() is true
*/

bool reload_acl_and_cache(THD *thd, ulong options, TABLE_LIST *tables,
                          bool *write_to_binlog)
{
  bool result=0;
  select_errors=0;				/* Write if more errors */
  bool tmp_write_to_binlog= 1;

  DBUG_ASSERT(!thd || !thd->in_sub_stmt);

#ifndef NO_EMBEDDED_ACCESS_CHECKS
  if (options & REFRESH_GRANT)
  {
    THD *tmp_thd= 0;
    /*
      If reload_acl_and_cache() is called from SIGHUP handler we have to
      allocate temporary THD for execution of acl_reload()/grant_reload().
    */
    if (!thd && (thd= (tmp_thd= new THD)))
    {
      thd->thread_stack= (char*) &tmp_thd;
      thd->store_globals();
    }

    if (thd)
    {
      bool reload_acl_failed= acl_reload(thd);
      bool reload_grants_failed= grant_reload(thd);
      bool reload_servers_failed= servers_reload(thd);

      if (reload_acl_failed || reload_grants_failed || reload_servers_failed)
      {
        result= 1;
        /*
          When an error is returned, my_message may have not been called and
          the client will hang waiting for a response.
        */
        my_error(ER_UNKNOWN_ERROR, MYF(0), "FLUSH PRIVILEGES failed");
      }
    }

    if (tmp_thd)
    {
      delete tmp_thd;
      /* Remember that we don't have a THD */
      my_pthread_setspecific_ptr(THR_THD,  0);
      thd= 0;
    }
    reset_mqh((LEX_USER *)NULL, TRUE);
  }
#endif
  if (options & REFRESH_LOG)
  {
    /*
      Flush the normal query log, the update log, the binary log,
      the slow query log, the relay log (if it exists) and the log
      tables.
    */

    options|= REFRESH_BINARY_LOG;
    options|= REFRESH_RELAY_LOG;
    options|= REFRESH_SLOW_LOG;
    options|= REFRESH_GENERAL_LOG;
    options|= REFRESH_ENGINE_LOG;
    options|= REFRESH_ERROR_LOG;
  }

  if (options & REFRESH_ERROR_LOG)
    if (flush_error_log())
      result= 1;

  if ((options & REFRESH_SLOW_LOG) && opt_slow_log)
    logger.flush_slow_log();

  if ((options & REFRESH_GENERAL_LOG) && opt_log)
    logger.flush_general_log();

  if (options & REFRESH_ENGINE_LOG)
    if (ha_flush_logs(NULL))
      result= 1;

  if (options & REFRESH_BINARY_LOG)
  {
    /*
      Writing this command to the binlog may result in infinite loops
      when doing mysqlbinlog|mysql, and anyway it does not really make
      sense to log it automatically (would cause more trouble to users
      than it would help them)
    */
    tmp_write_to_binlog= 0;
    if (mysql_bin_log.is_open())
      mysql_bin_log.rotate_and_purge(RP_FORCE_ROTATE);
  }
  if (options & REFRESH_RELAY_LOG)
  {
#ifdef HAVE_REPLICATION
    mysql_mutex_lock(&LOCK_active_mi);
    rotate_relay_log(active_mi);
    mysql_mutex_unlock(&LOCK_active_mi);
#endif
  }
#ifdef HAVE_QUERY_CACHE
  if (options & REFRESH_QUERY_CACHE_FREE)
  {
    query_cache.pack();				// FLUSH QUERY CACHE
    options &= ~REFRESH_QUERY_CACHE;    // Don't flush cache, just free memory
  }
  if (options & (REFRESH_TABLES | REFRESH_QUERY_CACHE))
  {
    query_cache.flush();			// RESET QUERY CACHE
  }
#endif /*HAVE_QUERY_CACHE*/

  DBUG_ASSERT(!thd || thd->locked_tables_mode ||
              !thd->mdl_context.has_locks() ||
              thd->handler_tables_hash.records ||
              thd->global_read_lock.is_acquired());

  /*
    Note that if REFRESH_READ_LOCK bit is set then REFRESH_TABLES is set too
    (see sql_yacc.yy)
  */
  if (options & (REFRESH_TABLES | REFRESH_READ_LOCK)) 
  {
    if ((options & REFRESH_READ_LOCK) && thd)
    {
      /*
        On the first hand we need write lock on the tables to be flushed,
        on the other hand we must not try to aspire a global read lock
        if we have a write locked table as this would lead to a deadlock
        when trying to reopen (and re-lock) the table after the flush.
      */
      if (thd->locked_tables_mode)
      {
        my_error(ER_LOCK_OR_ACTIVE_TRANSACTION, MYF(0));
        return 1;
      }
      /*
	Writing to the binlog could cause deadlocks, as we don't log
	UNLOCK TABLES
      */
      tmp_write_to_binlog= 0;
      if (thd->global_read_lock.lock_global_read_lock(thd))
	return 1;                               // Killed
      if (close_cached_tables(thd, tables, FALSE, (options & REFRESH_FAST) ?
                              FALSE : TRUE))
          result= 1;
      
      if (thd->global_read_lock.make_global_read_lock_block_commit(thd)) // Killed
      {
        /* Don't leave things in a half-locked state */
        thd->global_read_lock.unlock_global_read_lock(thd);
        return 1;
      }
    }
    else
    {
      if (thd && thd->locked_tables_mode)
      {
        /*
          If we are under LOCK TABLES we should have a write
          lock on tables which we are going to flush.
        */
        if (tables)
        {
          for (TABLE_LIST *t= tables; t; t= t->next_local)
            if (!find_table_for_mdl_upgrade(thd->open_tables, t->db,
                                            t->table_name, FALSE))
              return 1;
        }
        else
        {
          for (TABLE *tab= thd->open_tables; tab; tab= tab->next)
          {
            if (! tab->mdl_ticket->is_upgradable_or_exclusive())
            {
              my_error(ER_TABLE_NOT_LOCKED_FOR_WRITE, MYF(0),
                       tab->s->table_name.str);
              return 1;
            }
          }
        }
      }

      if (close_cached_tables(thd, tables, FALSE, (options & REFRESH_FAST) ?
                              FALSE : TRUE))
        result= 1;
    }
    my_dbopt_cleanup();
  }
  if (options & REFRESH_HOSTS)
    hostname_cache_refresh();
  if (thd && (options & REFRESH_STATUS))
    refresh_status(thd);
  if (options & REFRESH_THREADS)
    flush_thread_cache();
#ifdef HAVE_REPLICATION
  if (options & REFRESH_MASTER)
  {
    DBUG_ASSERT(thd);
    tmp_write_to_binlog= 0;
    if (reset_master(thd))
    {
      result=1;
    }
  }
#endif
#ifdef OPENSSL
   if (options & REFRESH_DES_KEY_FILE)
   {
     if (des_key_file && load_des_key_file(des_key_file))
         result= 1;
   }
#endif
#ifdef HAVE_REPLICATION
 if (options & REFRESH_SLAVE)
 {
   tmp_write_to_binlog= 0;
   mysql_mutex_lock(&LOCK_active_mi);
   if (reset_slave(thd, active_mi))
     result=1;
   mysql_mutex_unlock(&LOCK_active_mi);
 }
#endif
 if (options & REFRESH_USER_RESOURCES)
   reset_mqh((LEX_USER *) NULL, 0);             /* purecov: inspected */
 *write_to_binlog= tmp_write_to_binlog;
 /*
   If the query was killed then this function must fail.
 */
 return result || (thd ? thd->killed : 0);
}


/**
  kill on thread.

  @param thd			Thread class
  @param id			Thread id
  @param only_kill_query        Should it kill the query or the connection

  @note
    This is written such that we have a short lock on LOCK_thread_count
*/

uint kill_one_thread(THD *thd, ulong id, bool only_kill_query)
{
  THD *tmp;
  uint error=ER_NO_SUCH_THREAD;
  DBUG_ENTER("kill_one_thread");
  DBUG_PRINT("enter", ("id=%lu only_kill=%d", id, only_kill_query));
  mysql_mutex_lock(&LOCK_thread_count); // For unlink from list
  I_List_iterator<THD> it(threads);
  while ((tmp=it++))
  {
    if (tmp->command == COM_DAEMON)
      continue;
    if (tmp->thread_id == id)
    {
      mysql_mutex_lock(&tmp->LOCK_thd_data);    // Lock from delete
      break;
    }
  }
  mysql_mutex_unlock(&LOCK_thread_count);
  if (tmp)
  {

    /*
      If we're SUPER, we can KILL anything, including system-threads.
      No further checks.

      KILLer: thd->security_ctx->user could in theory be NULL while
      we're still in "unauthenticated" state. This is a theoretical
      case (the code suggests this could happen, so we play it safe).

      KILLee: tmp->security_ctx->user will be NULL for system threads.
      We need to check so Jane Random User doesn't crash the server
      when trying to kill a) system threads or b) unauthenticated users'
      threads (Bug#43748).

      If user of both killer and killee are non-NULL, proceed with
      slayage if both are string-equal.
    */

    if ((thd->security_ctx->master_access & SUPER_ACL) ||
        thd->security_ctx->user_matches(tmp->security_ctx))
    {
      tmp->awake(only_kill_query ? THD::KILL_QUERY : THD::KILL_CONNECTION);
      error=0;
    }
    else
      error=ER_KILL_DENIED_ERROR;
    mysql_mutex_unlock(&tmp->LOCK_thd_data);
  }
  DBUG_PRINT("exit", ("%d", error));
  DBUG_RETURN(error);
}


/*
  kills a thread and sends response

  SYNOPSIS
    sql_kill()
    thd			Thread class
    id			Thread id
    only_kill_query     Should it kill the query or the connection
*/

void sql_kill(THD *thd, ulong id, bool only_kill_query)
{
  uint error;
  if (!(error= kill_one_thread(thd, id, only_kill_query)))
    my_ok(thd);
  else
    my_error(error, MYF(0), id);
}


/** If pointer is not a null pointer, append filename to it. */

bool append_file_to_dir(THD *thd, const char **filename_ptr,
                        const char *table_name)
{
  char buff[FN_REFLEN],*ptr, *end;
  if (!*filename_ptr)
    return 0;					// nothing to do

  /* Check that the filename is not too long and it's a hard path */
  if (strlen(*filename_ptr)+strlen(table_name) >= FN_REFLEN-1 ||
      !test_if_hard_path(*filename_ptr))
  {
    my_error(ER_WRONG_TABLE_NAME, MYF(0), *filename_ptr);
    return 1;
  }
  /* Fix is using unix filename format on dos */
  strmov(buff,*filename_ptr);
  end=convert_dirname(buff, *filename_ptr, NullS);
  if (!(ptr= (char*) thd->alloc((size_t) (end-buff) + strlen(table_name)+1)))
    return 1;					// End of memory
  *filename_ptr=ptr;
  strxmov(ptr,buff,table_name,NullS);
  return 0;
}


/**
  Check if the select is a simple select (not an union).

  @retval
    0	ok
  @retval
    1	error	; In this case the error messege is sent to the client
*/

bool check_simple_select()
{
  THD *thd= current_thd;
  LEX *lex= thd->lex;
  if (lex->current_select != &lex->select_lex)
  {
    char command[80];
    Lex_input_stream *lip= & thd->m_parser_state->m_lip;
    strmake(command, lip->yylval->symbol.str,
	    min(lip->yylval->symbol.length, sizeof(command)-1));
    my_error(ER_CANT_USE_OPTION_HERE, MYF(0), command);
    return 1;
  }
  return 0;
}


Comp_creator *comp_eq_creator(bool invert)
{
  return invert?(Comp_creator *)&ne_creator:(Comp_creator *)&eq_creator;
}


Comp_creator *comp_ge_creator(bool invert)
{
  return invert?(Comp_creator *)&lt_creator:(Comp_creator *)&ge_creator;
}


Comp_creator *comp_gt_creator(bool invert)
{
  return invert?(Comp_creator *)&le_creator:(Comp_creator *)&gt_creator;
}


Comp_creator *comp_le_creator(bool invert)
{
  return invert?(Comp_creator *)&gt_creator:(Comp_creator *)&le_creator;
}


Comp_creator *comp_lt_creator(bool invert)
{
  return invert?(Comp_creator *)&ge_creator:(Comp_creator *)&lt_creator;
}


Comp_creator *comp_ne_creator(bool invert)
{
  return invert?(Comp_creator *)&eq_creator:(Comp_creator *)&ne_creator;
}


/**
  Construct ALL/ANY/SOME subquery Item.

  @param left_expr   pointer to left expression
  @param cmp         compare function creator
  @param all         true if we create ALL subquery
  @param select_lex  pointer on parsed subquery structure

  @return
    constructed Item (or 0 if out of memory)
*/
Item * all_any_subquery_creator(Item *left_expr,
				chooser_compare_func_creator cmp,
				bool all,
				SELECT_LEX *select_lex)
{
  if ((cmp == &comp_eq_creator) && !all)       //  = ANY <=> IN
    return new Item_in_subselect(left_expr, select_lex);

  if ((cmp == &comp_ne_creator) && all)        // <> ALL <=> NOT IN
    return new Item_func_not(new Item_in_subselect(left_expr, select_lex));

  Item_allany_subselect *it=
    new Item_allany_subselect(left_expr, cmp, select_lex, all);
  if (all)
    return it->upper_item= new Item_func_not_all(it);	/* ALL */

  return it->upper_item= new Item_func_nop_all(it);      /* ANY/SOME */
}


/**
  Multi update query pre-check.

  @param thd		Thread handler
  @param tables	Global/local table list (have to be the same)

  @retval
    FALSE OK
  @retval
    TRUE  Error
*/

bool multi_update_precheck(THD *thd, TABLE_LIST *tables)
{
  const char *msg= 0;
  TABLE_LIST *table;
  LEX *lex= thd->lex;
  SELECT_LEX *select_lex= &lex->select_lex;
  DBUG_ENTER("multi_update_precheck");

  if (select_lex->item_list.elements != lex->value_list.elements)
  {
    my_message(ER_WRONG_VALUE_COUNT, ER(ER_WRONG_VALUE_COUNT), MYF(0));
    DBUG_RETURN(TRUE);
  }
  /*
    Ensure that we have UPDATE or SELECT privilege for each table
    The exact privilege is checked in mysql_multi_update()
  */
  for (table= tables; table; table= table->next_local)
  {
    if (table->derived)
      table->grant.privilege= SELECT_ACL;
    else if ((check_access(thd, UPDATE_ACL, table->db,
                           &table->grant.privilege,
                           &table->grant.m_internal,
                           0, 1) ||
              check_grant(thd, UPDATE_ACL, table, FALSE, 1, TRUE)) &&
             (check_access(thd, SELECT_ACL, table->db,
                           &table->grant.privilege,
                           &table->grant.m_internal,
                           0, 0) ||
              check_grant(thd, SELECT_ACL, table, FALSE, 1, FALSE)))
      DBUG_RETURN(TRUE);

    table->table_in_first_from_clause= 1;
  }
  /*
    Is there tables of subqueries?
  */
  if (&lex->select_lex != lex->all_selects_list)
  {
    DBUG_PRINT("info",("Checking sub query list"));
    for (table= tables; table; table= table->next_global)
    {
      if (!table->table_in_first_from_clause)
      {
	if (check_access(thd, SELECT_ACL, table->db,
                         &table->grant.privilege,
                         &table->grant.m_internal,
                         0, 0) ||
	    check_grant(thd, SELECT_ACL, table, FALSE, 1, FALSE))
	  DBUG_RETURN(TRUE);
      }
    }
  }

  if (select_lex->order_list.elements)
    msg= "ORDER BY";
  else if (select_lex->select_limit)
    msg= "LIMIT";
  if (msg)
  {
    my_error(ER_WRONG_USAGE, MYF(0), "UPDATE", msg);
    DBUG_RETURN(TRUE);
  }
  DBUG_RETURN(FALSE);
}

/**
  Multi delete query pre-check.

  @param thd			Thread handler
  @param tables		Global/local table list

  @retval
    FALSE OK
  @retval
    TRUE  error
*/

bool multi_delete_precheck(THD *thd, TABLE_LIST *tables)
{
  SELECT_LEX *select_lex= &thd->lex->select_lex;
  TABLE_LIST *aux_tables=
    (TABLE_LIST *)thd->lex->auxiliary_table_list.first;
  TABLE_LIST **save_query_tables_own_last= thd->lex->query_tables_own_last;
  DBUG_ENTER("multi_delete_precheck");

  /* sql_yacc guarantees that tables and aux_tables are not zero */
  DBUG_ASSERT(aux_tables != 0);
  if (check_table_access(thd, SELECT_ACL, tables, FALSE, UINT_MAX, FALSE))
    DBUG_RETURN(TRUE);

  /*
    Since aux_tables list is not part of LEX::query_tables list we
    have to juggle with LEX::query_tables_own_last value to be able
    call check_table_access() safely.
  */
  thd->lex->query_tables_own_last= 0;
  if (check_table_access(thd, DELETE_ACL, aux_tables, FALSE, UINT_MAX, FALSE))
  {
    thd->lex->query_tables_own_last= save_query_tables_own_last;
    DBUG_RETURN(TRUE);
  }
  thd->lex->query_tables_own_last= save_query_tables_own_last;

  if ((thd->variables.option_bits & OPTION_SAFE_UPDATES) && !select_lex->where)
  {
    my_message(ER_UPDATE_WITHOUT_KEY_IN_SAFE_MODE,
               ER(ER_UPDATE_WITHOUT_KEY_IN_SAFE_MODE), MYF(0));
    DBUG_RETURN(TRUE);
  }
  DBUG_RETURN(FALSE);
}


/*
  Given a table in the source list, find a correspondent table in the
  table references list.

  @param lex Pointer to LEX representing multi-delete.
  @param src Source table to match.
  @param ref Table references list.

  @remark The source table list (tables listed before the FROM clause
  or tables listed in the FROM clause before the USING clause) may
  contain table names or aliases that must match unambiguously one,
  and only one, table in the target table list (table references list,
  after FROM/USING clause).

  @return Matching table, NULL otherwise.
*/

static TABLE_LIST *multi_delete_table_match(LEX *lex, TABLE_LIST *tbl,
                                            TABLE_LIST *tables)
{
  TABLE_LIST *match= NULL;
  DBUG_ENTER("multi_delete_table_match");

  for (TABLE_LIST *elem= tables; elem; elem= elem->next_local)
  {
    int cmp;

    if (tbl->is_fqtn && elem->is_alias)
      continue; /* no match */
    if (tbl->is_fqtn && elem->is_fqtn)
      cmp= my_strcasecmp(table_alias_charset, tbl->table_name, elem->table_name) ||
           strcmp(tbl->db, elem->db);
    else if (elem->is_alias)
      cmp= my_strcasecmp(table_alias_charset, tbl->alias, elem->alias);
    else
      cmp= my_strcasecmp(table_alias_charset, tbl->table_name, elem->table_name) ||
           strcmp(tbl->db, elem->db);

    if (cmp)
      continue;

    if (match)
    {
      my_error(ER_NONUNIQ_TABLE, MYF(0), elem->alias);
      DBUG_RETURN(NULL);
    }

    match= elem;
  }

  if (!match)
    my_error(ER_UNKNOWN_TABLE, MYF(0), tbl->table_name, "MULTI DELETE");

  DBUG_RETURN(match);
}


/**
  Link tables in auxilary table list of multi-delete with corresponding
  elements in main table list, and set proper locks for them.

  @param lex   pointer to LEX representing multi-delete

  @retval
    FALSE   success
  @retval
    TRUE    error
*/

bool multi_delete_set_locks_and_link_aux_tables(LEX *lex)
{
  TABLE_LIST *tables= (TABLE_LIST*)lex->select_lex.table_list.first;
  TABLE_LIST *target_tbl;
  DBUG_ENTER("multi_delete_set_locks_and_link_aux_tables");

  lex->table_count= 0;

  for (target_tbl= (TABLE_LIST *)lex->auxiliary_table_list.first;
       target_tbl; target_tbl= target_tbl->next_local)
  {
    lex->table_count++;
    /* All tables in aux_tables must be found in FROM PART */
    TABLE_LIST *walk= multi_delete_table_match(lex, target_tbl, tables);
    if (!walk)
      DBUG_RETURN(TRUE);
    if (!walk->derived)
    {
      target_tbl->table_name= walk->table_name;
      target_tbl->table_name_length= walk->table_name_length;
    }
    walk->updating= target_tbl->updating;
    walk->lock_type= target_tbl->lock_type;
    /* We can assume that tables to be deleted from are locked for write. */
    DBUG_ASSERT(walk->lock_type >= TL_WRITE_ALLOW_WRITE);
    walk->mdl_request.set_type(MDL_SHARED_WRITE);
    target_tbl->correspondent_table= walk;	// Remember corresponding table
  }
  DBUG_RETURN(FALSE);
}


/**
  simple UPDATE query pre-check.

  @param thd		Thread handler
  @param tables	Global table list

  @retval
    FALSE OK
  @retval
    TRUE  Error
*/

bool update_precheck(THD *thd, TABLE_LIST *tables)
{
  DBUG_ENTER("update_precheck");
  if (thd->lex->select_lex.item_list.elements != thd->lex->value_list.elements)
  {
    my_message(ER_WRONG_VALUE_COUNT, ER(ER_WRONG_VALUE_COUNT), MYF(0));
    DBUG_RETURN(TRUE);
  }
  DBUG_RETURN(check_one_table_access(thd, UPDATE_ACL, tables));
}


/**
  simple DELETE query pre-check.

  @param thd		Thread handler
  @param tables	Global table list

  @retval
    FALSE  OK
  @retval
    TRUE   error
*/

bool delete_precheck(THD *thd, TABLE_LIST *tables)
{
  DBUG_ENTER("delete_precheck");
  if (check_one_table_access(thd, DELETE_ACL, tables))
    DBUG_RETURN(TRUE);
  /* Set privilege for the WHERE clause */
  tables->grant.want_privilege=(SELECT_ACL & ~tables->grant.privilege);
  DBUG_RETURN(FALSE);
}


/**
  simple INSERT query pre-check.

  @param thd		Thread handler
  @param tables	Global table list

  @retval
    FALSE  OK
  @retval
    TRUE   error
*/

bool insert_precheck(THD *thd, TABLE_LIST *tables)
{
  LEX *lex= thd->lex;
  DBUG_ENTER("insert_precheck");

  /*
    Check that we have modify privileges for the first table and
    select privileges for the rest
  */
  ulong privilege= (INSERT_ACL |
                    (lex->duplicates == DUP_REPLACE ? DELETE_ACL : 0) |
                    (lex->value_list.elements ? UPDATE_ACL : 0));

  if (check_one_table_access(thd, privilege, tables))
    DBUG_RETURN(TRUE);

  if (lex->update_list.elements != lex->value_list.elements)
  {
    my_message(ER_WRONG_VALUE_COUNT, ER(ER_WRONG_VALUE_COUNT), MYF(0));
    DBUG_RETURN(TRUE);
  }
  DBUG_RETURN(FALSE);
}


/**
   Set proper open mode and table type for element representing target table
   of CREATE TABLE statement, also adjust statement table list if necessary.
*/

void create_table_set_open_action_and_adjust_tables(LEX *lex)
{
  TABLE_LIST *create_table= lex->query_tables;

  if (lex->create_info.options & HA_LEX_CREATE_TMP_TABLE)
    create_table->open_type= OT_TEMPORARY_ONLY;
  else if (!lex->select_lex.item_list.elements)
    create_table->open_type= OT_BASE_ONLY;

  if (!lex->select_lex.item_list.elements)
  {
    /*
      Avoid opening and locking target table for ordinary CREATE TABLE
      or CREATE TABLE LIKE for write (unlike in CREATE ... SELECT we
      won't do any insertions in it anyway). Not doing this causes
      problems when running CREATE TABLE IF NOT EXISTS for already
      existing log table.
    */
    create_table->lock_type= TL_READ;
  }
}


/**
  CREATE TABLE query pre-check.

  @param thd			Thread handler
  @param tables		Global table list
  @param create_table	        Table which will be created

  @retval
    FALSE   OK
  @retval
    TRUE   Error
*/

bool create_table_precheck(THD *thd, TABLE_LIST *tables,
                           TABLE_LIST *create_table)
{
  LEX *lex= thd->lex;
  SELECT_LEX *select_lex= &lex->select_lex;
  ulong want_priv;
  bool error= TRUE;                                 // Error message is given
  DBUG_ENTER("create_table_precheck");

  /*
    Require CREATE [TEMPORARY] privilege on new table; for
    CREATE TABLE ... SELECT, also require INSERT.
  */

  want_priv= ((lex->create_info.options & HA_LEX_CREATE_TMP_TABLE) ?
              CREATE_TMP_ACL : CREATE_ACL) |
             (select_lex->item_list.elements ? INSERT_ACL : 0);

  if (check_access(thd, want_priv, create_table->db,
                   &create_table->grant.privilege,
                   &create_table->grant.m_internal,
                   0, 0) ||
      check_merge_table_access(thd, create_table->db,
			       (TABLE_LIST *)
			       lex->create_info.merge_list.first))
    goto err;
  if (want_priv != CREATE_TMP_ACL &&
      check_grant(thd, want_priv, create_table, FALSE, 1, FALSE))
    goto err;

  if (select_lex->item_list.elements)
  {
    /* Check permissions for used tables in CREATE TABLE ... SELECT */

#ifdef NOT_NECESSARY_TO_CHECK_CREATE_TABLE_EXIST_WHEN_PREPARING_STATEMENT
    /* This code throws an ill error for CREATE TABLE t1 SELECT * FROM t1 */
    /*
      Only do the check for PS, because we on execute we have to check that
      against the opened tables to ensure we don't use a table that is part
      of the view (which can only be done after the table has been opened).
    */
    if (thd->stmt_arena->is_stmt_prepare_or_first_sp_execute())
    {
      /*
        For temporary tables we don't have to check if the created table exists
      */
      if (!(lex->create_info.options & HA_LEX_CREATE_TMP_TABLE) &&
          find_table_in_global_list(tables, create_table->db,
                                    create_table->table_name))
      {
	error= FALSE;
        goto err;
      }
    }
#endif
    if (tables && check_table_access(thd, SELECT_ACL, tables, FALSE,
                                     UINT_MAX, FALSE))
      goto err;
  }
  else if (lex->create_info.options & HA_LEX_CREATE_TABLE_LIKE)
  {
    if (check_table_access(thd, SELECT_ACL, tables, FALSE, UINT_MAX, FALSE))
      goto err;
  }
  error= FALSE;

err:
  DBUG_RETURN(error);
}


/**
  negate given expression.

  @param thd  thread handler
  @param expr expression for negation

  @return
    negated expression
*/

Item *negate_expression(THD *thd, Item *expr)
{
  Item *negated;
  if (expr->type() == Item::FUNC_ITEM &&
      ((Item_func *) expr)->functype() == Item_func::NOT_FUNC)
  {
    /* it is NOT(NOT( ... )) */
    Item *arg= ((Item_func *) expr)->arguments()[0];
    enum_parsing_place place= thd->lex->current_select->parsing_place;
    if (arg->is_bool_func() || place == IN_WHERE || place == IN_HAVING)
      return arg;
    /*
      if it is not boolean function then we have to emulate value of
      not(not(a)), it will be a != 0
    */
    return new Item_func_ne(arg, new Item_int((char*) "0", 0, 1));
  }

  if ((negated= expr->neg_transformer(thd)) != 0)
    return negated;
  return new Item_func_not(expr);
}

/**
  Set the specified definer to the default value, which is the
  current user in the thread.
 
  @param[in]  thd       thread handler
  @param[out] definer   definer
*/
 
void get_default_definer(THD *thd, LEX_USER *definer)
{
  const Security_context *sctx= thd->security_ctx;

  definer->user.str= (char *) sctx->priv_user;
  definer->user.length= strlen(definer->user.str);

  definer->host.str= (char *) sctx->priv_host;
  definer->host.length= strlen(definer->host.str);

  definer->password.str= NULL;
  definer->password.length= 0;
}


/**
  Create default definer for the specified THD.

  @param[in] thd         thread handler

  @return
    - On success, return a valid pointer to the created and initialized
    LEX_USER, which contains definer information.
    - On error, return 0.
*/

LEX_USER *create_default_definer(THD *thd)
{
  LEX_USER *definer;

  if (! (definer= (LEX_USER*) thd->alloc(sizeof(LEX_USER))))
    return 0;

  get_default_definer(thd, definer);

  return definer;
}


/**
  Create definer with the given user and host names.

  @param[in] thd          thread handler
  @param[in] user_name    user name
  @param[in] host_name    host name

  @return
    - On success, return a valid pointer to the created and initialized
    LEX_USER, which contains definer information.
    - On error, return 0.
*/

LEX_USER *create_definer(THD *thd, LEX_STRING *user_name, LEX_STRING *host_name)
{
  LEX_USER *definer;

  /* Create and initialize. */

  if (! (definer= (LEX_USER*) thd->alloc(sizeof(LEX_USER))))
    return 0;

  definer->user= *user_name;
  definer->host= *host_name;
  definer->password.str= NULL;
  definer->password.length= 0;

  return definer;
}


/**
  Retuns information about user or current user.

  @param[in] thd          thread handler
  @param[in] user         user

  @return
    - On success, return a valid pointer to initialized
    LEX_USER, which contains user information.
    - On error, return 0.
*/

LEX_USER *get_current_user(THD *thd, LEX_USER *user)
{
  if (!user->user.str)  // current_user
    return create_default_definer(thd);

  return user;
}


/**
  Check that byte length of a string does not exceed some limit.

  @param str         string to be checked
  @param err_msg     error message to be displayed if the string is too long
  @param max_length  max length

  @retval
    FALSE   the passed string is not longer than max_length
  @retval
    TRUE    the passed string is longer than max_length

  NOTE
    The function is not used in existing code but can be useful later?
*/

bool check_string_byte_length(LEX_STRING *str, const char *err_msg,
                              uint max_byte_length)
{
  if (str->length <= max_byte_length)
    return FALSE;

  my_error(ER_WRONG_STRING_LENGTH, MYF(0), str->str, err_msg, max_byte_length);

  return TRUE;
}


/*
  Check that char length of a string does not exceed some limit.

  SYNOPSIS
  check_string_char_length()
      str              string to be checked
      err_msg          error message to be displayed if the string is too long
      max_char_length  max length in symbols
      cs               string charset

  RETURN
    FALSE   the passed string is not longer than max_char_length
    TRUE    the passed string is longer than max_char_length
*/


bool check_string_char_length(LEX_STRING *str, const char *err_msg,
                              uint max_char_length, CHARSET_INFO *cs,
                              bool no_error)
{
  int well_formed_error;
  uint res= cs->cset->well_formed_len(cs, str->str, str->str + str->length,
                                      max_char_length, &well_formed_error);

  if (!well_formed_error &&  str->length == res)
    return FALSE;

  if (!no_error)
  {
    ErrConvString err(str->str, str->length, cs);
    my_error(ER_WRONG_STRING_LENGTH, MYF(0), err.ptr(), err_msg, max_char_length);
  }
  return TRUE;
}


/*
  Check if path does not contain mysql data home directory
  SYNOPSIS
    test_if_data_home_dir()
    dir                     directory
    conv_home_dir           converted data home directory
    home_dir_len            converted data home directory length

  RETURN VALUES
    0	ok
    1	error  
*/
C_MODE_START

int test_if_data_home_dir(const char *dir)
{
  char path[FN_REFLEN];
  int dir_len;
  DBUG_ENTER("test_if_data_home_dir");

  if (!dir)
    DBUG_RETURN(0);

  (void) fn_format(path, dir, "", "",
                   (MY_RETURN_REAL_PATH|MY_RESOLVE_SYMLINKS));
  dir_len= strlen(path);
  if (mysql_unpacked_real_data_home_len<= dir_len)
  {
    if (dir_len > mysql_unpacked_real_data_home_len &&
        path[mysql_unpacked_real_data_home_len] != FN_LIBCHAR)
      DBUG_RETURN(0);

    if (lower_case_file_system)
    {
      if (!my_strnncoll(default_charset_info, (const uchar*) path,
                        mysql_unpacked_real_data_home_len,
                        (const uchar*) mysql_unpacked_real_data_home,
                        mysql_unpacked_real_data_home_len))
        DBUG_RETURN(1);
    }
    else if (!memcmp(path, mysql_unpacked_real_data_home,
                     mysql_unpacked_real_data_home_len))
      DBUG_RETURN(1);
  }
  DBUG_RETURN(0);
}

C_MODE_END


/**
  Check that host name string is valid.

  @param[in] str string to be checked

  @return             Operation status
    @retval  FALSE    host name is ok
    @retval  TRUE     host name string is longer than max_length or
                      has invalid symbols
*/

bool check_host_name(LEX_STRING *str)
{
  const char *name= str->str;
  const char *end= str->str + str->length;
  if (check_string_byte_length(str, ER(ER_HOSTNAME), HOSTNAME_LENGTH))
    return TRUE;

  while (name != end)
  {
    if (*name == '@')
    {
      my_printf_error(ER_UNKNOWN_ERROR, 
                      "Malformed hostname (illegal symbol: '%c')", MYF(0),
                      *name);
      return TRUE;
    }
    name++;
  }
  return FALSE;
}


extern int MYSQLparse(void *thd); // from sql_yacc.cc


/**
  This is a wrapper of MYSQLparse(). All the code should call parse_sql()
  instead of MYSQLparse().

  @param thd Thread context.
  @param parser_state Parser state.
  @param creation_ctx Object creation context.

  @return Error status.
    @retval FALSE on success.
    @retval TRUE on parsing error.
*/

bool parse_sql(THD *thd,
               Parser_state *parser_state,
               Object_creation_ctx *creation_ctx)
{
  bool ret_value;
  DBUG_ASSERT(thd->m_parser_state == NULL);

  MYSQL_QUERY_PARSE_START(thd->query());
  /* Backup creation context. */

  Object_creation_ctx *backup_ctx= NULL;

  if (creation_ctx)
    backup_ctx= creation_ctx->set_n_backup(thd);

  /* Set parser state. */

  thd->m_parser_state= parser_state;

  /* Parse the query. */

  bool mysql_parse_status= MYSQLparse(thd) != 0;

  /* Check that if MYSQLparse() failed, thd->is_error() is set. */

  DBUG_ASSERT(!mysql_parse_status ||
              (mysql_parse_status && thd->is_error()));

  /* Reset parser state. */

  thd->m_parser_state= NULL;

  /* Restore creation context. */

  if (creation_ctx)
    creation_ctx->restore_env(thd, backup_ctx);

  /* That's it. */

  ret_value= mysql_parse_status || thd->is_fatal_error;
  MYSQL_QUERY_PARSE_DONE(ret_value);
  return ret_value;
}

/**
  @} (end of group Runtime_Environment)
*/



/**
  Check and merge "CHARACTER SET cs [ COLLATE cl ]" clause

  @param cs character set pointer.
  @param cl collation pointer.

  Check if collation "cl" is applicable to character set "cs".

  If "cl" is NULL (e.g. when COLLATE clause is not specified),
  then simply "cs" is returned.
  
  @return Error status.
    @retval NULL, if "cl" is not applicable to "cs".
    @retval pointer to merged CHARSET_INFO on success.
*/


CHARSET_INFO*
merge_charset_and_collation(CHARSET_INFO *cs, CHARSET_INFO *cl)
{
  if (cl)
  {
    if (!my_charset_same(cs, cl))
    {
      my_error(ER_COLLATION_CHARSET_MISMATCH, MYF(0), cl->name, cs->csname);
      return NULL;
    }
    return cl;
  }
  return cs;
}<|MERGE_RESOLUTION|>--- conflicted
+++ resolved
@@ -887,10 +887,6 @@
   thd->enable_slow_log= TRUE;
   thd->lex->sql_command= SQLCOM_END; /* to avoid confusing VIEW detectors */
   thd->set_time();
-<<<<<<< HEAD
-  thd->set_query_id(get_query_id());
-  if (!(server_command_flags[command] & CF_SKIP_QUERY_ID))
-=======
   if (!thd->is_valid_time())
   {
     /*
@@ -903,25 +899,8 @@
     thd->security_ctx->master_access|= SHUTDOWN_ACL;
     command= COM_SHUTDOWN;
   }
-
-  VOID(pthread_mutex_lock(&LOCK_thread_count));
-  thd->query_id= global_query_id;
-
-  switch( command ) {
-  /* Ignore these statements. */
-  case COM_STATISTICS:
-  case COM_PING:
-    break;
-  /* Only increase id on these statements but don't count them. */
-  case COM_STMT_PREPARE: 
-  case COM_STMT_CLOSE:
-  case COM_STMT_RESET:
-    next_query_id();
-    break;
-  /* Increase id and count all other statements. */
-  default:
-    statistic_increment(thd->status_var.questions, &LOCK_status);
->>>>>>> 663b7a9a
+  thd->set_query_id(get_query_id());
+  if (!(server_command_flags[command] & CF_SKIP_QUERY_ID))
     next_query_id();
   inc_thread_running();
 
