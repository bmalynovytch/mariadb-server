--- conflicted
+++ resolved
@@ -3927,7 +3927,6 @@
     if (check_db_name(newdb))
     {
       my_error(ER_WRONG_DB_NAME, MYF(0), newdb->str);
-<<<<<<< HEAD
       break;
     }
     if (check_access(thd,ALTER_ACL,olddb->str,0,1,0,is_schema_db(olddb->str)) ||
@@ -3937,17 +3936,6 @@
       res= 1;
       break;
     }
-=======
-      break;
-    }
-    if (check_access(thd,ALTER_ACL,olddb->str,0,1,0,is_schema_db(olddb->str)) ||
-        check_access(thd,DROP_ACL,olddb->str,0,1,0,is_schema_db(olddb->str)) ||
-        check_access(thd,CREATE_ACL,newdb->str,0,1,0,is_schema_db(newdb->str)))
-    {
-      res= 1;
-      break;
-    }
->>>>>>> b81f4a83
     if (thd->locked_tables || thd->active_transaction())
     {
       res= 1;
@@ -4014,7 +4002,6 @@
     {
       my_error(ER_NOT_SUPPORTED_YET, MYF(0), "Usage of subqueries or stored "
                "function calls as part of this statement");
-<<<<<<< HEAD
       break;
     }
     switch (lex->sql_command) {
@@ -4055,48 +4042,6 @@
     if (check_access(thd, EVENT_ACL, lex->spname->m_db.str, 0, 0, 0,
                      is_schema_db(lex->spname->m_db.str)))
       break;
-=======
-      break;
-    }
-    switch (lex->sql_command) {
-    case SQLCOM_CREATE_EVENT:
-      res= Events::get_instance()->
-            create_event(thd, lex->event_parse_data,
-                         lex->create_info.options & HA_LEX_CREATE_IF_NOT_EXISTS);
-      break;
-    case SQLCOM_ALTER_EVENT:
-      res= Events::get_instance()->update_event(thd, lex->event_parse_data,
-                                                lex->spname);
-      break;
-    default:
-      DBUG_ASSERT(0);
-    }
-    DBUG_PRINT("info",("DDL error code=%d", res));
-    if (!res)
-      send_ok(thd);
-
-  } while (0);
-  /* Don't do it, if we are inside a SP */
-  if (!thd->spcont)
-  {
-    delete lex->sphead;
-    lex->sphead= NULL;
-  }
-  /* lex->unit.cleanup() is called outside, no need to call it here */
-  break;
-  case SQLCOM_DROP_EVENT:
-  case SQLCOM_SHOW_CREATE_EVENT:
-  {
-    DBUG_ASSERT(lex->spname);
-    if (! lex->spname->m_db.str)
-    {
-      my_message(ER_NO_DB_ERROR, ER(ER_NO_DB_ERROR), MYF(0));
-      goto error;
-    }
-    if (check_access(thd, EVENT_ACL, lex->spname->m_db.str, 0, 0, 0,
-                     is_schema_db(lex->spname->m_db.str)))
-      break;
->>>>>>> b81f4a83
 
     if (lex->spname->m_name.length > NAME_LEN)
     {
