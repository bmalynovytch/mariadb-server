--- conflicted
+++ resolved
@@ -384,16 +384,12 @@
   if ((ret= sp_use_new_db(thd, name->m_db, &old_db, 1, &dbchanged)))
     goto end;
 
-<<<<<<< HEAD
-  lex_start(thd, defstr.c_ptr(), defstr.length());
-=======
   {
     Lex_input_stream lip(thd, defstr.c_ptr(), defstr.length());
     thd->m_lip= &lip;
     lex_start(thd);
     ret= MYSQLparse(thd);
   }
->>>>>>> c5c8e2f8
 
   thd->spcont= 0;
   if (ret || thd->is_fatal_error || newlex.sphead == NULL)
