/*
   Copyright (c) 2000, 2016, Oracle and/or its affiliates.
   Copyright (c) 2010, 2017, MariaDB

   This program is free software; you can redistribute it and/or modify
   it under the terms of the GNU General Public License as published by
   the Free Software Foundation; version 2 of the License.

   This program is distributed in the hope that it will be useful,
   but WITHOUT ANY WARRANTY; without even the implied warranty of
   MERCHANTABILITY or FITNESS FOR A PARTICULAR PURPOSE.  See the
   GNU General Public License for more details.

   You should have received a copy of the GNU General Public License
   along with this program; if not, write to the Free Software
   Foundation, Inc., 51 Franklin St, Fifth Floor, Boston, MA 02110-1301  USA */


#ifdef USE_PRAGMA_IMPLEMENTATION
#pragma implementation				// gcc: Class implementation
#endif
#include <my_global.h>                          /* NO_EMBEDDED_ACCESS_CHECKS */
#include "sql_priv.h"
#include <mysql.h>
#include <m_ctype.h>
#include "my_dir.h"
#include "sp_rcontext.h"
#include "sp_head.h"
#include "sql_trigger.h"
#include "sql_select.h"
#include "sql_show.h"                           // append_identifier
#include "sql_view.h"                           // VIEW_ANY_SQL
#include "sql_time.h"                  // str_to_datetime_with_warn,
                                       // make_truncated_value_warning
#include "sql_acl.h"                   // get_column_grant,
                                       // SELECT_ACL, UPDATE_ACL,
                                       // INSERT_ACL,
                                       // check_grant_column
#include "sql_base.h"                  // enum_resolution_type,
                                       // REPORT_EXCEPT_NOT_FOUND,
                                       // find_item_in_list,
                                       // RESOLVED_AGAINST_ALIAS, ...
#include "sql_expression_cache.h"

const String my_null_string("NULL", 4, default_charset_info);
const String my_default_string("DEFAULT", 7, default_charset_info);

/*
  item_empty_name is used when calling Item::set_name with NULL
  pointer, to make it easier to use the name in printf.
  item_used_name is used when calling Item::set_name with a 0 length
  string.
*/
const char *item_empty_name="";
const char *item_used_name= "\0";

static int save_field_in_field(Field *, bool *, Field *, bool);


/**
  Compare two Items for List<Item>::add_unique()
*/

bool cmp_items(Item *a, Item *b)
{
  return a->eq(b, FALSE);
}


/**
  Set max_sum_func_level if it is needed
*/
inline void set_max_sum_func_level(THD *thd, SELECT_LEX *select)
{
  if (thd->lex->in_sum_func &&
      thd->lex->in_sum_func->nest_level >= select->nest_level)
    set_if_bigger(thd->lex->in_sum_func->max_sum_func_level,
                  select->nest_level - 1);
}

/*****************************************************************************
** Item functions
*****************************************************************************/

/**
  Init all special items.
*/

void item_init(void)
{
  item_func_sleep_init();
  uuid_short_init();
}


void Item::push_note_converted_to_negative_complement(THD *thd)
{
  push_warning(thd, Sql_condition::WARN_LEVEL_NOTE, ER_UNKNOWN_ERROR,
               "Cast to signed converted positive out-of-range integer to "
               "it's negative complement");
}


void Item::push_note_converted_to_positive_complement(THD *thd)
{
  push_warning(thd, Sql_condition::WARN_LEVEL_NOTE, ER_UNKNOWN_ERROR,
               "Cast to unsigned converted negative integer to it's "
               "positive complement");
}


/**
  @todo
    Make this functions class dependent
*/

bool Item::val_bool()
{
  switch(result_type()) {
  case INT_RESULT:
    return val_int() != 0;
  case DECIMAL_RESULT:
  {
    my_decimal decimal_value;
    my_decimal *val= val_decimal(&decimal_value);
    if (val)
      return !my_decimal_is_zero(val);
    return 0;
  }
  case REAL_RESULT:
  case STRING_RESULT:
    return val_real() != 0.0;
  case ROW_RESULT:
  case TIME_RESULT:
    DBUG_ASSERT(0);
    return 0;                                   // Wrong (but safe)
  }
  return 0;                                   // Wrong (but safe)
}


/**
  Get date/time/datetime.
  Optionally extend TIME result to DATETIME.
*/
bool Item::get_date_with_conversion(MYSQL_TIME *ltime, ulonglong fuzzydate)
{
  THD *thd= current_thd;

  /*
    Some TIME type items return error when trying to do get_date()
    without TIME_TIME_ONLY set (e.g. Item_field for Field_time).
    In the SQL standard time->datetime conversion mode we add TIME_TIME_ONLY.
    In the legacy time->datetime conversion mode we do not add TIME_TIME_ONLY
    and leave it to get_date() to check date.
  */
  ulonglong time_flag= (field_type() == MYSQL_TYPE_TIME &&
           !(thd->variables.old_behavior & OLD_MODE_ZERO_DATE_TIME_CAST)) ?
           TIME_TIME_ONLY : 0;
  if (get_date(ltime, fuzzydate | time_flag))
    return true;
  if (ltime->time_type == MYSQL_TIMESTAMP_TIME &&
      !(fuzzydate & TIME_TIME_ONLY))
  {
    MYSQL_TIME tmp;
    if (time_to_datetime_with_warn(thd, ltime, &tmp, fuzzydate))
      return null_value= true;
    *ltime= tmp;
  }
  return false;
}


/**
  Get date/time/datetime.
  If DATETIME or DATE result is returned, it's converted to TIME.
*/
bool Item::get_time_with_conversion(THD *thd, MYSQL_TIME *ltime,
                                    ulonglong fuzzydate)
{
  if (get_date(ltime, fuzzydate))
    return true;
  if (ltime->time_type != MYSQL_TIMESTAMP_TIME)
  {
    MYSQL_TIME ltime2;
    if ((thd->variables.old_behavior & OLD_MODE_ZERO_DATE_TIME_CAST) &&
        (ltime->year || ltime->day || ltime->month))
    {
      /*
        Old mode conversion from DATETIME with non-zero YYYYMMDD part
        to TIME works very inconsistently. Possible variants:
        - truncate the YYYYMMDD part
        - add (MM*33+DD)*24 to hours
        - add (MM*31+DD)*24 to hours
        Let's return NULL here, to disallow equal field propagation.
        Note, If we start to use this method in more pieces of the code other
        than eqial field propagation, we should probably return
        NULL only if some flag in fuzzydate is set.
      */
      return (null_value= true);
    }
    if (datetime_to_time_with_warn(thd, ltime, &ltime2, TIME_SECOND_PART_DIGITS))
    {
      /*
        Time difference between CURRENT_DATE and ltime
        did not fit into the supported TIME range
      */
      return (null_value= true);
    }
    *ltime= ltime2;
  }
  return false;
}


/*
  For the items which don't have its own fast val_str_ascii()
  implementation we provide a generic slower version,
  which converts from the Item character set to ASCII.
  For better performance conversion happens only in 
  case of a "tricky" Item character set (e.g. UCS2).
  Normally conversion does not happen.
*/
String *Item::val_str_ascii(String *str)
{
  DBUG_ASSERT(str != &str_value);
  
  uint errors;
  String *res= val_str(&str_value);
  if (!res)
    return 0;
  
  if (!(res->charset()->state & MY_CS_NONASCII))
    str= res;
  else
  {
    if ((null_value= str->copy(res->ptr(), res->length(), collation.collation,
                               &my_charset_latin1, &errors)))
      return 0;
  }

  return str;
}


String *Item::val_str(String *str, String *converter, CHARSET_INFO *cs)
{
  String *res= val_str(str);
  if (null_value)
    return (String *) 0;

  if (!cs)
    return res;

  uint errors;
  if ((null_value= converter->copy(res->ptr(), res->length(),
                                   collation.collation, cs,  &errors)))
    return (String *) 0;

  return converter;
}


String *Item::val_string_from_real(String *str)
{
  double nr= val_real();
  if (null_value)
    return 0;					/* purecov: inspected */
  str->set_real(nr,decimals, &my_charset_numeric);
  return str;
}


String *Item::val_string_from_int(String *str)
{
  longlong nr= val_int();
  if (null_value)
    return 0;
  str->set_int(nr, unsigned_flag, &my_charset_numeric);
  return str;
}


String *Item::val_string_from_decimal(String *str)
{
  my_decimal dec_buf, *dec= val_decimal(&dec_buf);
  if (null_value)
    return 0;
  my_decimal_round(E_DEC_FATAL_ERROR, dec, decimals, FALSE, &dec_buf);
  my_decimal2string(E_DEC_FATAL_ERROR, &dec_buf, 0, 0, 0, str);
  return str;
}


/*
 All val_xxx_from_date() must call this method, to expose consistent behaviour
 regarding SQL_MODE when converting DATE/DATETIME to other data types.
*/
bool Item::get_temporal_with_sql_mode(MYSQL_TIME *ltime)
{
  return get_date(ltime, field_type() == MYSQL_TYPE_TIME
                          ? TIME_TIME_ONLY
                          : sql_mode_for_dates(current_thd));
}


bool Item::is_null_from_temporal()
{
  MYSQL_TIME ltime;
  return get_temporal_with_sql_mode(&ltime);
}


longlong Item::val_int_from_str(int *error)
{
  char buff[MAX_FIELD_WIDTH];
  String tmp(buff,sizeof(buff), &my_charset_bin), *res;

  /*
    For a string result, we must first get the string and then convert it
    to a longlong
  */
  if (!(res= val_str(&tmp)))
  {
    *error= 0;
    return 0;
  }
  Converter_strtoll10_with_warn cnv(NULL, Warn_filter_all(),
                                    res->charset(), res->ptr(), res->length());
  *error= cnv.error();
  return cnv.result();
}


longlong Item::val_int_signed_typecast_from_str()
{
  int error;
  longlong value= val_int_from_str(&error);
  if (!null_value && value < 0 && error == 0)
    push_note_converted_to_negative_complement(current_thd);
  return value;
}


longlong Item::val_int_unsigned_typecast_from_str()
{
  int error;
  longlong value= val_int_from_str(&error);
  if (!null_value && error < 0)
    push_note_converted_to_positive_complement(current_thd);
  return value;
}


longlong Item::val_int_unsigned_typecast_from_int()
{
  longlong value= val_int();
  if (!null_value && unsigned_flag == 0 && value < 0)
    push_note_converted_to_positive_complement(current_thd);
  return value;
}


String *Item::val_string_from_date(String *str)
{
  MYSQL_TIME ltime;
  if (get_temporal_with_sql_mode(&ltime) ||
      str->alloc(MAX_DATE_STRING_REP_LENGTH))
  {
    null_value= 1;
    return (String *) 0;
  }
  str->length(my_TIME_to_str(&ltime, const_cast<char*>(str->ptr()), decimals));
  str->set_charset(&my_charset_numeric);
  return str;
}


my_decimal *Item::val_decimal_from_real(my_decimal *decimal_value)
{
  double nr= val_real();
  if (null_value)
    return 0;
  double2my_decimal(E_DEC_FATAL_ERROR, nr, decimal_value);
  return (decimal_value);
}


my_decimal *Item::val_decimal_from_int(my_decimal *decimal_value)
{
  longlong nr= val_int();
  if (null_value)
    return 0;
  int2my_decimal(E_DEC_FATAL_ERROR, nr, unsigned_flag, decimal_value);
  return decimal_value;
}


my_decimal *Item::val_decimal_from_string(my_decimal *decimal_value)
{
  String *res;

  if (!(res= val_str(&str_value)))
    return 0;

  return decimal_from_string_with_check(decimal_value, res);
}


my_decimal *Item::val_decimal_from_date(my_decimal *decimal_value)
{
  DBUG_ASSERT(fixed == 1);
  MYSQL_TIME ltime;
  if (get_temporal_with_sql_mode(&ltime))
  {
    my_decimal_set_zero(decimal_value);
    null_value= 1;                               // set NULL, stop processing
    return 0;
  }
  return date2my_decimal(&ltime, decimal_value);
}


my_decimal *Item::val_decimal_from_time(my_decimal *decimal_value)
{
  DBUG_ASSERT(fixed == 1);
  MYSQL_TIME ltime;
  if (get_time(&ltime))
  {
    my_decimal_set_zero(decimal_value);
    return 0;
  }
  return date2my_decimal(&ltime, decimal_value);
}


longlong Item::val_int_from_date()
{
  DBUG_ASSERT(fixed == 1);
  MYSQL_TIME ltime;
  if (get_temporal_with_sql_mode(&ltime))
    return 0;
  longlong v= TIME_to_ulonglong(&ltime);
  return ltime.neg ? -v : v;
}


double Item::val_real_from_date()
{
  DBUG_ASSERT(fixed == 1);
  MYSQL_TIME ltime;
  if (get_temporal_with_sql_mode(&ltime))
    return 0;
  return TIME_to_double(&ltime);
}


double Item::val_real_from_decimal()
{
  /* Note that fix_fields may not be called for Item_avg_field items */
  double result;
  my_decimal value_buff, *dec_val= val_decimal(&value_buff);
  if (null_value)
    return 0.0;
  my_decimal2double(E_DEC_FATAL_ERROR, dec_val, &result);
  return result;
}


longlong Item::val_int_from_decimal()
{
  /* Note that fix_fields may not be called for Item_avg_field items */
  longlong result;
  my_decimal value, *dec_val= val_decimal(&value);
  if (null_value)
    return 0;
  my_decimal2int(E_DEC_FATAL_ERROR, dec_val, unsigned_flag, &result);
  return result;
}


longlong Item::val_int_unsigned_typecast_from_decimal()
{
  longlong result;
  my_decimal tmp, *dec= val_decimal(&tmp);
  if (null_value)
    return 0;
  my_decimal2int(E_DEC_FATAL_ERROR, dec, 1, &result);
  return result;
}


int Item::save_time_in_field(Field *field, bool no_conversions)
{
  MYSQL_TIME ltime;
  if (get_time(&ltime))
    return set_field_to_null_with_conversions(field, no_conversions);
  field->set_notnull();
  return field->store_time_dec(&ltime, decimals);
}


int Item::save_date_in_field(Field *field, bool no_conversions)
{
  MYSQL_TIME ltime;
  if (get_date(&ltime, sql_mode_for_dates(field->table->in_use)))
    return set_field_to_null_with_conversions(field, no_conversions);
  field->set_notnull();
  return field->store_time_dec(&ltime, decimals);
}


/*
  Store the string value in field directly

  SYNOPSIS
    Item::save_str_value_in_field()
    field   a pointer to field where to store
    result  the pointer to the string value to be stored

  DESCRIPTION
    The method is used by Item_*::save_in_field implementations
    when we don't need to calculate the value to store
    See Item_string::save_in_field() implementation for example

  IMPLEMENTATION
    Check if the Item is null and stores the NULL or the
    result value in the field accordingly.

  RETURN
    Nonzero value if error
*/

int Item::save_str_value_in_field(Field *field, String *result)
{
  if (null_value)
    return set_field_to_null(field);
  field->set_notnull();
  return field->store(result->ptr(), result->length(),
		      collation.collation);
}


Item::Item(THD *thd):
  is_expensive_cache(-1), rsize(0), name(null_clex_str), orig_name(0),
  fixed(0), is_autogenerated_name(TRUE)
{
  DBUG_ASSERT(thd);
  marker= 0;
  maybe_null=null_value=with_sum_func=with_window_func=with_field=0;
  in_rollup= 0;
  with_subselect= 0;
   /* Initially this item is not attached to any JOIN_TAB. */
  join_tab_idx= MAX_TABLES;

  /* Put item in free list so that we can free all items at end */
  next= thd->free_list;
  thd->free_list= this;
  /*
    Item constructor can be called during execution other then SQL_COM
    command => we should check thd->lex->current_select on zero (thd->lex
    can be uninitialised)
  */
  if (thd->lex->current_select &&
      thd->stmt_arena->is_stmt_prepare_or_first_sp_execute())
  {
    enum_parsing_place place= 
      thd->lex->current_select->parsing_place;
    if (place == SELECT_LIST ||
	place == IN_HAVING)
      thd->lex->current_select->select_n_having_items++;
  }
}


/**
  Constructor used by Item_field, Item_ref & aggregate (sum)
  functions.

  Used for duplicating lists in processing queries with temporary
  tables.
*/
Item::Item(THD *thd, Item *item):
  Type_all_attributes(item),
  join_tab_idx(item->join_tab_idx),
  is_expensive_cache(-1),
  rsize(0),
  str_value(item->str_value),
  name(item->name),
  orig_name(item->orig_name),
  marker(item->marker),
  maybe_null(item->maybe_null),
  in_rollup(item->in_rollup),
  null_value(item->null_value),
  with_sum_func(item->with_sum_func),
  with_window_func(item->with_window_func),
  with_field(item->with_field),
  fixed(item->fixed),
  is_autogenerated_name(item->is_autogenerated_name),
  with_subselect(item->has_subquery())
{
  next= thd->free_list;				// Put in free list
  thd->free_list= this;
}


void Item::print_parenthesised(String *str, enum_query_type query_type,
                               enum precedence parent_prec)
{
  bool need_parens= precedence() < parent_prec;
  if (need_parens)
    str->append('(');
  print(str, query_type);
  if (need_parens)
    str->append(')');
}


void Item::print(String *str, enum_query_type query_type)
{
  str->append(full_name());
}


void Item::print_item_w_name(String *str, enum_query_type query_type)
{
  print(str, query_type);

  if (name.str)
  {
    DBUG_ASSERT(name.length == strlen(name.str));
    THD *thd= current_thd;
    str->append(STRING_WITH_LEN(" AS "));
    append_identifier(thd, str, name.str, name.length);
  }
}


void Item::print_value(String *str)
{
  char buff[MAX_FIELD_WIDTH];
  String *ptr, tmp(buff,sizeof(buff),str->charset());
  ptr= val_str(&tmp);
  if (!ptr)
    str->append("NULL");
  else
  {
    switch (cmp_type()) {
    case STRING_RESULT:
    case TIME_RESULT:
      append_unescaped(str, ptr->ptr(), ptr->length());
      break;
    case DECIMAL_RESULT:
    case REAL_RESULT:
    case INT_RESULT:
      str->append(*ptr);
      break;
    case ROW_RESULT:
      DBUG_ASSERT(0);
    }
  }
}


void Item::cleanup()
{
  DBUG_ENTER("Item::cleanup");
  DBUG_PRINT("enter", ("this: %p", this));
  fixed= 0;
  marker= 0;
  join_tab_idx= MAX_TABLES;
  if (orig_name)
  {
    name.str=    orig_name;
    name.length= strlen(orig_name);
  }
  DBUG_VOID_RETURN;
}


/**
  cleanup() item if it is 'fixed'.

  @param arg   a dummy parameter, is not used here
*/

bool Item::cleanup_processor(void *arg)
{
  if (fixed)
    cleanup();
  return FALSE;
}


/**
  Traverse item tree possibly transforming it (replacing items).

  This function is designed to ease transformation of Item trees.
  Re-execution note: every such transformation is registered for
  rollback by THD::change_item_tree() and is rolled back at the end
  of execution by THD::rollback_item_tree_changes().

  Therefore:
  - this function can not be used at prepared statement prepare
  (in particular, in fix_fields!), as only permanent
  transformation of Item trees are allowed at prepare.
  - the transformer function shall allocate new Items in execution
  memory root (thd->mem_root) and not anywhere else: allocated
  items will be gone in the end of execution.

  If you don't need to transform an item tree, but only traverse
  it, please use Item::walk() instead.


  @param transformer    functor that performs transformation of a subtree
  @param arg            opaque argument passed to the functor

  @return
    Returns pointer to the new subtree root.  THD::change_item_tree()
    should be called for it if transformation took place, i.e. if a
    pointer to newly allocated item is returned.
*/

Item* Item::transform(THD *thd, Item_transformer transformer, uchar *arg)
{
  DBUG_ASSERT(!thd->stmt_arena->is_stmt_prepare());

  return (this->*transformer)(thd, arg);
}


/**
  Create and set up an expression cache for this item

  @param thd             Thread handle
  @param depends_on      List of the expression parameters

  @details
  The function creates an expression cache for an item and its parameters
  specified by the 'depends_on' list. Then the expression cache is placed
  into a cache wrapper that is returned as the result of the function.

  @returns
  A pointer to created wrapper item if successful, NULL - otherwise
*/

Item* Item::set_expr_cache(THD *thd)
{
  DBUG_ENTER("Item::set_expr_cache");
  Item_cache_wrapper *wrapper;
  if ((wrapper= new (thd->mem_root) Item_cache_wrapper(thd, this)) &&
      !wrapper->fix_fields(thd, (Item**)&wrapper))
  {
    if (wrapper->set_cache(thd))
      DBUG_RETURN(NULL);
    DBUG_RETURN(wrapper);
  }
  DBUG_RETURN(NULL);
}


Item_ident::Item_ident(THD *thd, Name_resolution_context *context_arg,
                       const char *db_name_arg,const char *table_name_arg,
		       const LEX_CSTRING *field_name_arg)
  :Item_result_field(thd), orig_db_name(db_name_arg),
   orig_table_name(table_name_arg),
   orig_field_name(*field_name_arg), context(context_arg),
   db_name(db_name_arg), table_name(table_name_arg),
   field_name(*field_name_arg),
   alias_name_used(FALSE), cached_field_index(NO_CACHED_FIELD_INDEX),
   cached_table(0), depended_from(0), can_be_depended(TRUE)
{
  name= *field_name_arg;
}


Item_ident::Item_ident(THD *thd, TABLE_LIST *view_arg,
                       const LEX_CSTRING *field_name_arg)
  :Item_result_field(thd), orig_db_name(NullS),
   orig_table_name(view_arg->table_name),
   orig_field_name(*field_name_arg),
   context(&view_arg->view->select_lex.context),
   db_name(NullS), table_name(view_arg->alias),
   field_name(*field_name_arg),
   alias_name_used(FALSE), cached_field_index(NO_CACHED_FIELD_INDEX),
   cached_table(NULL), depended_from(NULL), can_be_depended(TRUE)
{
  name= *field_name_arg;
}


/**
  Constructor used by Item_field & Item_*_ref (see Item comment)
*/

Item_ident::Item_ident(THD *thd, Item_ident *item)
  :Item_result_field(thd, item),
   orig_db_name(item->orig_db_name),
   orig_table_name(item->orig_table_name), 
   orig_field_name(item->orig_field_name),
   context(item->context),
   db_name(item->db_name),
   table_name(item->table_name),
   field_name(item->field_name),
   alias_name_used(item->alias_name_used),
   cached_field_index(item->cached_field_index),
   cached_table(item->cached_table),
   depended_from(item->depended_from),
   can_be_depended(item->can_be_depended)
{}

void Item_ident::cleanup()
{
  DBUG_ENTER("Item_ident::cleanup");
  bool was_fixed= fixed;
  Item_result_field::cleanup();
  db_name= orig_db_name; 
  table_name= orig_table_name;
  field_name= orig_field_name;
  /* Store if this Item was depended */
  if (was_fixed)
  {
    /*
      We can trust that depended_from set correctly only if this item
      was fixed
    */
    can_be_depended= MY_TEST(depended_from);
  }
  DBUG_VOID_RETURN;
}

bool Item_ident::remove_dependence_processor(void * arg)
{
  DBUG_ENTER("Item_ident::remove_dependence_processor");
  if (get_depended_from() == (st_select_lex *) arg)
    depended_from= 0;
  context= &((st_select_lex *) arg)->context;
  DBUG_RETURN(0);
}


bool Item_ident::collect_outer_ref_processor(void *param)
{
  Collect_deps_prm *prm= (Collect_deps_prm *)param;
  if (depended_from &&
      depended_from->nest_level_base == prm->nest_level_base &&
      depended_from->nest_level < prm->nest_level)
  {
    if (prm->collect)
      prm->parameters->add_unique(this, &cmp_items);
    else
      prm->count++;
  }
  return FALSE;
}


/**
  Store the pointer to this item field into a list if not already there.

  The method is used by Item::walk to collect all unique Item_field objects
  from a tree of Items into a set of items represented as a list.

  Item_cond::walk() and Item_func::walk() stop the evaluation of the
  processor function for its arguments once the processor returns
  true.Therefore in order to force this method being called for all item
  arguments in a condition the method must return false.

  @param arg  pointer to a List<Item_field>

  @return
    FALSE to force the evaluation of collect_item_field_processor
    for the subsequent items.
*/

bool Item_field::collect_item_field_processor(void *arg)
{
  DBUG_ENTER("Item_field::collect_item_field_processor");
  DBUG_PRINT("info", ("%s", field->field_name.str ?
                      field->field_name.str : "noname"));
  List<Item_field> *item_list= (List<Item_field>*) arg;
  List_iterator<Item_field> item_list_it(*item_list);
  Item_field *curr_item;
  while ((curr_item= item_list_it++))
  {
    if (curr_item->eq(this, 1))
      DBUG_RETURN(FALSE); /* Already in the set. */
  }
  item_list->push_back(this);
  DBUG_RETURN(FALSE);
}


bool Item_field::add_field_to_set_processor(void *arg)
{
  DBUG_ENTER("Item_field::add_field_to_set_processor");
  DBUG_PRINT("info", ("%s", field->field_name.str ? field->field_name.str :
                      "noname"));
  TABLE *table= (TABLE *) arg;
  if (field->table == table)
    bitmap_set_bit(&table->tmp_set, field->field_index);
  DBUG_RETURN(FALSE);
}

/**
  Check if an Item_field references some field from a list of fields.

  Check whether the Item_field represented by 'this' references any
  of the fields in the keyparts passed via 'arg'. Used with the
  method Item::walk() to test whether any keypart in a sequence of
  keyparts is referenced in an expression.

  @param arg   Field being compared, arg must be of type Field

  @retval
    TRUE  if 'this' references the field 'arg'
  @retval
    FALSE otherwise
*/

bool Item_field::find_item_in_field_list_processor(void *arg)
{
  KEY_PART_INFO *first_non_group_part= *((KEY_PART_INFO **) arg);
  KEY_PART_INFO *last_part= *(((KEY_PART_INFO **) arg) + 1);
  KEY_PART_INFO *cur_part;

  for (cur_part= first_non_group_part; cur_part != last_part; cur_part++)
  {
    if (field->eq(cur_part->field))
      return TRUE;
  }
  return FALSE;
}


/*
  Mark field in read_map

  NOTES
    This is used by filesort to register used fields in a a temporary
    column read set or to register used fields in a view or check constraint
*/

bool Item_field::register_field_in_read_map(void *arg)
{
  TABLE *table= (TABLE *) arg;
  int res= 0;
  if (field->vcol_info &&
      !bitmap_fast_test_and_set(field->table->vcol_set, field->field_index))
  {
    res= field->vcol_info->expr->walk(&Item::register_field_in_read_map,1,arg);
  }
  if (field->table == table || !table)
    bitmap_set_bit(field->table->read_set, field->field_index);
  return res;
}

/*
  @brief
  Mark field in bitmap supplied as *arg
*/

bool Item_field::register_field_in_bitmap(void *arg)
{
  MY_BITMAP *bitmap= (MY_BITMAP *) arg;
  DBUG_ASSERT(bitmap);
  bitmap_set_bit(bitmap, field->field_index);
  return 0;
}


/*
  Mark field in write_map

  NOTES
    This is used by UPDATE to register underlying fields of used view fields.
*/

bool Item_field::register_field_in_write_map(void *arg)
{
  TABLE *table= (TABLE *) arg;
  if (field->table == table || !table)
    bitmap_set_bit(field->table->write_set, field->field_index);
  return 0;
}

/**
  Check that we are not refering to any not yet initialized fields

  Fields are initialized in this order:
  - All fields that have default value as a constant are initialized first.
  - Then user-specified values from the INSERT list
  - Then all fields that has a default expression, in field_index order.
  - Then all virtual fields, in field_index order.
  - Then auto-increment values

  This means:
  - For default fields we can't access the same field or a field after
    itself that doesn't have a non-constant default value.
  - A virtual field can't access itself or a virtual field after itself.
  - user-specified values will not see virtual fields or default expressions,
    as in INSERT t1 (a) VALUES (b);
  - no virtual fields can access auto-increment values

  This is used by fix_vcol_expr() when a table is opened

  We don't have to check fields that are marked as NO_DEFAULT_VALUE
  as the upper level will ensure that all these will be given a value.
*/

bool Item_field::check_field_expression_processor(void *arg)
{
  Field *org_field= (Field*) arg;
  if (field->flags & NO_DEFAULT_VALUE_FLAG)
    return 0;
  if (field->flags & AUTO_INCREMENT_FLAG)
  {
      my_error(ER_EXPRESSION_REFERS_TO_UNINIT_FIELD,
               MYF(0),
               org_field->field_name.str, field->field_name.str);
      return 1;
  }
  if ((field->default_value && field->default_value->flags) || field->vcol_info)
  {
    if (field == org_field ||
        (!org_field->vcol_info && field->vcol_info) ||
        (((field->vcol_info && org_field->vcol_info) ||
          (!field->vcol_info && !org_field->vcol_info)) &&
         field->field_index >= org_field->field_index))
    {
      my_error(ER_EXPRESSION_REFERS_TO_UNINIT_FIELD,
               MYF(0),
               org_field->field_name.str, field->field_name.str);
      return 1;
    }
  }
  return 0;
}

bool Item_field::update_vcol_processor(void *arg)
{
  MY_BITMAP *map= (MY_BITMAP *) arg;
  if (field->vcol_info &&
      !bitmap_fast_test_and_set(map, field->field_index))
  {
    field->vcol_info->expr->walk(&Item::update_vcol_processor, 0, arg);
    field->vcol_info->expr->save_in_field(field, 0);
  }
  return 0;
}


bool Item::check_cols(uint c)
{
  if (c != 1)
  {
    my_error(ER_OPERAND_COLUMNS, MYF(0), c);
    return 1;
  }
  return 0;
}


bool Item::check_type_or_binary(const char *opname,
                                const Type_handler *expect) const
{
  const Type_handler *handler= type_handler();
  if (handler == expect ||
      (handler->is_general_purpose_string_type() &&
       collation.collation == &my_charset_bin))
    return false;
  my_error(ER_ILLEGAL_PARAMETER_DATA_TYPE_FOR_OPERATION, MYF(0),
           handler->name().ptr(), opname);
  return true;
}


bool Item::check_type_general_purpose_string(const char *opname) const
{
  const Type_handler *handler= type_handler();
  if (handler->is_general_purpose_string_type())
    return false;
  my_error(ER_ILLEGAL_PARAMETER_DATA_TYPE_FOR_OPERATION, MYF(0),
           handler->name().ptr(), opname);
  return true;
}


bool Item::check_type_traditional_scalar(const char *opname) const
{
  const Type_handler *handler= type_handler();
  if (handler->is_traditional_type() && handler->is_scalar_type())
    return false;
  my_error(ER_ILLEGAL_PARAMETER_DATA_TYPE_FOR_OPERATION, MYF(0),
           handler->name().ptr(), opname);
  return true;
}


bool Item::check_type_can_return_int(const char *opname) const
{
  const Type_handler *handler= type_handler();
  if (handler->can_return_int())
    return false;
  my_error(ER_ILLEGAL_PARAMETER_DATA_TYPE_FOR_OPERATION, MYF(0),
           handler->name().ptr(), opname);
  return true;
}


bool Item::check_type_can_return_real(const char *opname) const
{
  const Type_handler *handler= type_handler();
  if (handler->can_return_real())
    return false;
  my_error(ER_ILLEGAL_PARAMETER_DATA_TYPE_FOR_OPERATION, MYF(0),
           handler->name().ptr(), opname);
  return true;
}


bool Item::check_type_scalar(const char *opname) const
{
  const Type_handler *handler= type_handler();
  if (handler->is_scalar_type())
    return false;
  my_error(ER_OPERAND_COLUMNS, MYF(0), 1);
  return true;
}


void Item::set_name(THD *thd, const char *str, uint length, CHARSET_INFO *cs)
{
  if (!length)
  {
    /*
      Null string are replaced by item_empty_name. This is used by AS or
      internal function like last_insert_id() to detect if we need to
      change the name later.
      Used by sql_yacc.yy in select_alias handling
    */
    name.str= str ? item_used_name : item_empty_name;
    name.length= 0;
    return;
  }

  const char *str_start= str;
  if (!cs->ctype || cs->mbminlen > 1)
  {
    str+= cs->cset->scan(cs, str, str + length, MY_SEQ_SPACES);
    length-= str - str_start;
  }
  else
  {
    /*
      This will probably need a better implementation in the future:
      a function in CHARSET_INFO structure.
    */
    while (length && !my_isgraph(cs,*str))
    {						// Fix problem with yacc
      length--;
      str++;
    }
  }
  if (str != str_start && !is_autogenerated_name)
  {
    char buff[SAFE_NAME_LEN];

    strmake(buff, str_start,
            MY_MIN(sizeof(buff)-1, length + (int) (str-str_start)));

    if (length == 0)
      push_warning_printf(thd, Sql_condition::WARN_LEVEL_WARN,
                          ER_NAME_BECOMES_EMPTY,
                          ER_THD(thd, ER_NAME_BECOMES_EMPTY),
                          buff);
    else
      push_warning_printf(thd, Sql_condition::WARN_LEVEL_WARN,
                          ER_REMOVED_SPACES, ER_THD(thd, ER_REMOVED_SPACES),
                          buff);
  }
  if (!my_charset_same(cs, system_charset_info))
  {
    size_t res_length;
    name.str= sql_strmake_with_convert(thd, str, length, cs,
                                       MAX_ALIAS_NAME, system_charset_info,
                                       &res_length);
    name.length= res_length;
  }
  else
    name.str= thd->strmake(str, (name.length= MY_MIN(length,MAX_ALIAS_NAME)));
}


void Item::set_name_no_truncate(THD *thd, const char *str, uint length,
                                CHARSET_INFO *cs)
{
  if (!my_charset_same(cs, system_charset_info))
  {
    size_t res_length;
    name.str= sql_strmake_with_convert(thd, str, length, cs,
                                       UINT_MAX, system_charset_info,
                                       &res_length);
    name.length= res_length;
  }
  else
    name.str= thd->strmake(str, (name.length= length));
}


/**
  @details
  This function is called when:
  - Comparing items in the WHERE clause (when doing where optimization)
  - When trying to find an ORDER BY/GROUP BY item in the SELECT part
*/

bool Item::eq(const Item *item, bool binary_cmp) const
{
  /*
    Note, that this is never TRUE if item is a Item_param:
    for all basic constants we have special checks, and Item_param's
    type() can be only among basic constant types.
  */
  return type() == item->type() && name.str && item->name.str &&
    name.length == item->name.length &&
    !my_strcasecmp(system_charset_info, name.str, item->name.str);
}


Item *Item::safe_charset_converter(THD *thd, CHARSET_INFO *tocs)
{
  if (!needs_charset_converter(tocs))
    return this;
  Item_func_conv_charset *conv= new (thd->mem_root) Item_func_conv_charset(thd, this, tocs, 1);
  return conv->safe ? conv : NULL;
}


/**
  Some pieces of the code do not support changing of
  Item_cache to other Item types.

  Example:
  Item_singlerow_subselect has "Item_cache **row".
  Creating of Item_func_conv_charset followed by THD::change_item_tree()
  should not change row[i] from Item_cache directly to Item_func_conv_charset,
  because Item_singlerow_subselect later calls Item_cache-specific methods,
  e.g. row[i]->store() and row[i]->cache_value().

  Let's wrap Item_func_conv_charset in a new Item_cache,
  so the Item_cache-specific methods can still be used for
  Item_singlerow_subselect::row[i] safely.

  As a bonus we cache the converted value, instead of converting every time

  TODO: we should eventually check all other use cases of change_item_tree().
  Perhaps some more potentially dangerous substitution examples exist.
*/

Item *Item_cache::safe_charset_converter(THD *thd, CHARSET_INFO *tocs)
{
  if (!example)
    return Item::safe_charset_converter(thd, tocs);
  Item *conv= example->safe_charset_converter(thd, tocs);
  if (conv == example)
    return this;
  Item_cache *cache;
  if (!conv || conv->fix_fields(thd, (Item **) NULL) ||
      !(cache= new (thd->mem_root) Item_cache_str(thd, conv)))
    return NULL; // Safe conversion is not possible, or OEM
  cache->setup(thd, conv);
  cache->fixed= false; // Make Item::fix_fields() happy
  return cache;
}


/**
  @details
  Created mostly for mysql_prepare_table(). Important
  when a string ENUM/SET column is described with a numeric default value:

  CREATE TABLE t1(a SET('a') DEFAULT 1);

  We cannot use generic Item::safe_charset_converter(), because
  the latter returns a non-fixed Item, so val_str() crashes afterwards.
  Override Item_num method, to return a fixed item.
*/

Item *Item_num::safe_charset_converter(THD *thd, CHARSET_INFO *tocs)
{
  /*
    Item_num returns pure ASCII result,
    so conversion is needed only in case of "tricky" character
    sets like UCS2. If tocs is not "tricky", return the item itself.
  */
  if (!(tocs->state & MY_CS_NONASCII))
    return this;
  
  Item *conv;
  if ((conv= const_charset_converter(thd, tocs, true)))
    conv->fix_char_length(max_char_length());
  return conv;
}


/**
  Create character set converter for constant items
  using Item_null, Item_string or Item_static_string_func.

  @param tocs       Character set to to convert the string to.
  @param lossless   Whether data loss is acceptable.
  @param func_name  Function name, or NULL.

  @return           this, if conversion is not needed,
                    NULL, if safe conversion is not possible, or
                    a new item representing the converted constant.
*/
Item *Item::const_charset_converter(THD *thd, CHARSET_INFO *tocs,
                                    bool lossless,
                                    const char *func_name)
{
  DBUG_ASSERT(const_item());
  DBUG_ASSERT(fixed);
  StringBuffer<64>tmp;
  String *s= val_str(&tmp);
  MEM_ROOT *mem_root= thd->mem_root;

  if (!s)
    return new (mem_root) Item_null(thd, (char *) func_name, tocs);

  if (!needs_charset_converter(s->length(), tocs))
  {
    if (collation.collation == &my_charset_bin && tocs != &my_charset_bin &&
        !this->check_well_formed_result(s, true))
      return NULL;
    return this;
  }

  uint conv_errors;
  Item_string *conv= (func_name ?
                      new (mem_root)
                      Item_static_string_func(thd, func_name,
                                              s, tocs, &conv_errors,
                                              collation.derivation,
                                              collation.repertoire) :
                      new (mem_root)
                      Item_string(thd, s, tocs, &conv_errors,
                                  collation.derivation,
                                  collation.repertoire));

  if (!conv || (conv_errors && lossless))
  {
    /*
      Safe conversion is not possible (or EOM).
      We could not convert a string into the requested character set
      without data loss. The target charset does not cover all the
      characters from the string. Operation cannot be done correctly.
    */
    return NULL;
  }
  if (s->charset() == &my_charset_bin && tocs != &my_charset_bin &&
      !conv->check_well_formed_result(true))
    return NULL;
  return conv;
}


Item *Item_param::safe_charset_converter(THD *thd, CHARSET_INFO *tocs)
{
  /*
    Return "this" if in prepare. result_type may change at execition time,
    to it's possible that the converter will not be needed at all:

    PREPARE stmt FROM 'SELECT * FROM t1 WHERE field = ?';
    SET @arg= 1;
    EXECUTE stmt USING @arg;

    In the above example result_type is STRING_RESULT at prepare time,
    and INT_RESULT at execution time.
  */
  return !const_item() || state == NULL_VALUE ?
         this : const_charset_converter(thd, tocs, true);
}


/**
  Get the value of the function as a MYSQL_TIME structure.
  As a extra convenience the time structure is reset on error or NULL values!
*/

bool Item::get_date(MYSQL_TIME *ltime,ulonglong fuzzydate)
{
  if (field_type() == MYSQL_TYPE_TIME)
    fuzzydate|= TIME_TIME_ONLY;

  switch (result_type()) {
  case INT_RESULT:
  {
    longlong value= val_int();
    bool neg= !unsigned_flag && value < 0;
    if (field_type() == MYSQL_TYPE_YEAR)
    {
      if (max_length == 2)
      {
        if (value < 70)
          value+= 2000;
        else if (value <= 1900)
          value+= 1900;
      }
      value*= 10000; /* make it YYYYMMHH */
    }
    if (null_value || int_to_datetime_with_warn(neg, neg ? -value : value,
                                                ltime, fuzzydate,
                                                field_name_or_null()))
      goto err;
    break;
  }
  case REAL_RESULT:
  {
    double value= val_real();
    if (null_value || double_to_datetime_with_warn(value, ltime, fuzzydate,
                                                   field_name_or_null()))
      goto err;
    break;
  }
  case DECIMAL_RESULT:
  {
    my_decimal value, *res;
    if (!(res= val_decimal(&value)) ||
        decimal_to_datetime_with_warn(res, ltime, fuzzydate,
                                      field_name_or_null()))
      goto err;
    break;
  }
  case STRING_RESULT:
  {
    char buff[40];
    String tmp(buff,sizeof(buff), &my_charset_bin),*res;
    if (!(res=val_str(&tmp)) ||
        str_to_datetime_with_warn(res->charset(), res->ptr(), res->length(),
                                  ltime, fuzzydate))
      goto err;
    break;
  }
  default:
    DBUG_ASSERT(0);
  }

  return null_value= 0;

err:
  /*
    if the item was not null and convertion failed, we return a zero date
    if allowed, otherwise - null.
  */
  bzero((char*) ltime,sizeof(*ltime));
  if (fuzzydate & TIME_TIME_ONLY)
  {
    /*
      In the following scenario:
      - The caller expected to get a TIME value
      - Item returned a not NULL string or numeric value
      - But then conversion from string or number to TIME failed
      we need to change the default time_type from MYSQL_TIMESTAMP_DATE
      (which was set in bzero) to MYSQL_TIMESTAMP_TIME and therefore
      return TIME'00:00:00' rather than DATE'0000-00-00'.
      If we don't do this, methods like Item::get_time_with_conversion()
      will erroneously subtract CURRENT_DATE from '0000-00-00 00:00:00'
      and return TIME'-838:59:59' instead of TIME'00:00:00' as a result.
    */
    ltime->time_type= MYSQL_TIMESTAMP_TIME;
  }
  return null_value|= !(fuzzydate & TIME_FUZZY_DATES);
}

bool Item::get_seconds(ulonglong *sec, ulong *sec_part)
{
  if (decimals == 0)
  { // optimize for an important special case
    longlong val= val_int();
    bool neg= val < 0 && !unsigned_flag;
    *sec= neg ? -val : val;
    *sec_part= 0;
    return neg;
  }
  my_decimal tmp, *dec= val_decimal(&tmp);
  if (!dec)
    return 0;
  return my_decimal2seconds(dec, sec, sec_part);
}

CHARSET_INFO *Item::default_charset()
{
  return current_thd->variables.collation_connection;
}


/*
  Save value in field, but don't give any warnings

  NOTES
   This is used to temporary store and retrieve a value in a column,
   for example in opt_range to adjust the key value to fit the column.
*/

int Item::save_in_field_no_warnings(Field *field, bool no_conversions)
{
  int res;
  TABLE *table= field->table;
  THD *thd= table->in_use;
  enum_check_fields tmp= thd->count_cuted_fields;
  my_bitmap_map *old_map= dbug_tmp_use_all_columns(table, table->write_set);
  sql_mode_t sql_mode= thd->variables.sql_mode;
  thd->variables.sql_mode&= ~(MODE_NO_ZERO_IN_DATE | MODE_NO_ZERO_DATE);
  thd->variables.sql_mode|= MODE_INVALID_DATES;
  thd->count_cuted_fields= CHECK_FIELD_IGNORE;

  res= save_in_field(field, no_conversions);

  thd->count_cuted_fields= tmp;
  dbug_tmp_restore_column_map(table->write_set, old_map);
  thd->variables.sql_mode= sql_mode;
  return res;
}

#ifndef DBUG_OFF
static inline
void mark_unsupported_func(const char *where, const char *processor_name)
{
  char buff[64];
  sprintf(buff, "%s::%s", where ? where: "", processor_name);
  DBUG_ENTER(buff);
  sprintf(buff, "%s returns TRUE: unsupported function", processor_name);
  DBUG_PRINT("info", ("%s", buff));
  DBUG_VOID_RETURN;
}
#else
#define mark_unsupported_func(X,Y) {}
#endif

bool mark_unsupported_function(const char *where, void *store, uint result)
{
  Item::vcol_func_processor_result *res=
    (Item::vcol_func_processor_result*) store;
  uint old_errors= res->errors;
  mark_unsupported_func(where, "check_vcol_func_processor");
  res->errors|= result;  /* Store type of expression */
  /* Store the name to the highest violation (normally VCOL_IMPOSSIBLE) */
  if (result > old_errors)
    res->name= where ? where : "";
  return false;
}

/* convenience helper for mark_unsupported_function() above */
bool mark_unsupported_function(const char *w1, const char *w2,
                               void *store, uint result)
{
  char *ptr= (char*)current_thd->alloc(strlen(w1) + strlen(w2) + 1);
  if (ptr)
    strxmov(ptr, w1, w2, NullS);
  return mark_unsupported_function(ptr, store, result);
}

/*****************************************************************************
  Item_sp_variable methods
*****************************************************************************/

Item_sp_variable::Item_sp_variable(THD *thd, const LEX_CSTRING *sp_var_name)
  :Item(thd), m_thd(0), m_name(*sp_var_name)
#ifndef DBUG_OFF
   , m_sp(0)
#endif
{
}


bool Item_sp_variable::fix_fields_from_item(THD *thd, Item **, const Item *it)
{
  m_thd= thd; /* NOTE: this must be set before any this_xxx() */

  DBUG_ASSERT(it->fixed);

  max_length= it->max_length;
  decimals= it->decimals;
  unsigned_flag= it->unsigned_flag;
  fixed= 1;
  collation.set(it->collation.collation, it->collation.derivation);

  return FALSE;
}


double Item_sp_variable::val_real()
{
  DBUG_ASSERT(fixed);
  Item *it= this_item();
  double ret= it->val_real();
  null_value= it->null_value;
  return ret;
}


longlong Item_sp_variable::val_int()
{
  DBUG_ASSERT(fixed);
  Item *it= this_item();
  longlong ret= it->val_int();
  null_value= it->null_value;
  return ret;
}


String *Item_sp_variable::val_str(String *sp)
{
  DBUG_ASSERT(fixed);
  Item *it= this_item();
  String *res= it->val_str(sp);

  null_value= it->null_value;

  if (!res)
    return NULL;

  /*
    This way we mark returned value of val_str as const,
    so that various functions (e.g. CONCAT) won't try to
    modify the value of the Item. Analogous mechanism is
    implemented for Item_param.
    Without this trick Item_splocal could be changed as a
    side-effect of expression computation. Here is an example
    of what happens without it: suppose x is varchar local
    variable in a SP with initial value 'ab' Then
      select concat(x,'c');
    would change x's value to 'abc', as Item_func_concat::val_str()
    would use x's internal buffer to compute the result.
    This is intended behaviour of Item_func_concat. Comments to
    Item_param class contain some more details on the topic.
  */

  if (res != &str_value)
    str_value.set(res->ptr(), res->length(), res->charset());
  else
    res->mark_as_const();

  return &str_value;
}


my_decimal *Item_sp_variable::val_decimal(my_decimal *decimal_value)
{
  DBUG_ASSERT(fixed);
  Item *it= this_item();
  my_decimal *val= it->val_decimal(decimal_value);
  null_value= it->null_value;
  return val;
}


bool Item_sp_variable::is_null()
{
  return this_item()->is_null();
}

void Item_sp_variable::make_field(THD *thd, Send_field *field)
{
  Item *it= this_item();

  it->make_field(thd, field);
  if (name.str)
    field->col_name= name;
  else
    field->col_name= m_name;
}

/*****************************************************************************
  Item_splocal methods
*****************************************************************************/

Item_splocal::Item_splocal(THD *thd, const LEX_CSTRING *sp_var_name,
                           uint sp_var_idx,
                           enum_field_types sp_var_type,
                           uint pos_in_q, uint len_in_q):
  Item_sp_variable(thd, sp_var_name),
  Rewritable_query_parameter(pos_in_q, len_in_q),
  m_var_idx(sp_var_idx)
{
  maybe_null= TRUE;

  sp_var_type= real_type_to_type(sp_var_type);
  m_type= sp_map_item_type(sp_var_type);
  set_handler_by_field_type(sp_var_type);
}


bool Item_splocal::fix_fields(THD *thd, Item **ref)
{
  Item *item= thd->spcont->get_item(m_var_idx);
  set_handler(item->type_handler());
  return fix_fields_from_item(thd, ref, item);
}


Item *
Item_splocal::this_item()
{
  DBUG_ASSERT(m_sp == m_thd->spcont->sp);
  DBUG_ASSERT(fixed);
  return m_thd->spcont->get_item(m_var_idx);
}

const Item *
Item_splocal::this_item() const
{
  DBUG_ASSERT(m_sp == m_thd->spcont->sp);
  DBUG_ASSERT(fixed);
  return m_thd->spcont->get_item(m_var_idx);
}


Item **
Item_splocal::this_item_addr(THD *thd, Item **)
{
  DBUG_ASSERT(m_sp == thd->spcont->sp);
  DBUG_ASSERT(fixed);
  return thd->spcont->get_item_addr(m_var_idx);
}


void Item_splocal::print(String *str, enum_query_type)
{
  str->reserve(m_name.length+8);
  str->append(m_name.str, m_name.length);
  str->append('@');
  str->qs_append(m_var_idx);
}


bool Item_splocal::set_value(THD *thd, sp_rcontext *ctx, Item **it)
{
  return ctx->set_variable(thd, get_var_idx(), it);
}


/**
  These two declarations are different:
    x INT;
    ROW(x INT);
  A ROW with one elements should not be comparable to scalar value.

  TODO: Currently we don't support one argument with the function ROW(), so
  this query returns a syntax error, meaning that more arguments are expected:
    SELECT ROW(1);

  Therefore, all around the code we assume that cols()==1 means a scalar value
  and cols()>1 means a ROW value. With adding ROW SP variables this
  assumption is not true any more. ROW variables with one element are
  now possible.

  To implement Item::check_cols() correctly, we now should extend it to
  know if a ROW or a scalar value is being tested. For example,
  these new prototypes should work:
    virtual bool check_cols(Item_result result, uint c);
  or
    virtual bool check_cols(const Type_handler *type, uint c);

  The current implementation of Item_splocal::check_cols() is a compromise
  that should be more or less fine until we extend check_cols().
  It disallows ROW variables to appear in a scalar context.
  The "|| n == 1" part of the conditon is responsible for this.
  For example, it disallows ROW variables to appear in SELECT list:

DELIMITER $$;
CREATE PROCEDURE p1()
AS
  a ROW (a INT);
BEGIN
  SELECT a;
END;
$$
DELIMITER ;$$
--error ER_OPERAND_COLUMNS
CALL p1();

  But is produces false negatives with ROW variables consisting of one element.
  For example, this script fails:

SET sql_mode=ORACLE;
DROP PROCEDURE IF EXISTS p1;
DELIMITER $$
CREATE PROCEDURE p1
AS
  a ROW(a INT);
  b ROW(a INT);
BEGIN
  SELECT a=b;
END;
$$
DELIMITER ;
CALL p1();

  and returns "ERROR 1241 (21000): Operand should contain 1 column(s)".
  This will be fixed that we change check_cols().
*/

bool Item_splocal::check_cols(uint n)
{
  DBUG_ASSERT(m_thd->spcont);
  if (Type_handler_hybrid_field_type::cmp_type() != ROW_RESULT)
    return Item::check_cols(n);

  if (n != this_item()->cols() || n == 1)
  {
    my_error(ER_OPERAND_COLUMNS, MYF(0), n);
    return true;
  }
  return false;
}


bool Item_splocal_row_field::fix_fields(THD *thd, Item **ref)
{
  Item *item= thd->spcont->get_item(m_var_idx)->element_index(m_field_idx);
  return fix_fields_from_item(thd, ref, item);
}


Item *
Item_splocal_row_field::this_item()
{
  DBUG_ASSERT(m_sp == m_thd->spcont->sp);
  DBUG_ASSERT(fixed);
  return m_thd->spcont->get_item(m_var_idx)->element_index(m_field_idx);
}


const Item *
Item_splocal_row_field::this_item() const
{
  DBUG_ASSERT(m_sp == m_thd->spcont->sp);
  DBUG_ASSERT(fixed);
  return m_thd->spcont->get_item(m_var_idx)->element_index(m_field_idx);
}


Item **
Item_splocal_row_field::this_item_addr(THD *thd, Item **)
{
  DBUG_ASSERT(m_sp == thd->spcont->sp);
  DBUG_ASSERT(fixed);
  return thd->spcont->get_item(m_var_idx)->addr(m_field_idx);
}


void Item_splocal_row_field::print(String *str, enum_query_type)
{
  str->reserve(m_name.length + m_field_name.length + 8);
  str->append(m_name.str, m_name.length);
  str->append('.');
  str->append(m_field_name.str, m_field_name.length);
  str->append('@');
  str->qs_append(m_var_idx);
  str->append('[');
  str->qs_append(m_field_idx);
  str->append(']');
}


bool Item_splocal_row_field::set_value(THD *thd, sp_rcontext *ctx, Item **it)
{
  return ctx->set_variable_row_field(thd, m_var_idx, m_field_idx, it);
}


bool Item_splocal_row_field_by_name::fix_fields(THD *thd, Item **it)
{
  m_thd= thd;
  Item *item, *row= m_thd->spcont->get_item(m_var_idx);
  if (row->element_index_by_name(&m_field_idx, m_field_name))
  {
    my_error(ER_ROW_VARIABLE_DOES_NOT_HAVE_FIELD, MYF(0),
             m_name.str, m_field_name.str);
    return true;
  }
  item= row->element_index(m_field_idx);
  set_handler(item->type_handler());
  return fix_fields_from_item(thd, it, item);
}


void Item_splocal_row_field_by_name::print(String *str, enum_query_type)
{
  // +16 should be enough for .NNN@[""]
  if (str->reserve(m_name.length + 2 * m_field_name.length + 16))
    return;
  str->qs_append(m_name.str, m_name.length);
  str->qs_append('.');
  str->qs_append(m_field_name.str, m_field_name.length);
  str->qs_append('@');
  str->qs_append(m_var_idx);
  str->qs_append("[\"", 2);
  str->qs_append(m_field_name.str, m_field_name.length);
  str->qs_append("\"]", 2);
}


bool Item_splocal_row_field_by_name::set_value(THD *thd, sp_rcontext *ctx, Item **it)
{
  DBUG_ASSERT(fixed); // Make sure m_field_idx is already set
  return Item_splocal_row_field::set_value(thd, ctx, it);
}


/*****************************************************************************
  Item_case_expr methods
*****************************************************************************/

LEX_CSTRING str_case_expr= { STRING_WITH_LEN("case_expr") };

Item_case_expr::Item_case_expr(THD *thd, uint case_expr_id):
  Item_sp_variable(thd, &str_case_expr),
  m_case_expr_id(case_expr_id)
{
}


bool Item_case_expr::fix_fields(THD *thd, Item **ref)
{
  Item *item= thd->spcont->get_case_expr(m_case_expr_id);
  return fix_fields_from_item(thd, ref, item);
}


Item *
Item_case_expr::this_item()
{
  DBUG_ASSERT(m_sp == m_thd->spcont->sp);

  return m_thd->spcont->get_case_expr(m_case_expr_id);
}



const Item *
Item_case_expr::this_item() const
{
  DBUG_ASSERT(m_sp == m_thd->spcont->sp);

  return m_thd->spcont->get_case_expr(m_case_expr_id);
}


Item **
Item_case_expr::this_item_addr(THD *thd, Item **)
{
  DBUG_ASSERT(m_sp == thd->spcont->sp);

  return thd->spcont->get_case_expr_addr(m_case_expr_id);
}


void Item_case_expr::print(String *str, enum_query_type)
{
  if (str->reserve(MAX_INT_WIDTH + sizeof("case_expr@")))
    return;                                    /* purecov: inspected */
  (void) str->append(STRING_WITH_LEN("case_expr@"));
  str->qs_append(m_case_expr_id);
}


/*****************************************************************************
  Item_name_const methods
*****************************************************************************/

double Item_name_const::val_real()
{
  DBUG_ASSERT(fixed);
  double ret= value_item->val_real();
  null_value= value_item->null_value;
  return ret;
}


longlong Item_name_const::val_int()
{
  DBUG_ASSERT(fixed);
  longlong ret= value_item->val_int();
  null_value= value_item->null_value;
  return ret;
}


String *Item_name_const::val_str(String *sp)
{
  DBUG_ASSERT(fixed);
  String *ret= value_item->val_str(sp);
  null_value= value_item->null_value;
  return ret;
}


my_decimal *Item_name_const::val_decimal(my_decimal *decimal_value)
{
  DBUG_ASSERT(fixed);
  my_decimal *val= value_item->val_decimal(decimal_value);
  null_value= value_item->null_value;
  return val;
}


bool Item_name_const::is_null()
{
  return value_item->is_null();
}


Item_name_const::Item_name_const(THD *thd, Item *name_arg, Item *val):
  Item(thd), value_item(val), name_item(name_arg)
{
  Item::maybe_null= TRUE;
  valid_args= true;
  if (!name_item->basic_const_item())
    goto err;

  if (value_item->basic_const_item())
    return; // ok

  if (value_item->type() == FUNC_ITEM)
  {
    Item_func *value_func= (Item_func *) value_item;
    if (value_func->functype() != Item_func::COLLATE_FUNC &&
        value_func->functype() != Item_func::NEG_FUNC)
      goto err;

    if (value_func->key_item()->basic_const_item())
      return; // ok
  }

err:
  valid_args= false;
  my_error(ER_WRONG_ARGUMENTS, MYF(0), "NAME_CONST");
}


Item::Type Item_name_const::type() const
{
  /*
    As 
    1. one can try to create the Item_name_const passing non-constant 
    arguments, although it's incorrect and 
    2. the type() method can be called before the fix_fields() to get
    type information for a further type cast, e.g. 
    if (item->type() == FIELD_ITEM) 
      ((Item_field *) item)->... 
    we return NULL_ITEM in the case to avoid wrong casting.

    valid_args guarantees value_item->basic_const_item(); if type is
    FUNC_ITEM, then we have a fudged item_func_neg() on our hands
    and return the underlying type.
    For Item_func_set_collation()
    e.g. NAME_CONST('name', 'value' COLLATE collation) we return its
    'value' argument type. 
  */
  if (!valid_args)
    return NULL_ITEM;
  Item::Type value_type= value_item->type();
  if (value_type == FUNC_ITEM)
  {
    /* 
      The second argument of NAME_CONST('name', 'value') must be 
      a simple constant item or a NEG_FUNC/COLLATE_FUNC.
    */
    DBUG_ASSERT(((Item_func *) value_item)->functype() == 
                Item_func::NEG_FUNC ||
                ((Item_func *) value_item)->functype() == 
                Item_func::COLLATE_FUNC);
    return ((Item_func *) value_item)->key_item()->type();            
  }
  return value_type;
}


bool Item_name_const::fix_fields(THD *thd, Item **ref)
{
  char buf[128];
  String *item_name;
  String s(buf, sizeof(buf), &my_charset_bin);
  s.length(0);

  if (value_item->fix_fields(thd, &value_item) ||
      name_item->fix_fields(thd, &name_item) ||
      !value_item->const_item() ||
      !name_item->const_item() ||
      !(item_name= name_item->val_str(&s))) // Can't have a NULL name 
  {
    my_error(ER_RESERVED_SYNTAX, MYF(0), "NAME_CONST");
    return TRUE;
  }
  if (is_autogenerated_name)
  {
    set_name(thd, item_name->c_ptr(), (uint) item_name->length(),
             system_charset_info);
  }
  collation.set(value_item->collation.collation, DERIVATION_IMPLICIT);
  max_length= value_item->max_length;
  decimals= value_item->decimals;
  fixed= 1;
  return FALSE;
}


void Item_name_const::print(String *str, enum_query_type query_type)
{
  str->append(STRING_WITH_LEN("NAME_CONST("));
  name_item->print(str, query_type);
  str->append(',');
  value_item->print(str, query_type);
  str->append(')');
}


/*
 need a special class to adjust printing : references to aggregate functions 
 must not be printed as refs because the aggregate functions that are added to
 the front of select list are not printed as well.
*/
class Item_aggregate_ref : public Item_ref
{
public:
  Item_aggregate_ref(THD *thd, Name_resolution_context *context_arg,
                     Item **item, const char *table_name_arg,
                     const LEX_CSTRING *field_name_arg):
    Item_ref(thd, context_arg, item, table_name_arg, field_name_arg) {}

  virtual inline void print (String *str, enum_query_type query_type)
  {
    if (ref)
      (*ref)->print(str, query_type);
    else
      Item_ident::print(str, query_type);
  }
  virtual Ref_Type ref_type() { return AGGREGATE_REF; }
};


/**
  Move SUM items out from item tree and replace with reference.

  @param thd			Thread handler
  @param ref_pointer_array	Pointer to array of reference fields
  @param fields		        All fields in select
  @param ref			Pointer to item
  @param split_flags            Zero or more of the following flags
	                        SPLIT_FUNC_SKIP_REGISTERED:
                                Function be must skipped for registered SUM
                                SUM items
                                SPLIT_SUM_SELECT
                                We are called on the select level and have to
                                register items operated on sum function

  @note
    All found SUM items are added FIRST in the fields list and
    we replace the item with a reference.

    If this is an item in the SELECT list then we also have to split out
    all arguments to functions used together with the sum function.
    For example in case of SELECT A*sum(B) we have to split out both
    A and sum(B).
    This is not needed for ORDER BY, GROUP BY or HAVING as all references
    to items in the select list are already of type REF

    thd->fatal_error() may be called if we are out of memory
*/

void Item::split_sum_func2(THD *thd, Ref_ptr_array ref_pointer_array,
                           List<Item> &fields, Item **ref, 
                           uint split_flags)
{
  if (unlikely(type() == SUM_FUNC_ITEM))
  {
    /* An item of type Item_sum is registered if ref_by != 0 */
    if ((split_flags & SPLIT_SUM_SKIP_REGISTERED) && 
        ((Item_sum *) this)->ref_by)
      return;
  }
  else if (type() == WINDOW_FUNC_ITEM || with_window_func)
  {
    /*
      Skip the else part, window functions are very special functions: 
      they need to have their own fields in the temp. table, but they
      need to be proceessed differently than regular aggregate functions

      Call split_sum_func here so that each argument gets its fields to
      point to the temporary table.
    */
    split_sum_func(thd, ref_pointer_array, fields, split_flags);
  }
  else
  {
    /* Not a SUM() function */
    if (unlikely((!with_sum_func && !(split_flags & SPLIT_SUM_SELECT))))
    {
      /*
        This is not a SUM function and there are no SUM functions inside.
        Nothing more to do.
      */
      return;
    }
    if (likely(with_sum_func ||
               (type() == FUNC_ITEM &&
                (((Item_func *) this)->functype() ==
                 Item_func::ISNOTNULLTEST_FUNC ||
                 ((Item_func *) this)->functype() ==
                 Item_func::TRIG_COND_FUNC))))
    {
      /* Will call split_sum_func2() for all items */
      split_sum_func(thd, ref_pointer_array, fields, split_flags);
      return;
    }

    if (unlikely((!(used_tables() & ~PARAM_TABLE_BIT) ||
                  type() == SUBSELECT_ITEM ||
                  (type() == REF_ITEM &&
                   ((Item_ref*)this)->ref_type() != Item_ref::VIEW_REF))))
        return;
  }

  /*
    Replace item with a reference so that we can easily calculate
    it (in case of sum functions) or copy it (in case of fields)

    The test above is to ensure we don't do a reference for things
    that are constants (PARAM_TABLE_BIT is in effect a constant)
    or already referenced (for example an item in HAVING)
    Exception is Item_direct_view_ref which we need to convert to
    Item_ref to allow fields from view being stored in tmp table.
  */
  Item_ref *item_ref;
  uint el= fields.elements;
  /*
    If this is an item_ref, get the original item
    This is a safety measure if this is called for things that is
    already a reference.
  */
  Item *real_itm= real_item();
  ref_pointer_array[el]= real_itm;
  if (type() == WINDOW_FUNC_ITEM)
  {
    if (!(item_ref= (new (thd->mem_root)
                     Item_direct_ref(thd,
                                     &thd->lex->current_select->context,
                                     &ref_pointer_array[el], 0,
                                     &name))))
      return;                                   // fatal_error is set
  }
  else if (type() == FUNC_ITEM && 
           ((Item_func *) this)->with_window_func)
    return;
  else
  {
    if (!(item_ref= (new (thd->mem_root)
                     Item_aggregate_ref(thd,
                                        &thd->lex->current_select->context,
                                        &ref_pointer_array[el], 0,
                                        &name))))
      return;                                   // fatal_error is set
  }
  if (type() == SUM_FUNC_ITEM)
    item_ref->depended_from= ((Item_sum *) this)->depended_from();
  fields.push_front(real_itm);
  thd->change_item_tree(ref, item_ref);
}


static bool
left_is_superset(const DTCollation *left, const DTCollation *right)
{
  /* Allow convert to Unicode */
  if (left->collation->state & MY_CS_UNICODE &&
      (left->derivation < right->derivation ||
       (left->derivation == right->derivation &&
        (!(right->collation->state & MY_CS_UNICODE) ||
         /* The code below makes 4-byte utf8 a superset over 3-byte utf8 */
         (left->collation->state & MY_CS_UNICODE_SUPPLEMENT &&
          !(right->collation->state & MY_CS_UNICODE_SUPPLEMENT) &&
          left->collation->mbmaxlen > right->collation->mbmaxlen &&
          left->collation->mbminlen == right->collation->mbminlen)))))
    return TRUE;
  /* Allow convert from ASCII */
  if (right->repertoire == MY_REPERTOIRE_ASCII &&
      (left->derivation < right->derivation ||
       (left->derivation == right->derivation &&
        !(left->repertoire == MY_REPERTOIRE_ASCII))))
    return TRUE;
  /* Disallow conversion otherwise */
  return FALSE;
}

/**
  Aggregate two collations together taking
  into account their coercibility (aka derivation):.

  0 == DERIVATION_EXPLICIT  - an explicitly written COLLATE clause @n
  1 == DERIVATION_NONE      - a mix of two different collations @n
  2 == DERIVATION_IMPLICIT  - a column @n
  3 == DERIVATION_COERCIBLE - a string constant.

  The most important rules are:
  -# If collations are the same:
  chose this collation, and the strongest derivation.
  -# If collations are different:
  - Character sets may differ, but only if conversion without
  data loss is possible. The caller provides flags whether
  character set conversion attempts should be done. If no
  flags are substituted, then the character sets must be the same.
  Currently processed flags are:
  MY_COLL_ALLOW_SUPERSET_CONV  - allow conversion to a superset
  MY_COLL_ALLOW_COERCIBLE_CONV - allow conversion of a coercible value
  - two EXPLICIT collations produce an error, e.g. this is wrong:
  CONCAT(expr1 collate latin1_swedish_ci, expr2 collate latin1_german_ci)
  - the side with smaller derivation value wins,
  i.e. a column is stronger than a string constant,
  an explicit COLLATE clause is stronger than a column.
  - if derivations are the same, we have DERIVATION_NONE,
  we'll wait for an explicit COLLATE clause which possibly can
  come from another argument later: for example, this is valid,
  but we don't know yet when collecting the first two arguments:
     @code
       CONCAT(latin1_swedish_ci_column,
              latin1_german1_ci_column,
              expr COLLATE latin1_german2_ci)
  @endcode
*/

bool DTCollation::aggregate(const DTCollation &dt, uint flags)
{
  if (!my_charset_same(collation, dt.collation))
  {
    /* 
       We do allow to use binary strings (like BLOBS)
       together with character strings.
       Binaries have more precedence than a character
       string of the same derivation.
    */
    if (collation == &my_charset_bin)
    {
      if (derivation <= dt.derivation)
      {
	/* Do nothing */
      }
      else
      {
	set(dt); 
      }
    }
    else if (dt.collation == &my_charset_bin)
    {
      if (dt.derivation <= derivation)
      {
        set(dt);
      }
    }
    else if ((flags & MY_COLL_ALLOW_SUPERSET_CONV) &&
             left_is_superset(this, &dt))
    {
      /* Do nothing */
    }
    else if ((flags & MY_COLL_ALLOW_SUPERSET_CONV) &&
             left_is_superset(&dt, this))
    {
      set(dt);
    }
    else if ((flags & MY_COLL_ALLOW_COERCIBLE_CONV) &&
             derivation < dt.derivation &&
             dt.derivation >= DERIVATION_SYSCONST)
    {
      /* Do nothing */
    }
    else if ((flags & MY_COLL_ALLOW_COERCIBLE_CONV) &&
             dt.derivation < derivation &&
             derivation >= DERIVATION_SYSCONST)
    {
      set(dt);
    }
    else
    {
      // Cannot apply conversion
      set(&my_charset_bin, DERIVATION_NONE,
          (dt.repertoire|repertoire));
      return 1;
    }
  }
  else if (derivation < dt.derivation)
  {
    /* Do nothing */
  }
  else if (dt.derivation < derivation)
  {
    set(dt);
  }
  else
  { 
    if (collation == dt.collation)
    {
      /* Do nothing */
    }
    else 
    {
      if (derivation == DERIVATION_EXPLICIT)
      {
        set(0, DERIVATION_NONE, 0);
        return 1;
      }
      if (collation->state & MY_CS_BINSORT &&
          dt.collation->state & MY_CS_BINSORT)
        return 1;
      if (collation->state & MY_CS_BINSORT)
        return 0;
      if (dt.collation->state & MY_CS_BINSORT)
      {
        set(dt);
        return 0;
      }
      CHARSET_INFO *bin= get_charset_by_csname(collation->csname, 
                                               MY_CS_BINSORT,MYF(0));
      set(bin, DERIVATION_NONE);
    }
  }
  repertoire|= dt.repertoire;
  return 0;
}

/******************************/
static
void my_coll_agg_error(DTCollation &c1, DTCollation &c2, const char *fname)
{
  my_error(ER_CANT_AGGREGATE_2COLLATIONS,MYF(0),
           c1.collation->name,c1.derivation_name(),
           c2.collation->name,c2.derivation_name(),
           fname);
}


static
void my_coll_agg_error(DTCollation &c1, DTCollation &c2, DTCollation &c3,
                       const char *fname)
{
  my_error(ER_CANT_AGGREGATE_3COLLATIONS,MYF(0),
  	   c1.collation->name,c1.derivation_name(),
	   c2.collation->name,c2.derivation_name(),
	   c3.collation->name,c3.derivation_name(),
	   fname);
}


static
void my_coll_agg_error(Item** args, uint count, const char *fname,
                       int item_sep)
{
  if (count == 2)
    my_coll_agg_error(args[0]->collation, args[item_sep]->collation, fname);
  else if (count == 3)
    my_coll_agg_error(args[0]->collation, args[item_sep]->collation,
                      args[2*item_sep]->collation, fname);
  else
    my_error(ER_CANT_AGGREGATE_NCOLLATIONS,MYF(0),fname);
}


bool Type_std_attributes::agg_item_collations(DTCollation &c, const char *fname,
                                              Item **av, uint count,
                                              uint flags, int item_sep)
{
  uint i;
  Item **arg;
  bool unknown_cs= 0;

  c.set(av[0]->collation);
  for (i= 1, arg= &av[item_sep]; i < count; i++, arg+= item_sep)
  {
    if (c.aggregate((*arg)->collation, flags))
    {
      if (c.derivation == DERIVATION_NONE &&
          c.collation == &my_charset_bin)
      {
        unknown_cs= 1;
        continue;
      }
      my_coll_agg_error(av, count, fname, item_sep);
      return TRUE;
    }
  }

  if (unknown_cs &&
      c.derivation != DERIVATION_EXPLICIT)
  {
    my_coll_agg_error(av, count, fname, item_sep);
    return TRUE;
  }

  if ((flags & MY_COLL_DISALLOW_NONE) &&
      c.derivation == DERIVATION_NONE)
  {
    my_coll_agg_error(av, count, fname, item_sep);
    return TRUE;
  }
  
  /* If all arguments where numbers, reset to @@collation_connection */
  if (flags & MY_COLL_ALLOW_NUMERIC_CONV &&
      c.derivation == DERIVATION_NUMERIC)
    c.set(Item::default_charset(), DERIVATION_COERCIBLE, MY_REPERTOIRE_NUMERIC);

  return FALSE;
}


bool Type_std_attributes::agg_item_set_converter(const DTCollation &coll,
                                                 const char *fname,
                                                 Item **args, uint nargs,
                                                 uint flags, int item_sep)
{
  Item **arg, *safe_args[2]= {NULL, NULL};

  /*
    For better error reporting: save the first and the second argument.
    We need this only if the the number of args is 3 or 2:
    - for a longer argument list, "Illegal mix of collations"
      doesn't display each argument's characteristics.
    - if nargs is 1, then this error cannot happen.
  */
  if (nargs >=2 && nargs <= 3)
  {
    safe_args[0]= args[0];
    safe_args[1]= args[item_sep];
  }

  THD *thd= current_thd;
  bool res= FALSE;
  uint i;

  /*
    In case we're in statement prepare, create conversion item
    in its memory: it will be reused on each execute.
  */
  Query_arena backup;
  Query_arena *arena= thd->stmt_arena->is_stmt_prepare() ?
                      thd->activate_stmt_arena_if_needed(&backup) :
                      NULL;

  for (i= 0, arg= args; i < nargs; i++, arg+= item_sep)
  {
    Item* conv= (*arg)->safe_charset_converter(thd, coll.collation);
    if (conv == *arg)
      continue;
    if (!conv && ((*arg)->collation.repertoire == MY_REPERTOIRE_ASCII))
      conv= new (thd->mem_root) Item_func_conv_charset(thd, *arg, coll.collation, 1);

    if (!conv)
    {
      if (nargs >=2 && nargs <= 3)
      {
        /* restore the original arguments for better error message */
        args[0]= safe_args[0];
        args[item_sep]= safe_args[1];
      }
      my_coll_agg_error(args, nargs, fname, item_sep);
      res= TRUE;
      break; // we cannot return here, we need to restore "arena".
    }
    /*
      If in statement prepare, then we create a converter for two
      constant items, do it once and then reuse it.
      If we're in execution of a prepared statement, arena is NULL,
      and the conv was created in runtime memory. This can be
      the case only if the argument is a parameter marker ('?'),
      because for all true constants the charset converter has already
      been created in prepare. In this case register the change for
      rollback.
    */
    if (thd->stmt_arena->is_stmt_prepare())
      *arg= conv;
    else
      thd->change_item_tree(arg, conv);

    if (conv->fix_fields(thd, arg))
    {
      res= TRUE;
      break; // we cannot return here, we need to restore "arena".
    }
  }
  if (arena)
    thd->restore_active_arena(arena, &backup);
  return res;
}


/**
  @brief
    Building clone for Item_func_or_sum
    
  @param thd        thread handle
  @param mem_root   part of the memory for the clone   

  @details
    This method gets copy of the current item and also 
    build clones for its referencies. For the referencies 
    build_copy is called again.
      
   @retval
     clone of the item
     0 if an error occured
*/ 

Item* Item_func_or_sum::build_clone(THD *thd, MEM_ROOT *mem_root)
{
  Item_func_or_sum *copy= (Item_func_or_sum *) get_copy(thd, mem_root);
  if (!copy)
    return 0;
  if (arg_count > 2)
  {
    copy->args= 
      (Item**) alloc_root(mem_root, sizeof(Item*) * arg_count);
    if (!copy->args)
      return 0;
  }
  else if (arg_count > 0)
    copy->args= copy->tmp_arg;

   
  for (uint i= 0; i < arg_count; i++)
  {
    Item *arg_clone= args[i]->build_clone(thd, mem_root);
    if (!arg_clone)
      return 0;
    copy->args[i]= arg_clone;
  }
  return copy;
}


/**
  @brief
    Building clone for Item_ref
    
  @param thd        thread handle
  @param mem_root   part of the memory for the clone   

  @details
    This method gets copy of the current item and also 
    builds clone for its reference. 
      
   @retval
     clone of the item
     0 if an error occured
*/ 

Item* Item_ref::build_clone(THD *thd, MEM_ROOT *mem_root)
{
  Item_ref *copy= (Item_ref *) get_copy(thd, mem_root);
  if (!copy)
    return 0;
  copy->ref= 
      (Item**) alloc_root(mem_root, sizeof(Item*));
  if (!copy->ref)
      return 0;
  Item *item_clone= (* ref)->build_clone(thd, mem_root);
  if (!item_clone)
    return 0;
  *copy->ref= item_clone;
  return copy;
}


void Item_ident_for_show::make_field(THD *thd, Send_field *tmp_field)
{
  tmp_field->table_name= tmp_field->org_table_name= table_name;
  tmp_field->db_name= db_name;
  tmp_field->col_name= tmp_field->org_col_name= field->field_name;
  tmp_field->length=field->field_length;
  tmp_field->type=field->type();
  tmp_field->flags= field->table->maybe_null ? 
    (field->flags & ~NOT_NULL_FLAG) : field->flags;
  tmp_field->decimals= field->decimals();
}

/**********************************************/

Item_field::Item_field(THD *thd, Field *f)
  :Item_ident(thd, 0, NullS, *f->table_name, &f->field_name),
   item_equal(0),
   have_privileges(0), any_privileges(0)
{
  set_field(f);
  /*
    field_name and table_name should not point to garbage
    if this item is to be reused
  */
  orig_table_name= "";
  orig_field_name= null_clex_str;
  with_field= 1;
}


/**
  Constructor used inside setup_wild().

  Ensures that field, table, and database names will live as long as
  Item_field (this is important in prepared statements).
*/

Item_field::Item_field(THD *thd, Name_resolution_context *context_arg,
                       Field *f)
  :Item_ident(thd, context_arg, f->table->s->db.str, *f->table_name,
              &f->field_name),
   item_equal(0),
   have_privileges(0), any_privileges(0)
{
  /*
    We always need to provide Item_field with a fully qualified field
    name to avoid ambiguity when executing prepared statements like
    SELECT * from d1.t1, d2.t1; (assuming d1.t1 and d2.t1 have columns
    with same names).
    This is because prepared statements never deal with wildcards in
    select list ('*') and always fix fields using fully specified path
    (i.e. db.table.column).
    No check for OOM: if db_name is NULL, we'll just get
    "Field not found" error.
    We need to copy db_name, table_name and field_name because they must
    be allocated in the statement memory, not in table memory (the table
    structure can go away and pop up again between subsequent executions
    of a prepared statement or after the close_tables_for_reopen() call
    in mysql_multi_update_prepare() or due to wildcard expansion in stored
    procedures).
  */
  {
    if (db_name)
      orig_db_name= thd->strdup(db_name);
    if (table_name)
      orig_table_name= thd->strdup(table_name);
    if (field_name.str)
      thd->make_lex_string(&orig_field_name, field_name.str,
                           field_name.length);
    /*
      We don't restore 'name' in cleanup because it's not changed
      during execution. Still we need it to point to persistent
      memory if this item is to be reused.
    */
    name= orig_field_name;
  }
  set_field(f);
  with_field= 1;
}


Item_field::Item_field(THD *thd, Name_resolution_context *context_arg,
                       const char *db_arg,const char *table_name_arg,
                       const LEX_CSTRING *field_name_arg)
  :Item_ident(thd, context_arg, db_arg, table_name_arg, field_name_arg),
   field(0), item_equal(0),
   have_privileges(0), any_privileges(0)
{
  SELECT_LEX *select= thd->lex->current_select;
  collation.set(DERIVATION_IMPLICIT);
  if (select && select->parsing_place != IN_HAVING)
      select->select_n_where_fields++;
  with_field= 1;
}

/**
  Constructor need to process subselect with temporary tables (see Item)
*/

Item_field::Item_field(THD *thd, Item_field *item)
  :Item_ident(thd, item),
   field(item->field),
   item_equal(item->item_equal),
   have_privileges(item->have_privileges),
   any_privileges(item->any_privileges)
{
  collation.set(DERIVATION_IMPLICIT);
  with_field= 1;
}


/**
  Calculate the max column length not taking into account the
  limitations over integer types.

  When storing data into fields the server currently just ignores the
  limits specified on integer types, e.g. 1234 can safely be stored in
  an int(2) and will not cause an error.
  Thus when creating temporary tables and doing transformations
  we must adjust the maximum field length to reflect this fact.
  We take the un-restricted maximum length and adjust it similarly to
  how the declared length is adjusted wrt unsignedness etc.
  TODO: this all needs to go when we disable storing 1234 in int(2).

  @param field_par   Original field the use to calculate the lengths
  @param max_length  Item's calculated explicit max length
  @return            The adjusted max length
*/

inline static uint32
adjust_max_effective_column_length(Field *field_par, uint32 max_length)
{
  uint32 new_max_length= field_par->max_display_length();
  uint32 sign_length= (field_par->flags & UNSIGNED_FLAG) ? 0 : 1;

  switch (field_par->type())
  {
  case MYSQL_TYPE_INT24:
    /*
      Compensate for MAX_MEDIUMINT_WIDTH being 1 too long (8)
      compared to the actual number of digits that can fit into
      the column.
    */
    new_max_length+= 1;
    /* fall through */
  case MYSQL_TYPE_LONG:
  case MYSQL_TYPE_TINY:
  case MYSQL_TYPE_SHORT:

    /* Take out the sign and add a conditional sign */
    new_max_length= new_max_length - 1 + sign_length;
    break;

  /* BINGINT is always 20 no matter the sign */
  case MYSQL_TYPE_LONGLONG:
  /* make gcc happy */
  default:
    break;
  }

  /* Adjust only if the actual precision based one is bigger than specified */
  return new_max_length > max_length ? new_max_length : max_length;
}


void Item_field::set_field(Field *field_par)
{
  field=result_field=field_par;			// for easy coding with fields
  maybe_null=field->maybe_null();
  Type_std_attributes::set(field_par);
  table_name= *field_par->table_name;
  field_name= field_par->field_name;
  db_name= field_par->table->s->db.str;
  alias_name_used= field_par->table->alias_name_used;

  max_length= adjust_max_effective_column_length(field_par, max_length);

  fixed= 1;
  if (field->table->s->tmp_table == SYSTEM_TMP_TABLE)
    any_privileges= 0;
}


/**
  Reset this item to point to a field from the new temporary table.
  This is used when we create a new temporary table for each execution
  of prepared statement.
*/

void Item_field::reset_field(Field *f)
{
  set_field(f);
  /* 'name' is pointing at field->field_name of old field */
  name= f->field_name;
}


bool Item_field::enumerate_field_refs_processor(void *arg)
{
  Field_enumerator *fe= (Field_enumerator*)arg;
  fe->visit_field(this);
  return FALSE;
}

bool Item_field::update_table_bitmaps_processor(void *arg)
{
  update_table_bitmaps();
  return FALSE;
}

static inline void set_field_to_new_field(Field **field, Field **new_field)
{
  if (*field && (*field)->table == new_field[0]->table)
  {
    Field *newf= new_field[(*field)->field_index];
    if ((*field)->ptr == newf->ptr)
      *field= newf;
  }
}

bool Item_field::switch_to_nullable_fields_processor(void *arg)
{
  Field **new_fields= (Field **)arg;
  set_field_to_new_field(&field, new_fields);
  set_field_to_new_field(&result_field, new_fields);
  maybe_null= field && field->maybe_null();
  return 0;
}

const char *Item_ident::full_name() const
{
  char *tmp;
  if (!table_name || !field_name.str)
    return field_name.str ? field_name.str : name.str ? name.str : "tmp_field";

  if (db_name && db_name[0])
  {
    THD *thd= current_thd;
    tmp=(char*) thd->alloc((uint) strlen(db_name)+(uint) strlen(table_name)+
			   (uint) field_name.length+3);
    strxmov(tmp,db_name,".",table_name,".",field_name.str,NullS);
  }
  else
  {
    if (table_name[0])
    {
      THD *thd= current_thd;
      tmp= (char*) thd->alloc((uint) strlen(table_name) +
			      field_name.length + 2);
      strxmov(tmp, table_name, ".", field_name.str, NullS);
    }
    else
      return field_name.str;
  }
  return tmp;
}

void Item_ident::print(String *str, enum_query_type query_type)
{
  THD *thd= current_thd;
  char d_name_buff[MAX_ALIAS_NAME], t_name_buff[MAX_ALIAS_NAME];
  const char *d_name= db_name, *t_name= table_name;
  bool use_table_name= table_name && table_name[0];
  bool use_db_name= use_table_name && db_name && db_name[0] && !alias_name_used;

  if (use_db_name && (query_type & QT_ITEM_IDENT_SKIP_DB_NAMES))
    use_db_name= !thd->db || strcmp(thd->db, db_name);

  if (use_db_name)
    use_db_name= !(cached_table && cached_table->belong_to_view &&
                   cached_table->belong_to_view->compact_view_format);

  if (!use_db_name && use_table_name &&
      (query_type & QT_ITEM_IDENT_SKIP_TABLE_NAMES))
  {
    /*
      Don't print the table name if it's the only table in the context
      XXX technically, that's a sufficient, but too strong condition
    */
    if (!context)
      use_table_name= false;
    else if (context->outer_context)
      use_table_name= true;
    else if (context->last_name_resolution_table == context->first_name_resolution_table)
      use_table_name= false;
    else if (!context->last_name_resolution_table &&
             !context->first_name_resolution_table->next_name_resolution_table)
      use_table_name= false;
  }

  if (!field_name.str || !field_name.str[0])
  {
    append_identifier(thd, str, STRING_WITH_LEN("tmp_field"));
    return;
  }

  if (lower_case_table_names== 1 ||
      (lower_case_table_names == 2 && !alias_name_used))
  {
    if (use_table_name)
    {
      strmov(t_name_buff, table_name);
      my_casedn_str(files_charset_info, t_name_buff);
      t_name= t_name_buff;
    }
    if (use_db_name)
    {
      strmov(d_name_buff, db_name);
      my_casedn_str(files_charset_info, d_name_buff);
      d_name= d_name_buff;
    }
  }

  if (use_db_name)
  {
    append_identifier(thd, str, d_name, (uint)strlen(d_name));
    str->append('.');
    DBUG_ASSERT(use_table_name);
  }
  if (use_table_name)
  {
    append_identifier(thd, str, t_name, (uint) strlen(t_name));
    str->append('.');
  }
  append_identifier(thd, str, field_name.str, field_name.length);
}

/* ARGSUSED */
String *Item_field::val_str(String *str)
{
  DBUG_ASSERT(fixed == 1);
  if ((null_value=field->is_null()))
    return 0;
  str->set_charset(str_value.charset());
  return field->val_str(str,&str_value);
}


double Item_field::val_real()
{
  DBUG_ASSERT(fixed == 1);
  if ((null_value=field->is_null()))
    return 0.0;
  return field->val_real();
}


longlong Item_field::val_int()
{
  DBUG_ASSERT(fixed == 1);
  if ((null_value=field->is_null()))
    return 0;
  return field->val_int();
}


my_decimal *Item_field::val_decimal(my_decimal *decimal_value)
{
  if ((null_value= field->is_null()))
    return 0;
  return field->val_decimal(decimal_value);
}


String *Item_field::str_result(String *str)
{
  if ((null_value=result_field->is_null()))
    return 0;
  str->set_charset(str_value.charset());
  return result_field->val_str(str,&str_value);
}

bool Item_field::get_date(MYSQL_TIME *ltime,ulonglong fuzzydate)
{
  if ((null_value=field->is_null()) || field->get_date(ltime,fuzzydate))
  {
    bzero((char*) ltime,sizeof(*ltime));
    return 1;
  }
  return 0;
}

bool Item_field::get_date_result(MYSQL_TIME *ltime, ulonglong fuzzydate)
{
  if (result_field->is_null() || result_field->get_date(ltime,fuzzydate))
  {
    bzero((char*) ltime,sizeof(*ltime));
    return (null_value= 1);
  }
  return (null_value= 0);
}


void Item_field::save_result(Field *to)
{
  save_field_in_field(result_field, &null_value, to, TRUE);
}


double Item_field::val_result()
{
  if ((null_value=result_field->is_null()))
    return 0.0;
  return result_field->val_real();
}

longlong Item_field::val_int_result()
{
  if ((null_value=result_field->is_null()))
    return 0;
  return result_field->val_int();
}


my_decimal *Item_field::val_decimal_result(my_decimal *decimal_value)
{
  if ((null_value= result_field->is_null()))
    return 0;
  return result_field->val_decimal(decimal_value);
}


bool Item_field::val_bool_result()
{
  if ((null_value= result_field->is_null()))
    return false;
  return result_field->val_bool();
}


bool Item_field::is_null_result()
{
  return (null_value=result_field->is_null());
}


bool Item_field::eq(const Item *item, bool binary_cmp) const
{
  Item *real_item2= ((Item *) item)->real_item();
  if (real_item2->type() != FIELD_ITEM)
    return 0;
  
  Item_field *item_field= (Item_field*) real_item2;
  if (item_field->field && field)
    return item_field->field == field;
  /*
    We may come here when we are trying to find a function in a GROUP BY
    clause from the select list.
    In this case the '100 % correct' way to do this would be to first
    run fix_fields() on the GROUP BY item and then retry this function, but
    I think it's better to relax the checking a bit as we will in
    most cases do the correct thing by just checking the field name.
    (In cases where we would choose wrong we would have to generate a
    ER_NON_UNIQ_ERROR).
  */
  return (!my_strcasecmp(system_charset_info, item_field->name.str,
			 field_name.str) &&
	  (!item_field->table_name || !table_name ||
	   (!my_strcasecmp(table_alias_charset, item_field->table_name,
			   table_name) &&
	    (!item_field->db_name || !db_name ||
	     (item_field->db_name && !strcmp(item_field->db_name,
					     db_name))))));
}


table_map Item_field::used_tables() const
{
  if (field->table->const_table)
    return 0;					// const item
  return (get_depended_from() ? OUTER_REF_TABLE_BIT : field->table->map);
}

table_map Item_field::all_used_tables() const
{
  return (get_depended_from() ? OUTER_REF_TABLE_BIT : field->table->map);
}

void Item_field::fix_after_pullout(st_select_lex *new_parent, Item **ref)
{
  if (new_parent == get_depended_from())
    depended_from= NULL;
  if (context)
  {
    bool need_change= false;
    /*
      Suppose there are nested selects:

       select_id=1
         select_id=2
           select_id=3  <----+
             select_id=4    -+
               select_id=5 --+

      Suppose, pullout operation has moved anything that had select_id=4 or 5
      in to select_id=3.

      If this Item_field had a name resolution context pointing into select_lex
      with id=4 or id=5, it needs a new name resolution context.

      However, it could also be that this object is a part of outer reference:
      Item_ref(Item_field(field in select with select_id=1))).
      - The Item_ref object has a context with select_id=5, and so needs a new
        name resolution context.
      - The Item_field object has a context with select_id=1, and doesn't need
        a new name resolution context.

      So, the following loop walks from Item_field's current context upwards.
      If we find that the select we've been pulled out to is up there, we
      create the new name resolution context. Otherwise, we don't.
    */
    for (Name_resolution_context *ct= context; ct; ct= ct->outer_context)
    {
      if (new_parent == ct->select_lex)
      {
        need_change= true;
        break;
      }
    }
    if (!need_change)
      return;

    Name_resolution_context *ctx= new Name_resolution_context();
    if (context->select_lex == new_parent)
    {
      /*
        This field was pushed in then pulled out
        (for example left part of IN)
      */
      ctx->outer_context= context->outer_context;
    }
    else if (context->outer_context)
    {
      /* just pull to the upper context */
      ctx->outer_context= context->outer_context->outer_context;
    }
    else
    {
      /* No upper context (merging Derived/VIEW where context chain ends) */
      ctx->outer_context= NULL;
    }
    ctx->table_list= context->first_name_resolution_table;
    ctx->select_lex= new_parent;
    if (context->select_lex == NULL)
      ctx->select_lex= NULL;
    ctx->first_name_resolution_table= context->first_name_resolution_table;
    ctx->last_name_resolution_table=  context->last_name_resolution_table;
    ctx->error_processor=             context->error_processor;
    ctx->error_processor_data=        context->error_processor_data;
    ctx->resolve_in_select_list=      context->resolve_in_select_list;
    ctx->security_ctx=                context->security_ctx;
    this->context=ctx;
  }
}


Item *Item_field::get_tmp_table_item(THD *thd)
{
  Item_field *new_item= new (thd->mem_root) Item_temptable_field(thd, this);
  if (new_item)
    new_item->field= new_item->result_field;
  return new_item;
}

longlong Item_field::val_int_endpoint(bool left_endp, bool *incl_endp)
{
  longlong res= val_int();
  return null_value? LONGLONG_MIN : res;
}

/**
  Create an item from a string we KNOW points to a valid longlong
  end \\0 terminated number string.
  This is always 'signed'. Unsigned values are created with Item_uint()
*/

Item_int::Item_int(THD *thd, const char *str_arg, uint length):
  Item_num(thd)
{
  char *end_ptr= (char*) str_arg + length;
  int error;
  value= my_strtoll10(str_arg, &end_ptr, &error);
  max_length= (uint) (end_ptr - str_arg);
  name.str= str_arg;
  /*
    We can't trust max_length as in show_routine_code we are using "Pos" as
    the field name.
  */
  name.length= !str_arg[max_length] ? max_length : strlen(str_arg);
  fixed= 1;
}


my_decimal *Item_int::val_decimal(my_decimal *decimal_value)
{
  int2my_decimal(E_DEC_FATAL_ERROR, value, unsigned_flag, decimal_value);
  return decimal_value;
}

String *Item_int::val_str(String *str)
{
  // following assert is redundant, because fixed=1 assigned in constructor
  DBUG_ASSERT(fixed == 1);
  str->set_int(value, unsigned_flag, collation.collation);
  return str;
}

void Item_int::print(String *str, enum_query_type query_type)
{
  // my_charset_bin is good enough for numbers
  str_value.set_int(value, unsigned_flag, &my_charset_bin);
  str->append(str_value);
}


Item *Item_bool::neg_transformer(THD *thd)
{
  value= !value;
  name= null_clex_str;
  return this;
}


Item_uint::Item_uint(THD *thd, const char *str_arg, uint length):
  Item_int(thd, str_arg, length)
{
  unsigned_flag= 1;
}


Item_uint::Item_uint(THD *thd, const char *str_arg, longlong i, uint length):
  Item_int(thd, str_arg, i, length)
{
  unsigned_flag= 1;
}


String *Item_uint::val_str(String *str)
{
  // following assert is redundant, because fixed=1 assigned in constructor
  DBUG_ASSERT(fixed == 1);
  str->set((ulonglong) value, collation.collation);
  return str;
}


void Item_uint::print(String *str, enum_query_type query_type)
{
  // latin1 is good enough for numbers
  str_value.set((ulonglong) value, default_charset());
  str->append(str_value);
}


Item_decimal::Item_decimal(THD *thd, const char *str_arg, uint length,
                           CHARSET_INFO *charset):
  Item_num(thd)
{
  str2my_decimal(E_DEC_FATAL_ERROR, str_arg, length, charset, &decimal_value);
  name.str= str_arg;
  name.length= safe_strlen(str_arg);
  decimals= (uint8) decimal_value.frac;
  fixed= 1;
  max_length= my_decimal_precision_to_length_no_truncation(decimal_value.intg +
                                                           decimals,
                                                           decimals,
                                                           unsigned_flag);
}

Item_decimal::Item_decimal(THD *thd, longlong val, bool unsig):
  Item_num(thd)
{
  int2my_decimal(E_DEC_FATAL_ERROR, val, unsig, &decimal_value);
  decimals= (uint8) decimal_value.frac;
  fixed= 1;
  max_length= my_decimal_precision_to_length_no_truncation(decimal_value.intg +
                                                           decimals,
                                                           decimals,
                                                           unsigned_flag);
}


Item_decimal::Item_decimal(THD *thd, double val, int precision, int scale):
  Item_num(thd)
{
  double2my_decimal(E_DEC_FATAL_ERROR, val, &decimal_value);
  decimals= (uint8) decimal_value.frac;
  fixed= 1;
  max_length= my_decimal_precision_to_length_no_truncation(decimal_value.intg +
                                                           decimals,
                                                           decimals,
                                                           unsigned_flag);
}


Item_decimal::Item_decimal(THD *thd, const char *str, const my_decimal *val_arg,
                           uint decimal_par, uint length):
  Item_num(thd)
{
  my_decimal2decimal(val_arg, &decimal_value);
  name.str= str;
  name.length= safe_strlen(str);
  decimals= (uint8) decimal_par;
  max_length= length;
  fixed= 1;
}


Item_decimal::Item_decimal(THD *thd, my_decimal *value_par):
  Item_num(thd)
{
  my_decimal2decimal(value_par, &decimal_value);
  decimals= (uint8) decimal_value.frac;
  fixed= 1;
  max_length= my_decimal_precision_to_length_no_truncation(decimal_value.intg +
                                                           decimals,
                                                           decimals,
                                                           unsigned_flag);
}


Item_decimal::Item_decimal(THD *thd, const uchar *bin, int precision, int scale):
  Item_num(thd)
{
  binary2my_decimal(E_DEC_FATAL_ERROR, bin,
                    &decimal_value, precision, scale);
  decimals= (uint8) decimal_value.frac;
  fixed= 1;
  max_length= my_decimal_precision_to_length_no_truncation(precision, decimals,
                                                           unsigned_flag);
}


longlong Item_decimal::val_int()
{
  longlong result;
  my_decimal2int(E_DEC_FATAL_ERROR, &decimal_value, unsigned_flag, &result);
  return result;
}

double Item_decimal::val_real()
{
  double result;
  my_decimal2double(E_DEC_FATAL_ERROR, &decimal_value, &result);
  return result;
}

String *Item_decimal::val_str(String *result)
{
  result->set_charset(&my_charset_numeric);
  my_decimal2string(E_DEC_FATAL_ERROR, &decimal_value, 0, 0, 0, result);
  return result;
}

void Item_decimal::print(String *str, enum_query_type query_type)
{
  my_decimal2string(E_DEC_FATAL_ERROR, &decimal_value, 0, 0, 0, &str_value);
  str->append(str_value);
}


bool Item_decimal::eq(const Item *item, bool binary_cmp) const
{
  if (type() == item->type() && item->basic_const_item())
  {
    /*
      We need to cast off const to call val_decimal(). This should
      be OK for a basic constant. Additionally, we can pass 0 as
      a true decimal constant will return its internal decimal
      storage and ignore the argument.
    */
    Item *arg= (Item*) item;
    my_decimal *value= arg->val_decimal(0);
    return !my_decimal_cmp(&decimal_value, value);
  }
  return 0;
}


void Item_decimal::set_decimal_value(my_decimal *value_par)
{
  my_decimal2decimal(value_par, &decimal_value);
  decimals= (uint8) decimal_value.frac;
  unsigned_flag= !decimal_value.sign();
  max_length= my_decimal_precision_to_length_no_truncation(decimal_value.intg +
                                                           decimals,
                                                           decimals,
                                                           unsigned_flag);
}


Item *Item_decimal::clone_item(THD *thd)
{
  return new (thd->mem_root) Item_decimal(thd, name.str, &decimal_value, decimals,
                                         max_length);
}


String *Item_float::val_str(String *str)
{
  // following assert is redundant, because fixed=1 assigned in constructor
  DBUG_ASSERT(fixed == 1);
  str->set_real(value, decimals, &my_charset_numeric);
  return str;
}


my_decimal *Item_float::val_decimal(my_decimal *decimal_value)
{
  // following assert is redundant, because fixed=1 assigned in constructor
  DBUG_ASSERT(fixed == 1);
  double2my_decimal(E_DEC_FATAL_ERROR, value, decimal_value);
  return (decimal_value);
}


Item *Item_float::clone_item(THD *thd)
{
  return new (thd->mem_root) Item_float(thd, name.str, value, decimals,
                                       max_length);
}


void Item_string::print(String *str, enum_query_type query_type)
{
  const bool print_introducer=
    !(query_type & QT_WITHOUT_INTRODUCERS) && is_cs_specified();
  if (print_introducer)
  {
    str->append('_');
    str->append(collation.collation->csname);
  }

  str->append('\'');

  if (query_type & QT_TO_SYSTEM_CHARSET)
  {
    if (print_introducer)
    {
      /*
        Because we wrote an introducer, we must print str_value in its
        charset, and the resulting bytes must not be changed until they
        reach the end client.
        But the caller is asking for system_charset_info, and may later
        convert into character_set_results. That means two conversions: we
        must ensure that they don't change our printed bytes.
        So we print str_value in the least common denominator of the three
        charsets involved: ASCII. Non-ASCII characters are printed as \xFF
        sequences (which is ASCII too). This way, our bytes will not be
        changed.
      */
      ErrConvString tmp(str_value.ptr(), str_value.length(), &my_charset_bin);
      str->append(tmp.ptr());
    }
    else
    {
      str_value.print(str, system_charset_info);
    }
  }
  else
  {
    // Caller wants a result in the charset of str_value.
    str_value.print(str);
  }

  str->append('\'');
}


double Item_string::val_real()
{
  DBUG_ASSERT(fixed == 1);
  return double_from_string_with_check(&str_value);
}


/**
  @todo
  Give error if we wanted a signed integer and we got an unsigned one
*/
longlong Item_string::val_int()
{
  DBUG_ASSERT(fixed == 1);
  return longlong_from_string_with_check(&str_value);
}


my_decimal *Item_string::val_decimal(my_decimal *decimal_value)
{
  return val_decimal_from_string(decimal_value);
}


double Item_null::val_real()
{
  // following assert is redundant, because fixed=1 assigned in constructor
  DBUG_ASSERT(fixed == 1);
  null_value=1;
  return 0.0;
}
longlong Item_null::val_int()
{
  // following assert is redundant, because fixed=1 assigned in constructor
  DBUG_ASSERT(fixed == 1);
  null_value=1;
  return 0;
}
/* ARGSUSED */
String *Item_null::val_str(String *str)
{
  // following assert is redundant, because fixed=1 assigned in constructor
  DBUG_ASSERT(fixed == 1);
  null_value=1;
  return 0;
}

my_decimal *Item_null::val_decimal(my_decimal *decimal_value)
{
  return 0;
}


Item *Item_null::safe_charset_converter(THD *thd, CHARSET_INFO *tocs)
{
  return this;
}

Item *Item_null::clone_item(THD *thd)
{
  return new (thd->mem_root) Item_null(thd, name.str);
}

/*********************** Item_param related ******************************/

/** 
  Default function of Item_param::set_param_func, so in case
  of malformed packet the server won't SIGSEGV.
*/

static void
default_set_param_func(Item_param *param,
                       uchar **pos __attribute__((unused)),
                       ulong len __attribute__((unused)))
{
  param->set_null();
}


Item_param::Item_param(THD *thd, const LEX_CSTRING *name_arg,
                       uint pos_in_query_arg, uint len_in_query_arg):
  Item_basic_value(thd),
  Rewritable_query_parameter(pos_in_query_arg, len_in_query_arg),
  /*
    Set handler to type_handler_null. Its data type test methods such as:
    - is_scalar_type()
    - can_return_int()
    - can_return_real(),
    - is_general_purpose_string_type()
    all return "true". This is needed to avoid any "illegal parameter type"
    errors in Item::check_type_xxx() at PS prepare time.
  */
  Type_handler_hybrid_field_type(&type_handler_null),
  state(NO_VALUE),
  /* Don't pretend to be a literal unless value for this item is set. */
  item_type(PARAM_ITEM),
  indicators(0), indicator(STMT_INDICATOR_NONE),
  set_param_func(default_set_param_func),
  m_out_param_info(NULL),
  /*
    Set m_is_settable_routine_parameter to "true" by default.
    This is needed for client-server protocol,
    whose parameters are always settable.
    For dynamic SQL, settability depends on the type of Item passed
    as an actual parameter. See Item_param::set_from_item().
  */
  m_is_settable_routine_parameter(true)
{
  name= *name_arg;
  /*
    Since we can't say whenever this item can be NULL or cannot be NULL
    before mysql_stmt_execute(), so we assuming that it can be NULL until
    value is set.
  */
  maybe_null= 1;
}


void Item_param::set_null()
{
  DBUG_ENTER("Item_param::set_null");
  /* These are cleared after each execution by reset() method */
  null_value= 1;
  /* 
    Because of NULL and string values we need to set max_length for each new
    placeholder value: user can submit NULL for any placeholder type, and 
    string length can be different in each execution.
  */
  max_length= 0;
  decimals= 0;
  state= NULL_VALUE;
  fix_type(Item::NULL_ITEM);
  DBUG_VOID_RETURN;
}

void Item_param::set_int(longlong i, uint32 max_length_arg)
{
  DBUG_ENTER("Item_param::set_int");
  value.integer= (longlong) i;
  state= INT_VALUE;
  max_length= max_length_arg;
  decimals= 0;
  maybe_null= 0;
  fix_type(Item::INT_ITEM);
  DBUG_VOID_RETURN;
}

void Item_param::set_double(double d)
{
  DBUG_ENTER("Item_param::set_double");
  value.real= d;
  state= REAL_VALUE;
  max_length= DBL_DIG + 8;
  decimals= NOT_FIXED_DEC;
  maybe_null= 0;
  fix_type(Item::REAL_ITEM);
  DBUG_VOID_RETURN;
}


/**
  Set decimal parameter value from string.

  @param str      character string
  @param length   string length

  @note
    As we use character strings to send decimal values in
    binary protocol, we use str2my_decimal to convert it to
    internal decimal value.
*/

void Item_param::set_decimal(const char *str, ulong length)
{
  char *end;
  DBUG_ENTER("Item_param::set_decimal");

  end= (char*) str+length;
  str2my_decimal(E_DEC_FATAL_ERROR, str, &decimal_value, &end);
  state= DECIMAL_VALUE;
  decimals= decimal_value.frac;
  max_length=
    my_decimal_precision_to_length_no_truncation(decimal_value.precision(),
                                                 decimals, unsigned_flag);
  maybe_null= 0;
  fix_type(Item::DECIMAL_ITEM);
  DBUG_VOID_RETURN;
}

void Item_param::set_decimal(const my_decimal *dv, bool unsigned_arg)
{
  state= DECIMAL_VALUE;

  my_decimal2decimal(dv, &decimal_value);

  decimals= (uint8) decimal_value.frac;
  unsigned_flag= unsigned_arg;
  max_length= my_decimal_precision_to_length(decimal_value.intg + decimals,
                                             decimals, unsigned_flag);
  fix_type(Item::DECIMAL_ITEM);
}


void Item_param::fix_temporal(uint32 max_length_arg, uint decimals_arg)
{
  state= TIME_VALUE;
  max_length= max_length_arg;
  decimals= decimals_arg;
  fix_type(Item::DATE_ITEM);
}


void Item_param::set_time(const MYSQL_TIME *tm,
                          uint32 max_length_arg, uint decimals_arg)
{
  value.time= *tm;
  fix_temporal(max_length_arg, decimals_arg);
}


/**
  Set parameter value from MYSQL_TIME value.

  @param tm              datetime value to set (time_type is ignored)
  @param type            type of datetime value
  @param max_length_arg  max length of datetime value as string

  @note
    If we value to be stored is not normalized, zero value will be stored
    instead and proper warning will be produced. This function relies on
    the fact that even wrong value sent over binary protocol fits into
    MAX_DATE_STRING_REP_LENGTH buffer.
*/
void Item_param::set_time(MYSQL_TIME *tm, timestamp_type time_type,
                          uint32 max_length_arg)
{ 
  DBUG_ENTER("Item_param::set_time");

  value.time= *tm;
  value.time.time_type= time_type;

  if (check_datetime_range(&value.time))
  {
    ErrConvTime str(&value.time);
    make_truncated_value_warning(current_thd, Sql_condition::WARN_LEVEL_WARN,
                                 &str, time_type, 0);
    set_zero_time(&value.time, MYSQL_TIMESTAMP_ERROR);
  }
  maybe_null= 0;
  fix_temporal(max_length_arg,
               tm->second_part > 0 ? TIME_SECOND_PART_DIGITS : 0);
  DBUG_VOID_RETURN;
}


bool Item_param::set_str(const char *str, ulong length)
{
  DBUG_ENTER("Item_param::set_str");
  /*
    Assign string with no conversion: data is converted only after it's
    been written to the binary log.
  */
  uint dummy_errors;
  if (str_value.copy(str, length, &my_charset_bin, &my_charset_bin,
                     &dummy_errors))
    DBUG_RETURN(TRUE);
  state= STRING_VALUE;
  max_length= length;
  maybe_null= 0;
  /* max_length and decimals are set after charset conversion */
  /* sic: str may be not null-terminated, don't add DBUG_PRINT here */
  fix_type(Item::STRING_ITEM);
  DBUG_RETURN(FALSE);
}


bool Item_param::set_longdata(const char *str, ulong length)
{
  DBUG_ENTER("Item_param::set_longdata");

  /*
    If client character set is multibyte, end of long data packet
    may hit at the middle of a multibyte character.  Additionally,
    if binary log is open we must write long data value to the
    binary log in character set of client. This is why we can't
    convert long data to connection character set as it comes
    (here), and first have to concatenate all pieces together,
    write query to the binary log and only then perform conversion.
  */
  if (str_value.length() + length > max_long_data_size)
  {
    my_message(ER_UNKNOWN_ERROR,
               "Parameter of prepared statement which is set through "
               "mysql_send_long_data() is longer than "
               "'max_long_data_size' bytes",
               MYF(0));
    DBUG_RETURN(true);
  }

  if (str_value.append(str, length, &my_charset_bin))
    DBUG_RETURN(TRUE);
  state= LONG_DATA_VALUE;
  maybe_null= 0;
  fix_type(Item::STRING_ITEM);

  DBUG_RETURN(FALSE);
}


void Item_param::CONVERSION_INFO::set(THD *thd, CHARSET_INFO *fromcs)
{
  CHARSET_INFO *tocs= thd->variables.collation_connection;

  character_set_of_placeholder= fromcs;
  character_set_client= thd->variables.character_set_client;
  /*
    Setup source and destination character sets so that they
    are different only if conversion is necessary: this will
    make later checks easier.
  */
  uint32 dummy_offset;
  final_character_set_of_str_value=
    String::needs_conversion(0, fromcs, tocs, &dummy_offset) ?
    tocs : fromcs;
}


bool Item_param::CONVERSION_INFO::convert(THD *thd, String *str)
{
  return thd->convert_string(str,
                             character_set_of_placeholder,
                             final_character_set_of_str_value);
}


/**
  Set parameter value from Item.

  @param thd   Current thread
  @param item  Item

  @retval
    0 OK
  @retval
    1 Out of memory
*/

bool Item_param::set_from_item(THD *thd, Item *item)
{
  DBUG_ENTER("Item_param::set_from_item");
  m_is_settable_routine_parameter= item->get_settable_routine_parameter();
  if (limit_clause_param)
  {
    longlong val= item->val_int();
    if (item->null_value)
    {
      set_null();
      DBUG_RETURN(false);
    }
    else
    {
      unsigned_flag= item->unsigned_flag;
      set_int(val, MY_INT64_NUM_DECIMAL_DIGITS);
      set_handler_by_result_type(item->result_type());
      DBUG_RETURN(!unsigned_flag && value.integer < 0 ? 1 : 0);
    }
  }
  struct st_value tmp;
  if (!item->save_in_value(&tmp))
  {
    if (item->type_handler()->Item_param_set_from_value(thd, this, item, &tmp))
      DBUG_RETURN(true);
  }
  else
    set_null();

  DBUG_RETURN(0);
}

/**
  Resets parameter after execution.

  @note
    We clear null_value here instead of setting it in set_* methods,
    because we want more easily handle case for long data.
*/

void Item_param::reset()
{
  DBUG_ENTER("Item_param::reset");
  /* Shrink string buffer if it's bigger than max possible CHAR column */
  if (str_value.alloced_length() > MAX_CHAR_WIDTH)
    str_value.free();
  else
    str_value.length(0);
  str_value_ptr.length(0);
  /*
    We must prevent all charset conversions until data has been written
    to the binary log.
  */
  str_value.set_charset(&my_charset_bin);
  collation.set(&my_charset_bin, DERIVATION_COERCIBLE);
  state= NO_VALUE;
  maybe_null= 1;
  null_value= 0;
  fixed= false;
  /*
    Don't reset item_type to PARAM_ITEM: it's only needed to guard
    us from item optimizations at prepare stage, when item doesn't yet
    contain a literal of some kind.
    In all other cases when this object is accessed its value is
    set (this assumption is guarded by 'state' and
    DBUG_ASSERTS(state != NO_VALUE) in all Item_param::get_*
    methods).
  */
  DBUG_VOID_RETURN;
}


int Item_param::save_in_field(Field *field, bool no_conversions)
{
  field->set_notnull();

  /*
    There's no "default" intentionally, to make compiler complain
    when adding a new XXX_VALUE value.
    Garbage (e.g. in case of a memory overrun) is handled after the switch.
  */
  switch (state) {
  case INT_VALUE:
    return field->store(value.integer, unsigned_flag);
  case REAL_VALUE:
    return field->store(value.real);
  case DECIMAL_VALUE:
    return field->store_decimal(&decimal_value);
  case TIME_VALUE:
    field->store_time_dec(&value.time, decimals);
    return 0;
  case STRING_VALUE:
  case LONG_DATA_VALUE:
    return field->store(str_value.ptr(), str_value.length(),
                        str_value.charset());
  case NULL_VALUE:
    return set_field_to_null_with_conversions(field, no_conversions);
  case DEFAULT_VALUE:
    return field->save_in_field_default_value(field->table->pos_in_table_list->
                                              top_table() !=
                                              field->table->pos_in_table_list);
  case IGNORE_VALUE:
    return field->save_in_field_ignore_value(field->table->pos_in_table_list->
                                             top_table() !=
                                             field->table->pos_in_table_list);
  case NO_VALUE:
    DBUG_ASSERT(0); // Should not be possible
    return true;
  }
  DBUG_ASSERT(0); // Garbage
  return 1;
}


void Item_param::invalid_default_param() const
{
  my_message(ER_INVALID_DEFAULT_PARAM,
             ER_THD(current_thd, ER_INVALID_DEFAULT_PARAM), MYF(0));
}


bool Item_param::get_date(MYSQL_TIME *res, ulonglong fuzzydate)
{
  if (state == TIME_VALUE)
  {
    *res= value.time;
    return 0;
  }
  return Item::get_date(res, fuzzydate);
}


double Item_param::val_real()
{
  // There's no "default". See comments in Item_param::save_in_field().
  switch (state) {
  case REAL_VALUE:
    return value.real;
  case INT_VALUE:
    return (double) value.integer;
  case DECIMAL_VALUE:
  {
    double result;
    my_decimal2double(E_DEC_FATAL_ERROR, &decimal_value, &result);
    return result;
  }
  case STRING_VALUE:
  case LONG_DATA_VALUE:
  {
    return double_from_string_with_check(&str_value);
  }
  case TIME_VALUE:
    /*
      This works for example when user says SELECT ?+0.0 and supplies
      time value for the placeholder.
    */
    return TIME_to_double(&value.time);
  case IGNORE_VALUE:
  case DEFAULT_VALUE:
    invalid_default_param();
    // fall through
  case NULL_VALUE:
    return 0.0;
  case NO_VALUE:
    DBUG_ASSERT(0); // Should not be possible
    return 0.0;
  }
  DBUG_ASSERT(0); // Garbage
  return 0.0;
} 


longlong Item_param::val_int() 
{ 
  // There's no "default". See comments in Item_param::save_in_field().
  switch (state) {
  case REAL_VALUE:
    return (longlong) rint(value.real);
  case INT_VALUE:
    return value.integer;
  case DECIMAL_VALUE:
  {
    longlong i;
    my_decimal2int(E_DEC_FATAL_ERROR, &decimal_value, unsigned_flag, &i);
    return i;
  }
  case STRING_VALUE:
  case LONG_DATA_VALUE:
    {
      return longlong_from_string_with_check(&str_value);
    }
  case TIME_VALUE:
    return (longlong) TIME_to_ulonglong(&value.time);
  case IGNORE_VALUE:
  case DEFAULT_VALUE:
    invalid_default_param();
    // fall through
  case NULL_VALUE:
    return 0; 
  case NO_VALUE:
    DBUG_ASSERT(0); // Should not be possible
    return 0;
  }
  DBUG_ASSERT(0); // Garbage
  return 0;
}


my_decimal *Item_param::val_decimal(my_decimal *dec)
{
  // There's no "default". See comments in Item_param::save_in_field().
  switch (state) {
  case DECIMAL_VALUE:
    return &decimal_value;
  case REAL_VALUE:
    double2my_decimal(E_DEC_FATAL_ERROR, value.real, dec);
    return dec;
  case INT_VALUE:
    int2my_decimal(E_DEC_FATAL_ERROR, value.integer, unsigned_flag, dec);
    return dec;
  case STRING_VALUE:
  case LONG_DATA_VALUE:
    return decimal_from_string_with_check(dec, &str_value);
  case TIME_VALUE:
  {
    return TIME_to_my_decimal(&value.time, dec);
  }
  case IGNORE_VALUE:
  case DEFAULT_VALUE:
    invalid_default_param();
    // fall through
  case NULL_VALUE:
    return 0;
  case NO_VALUE:
    DBUG_ASSERT(0); // Should not be possible
    return 0;
  }
  DBUG_ASSERT(0); // Gabrage
  return 0;
}


String *Item_param::val_str(String* str) 
{ 
  // There's no "default". See comments in Item_param::save_in_field().
  switch (state) {
  case STRING_VALUE:
  case LONG_DATA_VALUE:
    return &str_value_ptr;
  case REAL_VALUE:
    str->set_real(value.real, NOT_FIXED_DEC, &my_charset_bin);
    return str;
  case INT_VALUE:
    str->set(value.integer, &my_charset_bin);
    return str;
  case DECIMAL_VALUE:
    if (my_decimal2string(E_DEC_FATAL_ERROR, &decimal_value,
                          0, 0, 0, str) <= 1)
      return str;
    return NULL;
  case TIME_VALUE:
  {
    if (str->reserve(MAX_DATE_STRING_REP_LENGTH))
      break;
    str->length((uint) my_TIME_to_str(&value.time, (char*) str->ptr(),
                decimals));
    str->set_charset(&my_charset_bin);
    return str;
  }
  case IGNORE_VALUE:
  case DEFAULT_VALUE:
    invalid_default_param();
    // fall through
  case NULL_VALUE:
    return NULL; 
  case NO_VALUE:
    DBUG_ASSERT(0); // Should not be possible
    return NULL;
  }
  DBUG_ASSERT(0); // Garbage
  return NULL;
}

/**
  Return Param item values in string format, for generating the dynamic 
  query used in update/binary logs.

  @todo
    - Change interface and implementation to fill log data in place
    and avoid one more memcpy/alloc between str and log string.
    - In case of error we need to notify replication
    that binary log contains wrong statement 
*/

const String *Item_param::query_val_str(THD *thd, String* str) const
{
  // There's no "default". See comments in Item_param::save_in_field().
  switch (state) {
  case INT_VALUE:
    str->set_int(value.integer, unsigned_flag, &my_charset_bin);
    return str;
  case REAL_VALUE:
    str->set_real(value.real, NOT_FIXED_DEC, &my_charset_bin);
    return str;
  case DECIMAL_VALUE:
    if (my_decimal2string(E_DEC_FATAL_ERROR, &decimal_value,
                          0, 0, 0, str) > 1)
      return &my_null_string;
    return str;
  case TIME_VALUE:
    {
      static const uint32 typelen= 9; // "TIMESTAMP" is the longest type name
      char *buf, *ptr;
      str->length(0);
      /*
        TODO: in case of error we need to notify replication
        that binary log contains wrong statement 
      */
      if (str->reserve(MAX_DATE_STRING_REP_LENGTH + 3 + typelen))
        break; 

      /* Create date string inplace */
      switch (value.time.time_type) {
      case MYSQL_TIMESTAMP_DATE:
        str->append(C_STRING_WITH_LEN("DATE"));
        break;
      case MYSQL_TIMESTAMP_TIME:
        str->append(C_STRING_WITH_LEN("TIME"));
        break;
      case MYSQL_TIMESTAMP_DATETIME:
        str->append(C_STRING_WITH_LEN("TIMESTAMP"));
        break;
      case MYSQL_TIMESTAMP_ERROR:
      case MYSQL_TIMESTAMP_NONE:
        break;
      }
      DBUG_ASSERT(str->length() <= typelen);
      buf= str->c_ptr_quick();
      ptr= buf + str->length();
      *ptr++= '\'';
      ptr+= (uint) my_TIME_to_str(&value.time, ptr, decimals);
      *ptr++= '\'';
      str->length((uint32) (ptr - buf));
      return str;
    }
  case STRING_VALUE:
  case LONG_DATA_VALUE:
    {
      str->length(0);
      append_query_string(value.cs_info.character_set_client, str,
                          str_value.ptr(), str_value.length(),
                          thd->variables.sql_mode & MODE_NO_BACKSLASH_ESCAPES);
      return str;
    }
  case IGNORE_VALUE:
  case DEFAULT_VALUE:
    return &my_default_string;
  case NULL_VALUE:
    return &my_null_string;
  case NO_VALUE:
    DBUG_ASSERT(0); // Should not be possible
    return NULL;
  }
  DBUG_ASSERT(0); // Garbage
  return NULL;
}


/**
  Convert string from client character set to the character set of
  connection.
*/

bool Item_param::convert_str_value(THD *thd)
{
  bool rc= FALSE;
  if (state == STRING_VALUE || state == LONG_DATA_VALUE)
  {
    rc= value.cs_info.convert_if_needed(thd, &str_value);
    /* Here str_value is guaranteed to be in final_character_set_of_str_value */

    /*
      str_value_ptr is returned from val_str(). It must be not alloced
      to prevent it's modification by val_str() invoker.
    */
    str_value_ptr.set(str_value.ptr(), str_value.length(),
                      str_value.charset());
    /* Synchronize item charset and length with value charset */
    fix_charset_and_length_from_str_value(DERIVATION_COERCIBLE);
  }
  return rc;
}


bool Item_param::basic_const_item() const
{
  DBUG_ASSERT(fixed || state == NO_VALUE);
  if (state == NO_VALUE || state == TIME_VALUE)
    return FALSE;
  return TRUE;
}


/* see comments in the header file */

Item *
Item_param::clone_item(THD *thd)
{
  MEM_ROOT *mem_root= thd->mem_root;
  // There's no "default". See comments in Item_param::save_in_field().
  switch (state) {
  case IGNORE_VALUE:
  case DEFAULT_VALUE:
    invalid_default_param();
    // fall through
  case NULL_VALUE:
    return new (mem_root) Item_null(thd, name.str);
  case INT_VALUE:
    return (unsigned_flag ?
            new (mem_root) Item_uint(thd, name.str, value.integer, max_length) :
            new (mem_root) Item_int(thd, name.str, value.integer, max_length));
  case REAL_VALUE:
    return new (mem_root) Item_float(thd, name.str, value.real, decimals,
                                     max_length);
  case DECIMAL_VALUE:
    return 0; // Should create Item_decimal. See MDEV-11361.
  case STRING_VALUE:
  case LONG_DATA_VALUE:
    return new (mem_root) Item_string(thd, name.str, str_value.c_ptr_quick(),
                                      str_value.length(), str_value.charset(),
                                      collation.derivation,
                                      collation.repertoire);
  case TIME_VALUE:
    return 0;
  case NO_VALUE:
    return 0;
  }
  DBUG_ASSERT(0);  // Garbage
  return 0;
}


bool
Item_param::eq(const Item *item, bool binary_cmp) const
{
  if (!basic_const_item())
    return FALSE;

  // There's no "default". See comments in Item_param::save_in_field().
  switch (state) {
  case IGNORE_VALUE:
  case DEFAULT_VALUE:
    invalid_default_param();
    return false;
  case NULL_VALUE:
    return null_eq(item);
  case INT_VALUE:
    return int_eq(value.integer, item);
  case REAL_VALUE:
    return real_eq(value.real, item);
  case STRING_VALUE:
  case LONG_DATA_VALUE:
    return str_eq(&str_value, item, binary_cmp);
  case DECIMAL_VALUE:
  case TIME_VALUE:
  case NO_VALUE:
    return false;
  }
  DBUG_ASSERT(0); // Garbage
  return FALSE;
}

/* End of Item_param related */

void Item_param::print(String *str, enum_query_type query_type)
{
  if (state == NO_VALUE)
  {
    str->append('?');
  }
  else if (state == DEFAULT_VALUE)
  {
    str->append("default");
  }
  else if (state == IGNORE_VALUE)
  {
    str->append("ignore");
  }
  else
  {
    char buffer[STRING_BUFFER_USUAL_SIZE];
    String tmp(buffer, sizeof(buffer), &my_charset_bin);
    const String *res;
    res= query_val_str(current_thd, &tmp);
    str->append(*res);
  }
}


/**
  Preserve the original parameter types and values
  when re-preparing a prepared statement.

  @details Copy parameter type information and conversion
  function pointers from a parameter of the old statement
  to the corresponding parameter of the new one.

  Move parameter values from the old parameters to the new
  one. We simply "exchange" the values, which allows
  to save on allocation and character set conversion in
  case a parameter is a string or a blob/clob.

  The old parameter gets the value of this one, which
  ensures that all memory of this parameter is freed
  correctly.

  @param[in]  src   parameter item of the original
                    prepared statement
*/

void
Item_param::set_param_type_and_swap_value(Item_param *src)
{
  Type_std_attributes::set(src);
  set_handler(src->type_handler());
  set_param_func= src->set_param_func;
  item_type= src->item_type;

  maybe_null= src->maybe_null;
  null_value= src->null_value;
  state= src->state;
  fixed= src->fixed;
  value= src->value;

  decimal_value.swap(src->decimal_value);
  str_value.swap(src->str_value);
  str_value_ptr.swap(src->str_value_ptr);
}


void Item_param::set_default()
{
  m_is_settable_routine_parameter= false;
  state= DEFAULT_VALUE;
  fixed= true;
  /*
    When Item_param is set to DEFAULT_VALUE:
    - its val_str() and val_decimal() return NULL
    - get_date() returns true
    It's important also to have null_value==true for DEFAULT_VALUE.
    Otherwise the callers of val_xxx() and get_date(), e.g. Item::send(),
    can misbehave (e.g. crash on asserts).
  */
  null_value= true;
}

void Item_param::set_ignore()
{
  m_is_settable_routine_parameter= false;
  state= IGNORE_VALUE;
  fixed= true;
  null_value= true;
}

/**
  This operation is intended to store some item value in Item_param to be
  used later.

  @param thd    thread context
  @param ctx    stored procedure runtime context
  @param it     a pointer to an item in the tree

  @return Error status
    @retval TRUE on error
    @retval FALSE on success
*/

bool
Item_param::set_value(THD *thd, sp_rcontext *ctx, Item **it)
{
  Item *arg= *it;

  if (arg->is_null())
  {
    set_null();
    return FALSE;
  }

  null_value= FALSE;

  switch (arg->result_type()) {
  case STRING_RESULT:
  {
    char str_buffer[STRING_BUFFER_USUAL_SIZE];
    String sv_buffer(str_buffer, sizeof(str_buffer), &my_charset_bin);
    String *sv= arg->val_str(&sv_buffer);

    if (!sv)
      return TRUE;

    set_str(sv->c_ptr_safe(), sv->length());
    str_value_ptr.set(str_value.ptr(),
                      str_value.length(),
                      str_value.charset());
    collation.set(str_value.charset(), DERIVATION_COERCIBLE);
    decimals= 0;
    break;
  }

  case REAL_RESULT:
    set_double(arg->val_real());
    break;

  case INT_RESULT:
    set_int(arg->val_int(), arg->max_length);
    break;

  case DECIMAL_RESULT:
  {
    my_decimal dv_buf;
    my_decimal *dv= arg->val_decimal(&dv_buf);

    if (!dv)
      return TRUE;

    set_decimal(dv, !dv->sign());
    break;
  }

  default:
    /* That can not happen. */

    DBUG_ASSERT(TRUE);  // Abort in debug mode.

    set_null();         // Set to NULL in release mode.
    return FALSE;
  }

  set_handler_by_result_type(arg->result_type());
  return FALSE;
}


/**
  Setter of Item_param::m_out_param_info.

  m_out_param_info is used to store information about store routine
  OUT-parameters, such as stored routine name, database, stored routine
  variable name. It is supposed to be set in sp_head::execute() after
  Item_param::set_value() is called.
*/

void
Item_param::set_out_param_info(Send_field *info)
{
  m_out_param_info= info;
  set_handler_by_field_type(m_out_param_info->type);
}


/**
  Getter of Item_param::m_out_param_info.

  m_out_param_info is used to store information about store routine
  OUT-parameters, such as stored routine name, database, stored routine
  variable name. It is supposed to be retrieved in
  Protocol_binary::send_out_parameters() during creation of OUT-parameter
  result set.
*/

const Send_field *
Item_param::get_out_param_info() const
{
  return m_out_param_info;
}


/**
  Fill meta-data information for the corresponding column in a result set.
  If this is an OUT-parameter of a stored procedure, preserve meta-data of
  stored-routine variable.

  @param field container for meta-data to be filled
*/

void Item_param::make_field(THD *thd, Send_field *field)
{
  Item::make_field(thd, field);

  if (!m_out_param_info)
    return;

  /*
    This is an OUT-parameter of stored procedure. We should use
    OUT-parameter info to fill out the names.
  */

  field->db_name= m_out_param_info->db_name;
  field->table_name= m_out_param_info->table_name;
  field->org_table_name= m_out_param_info->org_table_name;
  field->col_name= m_out_param_info->col_name;
  field->org_col_name= m_out_param_info->org_col_name;

  field->length= m_out_param_info->length;
  field->flags= m_out_param_info->flags;
  field->decimals= m_out_param_info->decimals;
  field->type= m_out_param_info->type;
}

bool Item_param::append_for_log(THD *thd, String *str)
{
  StringBuffer<STRING_BUFFER_USUAL_SIZE> buf;
  const String *val= query_val_str(thd, &buf);
  return str->append(*val);
}

/****************************************************************************
  Item_copy
****************************************************************************/

Item_copy *Item_copy::create(THD *thd, Item *item)
{
  MEM_ROOT *mem_root= thd->mem_root;
  switch (item->result_type())
  {
    case STRING_RESULT:
      return new (mem_root) Item_copy_string(thd, item);
    case REAL_RESULT:
      return new (mem_root) Item_copy_float(thd, item);
    case INT_RESULT:
      return item->unsigned_flag ?
        new (mem_root) Item_copy_uint(thd, item) :
        new (mem_root) Item_copy_int(thd, item);
    case DECIMAL_RESULT:
      return new (mem_root) Item_copy_decimal(thd, item);
    case TIME_RESULT:
    case ROW_RESULT:
      DBUG_ASSERT (0);
  }
  /* should not happen */
  return NULL;
}

/****************************************************************************
  Item_copy_string
****************************************************************************/

double Item_copy_string::val_real()
{
  int err_not_used;
  char *end_not_used;
  return (null_value ? 0.0 :
          my_strntod(str_value.charset(), (char*) str_value.ptr(),
                     str_value.length(), &end_not_used, &err_not_used));
}

longlong Item_copy_string::val_int()
{
  int err;
  return null_value ? 0 : my_strntoll(str_value.charset(),str_value.ptr(),
                                          str_value.length(), 10, (char**) 0,
                                          &err); 
}


int Item_copy_string::save_in_field(Field *field, bool no_conversions)
{
  return save_str_value_in_field(field, &str_value);
}


void Item_copy_string::copy()
{
  String *res=item->val_str(&str_value);
  if (res && res != &str_value)
    str_value.copy(*res);
  null_value=item->null_value;
}

/* ARGSUSED */
String *Item_copy_string::val_str(String *str)
{
  // Item_copy_string is used without fix_fields call
  if (null_value)
    return (String*) 0;
  return &str_value;
}


my_decimal *Item_copy_string::val_decimal(my_decimal *decimal_value)
{
  // Item_copy_string is used without fix_fields call
  if (null_value)
    return (my_decimal *) 0;
  string2my_decimal(E_DEC_FATAL_ERROR, &str_value, decimal_value);
  return (decimal_value);
}


/****************************************************************************
  Item_copy_int
****************************************************************************/

void Item_copy_int::copy()
{
  cached_value= item->val_int();
  null_value=item->null_value;
}

static int save_int_value_in_field (Field *, longlong, bool, bool);

int Item_copy_int::save_in_field(Field *field, bool no_conversions)
{
  return save_int_value_in_field(field, cached_value, 
                                 null_value, unsigned_flag);
}


String *Item_copy_int::val_str(String *str)
{
  if (null_value)
    return (String *) 0;

  str->set(cached_value, &my_charset_bin);
  return str;
}


my_decimal *Item_copy_int::val_decimal(my_decimal *decimal_value)
{
  if (null_value)
    return (my_decimal *) 0;

  int2my_decimal(E_DEC_FATAL_ERROR, cached_value, unsigned_flag, decimal_value);
  return decimal_value;
}


/****************************************************************************
  Item_copy_uint
****************************************************************************/

String *Item_copy_uint::val_str(String *str)
{
  if (null_value)
    return (String *) 0;

  str->set((ulonglong) cached_value, &my_charset_bin);
  return str;
}


/****************************************************************************
  Item_copy_float
****************************************************************************/

String *Item_copy_float::val_str(String *str)
{
  if (null_value)
    return (String *) 0;
  else
  {
    double nr= val_real();
    str->set_real(nr,decimals, &my_charset_bin);
    return str;
  }
}


my_decimal *Item_copy_float::val_decimal(my_decimal *decimal_value)
{
  if (null_value)
    return (my_decimal *) 0;
  else
  {
    double nr= val_real();
    double2my_decimal(E_DEC_FATAL_ERROR, nr, decimal_value);
    return decimal_value;
  }
}


int Item_copy_float::save_in_field(Field *field, bool no_conversions)
{
  if (null_value)
    return set_field_to_null(field);
  field->set_notnull();
  return field->store(cached_value);
}


/****************************************************************************
  Item_copy_decimal
****************************************************************************/

int Item_copy_decimal::save_in_field(Field *field, bool no_conversions)
{
  if (null_value)
    return set_field_to_null(field);
  field->set_notnull();
  return field->store_decimal(&cached_value);
}


String *Item_copy_decimal::val_str(String *result)
{
  if (null_value)
    return (String *) 0;
  result->set_charset(&my_charset_bin);
  my_decimal2string(E_DEC_FATAL_ERROR, &cached_value, 0, 0, 0, result);
  return result;
}


double Item_copy_decimal::val_real()
{
  if (null_value)
    return 0.0;
  else
  {
    double result;
    my_decimal2double(E_DEC_FATAL_ERROR, &cached_value, &result);
    return result;
  }
}


longlong Item_copy_decimal::val_int()
{
  if (null_value)
    return 0;
  else
  {
    longlong result;
    my_decimal2int(E_DEC_FATAL_ERROR, &cached_value, unsigned_flag, &result);
    return result;
  }
}


void Item_copy_decimal::copy()
{
  my_decimal *nr= item->val_decimal(&cached_value);
  if (nr && nr != &cached_value)
    my_decimal2decimal (nr, &cached_value);
  null_value= item->null_value;
}


/*
  Functions to convert item to field (for send_result_set_metadata)
*/

/* ARGSUSED */
bool Item::fix_fields(THD *thd, Item **ref)
{

  // We do not check fields which are fixed during construction
  DBUG_ASSERT(fixed == 0 || basic_const_item());
  fixed= 1;
  return FALSE;
}


void Item_ref_null_helper::save_val(Field *to)
{
  DBUG_ASSERT(fixed == 1);
  (*ref)->save_val(to);
  owner->was_null|= null_value= (*ref)->null_value;
}


double Item_ref_null_helper::val_real()
{
  DBUG_ASSERT(fixed == 1);
  double tmp= (*ref)->val_result();
  owner->was_null|= null_value= (*ref)->null_value;
  return tmp;
}


longlong Item_ref_null_helper::val_int()
{
  DBUG_ASSERT(fixed == 1);
  longlong tmp= (*ref)->val_int_result();
  owner->was_null|= null_value= (*ref)->null_value;
  return tmp;
}


my_decimal *Item_ref_null_helper::val_decimal(my_decimal *decimal_value)
{
  DBUG_ASSERT(fixed == 1);
  my_decimal *val= (*ref)->val_decimal_result(decimal_value);
  owner->was_null|= null_value= (*ref)->null_value;
  return val;
}


bool Item_ref_null_helper::val_bool()
{
  DBUG_ASSERT(fixed == 1);
  bool val= (*ref)->val_bool_result();
  owner->was_null|= null_value= (*ref)->null_value;
  return val;
}


String* Item_ref_null_helper::val_str(String* s)
{
  DBUG_ASSERT(fixed == 1);
  String* tmp= (*ref)->str_result(s);
  owner->was_null|= null_value= (*ref)->null_value;
  return tmp;
}


bool Item_ref_null_helper::get_date(MYSQL_TIME *ltime, ulonglong fuzzydate)
{  
  return (owner->was_null|= null_value= (*ref)->get_date_result(ltime, fuzzydate));
}


/**
  Mark item and SELECT_LEXs as dependent if item was resolved in
  outer SELECT.

  @param thd             thread handler
  @param last            select from which current item depend
  @param current         current select
  @param resolved_item   item which was resolved in outer SELECT(for warning)
  @param mark_item       item which should be marked (can be differ in case of
                         substitution)
*/

static bool mark_as_dependent(THD *thd, SELECT_LEX *last, SELECT_LEX *current,
                              Item_ident *resolved_item,
                              Item_ident *mark_item)
{
  DBUG_ENTER("mark_as_dependent");

  /* store pointer on SELECT_LEX from which item is dependent */
  if (mark_item && mark_item->can_be_depended)
  {
    DBUG_PRINT("info", ("mark_item: %p  lex: %p", mark_item, last));
    mark_item->depended_from= last;
  }
  if (current->mark_as_dependent(thd, last,
                                 /** resolved_item psergey-thu **/ mark_item))
    DBUG_RETURN(TRUE);
  if (thd->lex->describe & DESCRIBE_EXTENDED)
  {
    const char *db_name= (resolved_item->db_name ?
                          resolved_item->db_name : "");
    const char *table_name= (resolved_item->table_name ?
                             resolved_item->table_name : "");
    push_warning_printf(thd, Sql_condition::WARN_LEVEL_NOTE,
                        ER_WARN_FIELD_RESOLVED,
                        ER_THD(thd,ER_WARN_FIELD_RESOLVED),
                        db_name, (db_name[0] ? "." : ""),
                        table_name, (table_name [0] ? "." : ""),
                        resolved_item->field_name.str,
                        current->select_number, last->select_number);
  }
  DBUG_RETURN(FALSE);
}


/**
  Mark range of selects and resolved identifier (field/reference)
  item as dependent.

  @param thd             thread handler
  @param last_select     select where resolved_item was resolved
  @param current_sel     current select (select where resolved_item was placed)
  @param found_field     field which was found during resolving
  @param found_item      Item which was found during resolving (if resolved
                         identifier belongs to VIEW)
  @param resolved_item   Identifier which was resolved

  @note
    We have to mark all items between current_sel (including) and
    last_select (excluding) as dependend (select before last_select should
    be marked with actual table mask used by resolved item, all other with
    OUTER_REF_TABLE_BIT) and also write dependence information to Item of
    resolved identifier.
*/

void mark_select_range_as_dependent(THD *thd,
                                    SELECT_LEX *last_select,
                                    SELECT_LEX *current_sel,
                                    Field *found_field, Item *found_item,
                                    Item_ident *resolved_item)
{
  /*
    Go from current SELECT to SELECT where field was resolved (it
    have to be reachable from current SELECT, because it was already
    done once when we resolved this field and cached result of
    resolving)
  */
  SELECT_LEX *previous_select= current_sel;
  for (; previous_select->outer_select() != last_select;
       previous_select= previous_select->outer_select())
  {
    Item_subselect *prev_subselect_item=
      previous_select->master_unit()->item;
    prev_subselect_item->used_tables_cache|= OUTER_REF_TABLE_BIT;
    prev_subselect_item->const_item_cache= 0;
  }
  {
    Item_subselect *prev_subselect_item=
      previous_select->master_unit()->item;
    Item_ident *dependent= resolved_item;
    if (found_field == view_ref_found)
    {
      Item::Type type= found_item->type();
      prev_subselect_item->used_tables_cache|=
        found_item->used_tables();
      dependent= ((type == Item::REF_ITEM || type == Item::FIELD_ITEM) ?
                  (Item_ident*) found_item :
                  0);
    }
    else
      prev_subselect_item->used_tables_cache|=
        found_field->table->map;
    prev_subselect_item->const_item_cache= 0;
    mark_as_dependent(thd, last_select, current_sel, resolved_item,
                      dependent);
  }
}


/**
  Search a GROUP BY clause for a field with a certain name.

  Search the GROUP BY list for a column named as find_item. When searching
  preference is given to columns that are qualified with the same table (and
  database) name as the one being searched for.

  @param find_item     the item being searched for
  @param group_list    GROUP BY clause

  @return
    - the found item on success
    - NULL if find_item is not in group_list
*/

static Item** find_field_in_group_list(Item *find_item, ORDER *group_list)
{
  const char *db_name;
  const char *table_name;
  LEX_CSTRING *field_name;
  ORDER      *found_group= NULL;
  int         found_match_degree= 0;
  char        name_buff[SAFE_NAME_LEN+1];

  if (find_item->type() == Item::FIELD_ITEM ||
      find_item->type() == Item::REF_ITEM)
  {
    db_name=    ((Item_ident*) find_item)->db_name;
    table_name= ((Item_ident*) find_item)->table_name;
    field_name= &((Item_ident*) find_item)->field_name;
  }
  else
    return NULL;

  if (db_name && lower_case_table_names)
  {
    /* Convert database to lower case for comparison */
    strmake_buf(name_buff, db_name);
    my_casedn_str(files_charset_info, name_buff);
    db_name= name_buff;
  }

  DBUG_ASSERT(field_name->str != 0);

  for (ORDER *cur_group= group_list ; cur_group ; cur_group= cur_group->next)
  {
    int cur_match_degree= 0;

    /* SELECT list element with explicit alias */
    if ((*(cur_group->item))->name.str &&
        !(*(cur_group->item))->is_autogenerated_name &&
        !my_strcasecmp(system_charset_info,
                       (*(cur_group->item))->name.str, field_name->str))
    {
      ++cur_match_degree;
    }
    /* Reference on the field or view/derived field. */
    else if ((*(cur_group->item))->type() == Item::FIELD_ITEM ||
             (*(cur_group->item))->type() == Item::REF_ITEM )
    {
      Item_ident *cur_field= (Item_ident*) *cur_group->item;
      const char *l_db_name= cur_field->db_name;
      const char *l_table_name= cur_field->table_name;
      LEX_CSTRING *l_field_name= &cur_field->field_name;

      DBUG_ASSERT(l_field_name->str != 0);

      if (!my_strcasecmp(system_charset_info,
                         l_field_name->str, field_name->str))
        ++cur_match_degree;
      else
        continue;

      if (l_table_name && table_name)
      {
        /* If field_name is qualified by a table name. */
        if (my_strcasecmp(table_alias_charset, l_table_name, table_name))
          /* Same field names, different tables. */
          return NULL;

        ++cur_match_degree;
        if (l_db_name && db_name)
        {
          /* If field_name is also qualified by a database name. */
          if (strcmp(l_db_name, db_name))
            /* Same field names, different databases. */
            return NULL;
          ++cur_match_degree;
        }
      }
    }
    else
      continue;

    if (cur_match_degree > found_match_degree)
    {
      found_match_degree= cur_match_degree;
      found_group= cur_group;
    }
    else if (found_group && (cur_match_degree == found_match_degree) &&
             !(*(found_group->item))->eq((*(cur_group->item)), 0))
    {
      /*
        If the current resolve candidate matches equally well as the current
        best match, they must reference the same column, otherwise the field
        is ambiguous.
      */
      my_error(ER_NON_UNIQ_ERROR, MYF(0),
               find_item->full_name(), current_thd->where);
      return NULL;
    }
  }

  if (found_group)
    return found_group->item;
  else
    return NULL;
}


/**
  Resolve a column reference in a sub-select.

  Resolve a column reference (usually inside a HAVING clause) against the
  SELECT and GROUP BY clauses of the query described by 'select'. The name
  resolution algorithm searches both the SELECT and GROUP BY clauses, and in
  case of a name conflict prefers GROUP BY column names over SELECT names. If
  both clauses contain different fields with the same names, a warning is
  issued that name of 'ref' is ambiguous. We extend ANSI SQL in that when no
  GROUP BY column is found, then a HAVING name is resolved as a possibly
  derived SELECT column. This extension is allowed only if the
  MODE_ONLY_FULL_GROUP_BY sql mode isn't enabled.

  @param thd     current thread
  @param ref     column reference being resolved
  @param select  the select that ref is resolved against

  @note
    The resolution procedure is:
    - Search for a column or derived column named col_ref_i [in table T_j]
    in the SELECT clause of Q.
    - Search for a column named col_ref_i [in table T_j]
    in the GROUP BY clause of Q.
    - If found different columns with the same name in GROUP BY and SELECT
    - issue a warning and return the GROUP BY column,
    - otherwise
    - if the MODE_ONLY_FULL_GROUP_BY mode is enabled return error
    - else return the found SELECT column.


  @return
    - NULL - there was an error, and the error was already reported
    - not_found_item - the item was not resolved, no error was reported
    - resolved item - if the item was resolved
*/

static Item**
resolve_ref_in_select_and_group(THD *thd, Item_ident *ref, SELECT_LEX *select)
{
  Item **group_by_ref= NULL;
  Item **select_ref= NULL;
  ORDER *group_list= select->group_list.first;
  bool ambiguous_fields= FALSE;
  uint counter;
  enum_resolution_type resolution;

  /*
    Search for a column or derived column named as 'ref' in the SELECT
    clause of the current select.
  */
  if (!(select_ref= find_item_in_list(ref, *(select->get_item_list()),
                                      &counter, REPORT_EXCEPT_NOT_FOUND,
                                      &resolution)))
    return NULL; /* Some error occurred. */
  if (resolution == RESOLVED_AGAINST_ALIAS)
    ref->alias_name_used= TRUE;

  /* If this is a non-aggregated field inside HAVING, search in GROUP BY. */
  if (select->having_fix_field && !ref->with_sum_func && group_list)
  {
    group_by_ref= find_field_in_group_list(ref, group_list);
    
    /* Check if the fields found in SELECT and GROUP BY are the same field. */
    if (group_by_ref && (select_ref != not_found_item) &&
        !((*group_by_ref)->eq(*select_ref, 0)))
    {
      ambiguous_fields= TRUE;
      push_warning_printf(thd, Sql_condition::WARN_LEVEL_WARN,
                          ER_NON_UNIQ_ERROR,
                          ER_THD(thd,ER_NON_UNIQ_ERROR), ref->full_name(),
                          thd->where);

    }
  }

  if (thd->variables.sql_mode & MODE_ONLY_FULL_GROUP_BY &&
      select->having_fix_field  &&
      select_ref != not_found_item && !group_by_ref)
  {
    /*
      Report the error if fields was found only in the SELECT item list and
      the strict mode is enabled.
    */
    my_error(ER_NON_GROUPING_FIELD_USED, MYF(0),
             ref->name.str, "HAVING");
    return NULL;
  }
  if (select_ref != not_found_item || group_by_ref)
  {
    if (select_ref != not_found_item && !ambiguous_fields)
    {
      DBUG_ASSERT(*select_ref != 0);
      if (!select->ref_pointer_array[counter])
      {
        my_error(ER_ILLEGAL_REFERENCE, MYF(0),
                 ref->name.str, "forward reference in item list");
        return NULL;
      }
      DBUG_ASSERT((*select_ref)->fixed);
      return &select->ref_pointer_array[counter];
    }
    if (group_by_ref)
      return group_by_ref;
    DBUG_ASSERT(FALSE);
    return NULL; /* So there is no compiler warning. */
  }

  return (Item**) not_found_item;
}


/*
  @brief
  Whether a table belongs to an outer select.

  @param table table to check
  @param select current select

  @details
  Try to find select the table belongs to by ascending the derived tables chain.
*/

static
bool is_outer_table(TABLE_LIST *table, SELECT_LEX *select)
{
  DBUG_ASSERT(table->select_lex != select);
  TABLE_LIST *tl;

  if (table->belong_to_view &&
      table->belong_to_view->select_lex == select)
    return FALSE;

  for (tl= select->master_unit()->derived;
       tl && tl->is_merged_derived();
       select= tl->select_lex, tl= select->master_unit()->derived)
  {
    if (tl->select_lex == table->select_lex)
      return FALSE;
  }
  return TRUE;
}


/**
  Resolve the name of an outer select column reference.

  @param[in] thd             current thread
  @param[in,out] from_field  found field reference or (Field*)not_found_field
  @param[in,out] reference   view column if this item was resolved to a
    view column

  @description
  The method resolves the column reference represented by 'this' as a column
  present in outer selects that contain current select.

  In prepared statements, because of cache, find_field_in_tables()
  can resolve fields even if they don't belong to current context.
  In this case this method only finds appropriate context and marks
  current select as dependent. The found reference of field should be
  provided in 'from_field'.

  The cache is critical for prepared statements of type:

  SELECT a FROM (SELECT a FROM test.t1) AS s1 NATURAL JOIN t2 AS s2;

  This is internally converted to a join similar to

  SELECT a FROM t1 AS s1,t2 AS s2 WHERE t2.a=t1.a;

  Without the cache, we would on re-prepare not know if 'a' did match
  s1.a or s2.a.

  @note
    This is the inner loop of Item_field::fix_fields:
  @code
        for each outer query Q_k beginning from the inner-most one
        {
          search for a column or derived column named col_ref_i
          [in table T_j] in the FROM clause of Q_k;

          if such a column is not found
            Search for a column or derived column named col_ref_i
            [in table T_j] in the SELECT and GROUP clauses of Q_k.
        }
  @endcode

  @retval
    1   column succefully resolved and fix_fields() should continue.
  @retval
    0   column fully fixed and fix_fields() should return FALSE
  @retval
    -1  error occurred
*/

int
Item_field::fix_outer_field(THD *thd, Field **from_field, Item **reference)
{
  enum_parsing_place place= NO_MATTER;
  bool field_found= (*from_field != not_found_field);
  bool upward_lookup= FALSE;
  TABLE_LIST *table_list;

  /* Calulate the TABLE_LIST for the table */
  table_list= (cached_table ? cached_table :
               field_found && (*from_field) != view_ref_found ?
               (*from_field)->table->pos_in_table_list : 0);
  /*
    If there are outer contexts (outer selects, but current select is
    not derived table or view) try to resolve this reference in the
    outer contexts.

    We treat each subselect as a separate namespace, so that different
    subselects may contain columns with the same names. The subselects
    are searched starting from the innermost.
  */
  Name_resolution_context *last_checked_context= context;
  Item **ref= (Item **) not_found_item;
  SELECT_LEX *current_sel= (SELECT_LEX *) thd->lex->current_select;
  Name_resolution_context *outer_context= 0;
  SELECT_LEX *select= 0;
  /* Currently derived tables cannot be correlated */
  if (current_sel->master_unit()->first_select()->linkage !=
      DERIVED_TABLE_TYPE)
    outer_context= context->outer_context;

  /*
    This assert is to ensure we have an outer contex when *from_field
    is set.
    If this would not be the case, we would assert in mark_as_dependent
    as last_checked_countex == context
  */
  DBUG_ASSERT(outer_context || !*from_field ||
              *from_field == not_found_field);
  for (;
       outer_context;
       outer_context= outer_context->outer_context)
  {
    select= outer_context->select_lex;
    Item_subselect *prev_subselect_item=
      last_checked_context->select_lex->master_unit()->item;
    last_checked_context= outer_context;
    upward_lookup= TRUE;

    place= prev_subselect_item->parsing_place;
    /*
      If outer_field is set, field was already found by first call
      to find_field_in_tables(). Only need to find appropriate context.
    */
    if (field_found && outer_context->select_lex !=
        table_list->select_lex)
      continue;
    /*
      In case of a view, find_field_in_tables() writes the pointer to
      the found view field into '*reference', in other words, it
      substitutes this Item_field with the found expression.
    */
    if (field_found || (*from_field= find_field_in_tables(thd, this,
                                          outer_context->
                                            first_name_resolution_table,
                                          outer_context->
                                            last_name_resolution_table,
                                          reference,
                                          IGNORE_EXCEPT_NON_UNIQUE,
                                          TRUE, TRUE)) !=
        not_found_field)
    {
      if (*from_field)
      {
        if (thd->variables.sql_mode & MODE_ONLY_FULL_GROUP_BY &&
            select->cur_pos_in_select_list != UNDEF_POS)
        {
          /*
            As this is an outer field it should be added to the list of
            non aggregated fields of the outer select.
          */
          if (select->join)
          {
            marker= select->cur_pos_in_select_list;
            select->join->non_agg_fields.push_back(this, thd->mem_root);
          }
          else
          {
            /*
              join is absent if it is upper SELECT_LEX of non-select
              command
            */
            DBUG_ASSERT(select->master_unit()->outer_select() == NULL &&
                        (thd->lex->sql_command != SQLCOM_SELECT &&
                         thd->lex->sql_command != SQLCOM_UPDATE_MULTI &&
                         thd->lex->sql_command != SQLCOM_DELETE_MULTI &&
                         thd->lex->sql_command != SQLCOM_INSERT_SELECT &&
                         thd->lex->sql_command != SQLCOM_REPLACE_SELECT));
          }
        }
        if (*from_field != view_ref_found)
        {
          prev_subselect_item->used_tables_cache|= (*from_field)->table->map;
          prev_subselect_item->const_item_cache= 0;
          set_field(*from_field);
          if (!last_checked_context->select_lex->having_fix_field &&
              select->group_list.elements &&
              (place == SELECT_LIST || place == IN_HAVING))
          {
            Item_outer_ref *rf;
            /*
              If an outer field is resolved in a grouping select then it
              is replaced for an Item_outer_ref object. Otherwise an
              Item_field object is used.
              The new Item_outer_ref object is saved in the inner_refs_list of
              the outer select. Here it is only created. It can be fixed only
              after the original field has been fixed and this is done in the
              fix_inner_refs() function.
            */
            ;
            if (!(rf= new (thd->mem_root) Item_outer_ref(thd, context, this)))
              return -1;
            thd->change_item_tree(reference, rf);
            select->inner_refs_list.push_back(rf, thd->mem_root);
            rf->in_sum_func= thd->lex->in_sum_func;
          }
          /*
            A reference is resolved to a nest level that's outer or the same as
            the nest level of the enclosing set function : adjust the value of
            max_arg_level for the function if it's needed.
          */
          if (thd->lex->in_sum_func &&
              thd->lex->in_sum_func->nest_level >= select->nest_level)
          {
            Item::Type ref_type= (*reference)->type();
            set_if_bigger(thd->lex->in_sum_func->max_arg_level,
                          select->nest_level);
            set_field(*from_field);
            fixed= 1;
            mark_as_dependent(thd, last_checked_context->select_lex,
                              context->select_lex, this,
                              ((ref_type == REF_ITEM ||
                                ref_type == FIELD_ITEM) ?
                               (Item_ident*) (*reference) : 0));
            return 0;
          }
        }
        else
        {
          Item::Type ref_type= (*reference)->type();
          prev_subselect_item->used_tables_and_const_cache_join(*reference);
          mark_as_dependent(thd, last_checked_context->select_lex,
                            context->select_lex, this,
                            ((ref_type == REF_ITEM || ref_type == FIELD_ITEM) ?
                             (Item_ident*) (*reference) :
                             0));
          /*
            A reference to a view field had been found and we
            substituted it instead of this Item (find_field_in_tables
            does it by assigning the new value to *reference), so now
            we can return from this function.
          */
          return 0;
        }
      }
      break;
    }

    /* Search in SELECT and GROUP lists of the outer select. */
    if (place != IN_WHERE && place != IN_ON)
    {
      if (!(ref= resolve_ref_in_select_and_group(thd, this, select)))
        return -1; /* Some error occurred (e.g. ambiguous names). */
      if (ref != not_found_item)
      {
        DBUG_ASSERT(*ref && (*ref)->fixed);
        prev_subselect_item->used_tables_and_const_cache_join(*ref);
        break;
      }
    }

    /*
      Reference is not found in this select => this subquery depend on
      outer select (or we just trying to find wrong identifier, in this
      case it does not matter which used tables bits we set)
    */
    prev_subselect_item->used_tables_cache|= OUTER_REF_TABLE_BIT;
    prev_subselect_item->const_item_cache= 0;
  }

  DBUG_ASSERT(ref != 0);
  if (!*from_field)
    return -1;
  if (ref == not_found_item && *from_field == not_found_field)
  {
    if (upward_lookup)
    {
      // We can't say exactly what absent table or field
      my_error(ER_BAD_FIELD_ERROR, MYF(0), full_name(), thd->where);
    }
    else
    {
      /* Call find_field_in_tables only to report the error */
      find_field_in_tables(thd, this,
                           context->first_name_resolution_table,
                           context->last_name_resolution_table,
                           reference, REPORT_ALL_ERRORS,
                           !any_privileges, TRUE);
    }
    return -1;
  }
  else if (ref != not_found_item)
  {
    Item *save;
    Item_ref *rf;

    /* Should have been checked in resolve_ref_in_select_and_group(). */
    DBUG_ASSERT(*ref && (*ref)->fixed);
    /*
      Here, a subset of actions performed by Item_ref::set_properties
      is not enough. So we pass ptr to NULL into Item_[direct]_ref
      constructor, so no initialization is performed, and call 
      fix_fields() below.
    */
    save= *ref;
    *ref= NULL;                             // Don't call set_properties()
    rf= (place == IN_HAVING ?
         new (thd->mem_root)
         Item_ref(thd, context, ref, table_name,
                  &field_name, alias_name_used) :
         (!select->group_list.elements ?
         new (thd->mem_root)
          Item_direct_ref(thd, context, ref, table_name,
                          &field_name, alias_name_used) :
         new (thd->mem_root)
          Item_outer_ref(thd, context, ref, table_name,
                         &field_name, alias_name_used)));
    *ref= save;
    if (!rf)
      return -1;

    if (place != IN_HAVING && select->group_list.elements)
    {
      outer_context->select_lex->inner_refs_list.push_back((Item_outer_ref*)rf,
                                                           thd->mem_root);
      ((Item_outer_ref*)rf)->in_sum_func= thd->lex->in_sum_func;
    }
    thd->change_item_tree(reference, rf);
    /*
      rf is Item_ref => never substitute other items (in this case)
      during fix_fields() => we can use rf after fix_fields()
    */
    DBUG_ASSERT(!rf->fixed);                // Assured by Item_ref()
    if (rf->fix_fields(thd, reference) || rf->check_cols(1))
      return -1;

    /*
      We can not "move" aggregate function in the place where
      its arguments are not defined.
    */
    set_max_sum_func_level(thd, select);
    mark_as_dependent(thd, last_checked_context->select_lex,
                      context->select_lex, rf,
                      rf);

    return 0;
  }
  else
  {
    /*
      We can not "move" aggregate function in the place where
      its arguments are not defined.
    */
    set_max_sum_func_level(thd, select);
    mark_as_dependent(thd, last_checked_context->select_lex,
                      context->select_lex,
                      this, (Item_ident*)*reference);
    if (last_checked_context->select_lex->having_fix_field)
    {
      Item_ref *rf;
      rf= new (thd->mem_root) Item_ref(thd, context,
                                       (*from_field)->table->s->db.str,
                                       (*from_field)->table->alias.c_ptr(),
                                       &field_name);
      if (!rf)
        return -1;
      thd->change_item_tree(reference, rf);
      /*
        rf is Item_ref => never substitute other items (in this case)
        during fix_fields() => we can use rf after fix_fields()
      */
      DBUG_ASSERT(!rf->fixed);                // Assured by Item_ref()
      if (rf->fix_fields(thd, reference) || rf->check_cols(1))
        return -1;
      return 0;
    }
  }
  return 1;
}


/**
  Resolve the name of a column reference.

  The method resolves the column reference represented by 'this' as a column
  present in one of: FROM clause, SELECT clause, GROUP BY clause of a query
  Q, or in outer queries that contain Q.

  The name resolution algorithm used is (where [T_j] is an optional table
  name that qualifies the column name):

  @code
    resolve_column_reference([T_j].col_ref_i)
    {
      search for a column or derived column named col_ref_i
      [in table T_j] in the FROM clause of Q;

      if such a column is NOT found AND    // Lookup in outer queries.
         there are outer queries
      {
        for each outer query Q_k beginning from the inner-most one
        {
          search for a column or derived column named col_ref_i
          [in table T_j] in the FROM clause of Q_k;

          if such a column is not found
            Search for a column or derived column named col_ref_i
            [in table T_j] in the SELECT and GROUP clauses of Q_k.
        }
      }
    }
  @endcode

    Notice that compared to Item_ref::fix_fields, here we first search the FROM
    clause, and then we search the SELECT and GROUP BY clauses.

  @param[in]     thd        current thread
  @param[in,out] reference  view column if this item was resolved to a
    view column

  @retval
    TRUE  if error
  @retval
    FALSE on success
*/

bool Item_field::fix_fields(THD *thd, Item **reference)
{
  DBUG_ASSERT(fixed == 0);
  Field *from_field= (Field *)not_found_field;
  bool outer_fixed= false;

  if (!field)					// If field is not checked
  {
    TABLE_LIST *table_list;
    /*
      In case of view, find_field_in_tables() write pointer to view field
      expression to 'reference', i.e. it substitute that expression instead
      of this Item_field
    */
    if ((from_field= find_field_in_tables(thd, this,
                                          context->first_name_resolution_table,
                                          context->last_name_resolution_table,
                                          reference,
                                          thd->lex->use_only_table_context ?
                                            REPORT_ALL_ERRORS : 
                                            IGNORE_EXCEPT_NON_UNIQUE,
                                          !any_privileges,
                                          TRUE)) ==
	not_found_field)
    {
      int ret;
      /* Look up in current select's item_list to find aliased fields */
      if (thd->lex->current_select->is_item_list_lookup)
      {
        uint counter;
        enum_resolution_type resolution;
        Item** res= find_item_in_list(this,
                                      thd->lex->current_select->item_list,
                                      &counter, REPORT_EXCEPT_NOT_FOUND,
                                      &resolution);
        if (!res)
          return 1;
        if (resolution == RESOLVED_AGAINST_ALIAS)
          alias_name_used= TRUE;
        if (res != (Item **)not_found_item)
        {
          if ((*res)->type() == Item::FIELD_ITEM)
          {
            /*
              It's an Item_field referencing another Item_field in the select
              list.
              Use the field from the Item_field in the select list and leave
              the Item_field instance in place.
            */

            Field *new_field= (*((Item_field**)res))->field;

            if (new_field == NULL)
            {
              /* The column to which we link isn't valid. */
              my_error(ER_BAD_FIELD_ERROR, MYF(0), (*res)->name.str,
                       thd->where);
              return(1);
            }

            /*
              We can not "move" aggregate function in the place where
              its arguments are not defined.
            */
            set_max_sum_func_level(thd, thd->lex->current_select);
            set_field(new_field);
            return 0;
          }
          else
          {
            /*
              It's not an Item_field in the select list so we must make a new
              Item_ref to point to the Item in the select list and replace the
              Item_field created by the parser with the new Item_ref.
            */
            Item_ref *rf= new (thd->mem_root)
              Item_ref(thd, context, db_name, table_name, &field_name);
            if (!rf)
              return 1;
            bool err= rf->fix_fields(thd, (Item **) &rf) || rf->check_cols(1);
            if (err)
              return TRUE;
           
            SELECT_LEX *select= thd->lex->current_select;
            thd->change_item_tree(reference,
                                  select->parsing_place == IN_GROUP_BY && 
				  alias_name_used  ?  *rf->ref : rf);

            /*
              We can not "move" aggregate function in the place where
              its arguments are not defined.
            */
            set_max_sum_func_level(thd, thd->lex->current_select);
            return FALSE;
          }
        }
      }
      if ((ret= fix_outer_field(thd, &from_field, reference)) < 0)
        goto error;
      outer_fixed= TRUE;
      if (!ret)
        goto mark_non_agg_field;
    }
    else if (!from_field)
      goto error;

    table_list= (cached_table ? cached_table :
                 from_field != view_ref_found ?
                 from_field->table->pos_in_table_list : 0);
    if (!outer_fixed && table_list && table_list->select_lex &&
        context->select_lex &&
        table_list->select_lex != context->select_lex &&
        !context->select_lex->is_merged_child_of(table_list->select_lex) &&
        is_outer_table(table_list, context->select_lex))
    {
      int ret;
      if ((ret= fix_outer_field(thd, &from_field, reference)) < 0)
        goto error;
      outer_fixed= 1;
      if (!ret)
        goto mark_non_agg_field;
    }

    if (thd->lex->in_sum_func &&
        thd->lex->in_sum_func->nest_level == 
        thd->lex->current_select->nest_level)
      set_if_bigger(thd->lex->in_sum_func->max_arg_level,
                    thd->lex->current_select->nest_level);
    /*
      if it is not expression from merged VIEW we will set this field.

      We can leave expression substituted from view for next PS/SP rexecution
      (i.e. do not register this substitution for reverting on cleanup()
      (register_item_tree_changing())), because this subtree will be
      fix_field'ed during setup_tables()->setup_underlying() (i.e. before
      all other expressions of query, and references on tables which do
      not present in query will not make problems.

      Also we suppose that view can't be changed during PS/SP life.
    */
    if (from_field == view_ref_found)
      return FALSE;

    set_field(from_field);
  }
  else if (thd->mark_used_columns != MARK_COLUMNS_NONE)
  {
    TABLE *table= field->table;
    MY_BITMAP *current_bitmap, *other_bitmap;
    if (thd->mark_used_columns == MARK_COLUMNS_READ)
    {
      current_bitmap= table->read_set;
      other_bitmap=   table->write_set;
    }
    else
    {
      current_bitmap= table->write_set;
      other_bitmap=   table->read_set;
    }
    if (!bitmap_fast_test_and_set(current_bitmap, field->field_index))
    {
      if (!bitmap_is_set(other_bitmap, field->field_index))
      {
        /* First usage of column */
        table->used_fields++;                     // Used to optimize loops
        /* purecov: begin inspected */
        table->covering_keys.intersect(field->part_of_key);
        /* purecov: end */
      }
    }
  }
#ifndef NO_EMBEDDED_ACCESS_CHECKS
  if (any_privileges)
  {
    const char *db, *tab;
    db=  field->table->s->db.str;
    tab= field->table->s->table_name.str;
    if (!(have_privileges= (get_column_grant(thd, &field->table->grant,
                                             db, tab, field_name.str) &
                            VIEW_ANY_ACL)))
    {
      my_error(ER_COLUMNACCESS_DENIED_ERROR, MYF(0),
               "ANY", thd->security_ctx->priv_user,
               thd->security_ctx->host_or_ip, field_name.str, tab);
      goto error;
    }
  }
#endif
  fixed= 1;
  if (field->vcol_info)
    fix_session_vcol_expr_for_read(thd, field, field->vcol_info);
  if (thd->variables.sql_mode & MODE_ONLY_FULL_GROUP_BY &&
      !outer_fixed && !thd->lex->in_sum_func &&
      thd->lex->current_select->cur_pos_in_select_list != UNDEF_POS &&
      thd->lex->current_select->join)
  {
    thd->lex->current_select->join->non_agg_fields.push_back(this, thd->mem_root);
    marker= thd->lex->current_select->cur_pos_in_select_list;
  }
mark_non_agg_field:
  /*
    table->pos_in_table_list can be 0 when fixing partition functions
    or virtual fields.
  */
  if (fixed && (thd->variables.sql_mode & MODE_ONLY_FULL_GROUP_BY) &&
      field->table->pos_in_table_list)
  {
    /*
      Mark selects according to presence of non aggregated fields.
      Fields from outer selects added to the aggregate function
      outer_fields list as it's unknown at the moment whether it's
      aggregated or not.
      We're using the select lex of the cached table (if present).
    */
    SELECT_LEX *select_lex;
    if (cached_table)
      select_lex= cached_table->select_lex;
    else if (!(select_lex= field->table->pos_in_table_list->select_lex))
    {
      /*
        This can only happen when there is no real table in the query.
        We are using the field's resolution context. context->select_lex is eee
        safe for use because it's either the SELECT we want to use 
        (the current level) or a stub added by non-SELECT queries.
      */
      select_lex= context->select_lex;
    }
    if (!thd->lex->in_sum_func)
      select_lex->set_non_agg_field_used(true);
    else
    {
      if (outer_fixed)
        thd->lex->in_sum_func->outer_fields.push_back(this, thd->mem_root);
      else if (thd->lex->in_sum_func->nest_level !=
          thd->lex->current_select->nest_level)
        select_lex->set_non_agg_field_used(true);
    }
  }
  return FALSE;

error:
  context->process_error(thd);
  return TRUE;
}


/*
  @brief
  Mark virtual columns as used in a partitioning expression 
*/

bool Item_field::vcol_in_partition_func_processor(void *int_arg)
{
  DBUG_ASSERT(fixed);
  if (field->vcol_info)
  {
    field->vcol_info->mark_as_in_partitioning_expr();
  }
  return FALSE;
}

bool Item_field::check_valid_arguments_processor(void *bool_arg)
{
  Virtual_column_info *vcol= field->vcol_info;
  if (!vcol)
    return FALSE;
  return vcol->expr->walk(&Item::check_partition_func_processor, 0, NULL)
      || vcol->expr->walk(&Item::check_valid_arguments_processor, 0, NULL);
}

void Item_field::cleanup()
{
  DBUG_ENTER("Item_field::cleanup");
  Item_ident::cleanup();
  depended_from= NULL;
  /*
    Even if this object was created by direct link to field in setup_wild()
    it will be linked correctly next time by name of field and table alias.
    I.e. we can drop 'field'.
   */
  field= 0;
  item_equal= NULL;
  null_value= FALSE;
  DBUG_VOID_RETURN;
}

/**
  Find a field among specified multiple equalities.

  The function first searches the field among multiple equalities
  of the current level (in the cond_equal->current_level list).
  If it fails, it continues searching in upper levels accessed
  through a pointer cond_equal->upper_levels.
  The search terminates as soon as a multiple equality containing 
  the field is found. 

  @param cond_equal   reference to list of multiple equalities where
                      the field (this object) is to be looked for

  @return
    - First Item_equal containing the field, if success
    - 0, otherwise
*/

Item_equal *Item_field::find_item_equal(COND_EQUAL *cond_equal)
{
  Item_equal *item= 0;
  while (cond_equal)
  {
    List_iterator_fast<Item_equal> li(cond_equal->current_level);
    while ((item= li++))
    {
      if (item->contains(field))
        return item;
    }
    /* 
      The field is not found in any of the multiple equalities
      of the current level. Look for it in upper levels
    */
    cond_equal= cond_equal->upper_levels;
  }
  return 0;
}


/**
  Set a pointer to the multiple equality the field reference belongs to
  (if any).

  The function looks for a multiple equality containing the field item
  among those referenced by arg.
  In the case such equality exists the function does the following.
  If the found multiple equality contains a constant, then the field
  reference is substituted for this constant, otherwise it sets a pointer
  to the multiple equality in the field item.


  @param arg    reference to list of multiple equalities where
                the field (this object) is to be looked for

  @note
    This function is supposed to be called as a callback parameter in calls
    of the compile method.

  @return
    - pointer to the replacing constant item, if the field item was substituted
    - pointer to the field item, otherwise.
*/

Item *Item_field::propagate_equal_fields(THD *thd,
                                         const Context &ctx,
                                         COND_EQUAL *arg)
{
  if (!(item_equal= find_item_equal(arg)))
    return this;
  if (!field->can_be_substituted_to_equal_item(ctx, item_equal))
  {
    item_equal= NULL;
    return this;
  }
  Item *item= item_equal->get_const();
  if (!item)
  {
    /*
      The found Item_equal is Okey, but it does not have a constant
      item yet. Keep this->item_equal point to the found Item_equal.
    */
    return this;
  }
  if (!(item= field->get_equal_const_item(thd, ctx, item)))
  {
    /*
      Could not do safe conversion from the original constant item
      to a field-compatible constant item.
      For example, we tried to optimize:
        WHERE date_column=' garbage ' AND LENGTH(date_column)=8;
      to
        WHERE date_column=' garbage ' AND LENGTH(DATE'XXXX-YY-ZZ');
      but failed to create a valid DATE literal from the given string literal.

      Do not do constant propagation in such cases and unlink
      "this" from the found Item_equal (as this equality not usefull).
    */
    item_equal= NULL;
    return this;
  }
  return item;
}


/**
  Replace an Item_field for an equal Item_field that evaluated earlier
  (if any).

  If this->item_equal points to some item and coincides with arg then
  the function returns a pointer to an item that is taken from
  the very beginning of the item_equal list which the Item_field
  object refers to (belongs to) unless item_equal contains  a constant
  item. In this case the function returns this constant item, 
  (if the substitution does not require conversion).   
  If the Item_field object does not refer any Item_equal object
  'this' is returned .

  @param arg   NULL or points to so some item of the Item_equal type  


  @note
    This function is supposed to be called as a callback parameter in calls
    of the transformer method.

  @return
    - pointer to a replacement Item_field if there is a better equal item or
      a pointer to a constant equal item;
    - this - otherwise.
*/

Item *Item_field::replace_equal_field(THD *thd, uchar *arg)
{
  REPLACE_EQUAL_FIELD_ARG* param= (REPLACE_EQUAL_FIELD_ARG*)arg;
  if (item_equal && item_equal == param->item_equal)
  {
    Item *const_item2= item_equal->get_const();
    if (const_item2)
    {
      /*
        Currently we don't allow to create Item_equal with compare_type()
        different from its Item_field's cmp_type().
        Field_xxx::test_if_equality_guarantees_uniqueness() prevent this.
        Also, Item_field::propagate_equal_fields() does not allow to assign
        this->item_equal to any instances of Item_equal if "this" is used
        in a non-native comparison context, or with an incompatible collation.
        So the fact that we have (item_equal != NULL) means that the currently
        processed function (the owner of "this") uses the field in its native
        comparison context, and it's safe to replace it to the constant from
        item_equal.
      */
      DBUG_ASSERT(type_handler()->type_handler_for_comparison()->cmp_type() ==
                  item_equal->compare_type_handler()->cmp_type());
      return const_item2;
    }
    Item_field *subst= 
      (Item_field *)(item_equal->get_first(param->context_tab, this));
    if (subst)
      subst= (Item_field *) (subst->real_item());
    if (subst && !field->eq(subst->field))
      return subst;
  }
  return this;
}


void Item::init_make_field(Send_field *tmp_field,
			   enum enum_field_types field_type_arg)
{
  tmp_field->db_name=		"";
  tmp_field->org_table_name=	"";
  tmp_field->org_col_name=	empty_clex_str;
  tmp_field->table_name=	"";
  tmp_field->col_name=	        name;
  tmp_field->flags=             (maybe_null ? 0 : NOT_NULL_FLAG) | 
                                (my_binary_compare(charset_for_protocol()) ?
                                 BINARY_FLAG : 0);
  tmp_field->type=              field_type_arg;
  tmp_field->length=max_length;
  tmp_field->decimals=decimals;
  if (unsigned_flag)
    tmp_field->flags |= UNSIGNED_FLAG;
}

void Item::make_field(THD *thd, Send_field *tmp_field)
{
  init_make_field(tmp_field, field_type());
}


void Item_empty_string::make_field(THD *thd, Send_field *tmp_field)
{
  init_make_field(tmp_field, string_type_handler()->field_type());
}


/**
  Verifies that the input string is well-formed according to its character set.
  @param send_error   If true, call my_error if string is not well-formed.

  Will truncate input string if it is not well-formed.

  @return
  If well-formed: input string.
  If not well-formed:
    if strict mode: NULL pointer and we set this Item's value to NULL
    if not strict mode: input string truncated up to last good character
 */
String *Item::check_well_formed_result(String *str, bool send_error)
{
  /* Check whether we got a well-formed string */
  CHARSET_INFO *cs= str->charset();
  uint wlen= str->well_formed_length();
  null_value= false;
  if (wlen < str->length())
  {
    THD *thd= current_thd;
    char hexbuf[7];
    uint diff= str->length() - wlen;
    set_if_smaller(diff, 3);
    octet2hex(hexbuf, str->ptr() + wlen, diff);
    if (send_error)
    {
      my_error(ER_INVALID_CHARACTER_STRING, MYF(0),
               cs->csname,  hexbuf);
      return 0;
    }
    if (thd->is_strict_mode())
    {
      null_value= 1;
      str= 0;
    }
    else
    {
      str->length(wlen);
    }
    push_warning_printf(thd, Sql_condition::WARN_LEVEL_WARN,
                        ER_INVALID_CHARACTER_STRING,
                        ER_THD(thd, ER_INVALID_CHARACTER_STRING), cs->csname,
                        hexbuf);
  }
  return str;
}


/**
  Copy a string with optional character set conversion.
*/
bool
String_copier_for_item::copy_with_warn(CHARSET_INFO *dstcs, String *dst,
                                       CHARSET_INFO *srccs, const char *src,
                                       uint32 src_length, uint32 nchars)
{
  if ((dst->copy(dstcs, srccs, src, src_length, nchars, this)))
    return true; // EOM
  if (const char *pos= well_formed_error_pos())
  {
    ErrConvString err(pos, src_length - (pos - src), &my_charset_bin);
    push_warning_printf(m_thd, Sql_condition::WARN_LEVEL_WARN,
                        ER_INVALID_CHARACTER_STRING,
                        ER_THD(m_thd, ER_INVALID_CHARACTER_STRING),
                        srccs == &my_charset_bin ?
                        dstcs->csname : srccs->csname,
                        err.ptr());
    return m_thd->is_strict_mode();
  }
  if (const char *pos= cannot_convert_error_pos())
  {
    char buf[16];
    int mblen= my_charlen(srccs, pos, src + src_length);
    DBUG_ASSERT(mblen > 0 && mblen * 2 + 1 <= (int) sizeof(buf));
    octet2hex(buf, pos, mblen);
    push_warning_printf(m_thd, Sql_condition::WARN_LEVEL_WARN,
                        ER_CANNOT_CONVERT_CHARACTER,
                        ER_THD(m_thd, ER_CANNOT_CONVERT_CHARACTER),
                        srccs->csname, buf, dstcs->csname);
    return m_thd->is_strict_mode();
  }
  return false;
}


/*
  Compare two items using a given collation
  
  SYNOPSIS
    eq_by_collation()
    item               item to compare with
    binary_cmp         TRUE <-> compare as binaries
    cs                 collation to use when comparing strings

  DESCRIPTION
    This method works exactly as Item::eq if the collation cs coincides with
    the collation of the compared objects. Otherwise, first the collations that
    differ from cs are replaced for cs and then the items are compared by
    Item::eq. After the comparison the original collations of items are
    restored.

  RETURN
    1    compared items has been detected as equal   
    0    otherwise
*/

bool Item::eq_by_collation(Item *item, bool binary_cmp, CHARSET_INFO *cs)
{
  CHARSET_INFO *save_cs= 0;
  CHARSET_INFO *save_item_cs= 0;
  if (collation.collation != cs)
  {
    save_cs= collation.collation;
    collation.collation= cs;
  }
  if (item->collation.collation != cs)
  {
    save_item_cs= item->collation.collation;
    item->collation.collation= cs;
  }
  bool res= eq(item, binary_cmp);
  if (save_cs)
    collation.collation= save_cs;
  if (save_item_cs)
    item->collation.collation= save_item_cs;
  return res;
}  


<<<<<<< HEAD
=======
/**
  Create a field to hold a string value from an item.

  If too_big_for_varchar() create a blob @n
  If max_length > 0 create a varchar @n
  If max_length == 0 create a CHAR(0) 

  @param table		Table for which the field is created
*/

Field *Item::make_string_field(TABLE *table)
{
  Field *field;
  MEM_ROOT *mem_root= table->in_use->mem_root;

  DBUG_ASSERT(collation.collation);
  /* 
    Note: the following check is repeated in 
    subquery_types_allow_materialization():
  */
  if (too_big_for_varchar())
    field= new (mem_root)
      Field_blob(max_length, maybe_null, name,
                 collation.collation, TRUE);
  /* Item_type_holder holds the exact type, do not change it */
  else if (max_length > 0 &&
      (type() != Item::TYPE_HOLDER || field_type() != MYSQL_TYPE_STRING))
    field= new (mem_root)
      Field_varstring(max_length, maybe_null, name, table->s,
                      collation.collation);
  else
    field= new (mem_root)
      Field_string(max_length, maybe_null, name, collation.collation);
  if (field)
    field->init(table);
  return field;
}


/**
  Create a field based on field_type of argument.

  For now, this is only used to create a field for
  IFNULL(x,something) and time functions

  @retval
    NULL  error
  @retval
    \#    Created field
*/

Field *Item::tmp_table_field_from_field_type(TABLE *table,
                                             bool fixed_length,
                                             bool set_blob_packlength)
{
  /*
    The field functions defines a field to be not null if null_ptr is not 0
  */
  uchar *null_ptr= maybe_null ? (uchar*) "" : 0;
  Field *field;
  MEM_ROOT *mem_root= table->in_use->mem_root;

  switch (field_type()) {
  case MYSQL_TYPE_DECIMAL:
  case MYSQL_TYPE_NEWDECIMAL:
    field= Field_new_decimal::create_from_item(mem_root, this);
    break;
  case MYSQL_TYPE_TINY:
    field= new (mem_root)
      Field_tiny((uchar*) 0, max_length, null_ptr, 0, Field::NONE,
                 name, 0, unsigned_flag);
    break;
  case MYSQL_TYPE_SHORT:
    field= new (mem_root)
      Field_short((uchar*) 0, max_length, null_ptr, 0, Field::NONE,
                  name, 0, unsigned_flag);
    break;
  case MYSQL_TYPE_LONG:
    field= new (mem_root)
      Field_long((uchar*) 0, max_length, null_ptr, 0, Field::NONE,
                 name, 0, unsigned_flag);
    break;
#ifdef HAVE_LONG_LONG
  case MYSQL_TYPE_LONGLONG:
    field= new (mem_root)
      Field_longlong((uchar*) 0, max_length, null_ptr, 0, Field::NONE,
                     name, 0, unsigned_flag);
    break;
#endif
  case MYSQL_TYPE_FLOAT:
    field= new (mem_root)
      Field_float((uchar*) 0, max_length, null_ptr, 0, Field::NONE,
                  name, decimals, 0, unsigned_flag);
    break;
  case MYSQL_TYPE_DOUBLE:
    field= new (mem_root)
      Field_double((uchar*) 0, max_length, null_ptr, 0, Field::NONE,
                   name, decimals, 0, unsigned_flag);
    break;
  case MYSQL_TYPE_INT24:
    field= new (mem_root)
      Field_medium((uchar*) 0, max_length, null_ptr, 0, Field::NONE,
                   name, 0, unsigned_flag);
    break;
  case MYSQL_TYPE_NEWDATE:
  case MYSQL_TYPE_DATE:
    field= new (mem_root)
      Field_newdate(0, null_ptr, 0, Field::NONE, name);
    break;
  case MYSQL_TYPE_TIME:
    field= new_Field_time(mem_root, 0, null_ptr, 0, Field::NONE, name,
                          decimals);
    break;
  case MYSQL_TYPE_TIMESTAMP:
    field= new_Field_timestamp(mem_root, 0, null_ptr, 0,
                               Field::NONE, name, 0, decimals);
    break;
  case MYSQL_TYPE_DATETIME:
    field= new_Field_datetime(mem_root, 0, null_ptr, 0, Field::NONE, name,
                              decimals);
    break;
  case MYSQL_TYPE_YEAR:
    field= new (mem_root)
      Field_year((uchar*) 0, max_length, null_ptr, 0, Field::NONE, name);
    break;
  case MYSQL_TYPE_BIT:
    field= new (mem_root)
      Field_bit_as_char(NULL, max_length, null_ptr, 0, Field::NONE, name);
    break;
  default:
    /* This case should never be chosen */
    DBUG_ASSERT(0);
    /* If something goes awfully wrong, it's better to get a string than die */
  case MYSQL_TYPE_NULL:
  case MYSQL_TYPE_STRING:
    if (fixed_length && !too_big_for_varchar())
    {
      field= new (mem_root)
        Field_string(max_length, maybe_null, name, collation.collation);
      break;
    }
    /* Fall through */
  case MYSQL_TYPE_ENUM:
  case MYSQL_TYPE_SET:
  case MYSQL_TYPE_VAR_STRING:
  case MYSQL_TYPE_VARCHAR:
    return make_string_field(table);
  case MYSQL_TYPE_TINY_BLOB:
  case MYSQL_TYPE_MEDIUM_BLOB:
  case MYSQL_TYPE_LONG_BLOB:
  case MYSQL_TYPE_BLOB:
    field= new (mem_root)
           Field_blob(max_length, maybe_null, name,
                      collation.collation, set_blob_packlength);
    break;					// Blob handled outside of case
#ifdef HAVE_SPATIAL
  case MYSQL_TYPE_GEOMETRY:
    field= new (mem_root)
      Field_geom(max_length, maybe_null, name, table->s, get_geometry_type());
#endif /* HAVE_SPATIAL */
  }
  if (field)
    field->init(table);
  return field;
}


>>>>>>> e813fe86
/* ARGSUSED */
void Item_field::make_field(THD *thd, Send_field *tmp_field)
{
  field->make_field(tmp_field);
  DBUG_ASSERT(tmp_field->table_name != 0);
<<<<<<< HEAD
  if (name.str)
  {
    DBUG_ASSERT(name.length == strlen(name.str));
    tmp_field->col_name= name;		// Use user supplied name
  }
=======
  if (name)
    tmp_field->col_name=name;			// Use user supplied name
>>>>>>> e813fe86
  if (table_name)
    tmp_field->table_name= table_name;
  if (db_name)
    tmp_field->db_name= db_name;
}


/**
  Save a field value in another field

  @param from             Field to take the value from
  @param [out] null_value Pointer to the null_value flag to set
  @param to               Field to save the value in
  @param no_conversions   How to deal with NULL value

  @details
  The function takes the value of the field 'from' and, if this value
  is not null, it saves in the field 'to' setting off the flag referenced
  by 'null_value'. Otherwise this flag is set on and field 'to' is
  also set to null possibly with conversion.

  @note
  This function is used by the functions Item_field::save_in_field,
  Item_field::save_org_in_field and Item_ref::save_in_field

  @retval FALSE OK
  @retval TRUE  Error

*/

static int save_field_in_field(Field *from, bool *null_value,
                               Field *to, bool no_conversions)
{
  int res;
  DBUG_ENTER("save_field_in_field");
  if (from->is_null())
  {
    (*null_value)= 1;
    DBUG_RETURN(set_field_to_null_with_conversions(to, no_conversions));
  }
  to->set_notnull();

  /*
    If we're setting the same field as the one we're reading from there's 
    nothing to do. This can happen in 'SET x = x' type of scenarios.
  */
  if (to == from)
  {
    (*null_value)= 0;
    DBUG_RETURN(0);
  }

  res= field_conv(to, from);
  (*null_value)= 0;
  DBUG_RETURN(res);
}


fast_field_copier Item_field::setup_fast_field_copier(Field *to)
{
  return to->get_fast_field_copier(field);
}


/**
  Set a field's value from a item.
*/

void Item_field::save_org_in_field(Field *to,
                                   fast_field_copier fast_field_copier_func)
{
  DBUG_ENTER("Item_field::save_org_in_field");
  DBUG_PRINT("enter", ("setup: 0x%lx  data: 0x%lx",
                       (ulong) to, (ulong) fast_field_copier_func));
  if (fast_field_copier_func)
  {
    if (field->is_null())
    {
      null_value= TRUE;
      set_field_to_null_with_conversions(to, TRUE);
      DBUG_VOID_RETURN;
    }
    to->set_notnull();
    if (to == field)
    {
      null_value= 0;
      DBUG_VOID_RETURN;
    }
    (*fast_field_copier_func)(to, field);
  }
  else
    save_field_in_field(field, &null_value, to, TRUE);
  DBUG_VOID_RETURN;
}


int Item_field::save_in_field(Field *to, bool no_conversions)
{
  return save_field_in_field(result_field, &null_value, to, no_conversions);
}


/**
  Store null in field.

  This is used on INSERT.
  Allow NULL to be inserted in timestamp and auto_increment values.

  @param field		Field where we want to store NULL

  @retval
    0   ok
  @retval
    1   Field doesn't support NULL values and can't handle 'field = NULL'
*/

int Item_null::save_in_field(Field *field, bool no_conversions)
{
  return set_field_to_null_with_conversions(field, no_conversions);
}


/**
  Store null in field.

  @param field		Field where we want to store NULL

  @retval
    0	 OK
  @retval
    1	 Field doesn't support NULL values
*/

int Item_null::save_safe_in_field(Field *field)
{
  return set_field_to_null(field);
}


/*
  This implementation can lose str_value content, so if the
  Item uses str_value to store something, it should
  reimplement it's ::save_in_field() as Item_string, for example, does.

  Note: all Item_XXX::val_str(str) methods must NOT assume that
  str != str_value. For example, see fix for bug #44743.
*/
int Item::save_str_in_field(Field *field, bool no_conversions)
{
  String *result;
  CHARSET_INFO *cs= collation.collation;
  char buff[MAX_FIELD_WIDTH];		// Alloc buffer for small columns
  str_value.set_quick(buff, sizeof(buff), cs);
  result=val_str(&str_value);
  if (null_value)
  {
    str_value.set_quick(0, 0, cs);
    return set_field_to_null_with_conversions(field, no_conversions);
  }

  /* NOTE: If null_value == FALSE, "result" must be not NULL.  */

  field->set_notnull();
  int error= field->store(result->ptr(),result->length(),cs);
  str_value.set_quick(0, 0, cs);
  return error;
}


int Item::save_real_in_field(Field *field, bool no_conversions)
{
  double nr= val_real();
  if (null_value)
    return set_field_to_null_with_conversions(field, no_conversions);
  field->set_notnull();
  return field->store(nr);
}


int Item::save_decimal_in_field(Field *field, bool no_conversions)
{
  my_decimal decimal_value;
  my_decimal *value= val_decimal(&decimal_value);
  if (null_value)
    return set_field_to_null_with_conversions(field, no_conversions);
  field->set_notnull();
  return field->store_decimal(value);
}


int Item::save_int_in_field(Field *field, bool no_conversions)
{
  longlong nr= val_int();
  if (null_value)
    return set_field_to_null_with_conversions(field, no_conversions);
  field->set_notnull();
  return field->store(nr, unsigned_flag);
}


int Item::save_in_field(Field *field, bool no_conversions)
{
  int error= type_handler()->Item_save_in_field(this, field, no_conversions);
  return error ? error : (field->table->in_use->is_error() ? 1 : 0);
}


bool Item::save_in_param(THD *thd, Item_param *param)
{
  return param->set_from_item(thd, this);
}


int Item_string::save_in_field(Field *field, bool no_conversions)
{
  String *result;
  result=val_str(&str_value);
  return save_str_value_in_field(field, result);
}


Item *Item_string::clone_item(THD *thd)
{
  return new (thd->mem_root)
    Item_string(thd, name.str, str_value.ptr(),
                str_value.length(), collation.collation);
}


static int save_int_value_in_field (Field *field, longlong nr, 
                                    bool null_value, bool unsigned_flag)
{
  if (null_value)
    return set_field_to_null(field);
  field->set_notnull();
  return field->store(nr, unsigned_flag);
}


int Item_int::save_in_field(Field *field, bool no_conversions)
{
  return save_int_value_in_field (field, val_int(), null_value, unsigned_flag);
}


Item *Item_int::clone_item(THD *thd)
{
  return new (thd->mem_root) Item_int(thd, name.str, value, max_length);
}


void Item_datetime::set(longlong packed)
{
  unpack_time(packed, &ltime);
}

int Item_datetime::save_in_field(Field *field, bool no_conversions)
{
  field->set_notnull();
  return field->store_time_dec(&ltime, decimals);
}

longlong Item_datetime::val_int()
{
  return TIME_to_ulonglong(&ltime);
}

int Item_decimal::save_in_field(Field *field, bool no_conversions)
{
  field->set_notnull();
  return field->store_decimal(&decimal_value);
}


Item *Item_int_with_ref::clone_item(THD *thd)
{
  DBUG_ASSERT(ref->const_item());
  /*
    We need to evaluate the constant to make sure it works with
    parameter markers.
  */
  return (ref->unsigned_flag ?
          new (thd->mem_root)
          Item_uint(thd, ref->name.str, ref->val_int(), ref->max_length) :
          new (thd->mem_root)
          Item_int(thd, ref->name.str, ref->val_int(), ref->max_length));
}


Item *Item::neg(THD *thd)
{
  return new (thd->mem_root) Item_func_neg(thd, this);
}

Item *Item_int::neg(THD *thd)
{
  /*
    The following if should never be true with code generated by
    our parser as LONGLONG_MIN values will be stored as decimal.
    The code is here in case someone generates an int from inside
    MariaDB
  */
  if (unlikely(value == LONGLONG_MIN))
  {
    /* Precision for int not big enough; Convert constant to decimal */
    Item_decimal *item= new (thd->mem_root) Item_decimal(thd, value, 0);
    return item ? item->neg(thd) : item;
  }
  if (value > 0)
    max_length++;
  else if (value < 0 && max_length)
    max_length--;
  value= -value;
  name= null_clex_str;
  return this;
}

Item *Item_decimal::neg(THD *thd)
{
  my_decimal_neg(&decimal_value);
  unsigned_flag= 0;
  name= null_clex_str;
  max_length= my_decimal_precision_to_length_no_truncation(
                      decimal_value.intg + decimals, decimals, unsigned_flag);
  return this;
}

Item *Item_float::neg(THD *thd)
{
  if (value > 0)
    max_length++;
  else if (value < 0 && max_length)
    max_length--;
  value= -value;
  presentation= 0;
  name= null_clex_str;
  return this;
}

Item *Item_uint::neg(THD *thd)
{
  Item_decimal *item;
  if (((ulonglong)value) <= LONGLONG_MAX)
    return new (thd->mem_root) Item_int(thd, -value, max_length+1);
  if (value == LONGLONG_MIN)
    return new (thd->mem_root) Item_int(thd, value, max_length+1);
  if (!(item= new (thd->mem_root) Item_decimal(thd, value, 1)))
    return 0;
  return item->neg(thd);
}


Item *Item_uint::clone_item(THD *thd)
{
  return new (thd->mem_root) Item_uint(thd, name.str, value, max_length);
}

static uint nr_of_decimals(const char *str, const char *end)
{
  const char *decimal_point;

  /* Find position for '.' */
  for (;;)
  {
    if (str == end)
      return 0;
    if (*str == 'e' || *str == 'E')
      return NOT_FIXED_DEC;    
    if (*str++ == '.')
      break;
  }
  decimal_point= str;
  for ( ; str < end && my_isdigit(system_charset_info, *str) ; str++)
    ;
  if (str < end && (*str == 'e' || *str == 'E'))
    return NOT_FIXED_DEC;
  /*
    QQ:
    The number of decimal digist in fact should be (str - decimal_point - 1).
    But it seems the result of nr_of_decimals() is never used!

    In case of 'e' and 'E' nr_of_decimals returns NOT_FIXED_DEC.
    In case if there is no 'e' or 'E' parser code in sql_yacc.yy
    never calls Item_float::Item_float() - it creates Item_decimal instead.

    The only piece of code where we call Item_float::Item_float(str, len)
    without having 'e' or 'E' is item_xmlfunc.cc, but this Item_float
    never appears in metadata itself. Changing the code to return
    (str - decimal_point - 1) does not make any changes in the test results.

    This should be addressed somehow.
    Looks like a reminder from before real DECIMAL times.
  */
  return (uint) (str - decimal_point);
}


/**
  This function is only called during parsing:
  - when parsing SQL query from sql_yacc.yy
  - when parsing XPath query from item_xmlfunc.cc
  We will signal an error if value is not a true double value (overflow):
  eng: Illegal %s '%-.192s' value found during parsing
  
  Note: the string is NOT null terminated when called from item_xmlfunc.cc,
  so this->name will contain some SQL query tail behind the "length" bytes.
  This is Ok for now, as this Item is never seen in SHOW,
  or EXPLAIN, or anywhere else in metadata.
  Item->name should be fixed to use LEX_STRING eventually.
*/

Item_float::Item_float(THD *thd, const char *str_arg, uint length):
  Item_num(thd)
{
  int error;
  char *end_not_used;
  value= my_strntod(&my_charset_bin, (char*) str_arg, length, &end_not_used,
                    &error);
  if (error)
  {
    char tmp[NAME_LEN + 1];
    my_snprintf(tmp, sizeof(tmp), "%.*s", length, str_arg);
    my_error(ER_ILLEGAL_VALUE_FOR_TYPE, MYF(0), "double", tmp);
  }
  presentation= name.str= str_arg;
  name.length= strlen(str_arg);
  decimals=(uint8) nr_of_decimals(str_arg, str_arg+length);
  max_length=length;
  fixed= 1;
}


int Item_float::save_in_field(Field *field, bool no_conversions)
{
  double nr= val_real();
  if (null_value)
    return set_field_to_null(field);
  field->set_notnull();
  return field->store(nr);
}


void Item_float::print(String *str, enum_query_type query_type)
{
  if (presentation)
  {
    str->append(presentation);
    return;
  }
  char buffer[20];
  String num(buffer, sizeof(buffer), &my_charset_bin);
  num.set_real(value, decimals, &my_charset_bin);
  str->append(num);
}


inline uint char_val(char X)
{
  return (uint) (X >= '0' && X <= '9' ? X-'0' :
		 X >= 'A' && X <= 'Z' ? X-'A'+10 :
		 X-'a'+10);
}


void Item_hex_constant::hex_string_init(THD *thd, const char *str,
                                        uint str_length)
{
  max_length=(str_length+1)/2;
  char *ptr=(char*) thd->alloc(max_length+1);
  if (!ptr)
  {
    str_value.set("", 0, &my_charset_bin);
    return;
  }
  str_value.set(ptr,max_length,&my_charset_bin);
  char *end=ptr+max_length;
  if (max_length*2 != str_length)
    *ptr++=char_val(*str++);			// Not even, assume 0 prefix
  while (ptr != end)
  {
    *ptr++= (char) (char_val(str[0])*16+char_val(str[1]));
    str+=2;
  }
  *ptr=0;					// Keep purify happy
  collation.set(&my_charset_bin, DERIVATION_COERCIBLE);
  fixed= 1;
  unsigned_flag= 1;
}


void Item_hex_hybrid::print(String *str, enum_query_type query_type)
{
  uint32 len= MY_MIN(str_value.length(), sizeof(longlong));
  const char *ptr= str_value.ptr() + str_value.length() - len;
  str->append("0x");
  str->append_hex(ptr, len);
}


uint Item_hex_hybrid::decimal_precision() const
{
  switch (max_length) {// HEX                                 DEC
  case 0:              // ----                                ---
  case 1: return 3;    // 0xFF                                255
  case 2: return 5;    // 0xFFFF                            65535
  case 3: return 8;    // 0xFFFFFF                       16777215
  case 4: return 10;   // 0xFFFFFFFF                   4294967295
  case 5: return 13;   // 0xFFFFFFFFFF              1099511627775
  case 6: return 15;   // 0xFFFFFFFFFFFF          281474976710655
  case 7: return 17;   // 0xFFFFFFFFFFFFFF      72057594037927935
  }
  return 20;           // 0xFFFFFFFFFFFFFFFF 18446744073709551615
}


void Item_hex_string::print(String *str, enum_query_type query_type)
{
  str->append("X'");
  str->append_hex(str_value.ptr(), str_value.length());
  str->append("'");
}


/*
  bin item.
  In string context this is a binary string.
  In number context this is a longlong value.
*/
  
Item_bin_string::Item_bin_string(THD *thd, const char *str, uint str_length):
  Item_hex_hybrid(thd)
{
  const char *end= str + str_length - 1;
  char *ptr;
  uchar bits= 0;
  uint power= 1;

  max_length= (str_length + 7) >> 3;
  if (!(ptr= (char*) thd->alloc(max_length + 1)))
    return;
  str_value.set(ptr, max_length, &my_charset_bin);

  if (max_length > 0)
  {
    ptr+= max_length - 1;
    ptr[1]= 0;                     // Set end null for string
    for (; end >= str; end--)
    {
      if (power == 256)
      {
        power= 1;
        *ptr--= bits;
        bits= 0;
      }
      if (*end == '1')
        bits|= power;
      power<<= 1;
    }
    *ptr= (char) bits;
  }
  else
    ptr[0]= 0;

  collation.set(&my_charset_bin, DERIVATION_COERCIBLE);
  fixed= 1;
}


bool Item_temporal_literal::eq(const Item *item, bool binary_cmp) const
{
  return
    item->basic_const_item() && type() == item->type() &&
    field_type() == ((Item_temporal_literal *) item)->field_type() &&
    !my_time_compare(&cached_time,
                     &((Item_temporal_literal *) item)->cached_time);
}


void Item_date_literal::print(String *str, enum_query_type query_type)
{
  str->append("DATE'");
  char buf[MAX_DATE_STRING_REP_LENGTH];
  my_date_to_str(&cached_time, buf);
  str->append(buf);
  str->append('\'');
}


Item *Item_date_literal::clone_item(THD *thd)
{
  return new (thd->mem_root) Item_date_literal(thd, &cached_time);
}


bool Item_date_literal::get_date(MYSQL_TIME *ltime, ulonglong fuzzy_date)
{
  DBUG_ASSERT(fixed);
  fuzzy_date |= sql_mode_for_dates(current_thd);
  *ltime= cached_time;
  return (null_value= check_date_with_warn(ltime, fuzzy_date,
                                           MYSQL_TIMESTAMP_ERROR));
}


void Item_datetime_literal::print(String *str, enum_query_type query_type)
{
  str->append("TIMESTAMP'");
  char buf[MAX_DATE_STRING_REP_LENGTH];
  my_datetime_to_str(&cached_time, buf, decimals);
  str->append(buf);
  str->append('\'');
}


Item *Item_datetime_literal::clone_item(THD *thd)
{
  return new (thd->mem_root) Item_datetime_literal(thd, &cached_time, decimals);
}


bool Item_datetime_literal::get_date(MYSQL_TIME *ltime, ulonglong fuzzy_date)
{
  DBUG_ASSERT(fixed);
  fuzzy_date |= sql_mode_for_dates(current_thd);
  *ltime= cached_time;
  return (null_value= check_date_with_warn(ltime, fuzzy_date,
                                           MYSQL_TIMESTAMP_ERROR));
}


void Item_time_literal::print(String *str, enum_query_type query_type)
{
  str->append("TIME'");
  char buf[MAX_DATE_STRING_REP_LENGTH];
  my_time_to_str(&cached_time, buf, decimals);
  str->append(buf);
  str->append('\'');
}


Item *Item_time_literal::clone_item(THD *thd)
{
  return new (thd->mem_root) Item_time_literal(thd, &cached_time, decimals);
}


bool Item_time_literal::get_date(MYSQL_TIME *ltime, ulonglong fuzzy_date)
{
  DBUG_ASSERT(fixed);
  *ltime= cached_time;
  if (fuzzy_date & TIME_TIME_ONLY)
    return (null_value= false);
  return (null_value= check_date_with_warn(ltime, fuzzy_date,
                                           MYSQL_TIMESTAMP_ERROR));
}



/**
  Pack data in buffer for sending.
*/

bool Item_null::send(Protocol *protocol, st_value *buffer)
{
  return protocol->store_null();
}


/**
  Check if an item is a constant one and can be cached.

  @param arg [out] TRUE <=> Cache this item.

  @return TRUE  Go deeper in item tree.
  @return FALSE Don't go deeper in item tree.
*/

bool Item::cache_const_expr_analyzer(uchar **arg)
{
  bool *cache_flag= (bool*)*arg;
  if (!*cache_flag)
  {
    Item *item= real_item();
    /*
      Cache constant items unless it's a basic constant, constant field or
      a subselect (they use their own cache).
    */
    if (const_item() &&
        !(basic_const_item() || item->basic_const_item() ||
          item->type() == Item::FIELD_ITEM ||
          item->type() == SUBSELECT_ITEM ||
          item->type() == CACHE_ITEM ||
           /*
             Do not cache GET_USER_VAR() function as its const_item() may
             return TRUE for the current thread but it still may change
             during the execution.
           */
          (item->type() == Item::FUNC_ITEM &&
           ((Item_func*)item)->functype() == Item_func::GUSERVAR_FUNC)))
      *cache_flag= TRUE;
    return TRUE;
  }
  return FALSE;
}


/**
  Cache item if needed.

  @param arg   TRUE <=> Cache this item.

  @return cache if cache needed.
  @return this otherwise.
*/

Item* Item::cache_const_expr_transformer(THD *thd, uchar *arg)
{
  if (*(bool*)arg)
  {
    *((bool*)arg)= FALSE;
    Item_cache *cache= get_cache(thd);
    if (!cache)
      return NULL;
    cache->setup(thd, this);
    cache->store(this);
    return cache;
  }
  return this;
}

/**
  Find Item by reference in the expression
*/
bool Item::find_item_processor(void *arg)
{
  return (this == ((Item *) arg));
}

bool Item_field::send(Protocol *protocol, st_value *buffer)
{
  return protocol->store(result_field);
}


Item* Item::propagate_equal_fields_and_change_item_tree(THD *thd,
                                                        const Context &ctx,
                                                        COND_EQUAL *cond,
                                                        Item **place)
{
  Item *item= propagate_equal_fields(thd, ctx, cond);
  if (item && item != this)
    thd->change_item_tree(place, item);
  return item;
}


void Item_field::update_null_value() 
{ 
  /* 
    need to set no_errors to prevent warnings about type conversion 
    popping up.
  */
  THD *thd= field->table->in_use;
  int no_errors;

  no_errors= thd->no_errors;
  thd->no_errors= 1;
  Item::update_null_value();
  thd->no_errors= no_errors;
}


/*
  Add the field to the select list and substitute it for the reference to
  the field.

  SYNOPSIS
    Item_field::update_value_transformer()
    select_arg      current select

  DESCRIPTION
    If the field doesn't belong to the table being inserted into then it is
    added to the select list, pointer to it is stored in the ref_pointer_array
    of the select and the field itself is substituted for the Item_ref object.
    This is done in order to get correct values from update fields that
    belongs to the SELECT part in the INSERT .. SELECT .. ON DUPLICATE KEY
    UPDATE statement.

  RETURN
    0             if error occurred
    ref           if all conditions are met
    this field    otherwise
*/

Item *Item_field::update_value_transformer(THD *thd, uchar *select_arg)
{
  SELECT_LEX *select= (SELECT_LEX*)select_arg;
  DBUG_ASSERT(fixed);

  if (field->table != select->context.table_list->table &&
      type() != Item::TRIGGER_FIELD_ITEM)
  {
    List<Item> *all_fields= &select->join->all_fields;
    Ref_ptr_array &ref_pointer_array= select->ref_pointer_array;
    int el= all_fields->elements;
    Item_ref *ref;

    ref_pointer_array[el]= (Item*)this;
    all_fields->push_front((Item*)this, thd->mem_root);
    ref= new (thd->mem_root)
      Item_ref(thd, &select->context, &ref_pointer_array[el],
               table_name, &field_name);
    return ref;
  }
  return this;
}


Item *Item_field::derived_field_transformer_for_having(THD *thd, uchar *arg)
{
  st_select_lex *sl= (st_select_lex *)arg;
  table_map map= sl->master_unit()->derived->table->map;
  if (!((Item_field*)this)->item_equal)
  {
    if (used_tables() == map)
    {
      Item_ref *rf= 
	new (thd->mem_root) Item_ref(thd, &sl->context, 
	  	   	             NullS, NullS,
                                     &((Item_field*) this)->field_name);
      if (!rf)
	return 0;
      return rf;
    }
  }
  else
  {
    Item_equal *cond= (Item_equal *) ((Item_field*)this)->item_equal;
    Item_equal_fields_iterator li(*cond);
    Item *item;
    while ((item=li++))
    {
      if (item->used_tables() == map && item->real_item()->type() == FIELD_ITEM)
      {
	Item_ref *rf= 
	  new (thd->mem_root) Item_ref(thd, &sl->context, 
				       NullS, NullS,
                                       &((Item_field*) (item->real_item()))->
                                       field_name);
	if (!rf)
	  return 0;
	return rf;
      }
    }
  }
  return this;
}


Item *Item_field::derived_field_transformer_for_where(THD *thd, uchar *arg)
{
  Item *producing_item;
  st_select_lex *sl= (st_select_lex *)arg;
  List_iterator_fast<Item> li(sl->item_list);
  table_map map= sl->master_unit()->derived->table->map;
  if (used_tables() == map)
  {
    uint field_no= ((Item_field*) this)->field->field_index;
    for (uint i= 0; i <= field_no; i++)
      producing_item= li++;
    return producing_item->build_clone(thd, thd->mem_root);
  }
  else if (((Item_field*)this)->item_equal)
  {
    Item_equal *cond= (Item_equal *) ((Item_field*)this)->item_equal;
    Item_equal_fields_iterator it(*cond);
    Item *item;
    while ((item=it++))
    {
      if (item->used_tables() == map && item->real_item()->type() == FIELD_ITEM)
      {   
	Item_field *field_item= (Item_field *) (item->real_item());
	li.rewind();
        uint field_no= field_item->field->field_index;
        for (uint i= 0; i <= field_no; i++)
          producing_item= li++;
        return producing_item->build_clone(thd, thd->mem_root);
      }
    }
  }
  return this;
}


Item *Item_field::derived_grouping_field_transformer_for_where(THD *thd,
                                                               uchar *arg)
{
  st_select_lex *sl= (st_select_lex *)arg;
  List_iterator<Grouping_tmp_field> li(sl->grouping_tmp_fields);
  Grouping_tmp_field *field;
  table_map map= sl->master_unit()->derived->table->map;
  if (used_tables() == map)
  {
    while ((field=li++))
    {
      if (((Item_field*) this)->field == field->tmp_field)
	return field->producing_item->build_clone(thd, thd->mem_root);
    }
  }
  else if (((Item_field*)this)->item_equal)
  {
    Item_equal *cond= (Item_equal *) ((Item_field*)this)->item_equal;
    Item_equal_fields_iterator it(*cond);
    Item *item;
    while ((item=it++))
    {
      if (item->used_tables() == map && item->real_item()->type() == FIELD_ITEM)
      {   
	Item_field *field_item= (Item_field *) (item->real_item());
	li.rewind();
        while ((field=li++))
        {
	  if (field_item->field == field->tmp_field)
	  {
	    return field->producing_item->build_clone(thd, thd->mem_root);
	  }
        }  
      }
    }
  }
  return this;
}


void Item_field::print(String *str, enum_query_type query_type)
{
  if (field && field->table->const_table &&
      !(query_type & QT_NO_DATA_EXPANSION))
  {
    print_value(str);
    return;
  }
  Item_ident::print(str, query_type);
}


bool Item_field_row::element_index_by_name(uint *idx,
                                           const LEX_CSTRING &name) const
{
  Field *field;
  for (uint i= 0; (field= get_row_field(i)); i++)
  {
    // Use the same comparison style with sp_context::find_variable()
    if (!my_strnncoll(system_charset_info,
                      (const uchar *) field->field_name.str,
                      field->field_name.length,
                      (const uchar *) name.str, name.length))
    {
      *idx= i;
      return false;
    }
  }
  return true;
}


void Item_temptable_field::print(String *str, enum_query_type query_type)
{
  /*
    Item_ident doesn't have references to the underlying Field/TABLE objects,
    so it's ok to use the following:
  */
  Item_ident::print(str, query_type);
}


Item_ref::Item_ref(THD *thd, Name_resolution_context *context_arg,
                   Item **item, const char *table_name_arg,
                   const LEX_CSTRING *field_name_arg,
                   bool alias_name_used_arg):
  Item_ident(thd, context_arg, NullS, table_name_arg, field_name_arg),
  ref(item), reference_trough_name(0)
{
  alias_name_used= alias_name_used_arg;
  /*
    This constructor used to create some internals references over fixed items
  */
  if ((set_properties_only= (ref && *ref && (*ref)->fixed)))
    set_properties();
}

/*
  A Field_enumerator-compatible class that invokes mark_as_dependent() for
  each field that is a reference to some ancestor of current_select.
*/
class Dependency_marker: public Field_enumerator
{
public:
  THD *thd;
  st_select_lex *current_select;
  virtual void visit_field(Item_field *item)
  {
    // Find which select the field is in. This is achieved by walking up 
    // the select tree and looking for the table of interest.
    st_select_lex *sel;
    for (sel= current_select; sel; sel= sel->outer_select())
    {
      List_iterator<TABLE_LIST> li(sel->leaf_tables);
      TABLE_LIST *tbl;
      while ((tbl= li++))
      {
        if (tbl->table == item->field->table)
        {
          if (sel != current_select)
            mark_as_dependent(thd, sel, current_select, item, item);
          return;
        }
      }
    }
  }
};

Item_ref::Item_ref(THD *thd, TABLE_LIST *view_arg, Item **item,
                   const LEX_CSTRING *field_name_arg,
                   bool alias_name_used_arg):
  Item_ident(thd, view_arg, field_name_arg),
  ref(item), reference_trough_name(0)
{
  alias_name_used= alias_name_used_arg;
  /*
    This constructor is used to create some internal references over fixed items
  */
  if ((set_properties_only= (ref && *ref && (*ref)->fixed)))
    set_properties();
}


/**
  Resolve the name of a reference to a column reference.

  The method resolves the column reference represented by 'this' as a column
  present in one of: GROUP BY clause, SELECT clause, outer queries. It is
  used typically for columns in the HAVING clause which are not under
  aggregate functions.

  POSTCONDITION @n
  Item_ref::ref is 0 or points to a valid item.

  @note
    The name resolution algorithm used is (where [T_j] is an optional table
    name that qualifies the column name):

  @code
        resolve_extended([T_j].col_ref_i)
        {
          Search for a column or derived column named col_ref_i [in table T_j]
          in the SELECT and GROUP clauses of Q.

          if such a column is NOT found AND    // Lookup in outer queries.
             there are outer queries
          {
            for each outer query Q_k beginning from the inner-most one
           {
              Search for a column or derived column named col_ref_i
              [in table T_j] in the SELECT and GROUP clauses of Q_k.

              if such a column is not found AND
                 - Q_k is not a group query AND
                 - Q_k is not inside an aggregate function
                 OR
                 - Q_(k-1) is not in a HAVING or SELECT clause of Q_k
              {
                search for a column or derived column named col_ref_i
                [in table T_j] in the FROM clause of Q_k;
              }
            }
          }
        }
  @endcode
  @n
    This procedure treats GROUP BY and SELECT clauses as one namespace for
    column references in HAVING. Notice that compared to
    Item_field::fix_fields, here we first search the SELECT and GROUP BY
    clauses, and then we search the FROM clause.

  @param[in]     thd        current thread
  @param[in,out] reference  view column if this item was resolved to a
    view column

  @todo
    Here we could first find the field anyway, and then test this
    condition, so that we can give a better error message -
    ER_WRONG_FIELD_WITH_GROUP, instead of the less informative
    ER_BAD_FIELD_ERROR which we produce now.

  @retval
    TRUE  if error
  @retval
    FALSE on success
*/

bool Item_ref::fix_fields(THD *thd, Item **reference)
{
  enum_parsing_place place= NO_MATTER;
  DBUG_ASSERT(fixed == 0);
  SELECT_LEX *current_sel= thd->lex->current_select;

  if (set_properties_only)
  {
    /* do nothing */
  }
  else if (!ref || ref == not_found_item)
  {
    DBUG_ASSERT(reference_trough_name != 0);
    if (!(ref= resolve_ref_in_select_and_group(thd, this,
                                               context->select_lex)))
      goto error;             /* Some error occurred (e.g. ambiguous names). */

    if (ref == not_found_item) /* This reference was not resolved. */
    {
      Name_resolution_context *last_checked_context= context;
      Name_resolution_context *outer_context= context->outer_context;
      Field *from_field;
      ref= 0;

      if (!outer_context)
      {
        /* The current reference cannot be resolved in this query. */
        my_error(ER_BAD_FIELD_ERROR,MYF(0),
                 this->full_name(), thd->where);
        goto error;
      }

      /*
        If there is an outer context (select), and it is not a derived table
        (which do not support the use of outer fields for now), try to
        resolve this reference in the outer select(s).

        We treat each subselect as a separate namespace, so that different
        subselects may contain columns with the same names. The subselects are
        searched starting from the innermost.
      */
      from_field= (Field*) not_found_field;

      do
      {
        SELECT_LEX *select= outer_context->select_lex;
        Item_subselect *prev_subselect_item=
          last_checked_context->select_lex->master_unit()->item;
        last_checked_context= outer_context;

        /* Search in the SELECT and GROUP lists of the outer select. */
        if (outer_context->resolve_in_select_list)
        {
          if (!(ref= resolve_ref_in_select_and_group(thd, this, select)))
            goto error; /* Some error occurred (e.g. ambiguous names). */
          if (ref != not_found_item)
          {
            DBUG_ASSERT(*ref && (*ref)->fixed);
            prev_subselect_item->used_tables_and_const_cache_join(*ref);
            break;
          }
          /*
            Set ref to 0 to ensure that we get an error in case we replaced
            this item with another item and still use this item in some
            other place of the parse tree.
          */
          ref= 0;
        }

        place= prev_subselect_item->parsing_place;
        /*
          Check table fields only if the subquery is used somewhere out of
          HAVING or the outer SELECT does not use grouping (i.e. tables are
          accessible).
          TODO:
          Here we could first find the field anyway, and then test this
          condition, so that we can give a better error message -
          ER_WRONG_FIELD_WITH_GROUP, instead of the less informative
          ER_BAD_FIELD_ERROR which we produce now.
        */
        if ((place != IN_HAVING ||
             (!select->with_sum_func &&
              select->group_list.elements == 0)))
        {
          /*
            In case of view, find_field_in_tables() write pointer to view
            field expression to 'reference', i.e. it substitute that
            expression instead of this Item_ref
          */
          from_field= find_field_in_tables(thd, this,
                                           outer_context->
                                             first_name_resolution_table,
                                           outer_context->
                                             last_name_resolution_table,
                                           reference,
                                           IGNORE_EXCEPT_NON_UNIQUE,
                                           TRUE, TRUE);
          if (! from_field)
            goto error;
          if (from_field == view_ref_found)
          {
            Item::Type refer_type= (*reference)->type();
            prev_subselect_item->used_tables_and_const_cache_join(*reference);
            DBUG_ASSERT((*reference)->type() == REF_ITEM);
            mark_as_dependent(thd, last_checked_context->select_lex,
                              context->select_lex, this,
                              ((refer_type == REF_ITEM ||
                                refer_type == FIELD_ITEM) ?
                               (Item_ident*) (*reference) :
                               0));
            /*
              view reference found, we substituted it instead of this
              Item, so can quit
            */
            return FALSE;
          }
          if (from_field != not_found_field)
          {
            if (cached_table && cached_table->select_lex &&
                outer_context->select_lex &&
                cached_table->select_lex != outer_context->select_lex)
            {
              /*
                Due to cache, find_field_in_tables() can return field which
                doesn't belong to provided outer_context. In this case we have
                to find proper field context in order to fix field correcly.
              */
              do
              {
                outer_context= outer_context->outer_context;
                select= outer_context->select_lex;
                prev_subselect_item=
                  last_checked_context->select_lex->master_unit()->item;
                last_checked_context= outer_context;
              } while (outer_context && outer_context->select_lex &&
                       cached_table->select_lex != outer_context->select_lex);
            }
            prev_subselect_item->used_tables_cache|= from_field->table->map;
            prev_subselect_item->const_item_cache= 0;
            break;
          }
        }
        DBUG_ASSERT(from_field == not_found_field);

        /* Reference is not found => depend on outer (or just error). */
        prev_subselect_item->used_tables_cache|= OUTER_REF_TABLE_BIT;
        prev_subselect_item->const_item_cache= 0;

        outer_context= outer_context->outer_context;
      } while (outer_context);

      DBUG_ASSERT(from_field != 0 && from_field != view_ref_found);
      if (from_field != not_found_field)
      {
        Item_field* fld;
        if (!(fld= new (thd->mem_root) Item_field(thd, from_field)))
          goto error;
        thd->change_item_tree(reference, fld);
        mark_as_dependent(thd, last_checked_context->select_lex,
                          current_sel, fld, fld);
        /*
          A reference is resolved to a nest level that's outer or the same as
          the nest level of the enclosing set function : adjust the value of
          max_arg_level for the function if it's needed.
        */
        if (thd->lex->in_sum_func &&
            thd->lex->in_sum_func->nest_level >= 
            last_checked_context->select_lex->nest_level)
          set_if_bigger(thd->lex->in_sum_func->max_arg_level,
                        last_checked_context->select_lex->nest_level);
        return FALSE;
      }
      if (ref == 0)
      {
        /* The item was not a table field and not a reference */
        my_error(ER_BAD_FIELD_ERROR, MYF(0),
                 this->full_name(), thd->where);
        goto error;
      }
      /* Should be checked in resolve_ref_in_select_and_group(). */
      DBUG_ASSERT(*ref && (*ref)->fixed);
      mark_as_dependent(thd, last_checked_context->select_lex,
                        context->select_lex, this, this);
      /*
        A reference is resolved to a nest level that's outer or the same as
        the nest level of the enclosing set function : adjust the value of
        max_arg_level for the function if it's needed.
      */
      if (thd->lex->in_sum_func &&
          thd->lex->in_sum_func->nest_level >= 
          last_checked_context->select_lex->nest_level)
        set_if_bigger(thd->lex->in_sum_func->max_arg_level,
                      last_checked_context->select_lex->nest_level);
    }
  }

  DBUG_ASSERT(*ref);
  /*
    Check if this is an incorrect reference in a group function or forward
    reference. Do not issue an error if this is:
      1. outer reference (will be fixed later by the fix_inner_refs function);
      2. an unnamed reference inside an aggregate function.
  */
  if (!((*ref)->type() == REF_ITEM &&
       ((Item_ref *)(*ref))->ref_type() == OUTER_REF) &&
      (((*ref)->with_sum_func && name.str &&
        !(current_sel->linkage != GLOBAL_OPTIONS_TYPE &&
          current_sel->having_fix_field)) ||
       !(*ref)->fixed))
  {
    my_error(ER_ILLEGAL_REFERENCE, MYF(0),
             name.str, ((*ref)->with_sum_func?
                    "reference to group function":
                    "forward reference in item list"));
    goto error;
  }

  set_properties();

  if ((*ref)->check_cols(1))
    goto error;
  return FALSE;

error:
  context->process_error(thd);
  return TRUE;
}


void Item_ref::set_properties()
{
  Type_std_attributes::set(*ref);
  maybe_null= (*ref)->maybe_null;
  /*
    We have to remember if we refer to a sum function, to ensure that
    split_sum_func() doesn't try to change the reference.
  */
  with_sum_func= (*ref)->with_sum_func;
  with_window_func= (*ref)->with_window_func;
  with_field= (*ref)->with_field;
  fixed= 1;
  if (alias_name_used)
    return;
  if ((*ref)->type() == FIELD_ITEM)
    alias_name_used= ((Item_ident *) (*ref))->alias_name_used;
  else
    alias_name_used= TRUE; // it is not field, so it is was resolved by alias
}


void Item_ref::cleanup()
{
  DBUG_ENTER("Item_ref::cleanup");
  Item_ident::cleanup();
  if (reference_trough_name)
  {
    /* We have to reset the reference as it may been freed */
    ref= 0;
  }
  DBUG_VOID_RETURN;
}


/**
  Transform an Item_ref object with a transformer callback function.

  The function first applies the transform method to the item
  referenced by this Item_ref object. If this returns a new item the
  old item is substituted for a new one. After this the transformer
  is applied to the Item_ref object.

  @param transformer   the transformer callback function to be applied to
                       the nodes of the tree of the object
  @param argument      parameter to be passed to the transformer

  @return Item returned as the result of transformation of the Item_ref object
    @retval !NULL The transformation was successful
    @retval NULL  Out of memory error
*/

Item* Item_ref::transform(THD *thd, Item_transformer transformer, uchar *arg)
{
  DBUG_ASSERT(!thd->stmt_arena->is_stmt_prepare());
  DBUG_ASSERT((*ref) != NULL);

  /* Transform the object we are referencing. */
  Item *new_item= (*ref)->transform(thd, transformer, arg);
  if (!new_item)
    return NULL;

  /*
    THD::change_item_tree() should be called only if the tree was
    really transformed, i.e. when a new item has been created.
    Otherwise we'll be allocating a lot of unnecessary memory for
    change records at each execution.
  */
  if (*ref != new_item)
    thd->change_item_tree(ref, new_item);

  /* Transform the item ref object. */
  return (this->*transformer)(thd, arg);
}


/**
  Compile an Item_ref object with a processor and a transformer
  callback functions.

  First the function applies the analyzer to the Item_ref object. Then
  if the analizer succeeeds we first applies the compile method to the
  object the Item_ref object is referencing. If this returns a new
  item the old item is substituted for a new one.  After this the
  transformer is applied to the Item_ref object itself.
  The compile function is not called if the analyzer returns NULL
  in the parameter arg_p. 

  @param analyzer      the analyzer callback function to be applied to the
                       nodes of the tree of the object
  @param[in,out] arg_p parameter to be passed to the processor
  @param transformer   the transformer callback function to be applied to the
                       nodes of the tree of the object
  @param arg_t         parameter to be passed to the transformer

  @return Item returned as the result of transformation of the Item_ref object
*/

Item* Item_ref::compile(THD *thd, Item_analyzer analyzer, uchar **arg_p,
                        Item_transformer transformer, uchar *arg_t)
{
  /* Analyze this Item object. */
  if (!(this->*analyzer)(arg_p))
    return NULL;

  /* Compile the Item we are referencing. */
  DBUG_ASSERT((*ref) != NULL);
  if (*arg_p)
  {
    uchar *arg_v= *arg_p;
    Item *new_item= (*ref)->compile(thd, analyzer, &arg_v, transformer, arg_t);
    if (new_item && *ref != new_item)
      thd->change_item_tree(ref, new_item);
  }

  /* Transform this Item object. */
  return (this->*transformer)(thd, arg_t);
}


void Item_ref::print(String *str, enum_query_type query_type)
{
  if (ref)
  {
    if ((*ref)->type() != Item::CACHE_ITEM && ref_type() != VIEW_REF &&
        !table_name && name.str && alias_name_used)
    {
      THD *thd= current_thd;
      append_identifier(thd, str, (*ref)->real_item()->name.str,
                        (*ref)->real_item()->name.length);
    }
    else
      (*ref)->print(str, query_type);
  }
  else
    Item_ident::print(str, query_type);
}


bool Item_ref::send(Protocol *prot, st_value *buffer)
{
  if (result_field)
    return prot->store(result_field);
  return (*ref)->send(prot, buffer);
}


double Item_ref::val_result()
{
  if (result_field)
  {
    if ((null_value= result_field->is_null()))
      return 0.0;
    return result_field->val_real();
  }
  return val_real();
}


bool Item_ref::is_null_result()
{
  if (result_field)
    return (null_value=result_field->is_null());

  return is_null();
}


longlong Item_ref::val_int_result()
{
  if (result_field)
  {
    if ((null_value= result_field->is_null()))
      return 0;
    return result_field->val_int();
  }
  return val_int();
}


String *Item_ref::str_result(String* str)
{
  if (result_field)
  {
    if ((null_value= result_field->is_null()))
      return 0;
    str->set_charset(str_value.charset());
    return result_field->val_str(str, &str_value);
  }
  return val_str(str);
}


my_decimal *Item_ref::val_decimal_result(my_decimal *decimal_value)
{
  if (result_field)
  {
    if ((null_value= result_field->is_null()))
      return 0;
    return result_field->val_decimal(decimal_value);
  }
  return val_decimal(decimal_value);
}


bool Item_ref::val_bool_result()
{
  if (result_field)
  {
    if ((null_value= result_field->is_null()))
      return false;
    return result_field->val_bool();
  }
  return val_bool();
}


void Item_ref::save_result(Field *to)
{
  if (result_field)
  {
    save_field_in_field(result_field, &null_value, to, TRUE);
    return;
  }
  (*ref)->save_result(to);
  null_value= (*ref)->null_value;
}


void Item_ref::save_val(Field *to)
{
  (*ref)->save_result(to);
  null_value= (*ref)->null_value;
}


double Item_ref::val_real()
{
  DBUG_ASSERT(fixed);
  double tmp=(*ref)->val_result();
  null_value=(*ref)->null_value;
  return tmp;
}


longlong Item_ref::val_int()
{
  DBUG_ASSERT(fixed);
  longlong tmp=(*ref)->val_int_result();
  null_value=(*ref)->null_value;
  return tmp;
}


bool Item_ref::val_bool()
{
  DBUG_ASSERT(fixed);
  bool tmp= (*ref)->val_bool_result();
  null_value= (*ref)->null_value;
  return tmp;
}


String *Item_ref::val_str(String* tmp)
{
  DBUG_ASSERT(fixed);
  tmp=(*ref)->str_result(tmp);
  null_value=(*ref)->null_value;
  return tmp;
}


bool Item_ref::is_null()
{
  DBUG_ASSERT(fixed);
  bool tmp=(*ref)->is_null_result();
  null_value=(*ref)->null_value;
  return tmp;
}


bool Item_ref::get_date(MYSQL_TIME *ltime,ulonglong fuzzydate)
{
  return (null_value=(*ref)->get_date_result(ltime,fuzzydate));
}


my_decimal *Item_ref::val_decimal(my_decimal *decimal_value)
{
  my_decimal *val= (*ref)->val_decimal_result(decimal_value);
  null_value= (*ref)->null_value;
  return val;
}

int Item_ref::save_in_field(Field *to, bool no_conversions)
{
  int res;
  if (result_field)
  {
    if (result_field->is_null())
    {
      null_value= 1;
      res= set_field_to_null_with_conversions(to, no_conversions);
      return res;
    }
    to->set_notnull();
    res= field_conv(to, result_field);
    null_value= 0;
    return res;
  }
  res= (*ref)->save_in_field(to, no_conversions);
  null_value= (*ref)->null_value;
  return res;
}


void Item_ref::save_org_in_field(Field *field, fast_field_copier optimizer_data)
{
  (*ref)->save_org_in_field(field, optimizer_data);
}


void Item_ref::make_field(THD *thd, Send_field *field)
{
  (*ref)->make_field(thd, field);
  /* Non-zero in case of a view */
  if (name.str)
    field->col_name= name;
  if (table_name)
    field->table_name= table_name;
  if (db_name)
    field->db_name= db_name;
  if (orig_field_name.str)
    field->org_col_name= orig_field_name;
  if (orig_table_name)
    field->org_table_name= orig_table_name;
}


Item *Item_ref::get_tmp_table_item(THD *thd)
{
  if (!result_field)
    return (*ref)->get_tmp_table_item(thd);

  Item_field *item= new (thd->mem_root) Item_field(thd, result_field);
  if (item)
  {
    item->table_name= table_name;
    item->db_name= db_name;
  }
  return item;
}


void Item_ref_null_helper::print(String *str, enum_query_type query_type)
{
  str->append(STRING_WITH_LEN("<ref_null_helper>("));
  if (ref)
    (*ref)->print(str, query_type);
  else
    str->append('?');
  str->append(')');
}


void Item_direct_ref::save_val(Field *to)
{
  (*ref)->save_val(to);
  null_value=(*ref)->null_value;
}


double Item_direct_ref::val_real()
{
  double tmp=(*ref)->val_real();
  null_value=(*ref)->null_value;
  return tmp;
}


longlong Item_direct_ref::val_int()
{
  longlong tmp=(*ref)->val_int();
  null_value=(*ref)->null_value;
  return tmp;
}


String *Item_direct_ref::val_str(String* tmp)
{
  tmp=(*ref)->val_str(tmp);
  null_value=(*ref)->null_value;
  return tmp;
}


my_decimal *Item_direct_ref::val_decimal(my_decimal *decimal_value)
{
  my_decimal *tmp= (*ref)->val_decimal(decimal_value);
  null_value=(*ref)->null_value;
  return tmp;
}


bool Item_direct_ref::val_bool()
{
  bool tmp= (*ref)->val_bool();
  null_value=(*ref)->null_value;
  return tmp;
}


bool Item_direct_ref::is_null()
{
  return (*ref)->is_null();
}


bool Item_direct_ref::get_date(MYSQL_TIME *ltime,ulonglong fuzzydate)
{
  return (null_value=(*ref)->get_date(ltime,fuzzydate));
}


Item_cache_wrapper::~Item_cache_wrapper()
{
  DBUG_ASSERT(expr_cache == 0);
}

Item_cache_wrapper::Item_cache_wrapper(THD *thd, Item *item_arg):
  Item_result_field(thd), orig_item(item_arg), expr_cache(NULL), expr_value(NULL)
{
  DBUG_ASSERT(orig_item->fixed);
  Type_std_attributes::set(orig_item);
  maybe_null= orig_item->maybe_null;
  with_sum_func= orig_item->with_sum_func;
  with_field= orig_item->with_field;
  name= item_arg->name;
  with_subselect=  orig_item->with_subselect;

  if ((expr_value= orig_item->get_cache(thd)))
    expr_value->setup(thd, orig_item);

  fixed= 1;
}


/**
  Initialize the cache if it is needed
*/

void Item_cache_wrapper::init_on_demand()
{
    if (!expr_cache->is_inited())
    {
      orig_item->get_cache_parameters(parameters);
      expr_cache->init();
    }
}


void Item_cache_wrapper::print(String *str, enum_query_type query_type)
{
  if (query_type & QT_ITEM_CACHE_WRAPPER_SKIP_DETAILS)
  {
    /* Don't print the cache in EXPLAIN EXTENDED */
    orig_item->print(str, query_type);
    return;
  }

  str->append("<expr_cache>");
  if (expr_cache)
  {
    init_on_demand();
    expr_cache->print(str, query_type);
  }
  else
    str->append(STRING_WITH_LEN("<<DISABLED>>"));
  str->append('(');
  orig_item->print(str, query_type);
  str->append(')');
}


/**
  Prepare the expression cache wrapper (do nothing)

  @retval FALSE OK
*/

bool Item_cache_wrapper::fix_fields(THD *thd  __attribute__((unused)),
                                    Item **it __attribute__((unused)))
{
  DBUG_ASSERT(orig_item->fixed);
  DBUG_ASSERT(fixed);
  return FALSE;
}

bool Item_cache_wrapper::send(Protocol *protocol, st_value *buffer)
{
  if (result_field)
    return protocol->store(result_field);
  return Item::send(protocol, buffer);
}

/**
  Clean the expression cache wrapper up before reusing it.
*/

void Item_cache_wrapper::cleanup()
{
  DBUG_ENTER("Item_cache_wrapper::cleanup");
  Item_result_field::cleanup();
  delete expr_cache;
  expr_cache= 0;
  /* expr_value is Item so it will be destroyed from list of Items */
  expr_value= 0;
  parameters.empty();
  DBUG_VOID_RETURN;
}


/**
  Create an expression cache that uses a temporary table

  @param thd           Thread handle
  @param depends_on    Parameters of the expression to create cache for

  @details
  The function takes 'depends_on' as the list of all parameters for
  the expression wrapped into this object and creates an expression
  cache in a temporary table containing the field for the parameters
  and the result of the expression.

  @retval FALSE OK
  @retval TRUE  Error
*/

bool Item_cache_wrapper::set_cache(THD *thd)
{
  DBUG_ENTER("Item_cache_wrapper::set_cache");
  DBUG_ASSERT(expr_cache == 0);
  expr_cache= new Expression_cache_tmptable(thd, parameters, expr_value);
  DBUG_RETURN(expr_cache == NULL);
}

Expression_cache_tracker* Item_cache_wrapper::init_tracker(MEM_ROOT *mem_root)
{
  if (expr_cache)
  {
    Expression_cache_tracker* tracker=
      new(mem_root) Expression_cache_tracker(expr_cache);
    if (tracker)
      ((Expression_cache_tmptable *)expr_cache)->set_tracker(tracker);
    return tracker;
  }
  return NULL;
}


/**
  Check if the current values of the parameters are in the expression cache

  @details
  The function checks whether the current set of the parameters of the
  referenced item can be found in the expression cache. If so the function
  returns the item by which the result of the expression can be easily
  extracted from the cache with the corresponding val_* method.

  @retval NULL    - parameters are not in the cache
  @retval <item*> - item providing the result of the expression found in cache
*/

Item *Item_cache_wrapper::check_cache()
{
  DBUG_ENTER("Item_cache_wrapper::check_cache");
  if (expr_cache)
  {
    Expression_cache_tmptable::result res;
    Item *cached_value;
    init_on_demand();
    res= expr_cache->check_value(&cached_value);
    if (res == Expression_cache_tmptable::HIT)
      DBUG_RETURN(cached_value);
  }
  DBUG_RETURN(NULL);
}


/**
  Get the value of the cached expression and put it in the cache
*/

inline void Item_cache_wrapper::cache()
{
  expr_value->store(orig_item);
  expr_value->cache_value();
  expr_cache->put_value(expr_value); // put in expr_cache
}


/**
  Get the value of the possibly cached item into the field.
*/

void Item_cache_wrapper::save_val(Field *to)
{
  Item *cached_value;
  DBUG_ENTER("Item_cache_wrapper::val_int");
  if (!expr_cache)
  {
    orig_item->save_val(to);
    null_value= orig_item->null_value;
    DBUG_VOID_RETURN;
  }

  if ((cached_value= check_cache()))
  {
    cached_value->save_val(to);
    null_value= cached_value->null_value;
    DBUG_VOID_RETURN;
  }
  cache();
  null_value= expr_value->null_value;
  expr_value->save_val(to);
  DBUG_VOID_RETURN;
}


/**
  Get the integer value of the possibly cached item.
*/

longlong Item_cache_wrapper::val_int()
{
  Item *cached_value;
  DBUG_ENTER("Item_cache_wrapper::val_int");
  if (!expr_cache)
  {
    longlong tmp= orig_item->val_int();
    null_value= orig_item->null_value;
    DBUG_RETURN(tmp);
  }

  if ((cached_value= check_cache()))
  {
    longlong tmp= cached_value->val_int();
    null_value= cached_value->null_value;
    DBUG_RETURN(tmp);
  }
  cache();
  null_value= expr_value->null_value;
  DBUG_RETURN(expr_value->val_int());
}


/**
  Get the real value of the possibly cached item
*/

double Item_cache_wrapper::val_real()
{
  Item *cached_value;
  DBUG_ENTER("Item_cache_wrapper::val_real");
  if (!expr_cache)
  {
    double tmp= orig_item->val_real();
    null_value= orig_item->null_value;
    DBUG_RETURN(tmp);
  }

  if ((cached_value= check_cache()))
  {
    double tmp= cached_value->val_real();
    null_value= cached_value->null_value;
    DBUG_RETURN(tmp);
  }
  cache();
  null_value= expr_value->null_value;
  DBUG_RETURN(expr_value->val_real());
}


/**
  Get the string value of the possibly cached item
*/

String *Item_cache_wrapper::val_str(String* str)
{
  Item *cached_value;
  DBUG_ENTER("Item_cache_wrapper::val_str");
  if (!expr_cache)
  {
    String *tmp= orig_item->val_str(str);
    null_value= orig_item->null_value;
    DBUG_RETURN(tmp);
  }

  if ((cached_value= check_cache()))
  {
    String *tmp= cached_value->val_str(str);
    null_value= cached_value->null_value;
    DBUG_RETURN(tmp);
  }
  cache();
  if ((null_value= expr_value->null_value))
    DBUG_RETURN(NULL);
  DBUG_RETURN(expr_value->val_str(str));
}


/**
  Get the decimal value of the possibly cached item
*/

my_decimal *Item_cache_wrapper::val_decimal(my_decimal* decimal_value)
{
  Item *cached_value;
  DBUG_ENTER("Item_cache_wrapper::val_decimal");
  if (!expr_cache)
  {
    my_decimal *tmp= orig_item->val_decimal(decimal_value);
    null_value= orig_item->null_value;
    DBUG_RETURN(tmp);
  }

  if ((cached_value= check_cache()))
  {
    my_decimal *tmp= cached_value->val_decimal(decimal_value);
    null_value= cached_value->null_value;
    DBUG_RETURN(tmp);
  }
  cache();
  if ((null_value= expr_value->null_value))
    DBUG_RETURN(NULL);
  DBUG_RETURN(expr_value->val_decimal(decimal_value));
}


/**
  Get the boolean value of the possibly cached item
*/

bool Item_cache_wrapper::val_bool()
{
  Item *cached_value;
  DBUG_ENTER("Item_cache_wrapper::val_bool");
  if (!expr_cache)
  {
    bool tmp= orig_item->val_bool();
    null_value= orig_item->null_value;
    DBUG_RETURN(tmp);
  }

  if ((cached_value= check_cache()))
  {
    bool tmp= cached_value->val_bool();
    null_value= cached_value->null_value;
    DBUG_RETURN(tmp);
  }
  cache();
  null_value= expr_value->null_value;
  DBUG_RETURN(expr_value->val_bool());
}


/**
  Check for NULL the value of the possibly cached item
*/

bool Item_cache_wrapper::is_null()
{
  Item *cached_value;
  DBUG_ENTER("Item_cache_wrapper::is_null");
  if (!expr_cache)
  {
    bool tmp= orig_item->is_null();
    null_value= orig_item->null_value;
    DBUG_RETURN(tmp);
  }

  if ((cached_value= check_cache()))
  {
    bool tmp= cached_value->is_null();
    null_value= cached_value->null_value;
    DBUG_RETURN(tmp);
  }
  cache();
  DBUG_RETURN((null_value= expr_value->null_value));
}


/**
  Get the date value of the possibly cached item
*/

bool Item_cache_wrapper::get_date(MYSQL_TIME *ltime, ulonglong fuzzydate)
{
  Item *cached_value;
  DBUG_ENTER("Item_cache_wrapper::get_date");
  if (!expr_cache)
    DBUG_RETURN((null_value= orig_item->get_date(ltime, fuzzydate)));

  if ((cached_value= check_cache()))
    DBUG_RETURN((null_value= cached_value->get_date(ltime, fuzzydate)));

  cache();
  DBUG_RETURN((null_value= expr_value->get_date(ltime, fuzzydate)));
}


int Item_cache_wrapper::save_in_field(Field *to, bool no_conversions)
{
  int res;
  DBUG_ASSERT(!result_field);
  res= orig_item->save_in_field(to, no_conversions);
  null_value= orig_item->null_value;
  return res;
}


Item* Item_cache_wrapper::get_tmp_table_item(THD *thd)
{
  if (!orig_item->with_sum_func && !orig_item->const_item())
    return new (thd->mem_root) Item_temptable_field(thd, result_field);
  return copy_or_same(thd);
}


bool Item_direct_view_ref::send(Protocol *protocol, st_value *buffer)
{
  if (check_null_ref())
    return protocol->store_null();
  return Item_direct_ref::send(protocol, buffer);
}

/**
  Prepare referenced field then call usual Item_direct_ref::fix_fields .

  @param thd         thread handler
  @param reference   reference on reference where this item stored

  @retval
    FALSE   OK
  @retval
    TRUE    Error
*/

bool Item_direct_view_ref::fix_fields(THD *thd, Item **reference)
{
  DBUG_ASSERT(1);
  /* view fild reference must be defined */
  DBUG_ASSERT(*ref);
  /* (*ref)->check_cols() will be made in Item_direct_ref::fix_fields */
  if ((*ref)->fixed)
  {
    Item *ref_item= (*ref)->real_item();
    if (ref_item->type() == Item::FIELD_ITEM)
    {
      /*
        In some cases we need to update table read set(see bug#47150).
        If ref item is FIELD_ITEM and fixed then field and table
        have proper values. So we can use them for update.
      */
      Field *fld= ((Item_field*) ref_item)->field;
      DBUG_ASSERT(fld && fld->table);
      if (thd->mark_used_columns == MARK_COLUMNS_READ)
        bitmap_set_bit(fld->table->read_set, fld->field_index);
    }
  }
  else if (!(*ref)->fixed &&
           ((*ref)->fix_fields(thd, ref)))
    return TRUE;

  if (Item_direct_ref::fix_fields(thd, reference))
    return TRUE;
  if (view->table && view->table->maybe_null)
    maybe_null= TRUE;
  set_null_ref_table();
  return FALSE;
}

/*
  Prepare referenced outer field then call usual Item_direct_ref::fix_fields

  SYNOPSIS
    Item_outer_ref::fix_fields()
    thd         thread handler
    reference   reference on reference where this item stored

  RETURN
    FALSE   OK
    TRUE    Error
*/

bool Item_outer_ref::fix_fields(THD *thd, Item **reference)
{
  bool err;
  /* outer_ref->check_cols() will be made in Item_direct_ref::fix_fields */
  if ((*ref) && !(*ref)->fixed && ((*ref)->fix_fields(thd, reference)))
    return TRUE;
  err= Item_direct_ref::fix_fields(thd, reference);
  if (!outer_ref)
    outer_ref= *ref;
  if ((*ref)->type() == Item::FIELD_ITEM)
    table_name= ((Item_field*)outer_ref)->table_name;
  return err;
}


void Item_outer_ref::fix_after_pullout(st_select_lex *new_parent,
                                       Item **ref_arg)
{
  if (get_depended_from() == new_parent)
  {
    *ref_arg= outer_ref;
    (*ref_arg)->fix_after_pullout(new_parent, ref_arg);
  }
}

void Item_ref::fix_after_pullout(st_select_lex *new_parent, Item **refptr)
{
  (*ref)->fix_after_pullout(new_parent, ref);
  if (get_depended_from() == new_parent)
    depended_from= NULL;
}


/**
  Mark references from inner selects used in group by clause

  The method is used by the walk method when called for the expressions
  from the group by clause. The callsare  occurred in the function
  fix_inner_refs invoked by JOIN::prepare.
  The parameter passed to Item_outer_ref::check_inner_refs_processor
  is the iterator over the list of inner references from the subselects
  of the select to be prepared. The function marks those references
  from this list whose occurrences are encountered in the group by 
  expressions passed to the walk method.  
 
  @param arg  pointer to the iterator over a list of inner references

  @return
    FALSE always
*/

bool Item_outer_ref::check_inner_refs_processor(void *arg)
{
  List_iterator_fast<Item_outer_ref> *it=
    ((List_iterator_fast<Item_outer_ref> *) arg);
  Item_outer_ref *tmp_ref;
  while ((tmp_ref= (*it)++))
  {
    if (tmp_ref == this)
    {
      tmp_ref->found_in_group_by= 1;
      break;
    }
  }
  (*it).rewind();
  return FALSE;
}


/**
  Compare two view column references for equality.

  A view column reference is considered equal to another column
  reference if the second one is a view column and if both column
  references resolve to the same item. It is assumed that both
  items are of the same type.

  @param item        item to compare with
  @param binary_cmp  make binary comparison

  @retval
    TRUE    Referenced item is equal to given item
  @retval
    FALSE   otherwise
*/

bool Item_direct_view_ref::eq(const Item *item, bool binary_cmp) const
{
  if (item->type() == REF_ITEM)
  {
    Item_ref *item_ref= (Item_ref*) item;
    if (item_ref->ref_type() == VIEW_REF)
    {
      Item *item_ref_ref= *(item_ref->ref);
      return ((*ref)->real_item() == item_ref_ref->real_item());
    }
  }
  return FALSE;
}


Item_equal *Item_direct_view_ref::find_item_equal(COND_EQUAL *cond_equal)
{
  Item* field_item= real_item();
  if (field_item->type() != FIELD_ITEM)
    return NULL;
  return ((Item_field *) field_item)->find_item_equal(cond_equal);  
}


/**
  Set a pointer to the multiple equality the view field reference belongs to
  (if any).

  @details
  The function looks for a multiple equality containing this item of the type
  Item_direct_view_ref among those referenced by arg.
  In the case such equality exists the function does the following.
  If the found multiple equality contains a constant, then the item
  is substituted for this constant, otherwise the function sets a pointer
  to the multiple equality in the item.

  @param arg    reference to list of multiple equalities where
                the item (this object) is to be looked for

  @note
    This function is supposed to be called as a callback parameter in calls
    of the compile method.

  @note 
    The function calls Item_field::propagate_equal_fields() for the field item
    this->real_item() to do the job. Then it takes the pointer to equal_item
    from this field item and assigns it to this->item_equal.

  @return
    - pointer to the replacing constant item, if the field item was substituted
    - pointer to the field item, otherwise.
*/

Item *Item_direct_view_ref::propagate_equal_fields(THD *thd,
                                                   const Context &ctx,
                                                   COND_EQUAL *cond)
{
  Item *field_item= real_item();
  if (field_item->type() != FIELD_ITEM)
    return this;
  Item *item= field_item->propagate_equal_fields(thd, ctx, cond);
  set_item_equal(field_item->get_item_equal());
  field_item->set_item_equal(NULL);
  if (item != field_item)
    return item;
  return this;
}


/**
  Replace an Item_direct_view_ref for an equal Item_field evaluated earlier
  (if any).

  @details
  If this->item_equal points to some item and coincides with arg then
  the function returns a pointer to a field item that is referred to by the 
  first element of the item_equal list which the Item_direct_view_ref
  object belongs to unless item_equal contains  a constant item. In this
  case the function returns this constant item (if the substitution does
   not require conversion).   
  If the Item_direct_view_ref object does not refer any Item_equal object
  'this' is returned .

  @param arg   NULL or points to so some item of the Item_equal type  

  @note
    This function is supposed to be called as a callback parameter in calls
    of the transformer method.

  @note 
    The function calls Item_field::replace_equal_field for the field item
    this->real_item() to do the job.

  @return
    - pointer to a replacement Item_field if there is a better equal item or
      a pointer to a constant equal item;
    - this - otherwise.
*/

Item *Item_direct_view_ref::replace_equal_field(THD *thd, uchar *arg)
{
  Item *field_item= real_item();
  if (field_item->type() != FIELD_ITEM)
    return this;
  field_item->set_item_equal(item_equal);
  Item *item= field_item->replace_equal_field(thd, arg);
  field_item->set_item_equal(0);
  return item != field_item ? item : this;
}


bool Item_default_value::eq(const Item *item, bool binary_cmp) const
{
  return item->type() == DEFAULT_VALUE_ITEM && 
    ((Item_default_value *)item)->arg->eq(arg, binary_cmp);
}


bool Item_default_value::fix_fields(THD *thd, Item **items)
{
  Item *real_arg;
  Item_field *field_arg;
  Field *def_field;
  DBUG_ASSERT(fixed == 0);

  if (!arg)
  {
    fixed= 1;
    return FALSE;
  }
  if (!arg->fixed && arg->fix_fields(thd, &arg))
    goto error;


  real_arg= arg->real_item();
  if (real_arg->type() != FIELD_ITEM)
  {
    my_error(ER_NO_DEFAULT_FOR_FIELD, MYF(0), arg->name.str);
    goto error;
  }

  field_arg= (Item_field *)real_arg;
  if ((field_arg->field->flags & NO_DEFAULT_VALUE_FLAG))
  {
    my_error(ER_NO_DEFAULT_FOR_FIELD, MYF(0),
             field_arg->field->field_name.str);
    goto error;
  }
  if (!(def_field= (Field*) thd->alloc(field_arg->field->size_of())))
    goto error;
  memcpy((void *)def_field, (void *)field_arg->field,
         field_arg->field->size_of());
  IF_DBUG(def_field->is_stat_field=1,); // a hack to fool ASSERT_COLUMN_MARKED_FOR_WRITE_OR_COMPUTED
  if (def_field->default_value && def_field->default_value->flags)
  {
    uchar *newptr= (uchar*) thd->alloc(1+def_field->pack_length());
    if (!newptr)
      goto error;
    fix_session_vcol_expr_for_read(thd, def_field, def_field->default_value);
    if (thd->mark_used_columns != MARK_COLUMNS_NONE)
      def_field->default_value->expr->walk(&Item::register_field_in_read_map, 1, 0);
    def_field->move_field(newptr+1, def_field->maybe_null() ? newptr : 0, 1);
  }
  else
    def_field->move_field_offset((my_ptrdiff_t)
                                 (def_field->table->s->default_values -
                                  def_field->table->record[0]));
  set_field(def_field);
  return FALSE;

error:
  context->process_error(thd);
  return TRUE;
}


void Item_default_value::print(String *str, enum_query_type query_type)
{
  if (!arg)
  {
    str->append(STRING_WITH_LEN("default"));
    return;
  }
  str->append(STRING_WITH_LEN("default("));
  arg->print(str, query_type);
  str->append(')');
}

void Item_default_value::calculate()
{
  if (field->default_value)
    field->set_default();
  DEBUG_SYNC(field->table->in_use, "after_Item_default_value_calculate");
}

String *Item_default_value::val_str(String *str)
{
  calculate();
  return Item_field::val_str(str);
}

double Item_default_value::val_real()
{
  calculate();
  return Item_field::val_real();
}

longlong Item_default_value::val_int()
{
  calculate();
  return Item_field::val_int();
}

my_decimal *Item_default_value::val_decimal(my_decimal *decimal_value)
{
  calculate();
  return Item_field::val_decimal(decimal_value);
}

bool Item_default_value::get_date(MYSQL_TIME *ltime,ulonglong fuzzydate)
{
  calculate();
  return Item_field::get_date(ltime, fuzzydate);
}

bool Item_default_value::send(Protocol *protocol, st_value *buffer)
{
  calculate();
  return Item_field::send(protocol, buffer);
}

int Item_default_value::save_in_field(Field *field_arg, bool no_conversions)
{
  if (arg)
  {
    calculate();
    return Item_field::save_in_field(field_arg, no_conversions);
  }

  if (field_arg->default_value && field_arg->default_value->flags)
    return 0; // defaut fields will be set later, no need to do it twice
  return field_arg->save_in_field_default_value(context->error_processor ==
                                                &view_error_processor);
}

table_map Item_default_value::used_tables() const
{
  if (!field || !field->default_value)
    return static_cast<table_map>(0);
  if (!field->default_value->expr)                      // not fully parsed field
    return static_cast<table_map>(RAND_TABLE_BIT);
  return field->default_value->expr->used_tables();
}

/**
  This method like the walk method traverses the item tree, but at the
  same time it can replace some nodes in the tree.
*/ 

Item *Item_default_value::transform(THD *thd, Item_transformer transformer,
                                    uchar *args)
{
  DBUG_ASSERT(!thd->stmt_arena->is_stmt_prepare());

  /*
    If the value of arg is NULL, then this object represents a constant,
    so further transformation is unnecessary (and impossible).
  */
  if (!arg)
    return 0;

  Item *new_item= arg->transform(thd, transformer, args);
  if (!new_item)
    return 0;

  /*
    THD::change_item_tree() should be called only if the tree was
    really transformed, i.e. when a new item has been created.
    Otherwise we'll be allocating a lot of unnecessary memory for
    change records at each execution.
  */
  if (arg != new_item)
    thd->change_item_tree(&arg, new_item);
  return (this->*transformer)(thd, args);
}

void Item_ignore_value::print(String *str, enum_query_type query_type)
{
    str->append(STRING_WITH_LEN("ignore"));
}

int Item_ignore_value::save_in_field(Field *field_arg, bool no_conversions)
{
  return field_arg->save_in_field_ignore_value(context->error_processor ==
                                               &view_error_processor);
}

String *Item_ignore_value::val_str(String *str)
{
  DBUG_ASSERT(0); // never should be called
  null_value= 1;
  return 0;
}

double Item_ignore_value::val_real()
{
  DBUG_ASSERT(0); // never should be called
  null_value= 1;
  return 0.0;
}

longlong Item_ignore_value::val_int()
{
  DBUG_ASSERT(0); // never should be called
  null_value= 1;
  return 0;
}

my_decimal *Item_ignore_value::val_decimal(my_decimal *decimal_value)
{
  DBUG_ASSERT(0); // never should be called
  null_value= 1;
  return 0;
}

bool Item_ignore_value::get_date(MYSQL_TIME *ltime, ulonglong fuzzydate)
{
  DBUG_ASSERT(0); // never should be called
  null_value= 1;
  return TRUE;
}

bool Item_ignore_value::send(Protocol *protocol, st_value *buffer)
{
  DBUG_ASSERT(0); // never should be called
  return TRUE;
}

bool Item_insert_value::eq(const Item *item, bool binary_cmp) const
{
  return item->type() == INSERT_VALUE_ITEM &&
    ((Item_default_value *)item)->arg->eq(arg, binary_cmp);
}


bool Item_insert_value::fix_fields(THD *thd, Item **items)
{
  DBUG_ASSERT(fixed == 0);
  /* We should only check that arg is in first table */
  if (!arg->fixed)
  {
    bool res;
    TABLE_LIST *orig_next_table= context->last_name_resolution_table;
    context->last_name_resolution_table= context->first_name_resolution_table;
    res= arg->fix_fields(thd, &arg);
    context->last_name_resolution_table= orig_next_table;
    if (res)
      return TRUE;
  }

  if (arg->type() == REF_ITEM)
    arg= static_cast<Item_ref *>(arg)->ref[0];
  if (arg->type() != FIELD_ITEM)
  {
    my_error(ER_BAD_FIELD_ERROR, MYF(0), "", "VALUES() function");
    return TRUE;
  }

  Item_field *field_arg= (Item_field *)arg;

  if (field_arg->field->table->insert_values)
  {
    Field *def_field= (Field*) thd->alloc(field_arg->field->size_of());
    if (!def_field)
      return TRUE;
    memcpy((void *)def_field, (void *)field_arg->field,
           field_arg->field->size_of());
    def_field->move_field_offset((my_ptrdiff_t)
                                 (def_field->table->insert_values -
                                  def_field->table->record[0]));
    set_field(def_field);
  }
  else
  {
    Field *tmp_field= field_arg->field;
    /* charset doesn't matter here, it's to avoid sigsegv only */
    tmp_field= new Field_null(0, 0, Field::NONE, &field_arg->field->field_name,
                          &my_charset_bin);
    if (tmp_field)
    {
      tmp_field->init(field_arg->field->table);
      set_field(tmp_field);
      // the index is important when read bits set
      tmp_field->field_index= field_arg->field->field_index;
    }
  }
  return FALSE;
}

void Item_insert_value::print(String *str, enum_query_type query_type)
{
  str->append(STRING_WITH_LEN("values("));
  arg->print(str, query_type);
  str->append(')');
}


/**
  Find index of Field object which will be appropriate for item
  representing field of row being changed in trigger.

  @param thd     current thread context
  @param table   table of trigger (and where we looking for fields)
  @param table_grant_info   GRANT_INFO of the subject table

  @note
    This function does almost the same as fix_fields() for Item_field
    but is invoked right after trigger definition parsing. Since at
    this stage we can't say exactly what Field object (corresponding
    to TABLE::record[0] or TABLE::record[1]) should be bound to this
    Item, we only find out index of the Field and then select concrete
    Field object in fix_fields() (by that time Table_triggers_list::old_field/
    new_field should point to proper array of Fields).
    It also binds Item_trigger_field to Table_triggers_list object for
    table of trigger which uses this item.
*/

void Item_trigger_field::setup_field(THD *thd, TABLE *table,
                                     GRANT_INFO *table_grant_info)
{
  /*
    It is too early to mark fields used here, because before execution
    of statement that will invoke trigger other statements may use same
    TABLE object, so all such mark-up will be wiped out.
    So instead we do it in Table_triggers_list::mark_fields_used()
    method which is called during execution of these statements.
  */
  enum_mark_columns save_mark_used_columns= thd->mark_used_columns;
  thd->mark_used_columns= MARK_COLUMNS_NONE;
  /*
    Try to find field by its name and if it will be found
    set field_idx properly.
  */
  (void)find_field_in_table(thd, table, field_name.str, field_name.length,
                            0, &field_idx);
  thd->mark_used_columns= save_mark_used_columns;
  triggers= table->triggers;
  table_grants= table_grant_info;
}


bool Item_trigger_field::eq(const Item *item, bool binary_cmp) const
{
  return item->type() == TRIGGER_FIELD_ITEM &&
         row_version == ((Item_trigger_field *)item)->row_version &&
         !my_strcasecmp(system_charset_info, field_name.str,
                        ((Item_trigger_field *)item)->field_name.str);
}


void Item_trigger_field::set_required_privilege(bool rw)
{
  /*
    Require SELECT and UPDATE privilege if this field will be read and
    set, and only UPDATE privilege for setting the field.
  */
  want_privilege= (rw ? SELECT_ACL | UPDATE_ACL : UPDATE_ACL);
}


bool Item_trigger_field::set_value(THD *thd, sp_rcontext * /*ctx*/, Item **it)
{
  Item *item= sp_prepare_func_item(thd, it);

  if (!item)
    return true;

  if (!fixed)
  {
    if (fix_fields(thd, NULL))
      return true;
  }

  // NOTE: field->table->copy_blobs should be false here, but let's
  // remember the value at runtime to avoid subtle bugs.
  bool copy_blobs_saved= field->table->copy_blobs;

  field->table->copy_blobs= true;

  int err_code= item->save_in_field(field, 0);

  field->table->copy_blobs= copy_blobs_saved;
  field->set_explicit_default(item);

  return err_code < 0;
}


bool Item_trigger_field::fix_fields(THD *thd, Item **items)
{
  /*
    Since trigger is object tightly associated with TABLE object most
    of its set up can be performed during trigger loading i.e. trigger
    parsing! So we have little to do in fix_fields. :)
  */

  DBUG_ASSERT(fixed == 0);

  /* Set field. */

  if (field_idx != (uint)-1)
  {
#ifndef NO_EMBEDDED_ACCESS_CHECKS
    /*
      Check access privileges for the subject table. We check privileges only
      in runtime.
    */

    if (table_grants)
    {
      table_grants->want_privilege= want_privilege;

      if (check_grant_column(thd, table_grants,
                             triggers->trigger_table->s->db.str,
                             triggers->trigger_table->s->table_name.str,
                             field_name.str, field_name.length,
                             thd->security_ctx))
        return TRUE;
    }
#endif // NO_EMBEDDED_ACCESS_CHECKS

    field= (row_version == OLD_ROW) ? triggers->old_field[field_idx] :
                                      triggers->new_field[field_idx];
    set_field(field);
    fixed= 1;
    return FALSE;
  }

  my_error(ER_BAD_FIELD_ERROR, MYF(0), field_name.str,
           (row_version == NEW_ROW) ? "NEW" : "OLD");
  return TRUE;
}


void Item_trigger_field::print(String *str, enum_query_type query_type)
{
  str->append((row_version == NEW_ROW) ? "NEW" : "OLD", 3);
  str->append('.');
  str->append(&field_name);
}


bool Item_trigger_field::check_vcol_func_processor(void *arg)
{
  const char *ver= row_version == NEW_ROW ? "NEW." : "OLD.";
  return mark_unsupported_function(ver, field_name.str, arg, VCOL_IMPOSSIBLE);
}


void Item_trigger_field::cleanup()
{
  want_privilege= original_privilege;
  /*
    Since special nature of Item_trigger_field we should not do most of
    things from Item_field::cleanup() or Item_ident::cleanup() here.
  */
  Item::cleanup();
}


Item_result item_cmp_type(Item_result a,Item_result b)
{
  if (a == STRING_RESULT && b == STRING_RESULT)
    return STRING_RESULT;
  if (a == INT_RESULT && b == INT_RESULT)
    return INT_RESULT;
  else if (a == ROW_RESULT || b == ROW_RESULT)
    return ROW_RESULT;
  else if (a == TIME_RESULT || b == TIME_RESULT)
    return TIME_RESULT;
  if ((a == INT_RESULT || a == DECIMAL_RESULT) &&
      (b == INT_RESULT || b == DECIMAL_RESULT))
    return DECIMAL_RESULT;
  return REAL_RESULT;
}


void resolve_const_item(THD *thd, Item **ref, Item *comp_item)
{
  Item *item= *ref;
  if (item->basic_const_item())
    return;                                     // Can't be better
  Type_handler_hybrid_field_type cmp(comp_item->type_handler_for_comparison());
  if (!cmp.aggregate_for_comparison(item->type_handler_for_comparison()))
  {
    Item *new_item= cmp.type_handler()->
                     make_const_item_for_comparison(thd, item, comp_item);
    if (new_item)
      thd->change_item_tree(ref, new_item);
  }
}

/**
  Compare the value stored in field with the expression from the query.

  @param field   Field which the Item is stored in after conversion
  @param item    Original expression from query

  @return Returns an integer greater than, equal to, or less than 0 if
          the value stored in the field is greater than, equal to,
          or less than the original Item. A 0 may also be returned if 
          out of memory.          

  @note We use this in the range optimizer/partition pruning,
        because in some cases we can't store the value in the field
        without some precision/character loss.

        We similarly use it to verify that expressions like
        BIGINT_FIELD <cmp> <literal value>
        is done correctly (as int/decimal/float according to literal type).

  @todo rewrite it to use Arg_comparator (currently it's a simplified and
        incomplete version of it)
*/

int stored_field_cmp_to_item(THD *thd, Field *field, Item *item)
{
  Item_result res_type=item_cmp_type(field->result_type(),
				     item->result_type());
  /*
    We have to check field->cmp_type() instead of res_type,
    as result_type() - and thus res_type - can never be TIME_RESULT (yet).
  */
  if (field->cmp_type() == TIME_RESULT)
  {
    MYSQL_TIME field_time, item_time, item_time2, *item_time_cmp= &item_time;
    if (field->type() == MYSQL_TYPE_TIME)
    {
      field->get_time(&field_time);
      item->get_time(&item_time);
    }
    else
    {
      field->get_date(&field_time, TIME_INVALID_DATES);
      item->get_date(&item_time, TIME_INVALID_DATES);
      if (item_time.time_type == MYSQL_TIMESTAMP_TIME)
        if (time_to_datetime(thd, &item_time, item_time_cmp= &item_time2))
          return 1;
    }
    return my_time_compare(&field_time, item_time_cmp);
  }
  if (res_type == STRING_RESULT)
  {
    char item_buff[MAX_FIELD_WIDTH];
    char field_buff[MAX_FIELD_WIDTH];
    
    String item_tmp(item_buff,sizeof(item_buff),&my_charset_bin);
    String field_tmp(field_buff,sizeof(field_buff),&my_charset_bin);
    String *item_result= item->val_str(&item_tmp);
    /*
      Some implementations of Item::val_str(String*) actually modify
      the field Item::null_value, hence we can't check it earlier.
    */
    if (item->null_value)
      return 0;
    String *field_result= field->val_str(&field_tmp);
    return sortcmp(field_result, item_result, field->charset());
  }
  if (res_type == INT_RESULT)
    return 0;					// Both are of type int
  if (res_type == DECIMAL_RESULT)
  {
    my_decimal item_buf, *item_val,
               field_buf, *field_val;
    item_val= item->val_decimal(&item_buf);
    if (item->null_value)
      return 0;
    field_val= field->val_decimal(&field_buf);
    return my_decimal_cmp(field_val, item_val);
  }
  /*
    The patch for Bug#13463415 started using this function for comparing
    BIGINTs. That uncovered a bug in Visual Studio 32bit optimized mode.
    Prefixing the auto variables with volatile fixes the problem....
  */
  volatile double result= item->val_real();
  if (item->null_value)
    return 0;
  volatile double field_result= field->val_real();
  if (field_result < result)
    return -1;
  else if (field_result > result)
    return 1;
  return 0;
}


void Item_cache::store(Item *item)
{
  example= item;
  if (!item)
    null_value= TRUE;
  value_cached= FALSE;
}

void Item_cache::print(String *str, enum_query_type query_type)
{
  if (example &&                                          // There is a cached item
      (query_type & QT_NO_DATA_EXPANSION))                // Caller is show-create-table
  {
    // Instead of "cache" or the cached value, print the cached item name
    example->print(str, query_type);
    return;
  }

  if (value_cached)
  {
    print_value(str);
    return;
  }
  str->append(STRING_WITH_LEN("<cache>("));
  if (example)
    example->print(str, query_type);
  else
    Item::print(str, query_type);
  str->append(')');
}

/**
  Assign to this cache NULL value if it is possible
*/

void Item_cache::set_null()
{
  if (maybe_null)
  {
    null_value= TRUE;
    value_cached= TRUE;
  }
}


bool  Item_cache_int::cache_value()
{
  if (!example)
    return FALSE;
  value_cached= TRUE;
  value= example->val_int_result();
  null_value= example->null_value;
  unsigned_flag= example->unsigned_flag;
  return TRUE;
}


String *Item_cache_int::val_str(String *str)
{
  DBUG_ASSERT(fixed == 1);
  if (!has_value())
    return NULL;
  str->set_int(value, unsigned_flag, default_charset());
  return str;
}


my_decimal *Item_cache_int::val_decimal(my_decimal *decimal_val)
{
  DBUG_ASSERT(fixed == 1);
  if (!has_value())
    return NULL;
  int2my_decimal(E_DEC_FATAL_ERROR, value, unsigned_flag, decimal_val);
  return decimal_val;
}

double Item_cache_int::val_real()
{
  DBUG_ASSERT(fixed == 1);
  if (!has_value())
    return 0.0;
  return (double) value;
}

longlong Item_cache_int::val_int()
{
  DBUG_ASSERT(fixed == 1);
  if (!has_value())
    return 0;
  return value;
}

int Item_cache_int::save_in_field(Field *field, bool no_conversions)
{
  int error;
  if (!has_value())
    return set_field_to_null_with_conversions(field, no_conversions);

  field->set_notnull();
  error= field->store(value, unsigned_flag);

  return error ? error : field->table->in_use->is_error() ? 1 : 0;
}


Item *Item_cache_int::convert_to_basic_const_item(THD *thd)
{
  Item *new_item;
  DBUG_ASSERT(value_cached || example != 0);
  new_item= null_value ?
            (Item*) new (thd->mem_root) Item_null(thd) :
	    (Item*) new (thd->mem_root) Item_int(thd, val_int(), max_length);
  return new_item;
} 


Item_cache_temporal::Item_cache_temporal(THD *thd, const Type_handler *handler)
 :Item_cache_int(thd, handler)
{
  if (mysql_timestamp_type() == MYSQL_TIMESTAMP_ERROR)
    set_handler(&type_handler_datetime2);
}


longlong Item_cache_temporal::val_datetime_packed()
{
  DBUG_ASSERT(fixed == 1);
  if (Item_cache_temporal::field_type() == MYSQL_TYPE_TIME)
    return Item::val_datetime_packed(); // TIME-to-DATETIME conversion needed
  if ((!value_cached && !cache_value()) || null_value)
  {
    null_value= TRUE;
    return 0;
  }
  return value;
}


longlong Item_cache_temporal::val_time_packed()
{
  DBUG_ASSERT(fixed == 1);
  if (Item_cache_temporal::field_type() != MYSQL_TYPE_TIME)
    return Item::val_time_packed(); // DATETIME-to-TIME conversion needed
  if ((!value_cached && !cache_value()) || null_value)
  {
    null_value= TRUE;
    return 0;
  }
  return value;
}


String *Item_cache_temporal::val_str(String *str)
{
  DBUG_ASSERT(fixed == 1);
  if (!has_value())
  {
    null_value= true;
    return NULL;
  }
  return val_string_from_date(str);
}


my_decimal *Item_cache_temporal::val_decimal(my_decimal *decimal_value)
{
  DBUG_ASSERT(fixed == 1);
  if ((!value_cached && !cache_value()) || null_value)
  {
    null_value= true;
    return NULL;
  }
  return val_decimal_from_date(decimal_value);
}


longlong Item_cache_temporal::val_int()
{
  DBUG_ASSERT(fixed == 1);
  if ((!value_cached && !cache_value()) || null_value)
  {
    null_value= true;
    return 0;
  }
  return val_int_from_date();
}


double Item_cache_temporal::val_real()
{
  DBUG_ASSERT(fixed == 1);
  if ((!value_cached && !cache_value()) || null_value)
  {
    null_value= true;
    return 0;
  }
  return val_real_from_date();
}


bool  Item_cache_temporal::cache_value()
{
  if (!example)
    return false;

  value_cached= true;
 
  MYSQL_TIME ltime;
  if (example->get_date_result(&ltime, 0))
    value=0;
  else
    value= pack_time(&ltime);
  null_value= example->null_value;
  return true;
}


bool Item_cache_temporal::get_date(MYSQL_TIME *ltime, ulonglong fuzzydate)
{
  ErrConvInteger str(value);

  if (!has_value())
  {
    bzero((char*) ltime,sizeof(*ltime));
    return 1;
  }

  unpack_time(value, ltime);
  ltime->time_type= mysql_timestamp_type();
  if (ltime->time_type == MYSQL_TIMESTAMP_TIME)
  {
    ltime->hour+= (ltime->month*32+ltime->day)*24;
    ltime->month= ltime->day= 0;
  }
  return 0;
 
}


int Item_cache_temporal::save_in_field(Field *field, bool no_conversions)
{
  MYSQL_TIME ltime;
  if (get_date(&ltime, 0))
    return set_field_to_null_with_conversions(field, no_conversions);
  field->set_notnull();
  int error= field->store_time_dec(&ltime, decimals);
  return error ? error : field->table->in_use->is_error() ? 1 : 0;
}


void Item_cache_temporal::store_packed(longlong val_arg, Item *example_arg)
{
  /* An explicit value is given, save it. */
  store(example_arg);
  value_cached= true;
  value= val_arg;
  null_value= false;
}


Item *Item_cache_temporal::clone_item(THD *thd)
{
  Item_cache_temporal *item= new (thd->mem_root)
    Item_cache_temporal(thd, Item_cache_temporal::type_handler());
  item->store_packed(value, example);
  return item;
}


Item *Item_cache_temporal::convert_to_basic_const_item(THD *thd)
{
  Item *new_item;
  DBUG_ASSERT(value_cached || example != 0);
  if (null_value)
    new_item= (Item*) new (thd->mem_root) Item_null(thd);
  else
  {
    MYSQL_TIME ltime;
    unpack_time(val_datetime_packed(), &ltime);
    new_item= (Item*) new (thd->mem_root) Item_datetime_literal(thd, &ltime,
                                                                decimals);
  }
  return new_item;
}


bool Item_cache_real::cache_value()
{
  if (!example)
    return FALSE;
  value_cached= TRUE;
  value= example->val_result();
  null_value= example->null_value;
  return TRUE;
}


double Item_cache_real::val_real()
{
  DBUG_ASSERT(fixed == 1);
  if (!has_value())
    return 0.0;
  return value;
}

longlong Item_cache_real::val_int()
{
  DBUG_ASSERT(fixed == 1);
  if (!has_value())
    return 0;
  return (longlong) rint(value);
}


String* Item_cache_real::val_str(String *str)
{
  DBUG_ASSERT(fixed == 1);
  if (!has_value())
    return NULL;
  str->set_real(value, decimals, default_charset());
  return str;
}


my_decimal *Item_cache_real::val_decimal(my_decimal *decimal_val)
{
  DBUG_ASSERT(fixed == 1);
  if (!has_value())
    return NULL;
  double2my_decimal(E_DEC_FATAL_ERROR, value, decimal_val);
  return decimal_val;
}


Item *Item_cache_real::convert_to_basic_const_item(THD *thd)
{
  Item *new_item;
  DBUG_ASSERT(value_cached || example != 0);
  new_item= null_value ?
            (Item*) new (thd->mem_root) Item_null(thd) :
	    (Item*) new (thd->mem_root) Item_float(thd, val_real(),
                                                   decimals);
  return new_item;
} 


bool Item_cache_decimal::cache_value()
{
  if (!example)
    return FALSE;
  value_cached= TRUE;
  my_decimal *val= example->val_decimal_result(&decimal_value);
  if (!(null_value= example->null_value) && val != &decimal_value)
    my_decimal2decimal(val, &decimal_value);
  return TRUE;
}

double Item_cache_decimal::val_real()
{
  DBUG_ASSERT(fixed);
  double res;
  if (!has_value())
    return 0.0;
  my_decimal2double(E_DEC_FATAL_ERROR, &decimal_value, &res);
  return res;
}

longlong Item_cache_decimal::val_int()
{
  DBUG_ASSERT(fixed);
  longlong res;
  if (!has_value())
    return 0;
  my_decimal2int(E_DEC_FATAL_ERROR, &decimal_value, unsigned_flag, &res);
  return res;
}

String* Item_cache_decimal::val_str(String *str)
{
  DBUG_ASSERT(fixed);
  if (!has_value())
    return NULL;
  my_decimal_round(E_DEC_FATAL_ERROR, &decimal_value, decimals, FALSE,
                   &decimal_value);
  my_decimal2string(E_DEC_FATAL_ERROR, &decimal_value, 0, 0, 0, str);
  return str;
}

my_decimal *Item_cache_decimal::val_decimal(my_decimal *val)
{
  DBUG_ASSERT(fixed);
  if (!has_value())
    return NULL;
  return &decimal_value;
}


Item *Item_cache_decimal::convert_to_basic_const_item(THD *thd)
{
  Item *new_item;
  DBUG_ASSERT(value_cached || example != 0);
  if (null_value)
    new_item= (Item*) new (thd->mem_root) Item_null(thd);
  else
  {
     my_decimal decimal_value;
     my_decimal *result= val_decimal(&decimal_value);
     new_item= (Item*) new (thd->mem_root) Item_decimal(thd, result);
  }
  return new_item;
} 


bool Item_cache_str::cache_value()
{
  if (!example)
    return FALSE;
  value_cached= TRUE;
  value_buff.set(buffer, sizeof(buffer), example->collation.collation);
  value= example->str_result(&value_buff);
  if ((null_value= example->null_value))
    value= 0;
  else if (value != &value_buff)
  {
    /*
      We copy string value to avoid changing value if 'item' is table field
      in queries like following (where t1.c is varchar):
      select a, 
             (select a,b,c from t1 where t1.a=t2.a) = ROW(a,2,'a'),
             (select c from t1 where a=t2.a)
        from t2;
    */
    value_buff.copy(*value);
    value= &value_buff;
  }
  return TRUE;
}

double Item_cache_str::val_real()
{
  DBUG_ASSERT(fixed == 1);
  if (!has_value())
    return 0.0;
  return value ? double_from_string_with_check(value) :  0.0;
}


longlong Item_cache_str::val_int()
{
  DBUG_ASSERT(fixed == 1);
  if (!has_value())
    return 0;
  return value ? longlong_from_string_with_check(value) : 0;
}


String* Item_cache_str::val_str(String *str)
{
  DBUG_ASSERT(fixed == 1);
  if (!has_value())
    return 0;
  return value;
}


my_decimal *Item_cache_str::val_decimal(my_decimal *decimal_val)
{
  DBUG_ASSERT(fixed == 1);
  if (!has_value())
    return NULL;
  return value ? decimal_from_string_with_check(decimal_val, value) : 0;
}


int Item_cache_str::save_in_field(Field *field, bool no_conversions)
{
  if (!has_value())
    return set_field_to_null_with_conversions(field, no_conversions);
  int res= Item_cache::save_in_field(field, no_conversions);
  return (is_varbinary && field->type() == MYSQL_TYPE_STRING &&
          value->length() < field->field_length) ? 1 : res;
}


bool Item_cache_row::allocate(THD *thd, uint num)
{
  item_count= num;
  return (!(values= 
	    (Item_cache **) thd->calloc(sizeof(Item_cache *)*item_count)));
}


Item *Item_cache_str::convert_to_basic_const_item(THD *thd)
{
  Item *new_item;
  DBUG_ASSERT(value_cached || example != 0);
  if (null_value)
    new_item= (Item*) new (thd->mem_root) Item_null(thd);
  else
  {
    char buff[MAX_FIELD_WIDTH];
    String tmp(buff, sizeof(buff), value->charset());
    String *result= val_str(&tmp);
    uint length= result->length();
    char *tmp_str= thd->strmake(result->ptr(), length);
    new_item= new (thd->mem_root) Item_string(thd, tmp_str, length,
                                              result->charset());
  }
  return new_item;
}


bool Item_cache_row::setup(THD *thd, Item *item)
{
  example= item;
  if (!values && allocate(thd, item->cols()))
    return 1;
  for (uint i= 0; i < item_count; i++)
  {
    Item *el= item->element_index(i);
    Item_cache *tmp;
    if (!(tmp= values[i]= el->get_cache(thd)))
      return 1;
    tmp->setup(thd, el);
  }
  return 0;
}


void Item_cache_row::store(Item * item)
{
  example= item;
  if (!item)
  {
    null_value= TRUE;
    return;
  }
  for (uint i= 0; i < item_count; i++)
    values[i]->store(item->element_index(i));
}


bool Item_cache_row::cache_value()
{
  if (!example)
    return FALSE;
  value_cached= TRUE;
  null_value= 0;
  example->bring_value();
  for (uint i= 0; i < item_count; i++)
  {
    values[i]->cache_value();
    null_value|= values[i]->null_value;
  }
  return TRUE;
}


void Item_cache_row::illegal_method_call(const char *method)
{
  DBUG_ENTER("Item_cache_row::illegal_method_call");
  DBUG_PRINT("error", ("!!! %s method was called for row item", method));
  DBUG_ASSERT(0);
  my_error(ER_OPERAND_COLUMNS, MYF(0), 1);
  DBUG_VOID_RETURN;
}


bool Item_cache_row::check_cols(uint c)
{
  if (c != item_count)
  {
    my_error(ER_OPERAND_COLUMNS, MYF(0), c);
    return 1;
  }
  return 0;
}


bool Item_cache_row::null_inside()
{
  for (uint i= 0; i < item_count; i++)
  {
    if (values[i]->cols() > 1)
    {
      if (values[i]->null_inside())
	return 1;
    }
    else
    {
      values[i]->update_null_value();
      if (values[i]->null_value)
	return 1;
    }
  }
  return 0;
}


void Item_cache_row::bring_value()
{
  if (!example)
    return;
  example->bring_value();
  null_value= example->null_value;
  for (uint i= 0; i < item_count; i++)
    values[i]->bring_value();
}


/**
  Assign to this cache NULL value if it is possible
*/

void Item_cache_row::set_null()
{
  Item_cache::set_null();
  if (!values)
    return;
  for (uint i= 0; i < item_count; i++)
    values[i]->set_null();
};


double Item_type_holder::val_real()
{
  DBUG_ASSERT(0); // should never be called
  return 0.0;
}


longlong Item_type_holder::val_int()
{
  DBUG_ASSERT(0); // should never be called
  return 0;
}

my_decimal *Item_type_holder::val_decimal(my_decimal *)
{
  DBUG_ASSERT(0); // should never be called
  return 0;
}

String *Item_type_holder::val_str(String*)
{
  DBUG_ASSERT(0); // should never be called
  return 0;
}

void Item_result_field::cleanup()
{
  DBUG_ENTER("Item_result_field::cleanup()");
  Item::cleanup();
  result_field= 0;
  DBUG_VOID_RETURN;
}

/**
  Dummy error processor used by default by Name_resolution_context.

  @note
    do nothing
*/

void dummy_error_processor(THD *thd, void *data)
{}

/**
  Wrapper of hide_view_error call for Name_resolution_context error
  processor.

  @note
    hide view underlying tables details in error messages
*/

void view_error_processor(THD *thd, void *data)
{
  ((TABLE_LIST *)data)->hide_view_error(thd);
}


st_select_lex *Item_ident::get_depended_from() const
{
  st_select_lex *dep;
  if ((dep= depended_from))
    for ( ; dep->merged_into; dep= dep->merged_into) ;
  return dep;
}


table_map Item_ref::used_tables() const		
{
  return get_depended_from() ? OUTER_REF_TABLE_BIT : (*ref)->used_tables(); 
}


void Item_ref::update_used_tables()
{
  if (!get_depended_from())
    (*ref)->update_used_tables();
}

void Item_direct_view_ref::update_used_tables()
{
  set_null_ref_table();
  Item_direct_ref::update_used_tables();
}


table_map Item_direct_view_ref::used_tables() const
{
  DBUG_ASSERT(null_ref_table);

  if (get_depended_from())
    return OUTER_REF_TABLE_BIT;

  if (view->is_merged_derived() || view->merged || !view->table)
  {
    table_map used= (*ref)->used_tables();
    return (used ?
            used :
            ((null_ref_table != NO_NULL_TABLE) ?
             null_ref_table->map :
             (table_map)0 ));
  }
  return view->table->map;
}

table_map Item_direct_view_ref::not_null_tables() const
{
  return get_depended_from() ?
         0 :
         ((view->is_merged_derived() || view->merged || !view->table) ?
          (*ref)->not_null_tables() :
          view->table->map);
}

/*
  we add RAND_TABLE_BIT to prevent moving this item from HAVING to WHERE
*/
table_map Item_ref_null_helper::used_tables() const
{
  return (get_depended_from() ?
          OUTER_REF_TABLE_BIT :
          (*ref)->used_tables() | RAND_TABLE_BIT);
}


#ifndef DBUG_OFF

/* Debugger help function */
static char dbug_item_print_buf[2048];

const char *dbug_print_item(Item *item)
{
  char *buf= dbug_item_print_buf;
  String str(buf, sizeof(dbug_item_print_buf), &my_charset_bin);
  str.length(0);
  if (!item)
    return "(Item*)NULL";
  
  THD *thd= current_thd;
  ulonglong save_option_bits= thd->variables.option_bits;
  thd->variables.option_bits &= ~OPTION_QUOTE_SHOW_CREATE;

  item->print(&str ,QT_EXPLAIN);

  thd->variables.option_bits= save_option_bits;

  if (str.c_ptr() == buf)
    return buf;
  else
    return "Couldn't fit into buffer";
}

const char *dbug_print_select(SELECT_LEX *sl)
{
  char *buf= dbug_item_print_buf;
  String str(buf, sizeof(dbug_item_print_buf), &my_charset_bin);
  str.length(0);
  if (!sl)
    return "(SELECT_LEX*)NULL";

  THD *thd= current_thd;
  ulonglong save_option_bits= thd->variables.option_bits;
  thd->variables.option_bits &= ~OPTION_QUOTE_SHOW_CREATE;

  sl->print(thd, &str, QT_EXPLAIN);

  thd->variables.option_bits= save_option_bits;

  if (str.c_ptr() == buf)
    return buf;
  else
    return "Couldn't fit into buffer";
}

const char *dbug_print_unit(SELECT_LEX_UNIT *un)
{
  char *buf= dbug_item_print_buf;
  String str(buf, sizeof(dbug_item_print_buf), &my_charset_bin);
  str.length(0);
  if (!un)
    return "(SELECT_LEX_UNIT*)NULL";

  THD *thd= current_thd;
  ulonglong save_option_bits= thd->variables.option_bits;
  thd->variables.option_bits &= ~OPTION_QUOTE_SHOW_CREATE;

  un->print(&str, QT_EXPLAIN);

  thd->variables.option_bits= save_option_bits;

  if (str.c_ptr() == buf)
    return buf;
  else
    return "Couldn't fit into buffer";
}


#endif /*DBUG_OFF*/

bool Item_field::exclusive_dependence_on_table_processor(void *map)
{
  table_map tab_map= *((table_map *) map);
  return !((used_tables() == tab_map || 
         (item_equal && item_equal->used_tables() & tab_map))); 
}

bool Item_field::exclusive_dependence_on_grouping_fields_processor(void *arg)
{
  st_select_lex *sl= (st_select_lex *)arg;
  List_iterator<Grouping_tmp_field> li(sl->grouping_tmp_fields);
  Grouping_tmp_field *field;
  table_map map= sl->master_unit()->derived->table->map;
  if (used_tables() == map)
  {
    while ((field=li++))
    {
      if (((Item_field*) this)->field == field->tmp_field)
        return false;
    }
  }
  else if (((Item_field*)this)->item_equal)
  {
    Item_equal *cond= (Item_equal *) ((Item_field*)this)->item_equal;
    Item_equal_fields_iterator it(*cond);
    Item *item;
    while ((item=it++))
    {
      if (item->used_tables() == map && item->real_item()->type() == FIELD_ITEM)
      {
	li.rewind();
        while ((field=li++))
        {
	  if (((Item_field *)(item->real_item()))->field == field->tmp_field)
	    return false;
	}
      }
    }
  }
  return true;
}

void Item::register_in(THD *thd)
{
  next= thd->free_list;
  thd->free_list= this;
}

void Virtual_column_info::print(String *str)
{
  expr->print_parenthesised(str,
                   (enum_query_type)(QT_ITEM_ORIGINAL_FUNC_NULLIF |
                                     QT_ITEM_IDENT_SKIP_DB_NAMES |
                                     QT_ITEM_IDENT_SKIP_TABLE_NAMES |
                                     QT_NO_DATA_EXPANSION |
                                     QT_TO_SYSTEM_CHARSET),
                   LOWEST_PRECEDENCE);
}<|MERGE_RESOLUTION|>--- conflicted
+++ resolved
@@ -6290,191 +6290,16 @@
 }  
 
 
-<<<<<<< HEAD
-=======
-/**
-  Create a field to hold a string value from an item.
-
-  If too_big_for_varchar() create a blob @n
-  If max_length > 0 create a varchar @n
-  If max_length == 0 create a CHAR(0) 
-
-  @param table		Table for which the field is created
-*/
-
-Field *Item::make_string_field(TABLE *table)
-{
-  Field *field;
-  MEM_ROOT *mem_root= table->in_use->mem_root;
-
-  DBUG_ASSERT(collation.collation);
-  /* 
-    Note: the following check is repeated in 
-    subquery_types_allow_materialization():
-  */
-  if (too_big_for_varchar())
-    field= new (mem_root)
-      Field_blob(max_length, maybe_null, name,
-                 collation.collation, TRUE);
-  /* Item_type_holder holds the exact type, do not change it */
-  else if (max_length > 0 &&
-      (type() != Item::TYPE_HOLDER || field_type() != MYSQL_TYPE_STRING))
-    field= new (mem_root)
-      Field_varstring(max_length, maybe_null, name, table->s,
-                      collation.collation);
-  else
-    field= new (mem_root)
-      Field_string(max_length, maybe_null, name, collation.collation);
-  if (field)
-    field->init(table);
-  return field;
-}
-
-
-/**
-  Create a field based on field_type of argument.
-
-  For now, this is only used to create a field for
-  IFNULL(x,something) and time functions
-
-  @retval
-    NULL  error
-  @retval
-    \#    Created field
-*/
-
-Field *Item::tmp_table_field_from_field_type(TABLE *table,
-                                             bool fixed_length,
-                                             bool set_blob_packlength)
-{
-  /*
-    The field functions defines a field to be not null if null_ptr is not 0
-  */
-  uchar *null_ptr= maybe_null ? (uchar*) "" : 0;
-  Field *field;
-  MEM_ROOT *mem_root= table->in_use->mem_root;
-
-  switch (field_type()) {
-  case MYSQL_TYPE_DECIMAL:
-  case MYSQL_TYPE_NEWDECIMAL:
-    field= Field_new_decimal::create_from_item(mem_root, this);
-    break;
-  case MYSQL_TYPE_TINY:
-    field= new (mem_root)
-      Field_tiny((uchar*) 0, max_length, null_ptr, 0, Field::NONE,
-                 name, 0, unsigned_flag);
-    break;
-  case MYSQL_TYPE_SHORT:
-    field= new (mem_root)
-      Field_short((uchar*) 0, max_length, null_ptr, 0, Field::NONE,
-                  name, 0, unsigned_flag);
-    break;
-  case MYSQL_TYPE_LONG:
-    field= new (mem_root)
-      Field_long((uchar*) 0, max_length, null_ptr, 0, Field::NONE,
-                 name, 0, unsigned_flag);
-    break;
-#ifdef HAVE_LONG_LONG
-  case MYSQL_TYPE_LONGLONG:
-    field= new (mem_root)
-      Field_longlong((uchar*) 0, max_length, null_ptr, 0, Field::NONE,
-                     name, 0, unsigned_flag);
-    break;
-#endif
-  case MYSQL_TYPE_FLOAT:
-    field= new (mem_root)
-      Field_float((uchar*) 0, max_length, null_ptr, 0, Field::NONE,
-                  name, decimals, 0, unsigned_flag);
-    break;
-  case MYSQL_TYPE_DOUBLE:
-    field= new (mem_root)
-      Field_double((uchar*) 0, max_length, null_ptr, 0, Field::NONE,
-                   name, decimals, 0, unsigned_flag);
-    break;
-  case MYSQL_TYPE_INT24:
-    field= new (mem_root)
-      Field_medium((uchar*) 0, max_length, null_ptr, 0, Field::NONE,
-                   name, 0, unsigned_flag);
-    break;
-  case MYSQL_TYPE_NEWDATE:
-  case MYSQL_TYPE_DATE:
-    field= new (mem_root)
-      Field_newdate(0, null_ptr, 0, Field::NONE, name);
-    break;
-  case MYSQL_TYPE_TIME:
-    field= new_Field_time(mem_root, 0, null_ptr, 0, Field::NONE, name,
-                          decimals);
-    break;
-  case MYSQL_TYPE_TIMESTAMP:
-    field= new_Field_timestamp(mem_root, 0, null_ptr, 0,
-                               Field::NONE, name, 0, decimals);
-    break;
-  case MYSQL_TYPE_DATETIME:
-    field= new_Field_datetime(mem_root, 0, null_ptr, 0, Field::NONE, name,
-                              decimals);
-    break;
-  case MYSQL_TYPE_YEAR:
-    field= new (mem_root)
-      Field_year((uchar*) 0, max_length, null_ptr, 0, Field::NONE, name);
-    break;
-  case MYSQL_TYPE_BIT:
-    field= new (mem_root)
-      Field_bit_as_char(NULL, max_length, null_ptr, 0, Field::NONE, name);
-    break;
-  default:
-    /* This case should never be chosen */
-    DBUG_ASSERT(0);
-    /* If something goes awfully wrong, it's better to get a string than die */
-  case MYSQL_TYPE_NULL:
-  case MYSQL_TYPE_STRING:
-    if (fixed_length && !too_big_for_varchar())
-    {
-      field= new (mem_root)
-        Field_string(max_length, maybe_null, name, collation.collation);
-      break;
-    }
-    /* Fall through */
-  case MYSQL_TYPE_ENUM:
-  case MYSQL_TYPE_SET:
-  case MYSQL_TYPE_VAR_STRING:
-  case MYSQL_TYPE_VARCHAR:
-    return make_string_field(table);
-  case MYSQL_TYPE_TINY_BLOB:
-  case MYSQL_TYPE_MEDIUM_BLOB:
-  case MYSQL_TYPE_LONG_BLOB:
-  case MYSQL_TYPE_BLOB:
-    field= new (mem_root)
-           Field_blob(max_length, maybe_null, name,
-                      collation.collation, set_blob_packlength);
-    break;					// Blob handled outside of case
-#ifdef HAVE_SPATIAL
-  case MYSQL_TYPE_GEOMETRY:
-    field= new (mem_root)
-      Field_geom(max_length, maybe_null, name, table->s, get_geometry_type());
-#endif /* HAVE_SPATIAL */
-  }
-  if (field)
-    field->init(table);
-  return field;
-}
-
-
->>>>>>> e813fe86
 /* ARGSUSED */
 void Item_field::make_field(THD *thd, Send_field *tmp_field)
 {
   field->make_field(tmp_field);
   DBUG_ASSERT(tmp_field->table_name != 0);
-<<<<<<< HEAD
   if (name.str)
   {
     DBUG_ASSERT(name.length == strlen(name.str));
     tmp_field->col_name= name;		// Use user supplied name
   }
-=======
-  if (name)
-    tmp_field->col_name=name;			// Use user supplied name
->>>>>>> e813fe86
   if (table_name)
     tmp_field->table_name= table_name;
   if (db_name)
