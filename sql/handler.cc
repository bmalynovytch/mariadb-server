/* Copyright (c) 2000, 2016, Oracle and/or its affiliates.
   Copyright (c) 2009, 2016, MariaDB

   This program is free software; you can redistribute it and/or modify
   it under the terms of the GNU General Public License as published by
   the Free Software Foundation; version 2 of the License.

   This program is distributed in the hope that it will be useful,
   but WITHOUT ANY WARRANTY; without even the implied warranty of
   MERCHANTABILITY or FITNESS FOR A PARTICULAR PURPOSE.  See the
   GNU General Public License for more details.

   You should have received a copy of the GNU General Public License
   along with this program; if not, write to the Free Software
   Foundation, Inc., 51 Franklin St, Fifth Floor, Boston, MA 02110-1301  USA */

/** @file handler.cc

    @brief
  Handler-calling-functions
*/

#include "mariadb.h"
#include "sql_priv.h"
#include "unireg.h"
#include "rpl_handler.h"
#include "sql_cache.h"                   // query_cache, query_cache_*
#include "sql_connect.h"                 // global_table_stats
#include "key.h"     // key_copy, key_unpack, key_cmp_if_same, key_cmp
#include "sql_table.h"                   // build_table_filename
#include "sql_parse.h"                          // check_stack_overrun
#include "sql_acl.h"            // SUPER_ACL
#include "sql_base.h"           // TDC_element
#include "discover.h"           // extension_based_table_discovery, etc
#include "log_event.h"          // *_rows_log_event
#include "create_options.h"
#include <myisampack.h>
#include "transaction.h"
#include "myisam.h"
#include "probes_mysql.h"
#include <mysql/psi/mysql_table.h>
#include "debug_sync.h"         // DEBUG_SYNC
#include "sql_audit.h"
#include "ha_sequence.h"

#ifdef WITH_PARTITION_STORAGE_ENGINE
#include "ha_partition.h"
#endif

#ifdef WITH_ARIA_STORAGE_ENGINE
#include "../storage/maria/ha_maria.h"
#endif

#include "wsrep_mysqld.h"
#include "wsrep.h"
#include "wsrep_xid.h"
#include "wsrep_sr.h"
#include "wsrep_thd.h"
#include "log.h"

/*
  While we have legacy_db_type, we have this array to
  check for dups and to find handlerton from legacy_db_type.
  Remove when legacy_db_type is finally gone
*/
st_plugin_int *hton2plugin[MAX_HA];

static handlerton *installed_htons[128];

#define BITMAP_STACKBUF_SIZE (128/8)

KEY_CREATE_INFO default_key_create_info=
{ HA_KEY_ALG_UNDEF, 0, {NullS, 0}, {NullS, 0}, true };

/* number of entries in handlertons[] */
ulong total_ha= 0;
/* number of storage engines (from handlertons[]) that support 2pc */
ulong total_ha_2pc= 0;
#ifndef DBUG_OFF
/*
  Number of non-mandatory 2pc handlertons whose initialization failed
  to estimate total_ha_2pc value under supposition of the failures
  have not occcured.
*/
ulong failed_ha_2pc= 0;
#endif
/* size of savepoint storage area (see ha_init) */
ulong savepoint_alloc_size= 0;

static const LEX_CSTRING sys_table_aliases[]=
{
  { STRING_WITH_LEN("INNOBASE") },  { STRING_WITH_LEN("INNODB") },
  { STRING_WITH_LEN("HEAP") },      { STRING_WITH_LEN("MEMORY") },
  { STRING_WITH_LEN("MERGE") },     { STRING_WITH_LEN("MRG_MYISAM") },
  { STRING_WITH_LEN("Maria") },     { STRING_WITH_LEN("Aria") },
  {NullS, 0}
};

const char *ha_row_type[] = {
  "", "FIXED", "DYNAMIC", "COMPRESSED", "REDUNDANT", "COMPACT", "PAGE"
};

const char *tx_isolation_names[] =
{ "READ-UNCOMMITTED", "READ-COMMITTED", "REPEATABLE-READ", "SERIALIZABLE",
  NullS};
TYPELIB tx_isolation_typelib= {array_elements(tx_isolation_names)-1,"",
			       tx_isolation_names, NULL};

static TYPELIB known_extensions= {0,"known_exts", NULL, NULL};
uint known_extensions_id= 0;

static int commit_one_phase_2(THD *thd, bool all, THD_TRANS *trans,
                              bool is_real_trans);


static plugin_ref ha_default_plugin(THD *thd)
{
  if (thd->variables.table_plugin)
    return thd->variables.table_plugin;
  return my_plugin_lock(thd, global_system_variables.table_plugin);
}

static plugin_ref ha_default_tmp_plugin(THD *thd)
{
  if (thd->variables.tmp_table_plugin)
    return thd->variables.tmp_table_plugin;
  if (global_system_variables.tmp_table_plugin)
    return my_plugin_lock(thd, global_system_variables.tmp_table_plugin);
  return ha_default_plugin(thd);
}


/** @brief
  Return the default storage engine handlerton for thread

  SYNOPSIS
    ha_default_handlerton(thd)
    thd         current thread

  RETURN
    pointer to handlerton
*/
handlerton *ha_default_handlerton(THD *thd)
{
  plugin_ref plugin= ha_default_plugin(thd);
  DBUG_ASSERT(plugin);
  handlerton *hton= plugin_hton(plugin);
  DBUG_ASSERT(hton);
  return hton;
}


handlerton *ha_default_tmp_handlerton(THD *thd)
{
  plugin_ref plugin= ha_default_tmp_plugin(thd);
  DBUG_ASSERT(plugin);
  handlerton *hton= plugin_hton(plugin);
  DBUG_ASSERT(hton);
  return hton;
}


/** @brief
  Return the storage engine handlerton for the supplied name
  
  SYNOPSIS
    ha_resolve_by_name(thd, name)
    thd         current thread
    name        name of storage engine
  
  RETURN
    pointer to storage engine plugin handle
*/
plugin_ref ha_resolve_by_name(THD *thd, const LEX_CSTRING *name,
                              bool tmp_table)
{
  const LEX_CSTRING *table_alias;
  plugin_ref plugin;

redo:
  /* my_strnncoll is a macro and gcc doesn't do early expansion of macro */
  if (thd && !my_charset_latin1.coll->strnncoll(&my_charset_latin1,
                           (const uchar *)name->str, name->length,
                           (const uchar *)STRING_WITH_LEN("DEFAULT"), 0))
    return tmp_table ?  ha_default_tmp_plugin(thd) : ha_default_plugin(thd);

  if ((plugin= my_plugin_lock_by_name(thd, name, MYSQL_STORAGE_ENGINE_PLUGIN)))
  {
    handlerton *hton= plugin_hton(plugin);
    if (hton && !(hton->flags & HTON_NOT_USER_SELECTABLE))
      return plugin;
      
    /*
      unlocking plugin immediately after locking is relatively low cost.
    */
    plugin_unlock(thd, plugin);
  }

  /*
    We check for the historical aliases.
  */
  for (table_alias= sys_table_aliases; table_alias->str; table_alias+= 2)
  {
    if (!my_strnncoll(&my_charset_latin1,
                      (const uchar *)name->str, name->length,
                      (const uchar *)table_alias->str, table_alias->length))
    {
      name= table_alias + 1;
      goto redo;
    }
  }

  return NULL;
}


plugin_ref ha_lock_engine(THD *thd, const handlerton *hton)
{
  if (hton)
  {
    st_plugin_int *plugin= hton2plugin[hton->slot];
    return my_plugin_lock(thd, plugin_int_to_ref(plugin));
  }
  return NULL;
}


handlerton *ha_resolve_by_legacy_type(THD *thd, enum legacy_db_type db_type)
{
  plugin_ref plugin;
  switch (db_type) {
  case DB_TYPE_DEFAULT:
    return ha_default_handlerton(thd);
  default:
    if (db_type > DB_TYPE_UNKNOWN && db_type < DB_TYPE_DEFAULT &&
        (plugin= ha_lock_engine(thd, installed_htons[db_type])))
      return plugin_hton(plugin);
    /* fall through */
  case DB_TYPE_UNKNOWN:
    return NULL;
  }
}


/**
  Use other database handler if databasehandler is not compiled in.
*/
handlerton *ha_checktype(THD *thd, handlerton *hton, bool no_substitute)
{
  if (ha_storage_engine_is_enabled(hton))
    return hton;

  if (no_substitute)
    return NULL;

  return ha_default_handlerton(thd);
} /* ha_checktype */


handler *get_new_handler(TABLE_SHARE *share, MEM_ROOT *alloc,
                         handlerton *db_type)
{
  handler *file;
  DBUG_ENTER("get_new_handler");
  DBUG_PRINT("enter", ("alloc: 0x%lx", (long) alloc));

  if (db_type && db_type->state == SHOW_OPTION_YES && db_type->create)
  {
    if ((file= db_type->create(db_type, share, alloc)))
      file->init();
    DBUG_RETURN(file);
  }
  /*
    Try the default table type
    Here the call to current_thd() is ok as we call this function a lot of
    times but we enter this branch very seldom.
  */
  file= get_new_handler(share, alloc, ha_default_handlerton(current_thd));
  DBUG_RETURN(file);
}


#ifdef WITH_PARTITION_STORAGE_ENGINE
handler *get_ha_partition(partition_info *part_info)
{
  ha_partition *partition;
  DBUG_ENTER("get_ha_partition");
  if ((partition= new ha_partition(partition_hton, part_info)))
  {
    if (partition->initialize_partition(current_thd->mem_root))
    {
      delete partition;
      partition= 0;
    }
    else
      partition->init();
  }
  else
  {
    my_error(ER_OUTOFMEMORY, MYF(ME_FATALERROR), 
             static_cast<int>(sizeof(ha_partition)));
  }
  DBUG_RETURN(((handler*) partition));
}
#endif

static const char **handler_errmsgs;

C_MODE_START
static const char **get_handler_errmsgs(int nr)
{
  return handler_errmsgs;
}
C_MODE_END


/**
  Register handler error messages for use with my_error().

  @retval
    0           OK
  @retval
    !=0         Error
*/

int ha_init_errors(void)
{
#define SETMSG(nr, msg) handler_errmsgs[(nr) - HA_ERR_FIRST]= (msg)

  /* Allocate a pointer array for the error message strings. */
  /* Zerofill it to avoid uninitialized gaps. */
  if (! (handler_errmsgs= (const char**) my_malloc(HA_ERR_ERRORS * sizeof(char*),
                                                   MYF(MY_WME | MY_ZEROFILL))))
    return 1;

  /* Set the dedicated error messages. */
  SETMSG(HA_ERR_KEY_NOT_FOUND,          ER_DEFAULT(ER_KEY_NOT_FOUND));
  SETMSG(HA_ERR_FOUND_DUPP_KEY,         ER_DEFAULT(ER_DUP_KEY));
  SETMSG(HA_ERR_RECORD_CHANGED,         "Update which is recoverable");
  SETMSG(HA_ERR_WRONG_INDEX,            "Wrong index given to function");
  SETMSG(HA_ERR_CRASHED,                ER_DEFAULT(ER_NOT_KEYFILE));
  SETMSG(HA_ERR_WRONG_IN_RECORD,        ER_DEFAULT(ER_CRASHED_ON_USAGE));
  SETMSG(HA_ERR_OUT_OF_MEM,             "Table handler out of memory");
  SETMSG(HA_ERR_NOT_A_TABLE,            "Incorrect file format '%.64s'");
  SETMSG(HA_ERR_WRONG_COMMAND,          "Command not supported");
  SETMSG(HA_ERR_OLD_FILE,               ER_DEFAULT(ER_OLD_KEYFILE));
  SETMSG(HA_ERR_NO_ACTIVE_RECORD,       "No record read in update");
  SETMSG(HA_ERR_RECORD_DELETED,         "Intern record deleted");
  SETMSG(HA_ERR_RECORD_FILE_FULL,       ER_DEFAULT(ER_RECORD_FILE_FULL));
  SETMSG(HA_ERR_INDEX_FILE_FULL,        "No more room in index file '%.64s'");
  SETMSG(HA_ERR_END_OF_FILE,            "End in next/prev/first/last");
  SETMSG(HA_ERR_UNSUPPORTED,            ER_DEFAULT(ER_ILLEGAL_HA));
  SETMSG(HA_ERR_TO_BIG_ROW,             "Too big row");
  SETMSG(HA_WRONG_CREATE_OPTION,        "Wrong create option");
  SETMSG(HA_ERR_FOUND_DUPP_UNIQUE,      ER_DEFAULT(ER_DUP_UNIQUE));
  SETMSG(HA_ERR_UNKNOWN_CHARSET,        "Can't open charset");
  SETMSG(HA_ERR_WRONG_MRG_TABLE_DEF,    ER_DEFAULT(ER_WRONG_MRG_TABLE));
  SETMSG(HA_ERR_CRASHED_ON_REPAIR,      ER_DEFAULT(ER_CRASHED_ON_REPAIR));
  SETMSG(HA_ERR_CRASHED_ON_USAGE,       ER_DEFAULT(ER_CRASHED_ON_USAGE));
  SETMSG(HA_ERR_LOCK_WAIT_TIMEOUT,      ER_DEFAULT(ER_LOCK_WAIT_TIMEOUT));
  SETMSG(HA_ERR_LOCK_TABLE_FULL,        ER_DEFAULT(ER_LOCK_TABLE_FULL));
  SETMSG(HA_ERR_READ_ONLY_TRANSACTION,  ER_DEFAULT(ER_READ_ONLY_TRANSACTION));
  SETMSG(HA_ERR_LOCK_DEADLOCK,          ER_DEFAULT(ER_LOCK_DEADLOCK));
  SETMSG(HA_ERR_CANNOT_ADD_FOREIGN,     ER_DEFAULT(ER_CANNOT_ADD_FOREIGN));
  SETMSG(HA_ERR_NO_REFERENCED_ROW,      ER_DEFAULT(ER_NO_REFERENCED_ROW_2));
  SETMSG(HA_ERR_ROW_IS_REFERENCED,      ER_DEFAULT(ER_ROW_IS_REFERENCED_2));
  SETMSG(HA_ERR_NO_SAVEPOINT,           "No savepoint with that name");
  SETMSG(HA_ERR_NON_UNIQUE_BLOCK_SIZE,  "Non unique key block size");
  SETMSG(HA_ERR_NO_SUCH_TABLE,          "No such table: '%.64s'");
  SETMSG(HA_ERR_TABLE_EXIST,            ER_DEFAULT(ER_TABLE_EXISTS_ERROR));
  SETMSG(HA_ERR_NO_CONNECTION,          "Could not connect to storage engine");
  SETMSG(HA_ERR_TABLE_DEF_CHANGED,      ER_DEFAULT(ER_TABLE_DEF_CHANGED));
  SETMSG(HA_ERR_FOREIGN_DUPLICATE_KEY,  "FK constraint would lead to duplicate key");
  SETMSG(HA_ERR_TABLE_NEEDS_UPGRADE,    ER_DEFAULT(ER_TABLE_NEEDS_UPGRADE));
  SETMSG(HA_ERR_TABLE_READONLY,         ER_DEFAULT(ER_OPEN_AS_READONLY));
  SETMSG(HA_ERR_AUTOINC_READ_FAILED,    ER_DEFAULT(ER_AUTOINC_READ_FAILED));
  SETMSG(HA_ERR_AUTOINC_ERANGE,         ER_DEFAULT(ER_WARN_DATA_OUT_OF_RANGE));
  SETMSG(HA_ERR_TOO_MANY_CONCURRENT_TRXS, ER_DEFAULT(ER_TOO_MANY_CONCURRENT_TRXS));
  SETMSG(HA_ERR_INDEX_COL_TOO_LONG,	ER_DEFAULT(ER_INDEX_COLUMN_TOO_LONG));
  SETMSG(HA_ERR_INDEX_CORRUPT,		ER_DEFAULT(ER_INDEX_CORRUPT));
  SETMSG(HA_FTS_INVALID_DOCID,		"Invalid InnoDB FTS Doc ID");
  SETMSG(HA_ERR_TABLE_IN_FK_CHECK,	ER_DEFAULT(ER_TABLE_IN_FK_CHECK));
  SETMSG(HA_ERR_DISK_FULL,              ER_DEFAULT(ER_DISK_FULL));
  SETMSG(HA_ERR_FTS_TOO_MANY_WORDS_IN_PHRASE,  "Too many words in a FTS phrase or proximity search");
  SETMSG(HA_ERR_FK_DEPTH_EXCEEDED,      "Foreign key cascade delete/update exceeds");
  SETMSG(HA_ERR_TABLESPACE_MISSING,     ER_DEFAULT(ER_TABLESPACE_MISSING));

  /* Register the error messages for use with my_error(). */
  return my_error_register(get_handler_errmsgs, HA_ERR_FIRST, HA_ERR_LAST);
}


/**
  Unregister handler error messages.

  @retval
    0           OK
  @retval
    !=0         Error
*/
static int ha_finish_errors(void)
{
  /* Allocate a pointer array for the error message strings. */
  my_error_unregister(HA_ERR_FIRST, HA_ERR_LAST);
  my_free(handler_errmsgs);
  handler_errmsgs= 0;
  return 0;
}

static volatile int32 need_full_discover_for_existence= 0;
static volatile int32 engines_with_discover_table_names= 0;
static volatile int32 engines_with_discover= 0;

static int full_discover_for_existence(handlerton *, const char *, const char *)
{ return 0; }

static int ext_based_existence(handlerton *, const char *, const char *)
{ return 0; }

static int hton_ext_based_table_discovery(handlerton *hton, LEX_CSTRING *db,
                             MY_DIR *dir, handlerton::discovered_list *result)
{
  /*
    tablefile_extensions[0] is the metadata file, see
    the comment above tablefile_extensions declaration
  */
  return extension_based_table_discovery(dir, hton->tablefile_extensions[0],
                                         result);
}

static void update_discovery_counters(handlerton *hton, int val)
{
  if (hton->discover_table_existence == full_discover_for_existence)
    my_atomic_add32(&need_full_discover_for_existence,  val);

  if (hton->discover_table_names)
    my_atomic_add32(&engines_with_discover_table_names, val);

  if (hton->discover_table)
    my_atomic_add32(&engines_with_discover, val);
}

int ha_finalize_handlerton(st_plugin_int *plugin)
{
  handlerton *hton= (handlerton *)plugin->data;
  DBUG_ENTER("ha_finalize_handlerton");

  /* hton can be NULL here, if ha_initialize_handlerton() failed. */
  if (!hton)
    goto end;

  switch (hton->state) {
  case SHOW_OPTION_NO:
  case SHOW_OPTION_DISABLED:
    break;
  case SHOW_OPTION_YES:
    if (installed_htons[hton->db_type] == hton)
      installed_htons[hton->db_type]= NULL;
    break;
  };

  if (hton->panic)
    hton->panic(hton, HA_PANIC_CLOSE);

  if (plugin->plugin->deinit)
  {
    /*
      Today we have no defined/special behavior for uninstalling
      engine plugins.
    */
    DBUG_PRINT("info", ("Deinitializing plugin: '%s'", plugin->name.str));
    if (plugin->plugin->deinit(NULL))
    {
      DBUG_PRINT("warning", ("Plugin '%s' deinit function returned error.",
                             plugin->name.str));
    }
  }

  free_sysvar_table_options(hton);
  update_discovery_counters(hton, -1);

  /*
    In case a plugin is uninstalled and re-installed later, it should
    reuse an array slot. Otherwise the number of uninstall/install
    cycles would be limited.
  */
  if (hton->slot != HA_SLOT_UNDEF)
  {
    /* Make sure we are not unpluging another plugin */
    DBUG_ASSERT(hton2plugin[hton->slot] == plugin);
    DBUG_ASSERT(hton->slot < MAX_HA);
    hton2plugin[hton->slot]= NULL;
  }

  my_free(hton);

 end:
  DBUG_RETURN(0);
}


int ha_initialize_handlerton(st_plugin_int *plugin)
{
  handlerton *hton;
  static const char *no_exts[]= { 0 };
  DBUG_ENTER("ha_initialize_handlerton");
  DBUG_PRINT("plugin", ("initialize plugin: '%s'", plugin->name.str));

  hton= (handlerton *)my_malloc(sizeof(handlerton),
                                MYF(MY_WME | MY_ZEROFILL));
  if (hton == NULL)
  {
    sql_print_error("Unable to allocate memory for plugin '%s' handlerton.",
                    plugin->name.str);
    goto err_no_hton_memory;
  }

  hton->tablefile_extensions= no_exts;
  hton->discover_table_names= hton_ext_based_table_discovery;

  hton->slot= HA_SLOT_UNDEF;
  /* Historical Requirement */
  plugin->data= hton; // shortcut for the future
  if (plugin->plugin->init && plugin->plugin->init(hton))
  {
    sql_print_error("Plugin '%s' init function returned error.",
		    plugin->name.str);
    goto err;
  }

  // hton_ext_based_table_discovery() works only when discovery
  // is supported and the engine if file-based.
  if (hton->discover_table_names == hton_ext_based_table_discovery &&
      (!hton->discover_table || !hton->tablefile_extensions[0]))
    hton->discover_table_names= NULL;

  // default discover_table_existence implementation
  if (!hton->discover_table_existence && hton->discover_table)
  {
    if (hton->tablefile_extensions[0])
      hton->discover_table_existence= ext_based_existence;
    else
      hton->discover_table_existence= full_discover_for_existence;
  }

  switch (hton->state) {
  case SHOW_OPTION_NO:
    break;
  case SHOW_OPTION_YES:
    {
      uint tmp;
      ulong fslot;

      DBUG_EXECUTE_IF("unstable_db_type", {
                        static int i= (int) DB_TYPE_FIRST_DYNAMIC;
                        hton->db_type= (enum legacy_db_type)++i;
                      });

      /* now check the db_type for conflict */
      if (hton->db_type <= DB_TYPE_UNKNOWN ||
          hton->db_type >= DB_TYPE_DEFAULT ||
          installed_htons[hton->db_type])
      {
        int idx= (int) DB_TYPE_FIRST_DYNAMIC;

        while (idx < (int) DB_TYPE_DEFAULT && installed_htons[idx])
          idx++;

        if (idx == (int) DB_TYPE_DEFAULT)
        {
          sql_print_warning("Too many storage engines!");
	  goto err_deinit;
        }
        if (hton->db_type != DB_TYPE_UNKNOWN)
          sql_print_warning("Storage engine '%s' has conflicting typecode. "
                            "Assigning value %d.", plugin->plugin->name, idx);
        hton->db_type= (enum legacy_db_type) idx;
      }

      /*
        In case a plugin is uninstalled and re-installed later, it should
        reuse an array slot. Otherwise the number of uninstall/install
        cycles would be limited. So look for a free slot.
      */
      DBUG_PRINT("plugin", ("total_ha: %lu", total_ha));
      for (fslot= 0; fslot < total_ha; fslot++)
      {
        if (!hton2plugin[fslot])
          break;
      }
      if (fslot < total_ha)
        hton->slot= fslot;
      else
      {
        if (total_ha >= MAX_HA)
        {
          sql_print_error("Too many plugins loaded. Limit is %lu. "
                          "Failed on '%s'", (ulong) MAX_HA, plugin->name.str);
          goto err_deinit;
        }
        hton->slot= total_ha++;
      }
      installed_htons[hton->db_type]= hton;
      tmp= hton->savepoint_offset;
      hton->savepoint_offset= savepoint_alloc_size;
      savepoint_alloc_size+= tmp;
      hton2plugin[hton->slot]=plugin;
      if (hton->prepare)
      {
        total_ha_2pc++;
        if (tc_log && tc_log != get_tc_log_implementation())
        {
          total_ha_2pc--;
          hton->prepare= 0;
          push_warning_printf(current_thd, Sql_condition::WARN_LEVEL_WARN,
                              ER_UNKNOWN_ERROR,
                              "Cannot enable tc-log at run-time. "
                              "XA features of %s are disabled",
                              plugin->name.str);
        }
      }
      break;
    }
    /* fall through */
  default:
    hton->state= SHOW_OPTION_DISABLED;
    break;
  }
  
  /* 
    This is entirely for legacy. We will create a new "disk based" hton and a 
    "memory" hton which will be configurable longterm. We should be able to 
    remove partition.
  */
  switch (hton->db_type) {
  case DB_TYPE_HEAP:
    heap_hton= hton;
    break;
  case DB_TYPE_MYISAM:
    myisam_hton= hton;
    break;
  case DB_TYPE_PARTITION_DB:
    partition_hton= hton;
    break;
  case DB_TYPE_SEQUENCE:
    sql_sequence_hton= hton;
    break;
  default:
    break;
  };

  resolve_sysvar_table_options(hton);
  update_discovery_counters(hton, 1);

  DBUG_RETURN(0);

err_deinit:
  /* 
    Let plugin do its inner deinitialization as plugin->init() 
    was successfully called before.
  */
  if (plugin->plugin->deinit)
    (void) plugin->plugin->deinit(NULL);
          
err:
#ifndef DBUG_OFF
  if (hton->prepare && hton->state == SHOW_OPTION_YES)
    failed_ha_2pc++;
#endif
  my_free(hton);
err_no_hton_memory:
  plugin->data= NULL;
  DBUG_RETURN(1);
}

int ha_init()
{
  int error= 0;
  DBUG_ENTER("ha_init");

  DBUG_ASSERT(total_ha < MAX_HA);
  /*
    Check if there is a transaction-capable storage engine besides the
    binary log (which is considered a transaction-capable storage engine in
    counting total_ha)
  */
  opt_using_transactions= total_ha>(ulong)opt_bin_log;
  savepoint_alloc_size+= sizeof(SAVEPOINT);
  DBUG_RETURN(error);
}

int ha_end()
{
  int error= 0;
  DBUG_ENTER("ha_end");


  /* 
    This should be eventualy based  on the graceful shutdown flag.
    So if flag is equal to HA_PANIC_CLOSE, the deallocate
    the errors.
  */
  if (ha_finish_errors())
    error= 1;

  DBUG_RETURN(error);
}

static my_bool dropdb_handlerton(THD *unused1, plugin_ref plugin,
                                 void *path)
{
  handlerton *hton= plugin_hton(plugin);
  if (hton->state == SHOW_OPTION_YES && hton->drop_database)
    hton->drop_database(hton, (char *)path);
  return FALSE;
}


void ha_drop_database(char* path)
{
  plugin_foreach(NULL, dropdb_handlerton, MYSQL_STORAGE_ENGINE_PLUGIN, path);
}


static my_bool checkpoint_state_handlerton(THD *unused1, plugin_ref plugin,
                                           void *disable)
{
  handlerton *hton= plugin_hton(plugin);
  if (hton->state == SHOW_OPTION_YES && hton->checkpoint_state)
    hton->checkpoint_state(hton, (int) *(bool*) disable);
  return FALSE;
}


void ha_checkpoint_state(bool disable)
{
  plugin_foreach(NULL, checkpoint_state_handlerton, MYSQL_STORAGE_ENGINE_PLUGIN, &disable);
}


struct st_commit_checkpoint_request {
  void *cookie;
  void (*pre_hook)(void *);
};

static my_bool commit_checkpoint_request_handlerton(THD *unused1, plugin_ref plugin,
                                           void *data)
{
  st_commit_checkpoint_request *st= (st_commit_checkpoint_request *)data;
  handlerton *hton= plugin_hton(plugin);
  if (hton->state == SHOW_OPTION_YES && hton->commit_checkpoint_request)
  {
    void *cookie= st->cookie;
    if (st->pre_hook)
      (*st->pre_hook)(cookie);
    (*hton->commit_checkpoint_request)(hton, cookie);
  }
  return FALSE;
}


/*
  Invoke commit_checkpoint_request() in all storage engines that implement it.

  If pre_hook is non-NULL, the hook will be called prior to each invocation.
*/
void
ha_commit_checkpoint_request(void *cookie, void (*pre_hook)(void *))
{
  st_commit_checkpoint_request st;
  st.cookie= cookie;
  st.pre_hook= pre_hook;
  plugin_foreach(NULL, commit_checkpoint_request_handlerton,
                 MYSQL_STORAGE_ENGINE_PLUGIN, &st);
}



static my_bool closecon_handlerton(THD *thd, plugin_ref plugin,
                                   void *unused)
{
  handlerton *hton= plugin_hton(plugin);
  /*
    there's no need to rollback here as all transactions must
    be rolled back already
  */
  if (hton->state == SHOW_OPTION_YES && thd_get_ha_data(thd, hton))
  {
    if (hton->close_connection)
      hton->close_connection(hton, thd);
    /* make sure ha_data is reset and ha_data_lock is released */
    thd_set_ha_data(thd, hton, NULL);
  }
  return FALSE;
}

/**
  @note
    don't bother to rollback here, it's done already
*/
void ha_close_connection(THD* thd)
{
  plugin_foreach(thd, closecon_handlerton, MYSQL_STORAGE_ENGINE_PLUGIN, 0);
}

static my_bool kill_handlerton(THD *thd, plugin_ref plugin,
                               void *level)
{
  handlerton *hton= plugin_hton(plugin);

  if (hton->state == SHOW_OPTION_YES && hton->kill_query &&
      thd_get_ha_data(thd, hton))
    hton->kill_query(hton, thd, *(enum thd_kill_levels *) level);
  return FALSE;
}

void ha_kill_query(THD* thd, enum thd_kill_levels level)
{
  DBUG_ENTER("ha_kill_query");
  plugin_foreach(thd, kill_handlerton, MYSQL_STORAGE_ENGINE_PLUGIN, &level);
  DBUG_VOID_RETURN;
}


/* ========================================================================
 ======================= TRANSACTIONS ===================================*/

/**
  Transaction handling in the server
  ==================================

  In each client connection, MySQL maintains two transactional
  states:
  - a statement transaction,
  - a standard, also called normal transaction.

  Historical note
  ---------------
  "Statement transaction" is a non-standard term that comes
  from the times when MySQL supported BerkeleyDB storage engine.

  First of all, it should be said that in BerkeleyDB auto-commit
  mode auto-commits operations that are atomic to the storage
  engine itself, such as a write of a record, and are too
  high-granular to be atomic from the application perspective
  (MySQL). One SQL statement could involve many BerkeleyDB
  auto-committed operations and thus BerkeleyDB auto-commit was of
  little use to MySQL.

  Secondly, instead of SQL standard savepoints, BerkeleyDB
  provided the concept of "nested transactions". In a nutshell,
  transactions could be arbitrarily nested, but when the parent
  transaction was committed or aborted, all its child (nested)
  transactions were handled committed or aborted as well.
  Commit of a nested transaction, in turn, made its changes
  visible, but not durable: it destroyed the nested transaction,
  all its changes would become available to the parent and
  currently active nested transactions of this parent.

  So the mechanism of nested transactions was employed to
  provide "all or nothing" guarantee of SQL statements
  required by the standard.
  A nested transaction would be created at start of each SQL
  statement, and destroyed (committed or aborted) at statement
  end. Such nested transaction was internally referred to as
  a "statement transaction" and gave birth to the term.

  (Historical note ends)

  Since then a statement transaction is started for each statement
  that accesses transactional tables or uses the binary log.  If
  the statement succeeds, the statement transaction is committed.
  If the statement fails, the transaction is rolled back. Commits
  of statement transactions are not durable -- each such
  transaction is nested in the normal transaction, and if the
  normal transaction is rolled back, the effects of all enclosed
  statement transactions are undone as well.  Technically,
  a statement transaction can be viewed as a savepoint which is
  maintained automatically in order to make effects of one
  statement atomic.

  The normal transaction is started by the user and is ended
  usually upon a user request as well. The normal transaction
  encloses transactions of all statements issued between
  its beginning and its end.
  In autocommit mode, the normal transaction is equivalent
  to the statement transaction.

  Since MySQL supports PSEA (pluggable storage engine
  architecture), more than one transactional engine can be
  active at a time. Hence transactions, from the server
  point of view, are always distributed. In particular,
  transactional state is maintained independently for each
  engine. In order to commit a transaction the two phase
  commit protocol is employed.

  Not all statements are executed in context of a transaction.
  Administrative and status information statements do not modify
  engine data, and thus do not start a statement transaction and
  also have no effect on the normal transaction. Examples of such
  statements are SHOW STATUS and RESET SLAVE.

  Similarly DDL statements are not transactional,
  and therefore a transaction is [almost] never started for a DDL
  statement. The difference between a DDL statement and a purely
  administrative statement though is that a DDL statement always
  commits the current transaction before proceeding, if there is
  any.

  At last, SQL statements that work with non-transactional
  engines also have no effect on the transaction state of the
  connection. Even though they are written to the binary log,
  and the binary log is, overall, transactional, the writes
  are done in "write-through" mode, directly to the binlog
  file, followed with a OS cache sync, in other words,
  bypassing the binlog undo log (translog).
  They do not commit the current normal transaction.
  A failure of a statement that uses non-transactional tables
  would cause a rollback of the statement transaction, but
  in case there no non-transactional tables are used,
  no statement transaction is started.

  Data layout
  -----------

  The server stores its transaction-related data in
  thd->transaction. This structure has two members of type
  THD_TRANS. These members correspond to the statement and
  normal transactions respectively:

  - thd->transaction.stmt contains a list of engines
  that are participating in the given statement
  - thd->transaction.all contains a list of engines that
  have participated in any of the statement transactions started
  within the context of the normal transaction.
  Each element of the list contains a pointer to the storage
  engine, engine-specific transactional data, and engine-specific
  transaction flags.

  In autocommit mode thd->transaction.all is empty.
  Instead, data of thd->transaction.stmt is
  used to commit/rollback the normal transaction.

  The list of registered engines has a few important properties:
  - no engine is registered in the list twice
  - engines are present in the list a reverse temporal order --
  new participants are always added to the beginning of the list.

  Transaction life cycle
  ----------------------

  When a new connection is established, thd->transaction
  members are initialized to an empty state.
  If a statement uses any tables, all affected engines
  are registered in the statement engine list. In
  non-autocommit mode, the same engines are registered in
  the normal transaction list.
  At the end of the statement, the server issues a commit
  or a roll back for all engines in the statement list.
  At this point transaction flags of an engine, if any, are
  propagated from the statement list to the list of the normal
  transaction.
  When commit/rollback is finished, the statement list is
  cleared. It will be filled in again by the next statement,
  and emptied again at the next statement's end.

  The normal transaction is committed in a similar way
  (by going over all engines in thd->transaction.all list)
  but at different times:
  - upon COMMIT SQL statement is issued by the user
  - implicitly, by the server, at the beginning of a DDL statement
  or SET AUTOCOMMIT={0|1} statement.

  The normal transaction can be rolled back as well:
  - if the user has requested so, by issuing ROLLBACK SQL
  statement
  - if one of the storage engines requested a rollback
  by setting thd->transaction_rollback_request. This may
  happen in case, e.g., when the transaction in the engine was
  chosen a victim of the internal deadlock resolution algorithm
  and rolled back internally. When such a situation happens, there
  is little the server can do and the only option is to rollback
  transactions in all other participating engines.  In this case
  the rollback is accompanied by an error sent to the user.

  As follows from the use cases above, the normal transaction
  is never committed when there is an outstanding statement
  transaction. In most cases there is no conflict, since
  commits of the normal transaction are issued by a stand-alone
  administrative or DDL statement, thus no outstanding statement
  transaction of the previous statement exists. Besides,
  all statements that manipulate with the normal transaction
  are prohibited in stored functions and triggers, therefore
  no conflicting situation can occur in a sub-statement either.
  The remaining rare cases when the server explicitly has
  to commit the statement transaction prior to committing the normal
  one cover error-handling scenarios (see for example
  SQLCOM_LOCK_TABLES).

  When committing a statement or a normal transaction, the server
  either uses the two-phase commit protocol, or issues a commit
  in each engine independently. The two-phase commit protocol
  is used only if:
  - all participating engines support two-phase commit (provide
    handlerton::prepare PSEA API call) and
  - transactions in at least two engines modify data (i.e. are
  not read-only).

  Note that the two phase commit is used for
  statement transactions, even though they are not durable anyway.
  This is done to ensure logical consistency of data in a multiple-
  engine transaction.
  For example, imagine that some day MySQL supports unique
  constraint checks deferred till the end of statement. In such
  case a commit in one of the engines may yield ER_DUP_KEY,
  and MySQL should be able to gracefully abort statement
  transactions of other participants.

  After the normal transaction has been committed,
  thd->transaction.all list is cleared.

  When a connection is closed, the current normal transaction, if
  any, is rolled back.

  Roles and responsibilities
  --------------------------

  The server has no way to know that an engine participates in
  the statement and a transaction has been started
  in it unless the engine says so. Thus, in order to be
  a part of a transaction, the engine must "register" itself.
  This is done by invoking trans_register_ha() server call.
  Normally the engine registers itself whenever handler::external_lock()
  is called. trans_register_ha() can be invoked many times: if
  an engine is already registered, the call does nothing.
  In case autocommit is not set, the engine must register itself
  twice -- both in the statement list and in the normal transaction
  list.
  In which list to register is a parameter of trans_register_ha().

  Note, that although the registration interface in itself is
  fairly clear, the current usage practice often leads to undesired
  effects. E.g. since a call to trans_register_ha() in most engines
  is embedded into implementation of handler::external_lock(), some
  DDL statements start a transaction (at least from the server
  point of view) even though they are not expected to. E.g.
  CREATE TABLE does not start a transaction, since
  handler::external_lock() is never called during CREATE TABLE. But
  CREATE TABLE ... SELECT does, since handler::external_lock() is
  called for the table that is being selected from. This has no
  practical effects currently, but must be kept in mind
  nevertheless.

  Once an engine is registered, the server will do the rest
  of the work.

  During statement execution, whenever any of data-modifying
  PSEA API methods is used, e.g. handler::write_row() or
  handler::update_row(), the read-write flag is raised in the
  statement transaction for the involved engine.
  Currently All PSEA calls are "traced", and the data can not be
  changed in a way other than issuing a PSEA call. Important:
  unless this invariant is preserved the server will not know that
  a transaction in a given engine is read-write and will not
  involve the two-phase commit protocol!

  At the end of a statement, server call trans_commit_stmt is
  invoked. This call in turn invokes handlerton::prepare()
  for every involved engine. Prepare is followed by a call
  to handlerton::commit_one_phase() If a one-phase commit
  will suffice, handlerton::prepare() is not invoked and
  the server only calls handlerton::commit_one_phase().
  At statement commit, the statement-related read-write
  engine flag is propagated to the corresponding flag in the
  normal transaction.  When the commit is complete, the list
  of registered engines is cleared.

  Rollback is handled in a similar fashion.

  Additional notes on DDL and the normal transaction.
  ---------------------------------------------------

  DDLs and operations with non-transactional engines
  do not "register" in thd->transaction lists, and thus do not
  modify the transaction state. Besides, each DDL in
  MySQL is prefixed with an implicit normal transaction commit
  (a call to trans_commit_implicit()), and thus leaves nothing
  to modify.
  However, as it has been pointed out with CREATE TABLE .. SELECT,
  some DDL statements can start a *new* transaction.

  Behaviour of the server in this case is currently badly
  defined.
  DDL statements use a form of "semantic" logging
  to maintain atomicity: if CREATE TABLE .. SELECT failed,
  the newly created table is deleted.
  In addition, some DDL statements issue interim transaction
  commits: e.g. ALTER TABLE issues a commit after data is copied
  from the original table to the internal temporary table. Other
  statements, e.g. CREATE TABLE ... SELECT do not always commit
  after itself.
  And finally there is a group of DDL statements such as
  RENAME/DROP TABLE that doesn't start a new transaction
  and doesn't commit.

  This diversity makes it hard to say what will happen if
  by chance a stored function is invoked during a DDL --
  whether any modifications it makes will be committed or not
  is not clear. Fortunately, SQL grammar of few DDLs allows
  invocation of a stored function.

  A consistent behaviour is perhaps to always commit the normal
  transaction after all DDLs, just like the statement transaction
  is always committed at the end of all statements.
*/

/**
  Register a storage engine for a transaction.

  Every storage engine MUST call this function when it starts
  a transaction or a statement (that is it must be called both for the
  "beginning of transaction" and "beginning of statement").
  Only storage engines registered for the transaction/statement
  will know when to commit/rollback it.

  @note
    trans_register_ha is idempotent - storage engine may register many
    times per transaction.

*/
void trans_register_ha(THD *thd, bool all, handlerton *ht_arg)
{
  THD_TRANS *trans;
  Ha_trx_info *ha_info;
  DBUG_ENTER("trans_register_ha");
  DBUG_PRINT("enter",("%s", all ? "all" : "stmt"));

  if (all)
  {
    trans= &thd->transaction.all;
    thd->server_status|= SERVER_STATUS_IN_TRANS;
    if (thd->tx_read_only)
      thd->server_status|= SERVER_STATUS_IN_TRANS_READONLY;
    DBUG_PRINT("info", ("setting SERVER_STATUS_IN_TRANS"));
  }
  else
    trans= &thd->transaction.stmt;

  ha_info= thd->ha_data[ht_arg->slot].ha_info + (all ? 1 : 0);

  if (ha_info->is_started())
    DBUG_VOID_RETURN; /* already registered, return */

  ha_info->register_ha(trans, ht_arg);

  trans->no_2pc|=(ht_arg->prepare==0);
  if (thd->transaction.xid_state.xid.is_null())
    thd->transaction.xid_state.xid.set(thd->query_id);
  DBUG_VOID_RETURN;
}


static int prepare_or_error(handlerton *ht, THD *thd, bool all)
{
  int err= ht->prepare(ht, thd, all);
  status_var_increment(thd->status_var.ha_prepare_count);
  if (err)
  {
    /* avoid sending error, if we're going to replay the transaction */
#ifdef WITH_WSREP
    if (ht->db_type != DB_TYPE_UNKNOWN ||
        err == EMSGSIZE || thd->wsrep_conflict_state() != MUST_REPLAY)
#endif
      my_error(ER_ERROR_DURING_COMMIT, MYF(0), err);
  }
  return err;
}


/**
  @retval
    0   ok
  @retval
    1   error, transaction was rolled back
*/
int ha_prepare(THD *thd)
{
  int error=0, all=1;
  THD_TRANS *trans=all ? &thd->transaction.all : &thd->transaction.stmt;
  Ha_trx_info *ha_info= trans->ha_list;
  DBUG_ENTER("ha_prepare");

  if (ha_info)
  {
    for (; ha_info; ha_info= ha_info->next())
    {
      handlerton *ht= ha_info->ht();
      if (ht->prepare)
      {
        if (prepare_or_error(ht, thd, all))
        {
          ha_rollback_trans(thd, all);
          error=1;
          break;
        }
      }
      else
      {
        push_warning_printf(thd, Sql_condition::WARN_LEVEL_WARN,
                            ER_GET_ERRNO, ER_THD(thd, ER_GET_ERRNO),
                            HA_ERR_WRONG_COMMAND,
                            ha_resolve_storage_engine_name(ht));

      }
    }
  }

  DBUG_RETURN(error);
}

/**
  Check if we can skip the two-phase commit.

  A helper function to evaluate if two-phase commit is mandatory.
  As a side effect, propagates the read-only/read-write flags
  of the statement transaction to its enclosing normal transaction.
  
  If we have at least two engines with read-write changes we must
  run a two-phase commit. Otherwise we can run several independent
  commits as the only transactional engine has read-write changes
  and others are read-only.

  @retval   0   All engines are read-only.
  @retval   1   We have the only engine with read-write changes.
  @retval   >1  More than one engine have read-write changes.
                Note: return value might NOT be the exact number of
                engines with read-write changes.
*/

static
uint
ha_check_and_coalesce_trx_read_only(THD *thd, Ha_trx_info *ha_list,
                                    bool all)
{
  /* The number of storage engines that have actual changes. */
  unsigned rw_ha_count= 0;
  Ha_trx_info *ha_info;

  for (ha_info= ha_list; ha_info; ha_info= ha_info->next())
  {
#ifdef WITH_WSREP
    /*
      Thd has wsrep_schema.SR open and may operate it
      during prepare phase, set InnoDB ha_info read_write.
     */
    if (WSREP_CLIENT(thd) && thd->wsrep_is_streaming() &&
        wsrep_SR_store && wsrep_SR_store_type == WSREP_SR_STORE_TABLE &&
        ha_info->ht()->db_type == DB_TYPE_INNODB)
    {
      ha_info->set_trx_read_write();
    }
#endif /* WITH_WSREP */
    if (ha_info->is_trx_read_write())
      ++rw_ha_count;

    if (! all)
    {
      Ha_trx_info *ha_info_all= &thd->ha_data[ha_info->ht()->slot].ha_info[1];
      DBUG_ASSERT(ha_info != ha_info_all);
      /*
        Merge read-only/read-write information about statement
        transaction to its enclosing normal transaction. Do this
        only if in a real transaction -- that is, if we know
        that ha_info_all is registered in thd->transaction.all.
        Since otherwise we only clutter the normal transaction flags.
      */
      if (ha_info_all->is_started()) /* FALSE if autocommit. */
        ha_info_all->coalesce_trx_with(ha_info);
    }
    else if (rw_ha_count > 1)
    {
      /*
        It is a normal transaction, so we don't need to merge read/write
        information up, and the need for two-phase commit has been
        already established. Break the loop prematurely.
      */
      break;
    }
  }
  return rw_ha_count;
}


/**
  @retval
    0   ok
  @retval
    1   transaction was rolled back
  @retval
    2   error during commit, data may be inconsistent

  @todo
    Since we don't support nested statement transactions in 5.0,
    we can't commit or rollback stmt transactions while we are inside
    stored functions or triggers. So we simply do nothing now.
    TODO: This should be fixed in later ( >= 5.1) releases.
*/
int ha_commit_trans(THD *thd, bool all)
{
  int error= 0, cookie;
  /*
    'all' means that this is either an explicit commit issued by
    user, or an implicit commit issued by a DDL.
  */
  THD_TRANS *trans= all ? &thd->transaction.all : &thd->transaction.stmt;
  /*
    "real" is a nick name for a transaction for which a commit will
    make persistent changes. E.g. a 'stmt' transaction inside a 'all'
    transation is not 'real': even though it's possible to commit it,
    the changes are not durable as they might be rolled back if the
    enclosing 'all' transaction is rolled back.
  */
  bool is_real_trans= ((all || thd->transaction.all.ha_list == 0) &&
                       !(thd->variables.option_bits & OPTION_GTID_BEGIN));
  Ha_trx_info *ha_info= trans->ha_list;
  bool need_prepare_ordered, need_commit_ordered;
  my_xid xid;
  DBUG_ENTER("ha_commit_trans");
  DBUG_PRINT("info",("thd: %p  option_bits: %lu  all: %d",
                     thd, (ulong) thd->variables.option_bits, all));

  /* Just a random warning to test warnings pushed during autocommit. */
  DBUG_EXECUTE_IF("warn_during_ha_commit_trans",
    push_warning(thd, Sql_condition::WARN_LEVEL_WARN,
                 ER_WARNING_NOT_COMPLETE_ROLLBACK,
                 ER_THD(thd, ER_WARNING_NOT_COMPLETE_ROLLBACK)););

  DBUG_PRINT("info",
             ("all: %d  thd->in_sub_stmt: %d  ha_info: %p  is_real_trans: %d",
              all, thd->in_sub_stmt, ha_info, is_real_trans));
  /*
    We must not commit the normal transaction if a statement
    transaction is pending. Otherwise statement transaction
    flags will not get propagated to its normal transaction's
    counterpart.
  */
  DBUG_ASSERT(thd->transaction.stmt.ha_list == NULL ||
              trans == &thd->transaction.stmt);

  if (thd->in_sub_stmt)
  {
    DBUG_ASSERT(0);
    /*
      Since we don't support nested statement transactions in 5.0,
      we can't commit or rollback stmt transactions while we are inside
      stored functions or triggers. So we simply do nothing now.
      TODO: This should be fixed in later ( >= 5.1) releases.
    */
    if (!all)
      DBUG_RETURN(0);
    /*
      We assume that all statements which commit or rollback main transaction
      are prohibited inside of stored functions or triggers. So they should
      bail out with error even before ha_commit_trans() call. To be 100% safe
      let us throw error in non-debug builds.
    */
    my_error(ER_COMMIT_NOT_ALLOWED_IN_SF_OR_TRG, MYF(0));
    DBUG_RETURN(2);
  }

#ifdef WITH_ARIA_STORAGE_ENGINE
    ha_maria::implicit_commit(thd, TRUE);
#endif

  if (!ha_info)
  {
    /*
      Free resources and perform other cleanup even for 'empty' transactions.
    */
    if (is_real_trans)
      thd->transaction.cleanup();
    DBUG_RETURN(0);
  }

  DBUG_EXECUTE_IF("crash_commit_before", DBUG_SUICIDE(););

  /* Close all cursors that can not survive COMMIT */
  if (is_real_trans)                          /* not a statement commit */
    thd->stmt_map.close_transient_cursors();

  uint rw_ha_count= ha_check_and_coalesce_trx_read_only(thd, ha_info, all);
  /* rw_trans is TRUE when we in a transaction changing data */
  bool rw_trans= is_real_trans &&
                 (rw_ha_count > !thd->is_current_stmt_binlog_disabled());
  MDL_request mdl_request;
  DBUG_PRINT("info", ("is_real_trans: %d  rw_trans:  %d  rw_ha_count: %d",
                      is_real_trans, rw_trans, rw_ha_count));

  if (rw_trans)
  {
    /*
      Acquire a metadata lock which will ensure that COMMIT is blocked
      by an active FLUSH TABLES WITH READ LOCK (and vice versa:
      COMMIT in progress blocks FTWRL).

      We allow the owner of FTWRL to COMMIT; we assume that it knows
      what it does.
    */
    mdl_request.init(MDL_key::COMMIT, "", "", MDL_INTENTION_EXCLUSIVE,
                     MDL_EXPLICIT);

    if (!WSREP(thd) &&
      thd->mdl_context.acquire_lock(&mdl_request,
                                    thd->variables.lock_wait_timeout))
    {
      ha_rollback_trans(thd, all);
      DBUG_RETURN(1);
    }

    DEBUG_SYNC(thd, "ha_commit_trans_after_acquire_commit_lock");
  }

  if (rw_trans &&
      opt_readonly &&
      !(thd->security_ctx->master_access & SUPER_ACL) &&
      !thd->slave_thread)
  {
    my_error(ER_OPTION_PREVENTS_STATEMENT, MYF(0), "--read-only");
    goto err;
  }

  if (trans->no_2pc || (rw_ha_count <= 1))
  {
    error= ha_commit_one_phase(thd, all);
    goto done;
  }

  need_prepare_ordered= FALSE;
  need_commit_ordered= FALSE;
  xid= thd->transaction.xid_state.xid.get_my_xid();
#ifdef WITH_WSREP
  if (RUN_HOOK(transaction, before_prepare, (thd, all)))
  {
    wsrep_override_error(thd, ER_ERROR_DURING_COMMIT);
    DBUG_RETURN(1);
  }
#endif /* WITH_WSREP */

  for (Ha_trx_info *hi= ha_info; hi; hi= hi->next())
  {
    handlerton *ht= hi->ht();
    /*
      Do not call two-phase commit if this particular
      transaction is read-only. This allows for simpler
      implementation in engines that are always read-only.
    */
    if (! hi->is_trx_read_write())
      continue;
    /*
      Sic: we know that prepare() is not NULL since otherwise
      trans->no_2pc would have been set.
    */
    if (prepare_or_error(ht, thd, all))
      goto err;

    need_prepare_ordered|= (ht->prepare_ordered != NULL);
    need_commit_ordered|= (ht->commit_ordered != NULL);
  }
  DEBUG_SYNC(thd, "ha_commit_trans_after_prepare");
  DBUG_EXECUTE_IF("crash_commit_after_prepare", DBUG_SUICIDE(););
#ifdef WITH_WSREP
  if (RUN_HOOK(transaction, after_prepare, (thd, all)))
  {
    wsrep_override_error(thd, ER_ERROR_DURING_COMMIT);
    DBUG_RETURN(1);
  }
#endif /* WITH_WSREP */

  if (!error && WSREP_ON && wsrep_is_wsrep_xid(&thd->transaction.xid_state.xid))
  {
    // xid was rewritten by wsrep
    xid= wsrep_xid_seqno(thd->transaction.xid_state.xid);
  }

  if (!is_real_trans)
  {
    error= commit_one_phase_2(thd, all, trans, is_real_trans);
    goto done;
  }

  DEBUG_SYNC(thd, "ha_commit_trans_before_log_and_order");
  cookie= tc_log->log_and_order(thd, xid, all, need_prepare_ordered,
                                need_commit_ordered);
  if (!cookie)
    goto err;

  DEBUG_SYNC(thd, "ha_commit_trans_after_log_and_order");
  DBUG_EXECUTE_IF("crash_commit_after_log", DBUG_SUICIDE(););

  error= commit_one_phase_2(thd, all, trans, is_real_trans) ? 2 : 0;

  DBUG_EXECUTE_IF("crash_commit_before_unlog", DBUG_SUICIDE(););
  if (tc_log->unlog(cookie, xid))
  {
    error= 2;                                /* Error during commit */
    goto end;
  }

done:
  DBUG_EXECUTE_IF("crash_commit_after", DBUG_SUICIDE(););

  mysql_mutex_assert_not_owner(&LOCK_prepare_ordered);
  mysql_mutex_assert_not_owner(mysql_bin_log.get_log_lock());
  mysql_mutex_assert_not_owner(&LOCK_after_binlog_sync);
  mysql_mutex_assert_not_owner(&LOCK_commit_ordered);
  RUN_HOOK(transaction, after_commit, (thd, FALSE));
  goto end;

  /* Come here if error and we need to rollback. */
err:
  error= 1;                                  /* Transaction was rolled back */
  /*
    In parallel replication, rollback is delayed, as there is extra replication
    book-keeping to be done before rolling back and allowing a conflicting
    transaction to continue (MDEV-7458).
  */
  if (!(thd->rgi_slave && thd->rgi_slave->is_parallel_exec))
    ha_rollback_trans(thd, all);

end:
  if (rw_trans && mdl_request.ticket)
  {
    /*
      We do not always immediately release transactional locks
      after ha_commit_trans() (see uses of ha_enable_transaction()),
      thus we release the commit blocker lock as soon as it's
      not needed.
    */
    thd->mdl_context.release_lock(mdl_request.ticket);
  }
  DBUG_RETURN(error);
}

/**
  @note
  This function does not care about global read lock. A caller should.

  @param[in]  all  Is set in case of explicit commit
                   (COMMIT statement), or implicit commit
                   issued by DDL. Is not set when called
                   at the end of statement, even if
                   autocommit=1.
*/

int ha_commit_one_phase(THD *thd, bool all)
{
  THD_TRANS *trans=all ? &thd->transaction.all : &thd->transaction.stmt;
  /*
    "real" is a nick name for a transaction for which a commit will
    make persistent changes. E.g. a 'stmt' transaction inside a 'all'
    transaction is not 'real': even though it's possible to commit it,
    the changes are not durable as they might be rolled back if the
    enclosing 'all' transaction is rolled back.
    We establish the value of 'is_real_trans' by checking
    if it's an explicit COMMIT/BEGIN statement, or implicit
    commit issued by DDL (all == TRUE), or if we're running
    in autocommit mode (it's only in the autocommit mode
    ha_commit_one_phase() can be called with an empty
    transaction.all.ha_list, see why in trans_register_ha()).
  */
  bool is_real_trans= ((all || thd->transaction.all.ha_list == 0) &&
                       !(thd->variables.option_bits & OPTION_GTID_BEGIN));
  int res;
  DBUG_ENTER("ha_commit_one_phase");
  if (is_real_trans)
  {
    DEBUG_SYNC(thd, "ha_commit_one_phase");
    if ((res= thd->wait_for_prior_commit()))
      DBUG_RETURN(res);
  }
  res= commit_one_phase_2(thd, all, trans, is_real_trans);
  DBUG_RETURN(res);
}


static int
commit_one_phase_2(THD *thd, bool all, THD_TRANS *trans, bool is_real_trans)
{
  int error= 0;
  uint count= 0;
  Ha_trx_info *ha_info= trans->ha_list, *ha_info_next;
  DBUG_ENTER("commit_one_phase_2");
  if (is_real_trans)
    DEBUG_SYNC(thd, "commit_one_phase_2");
  if (ha_info)
  {
    for (; ha_info; ha_info= ha_info_next)
    {
      int err;
      handlerton *ht= ha_info->ht();
      if ((err= ht->commit(ht, thd, all)))
      {
        my_error(ER_ERROR_DURING_COMMIT, MYF(0), err);
        error=1;
      }
      /* Should this be done only if is_real_trans is set ? */
      status_var_increment(thd->status_var.ha_commit_count);
      if (is_real_trans && ht != binlog_hton && ha_info->is_trx_read_write())
        ++count;
      ha_info_next= ha_info->next();
      ha_info->reset(); /* keep it conveniently zero-filled */
    }
    trans->ha_list= 0;
    trans->no_2pc=0;
    if (all)
    {
#ifdef HAVE_QUERY_CACHE
      if (thd->transaction.changed_tables)
        query_cache.invalidate(thd, thd->transaction.changed_tables);
#endif
    }
  }
  /* Free resources and perform other cleanup even for 'empty' transactions. */
  if (is_real_trans)
  {
    thd->has_waiter= false;
    thd->transaction.cleanup();
    if (count >= 2)
      statistic_increment(transactions_multi_engine, LOCK_status);
  }

  DBUG_RETURN(error);
}


int ha_rollback_trans(THD *thd, bool all)
{
  int error=0;
  THD_TRANS *trans=all ? &thd->transaction.all : &thd->transaction.stmt;
  Ha_trx_info *ha_info= trans->ha_list, *ha_info_next;
  /*
    "real" is a nick name for a transaction for which a commit will
    make persistent changes. E.g. a 'stmt' transaction inside a 'all'
    transaction is not 'real': even though it's possible to commit it,
    the changes are not durable as they might be rolled back if the
    enclosing 'all' transaction is rolled back.
    We establish the value of 'is_real_trans' by checking
    if it's an explicit COMMIT or BEGIN statement, or implicit
    commit issued by DDL (in these cases all == TRUE),
    or if we're running in autocommit mode (it's only in the autocommit mode
    ha_commit_one_phase() is called with an empty
    transaction.all.ha_list, see why in trans_register_ha()).
  */
  bool is_real_trans=all || thd->transaction.all.ha_list == 0;
  DBUG_ENTER("ha_rollback_trans");

  /*
    We must not rollback the normal transaction if a statement
    transaction is pending.
  */
  DBUG_ASSERT(thd->transaction.stmt.ha_list == NULL ||
              trans == &thd->transaction.stmt);

#ifdef HAVE_REPLICATION
  if (is_real_trans)
  {
    /*
      In parallel replication, if we need to rollback during commit, we must
      first inform following transactions that we are going to abort our commit
      attempt. Otherwise those following transactions can run too early, and
      possibly cause replication to fail. See comments in retry_event_group().

      There were several bugs with this in the past that were very hard to
      track down (MDEV-7458, MDEV-8302). So we add here an assertion for
      rollback without signalling following transactions. And in release
      builds, we explicitly do the signalling before rolling back.
    */
    DBUG_ASSERT(!(thd->rgi_slave && thd->rgi_slave->did_mark_start_commit));
    if (thd->rgi_slave && thd->rgi_slave->did_mark_start_commit)
      thd->rgi_slave->unmark_start_commit();
  }
#endif

  if (thd->in_sub_stmt)
  {
    DBUG_ASSERT(0);
    /*
      If we are inside stored function or trigger we should not commit or
      rollback current statement transaction. See comment in ha_commit_trans()
      call for more information.
    */
    if (!all)
      DBUG_RETURN(0);
    my_error(ER_COMMIT_NOT_ALLOWED_IN_SF_OR_TRG, MYF(0));
    DBUG_RETURN(1);
  }

#ifdef WITH_WSREP
  (void) RUN_HOOK(transaction, before_rollback, (thd, all));
#endif // WITH_WSREP
  if (ha_info)
  {
    /* Close all cursors that can not survive ROLLBACK */
    if (is_real_trans)                          /* not a statement commit */
      thd->stmt_map.close_transient_cursors();

    for (; ha_info; ha_info= ha_info_next)
    {
      int err;
      handlerton *ht= ha_info->ht();
      if ((err= ht->rollback(ht, thd, all)))
      { // cannot happen
        my_error(ER_ERROR_DURING_ROLLBACK, MYF(0), err);
        error=1;
#ifdef WITH_WSREP
<<<<<<< HEAD
        WSREP_WARN("handlerton rollback failed, thd %lld %lld conf %d SQL %s",
                   thd->thread_id, thd->query_id, thd->wsrep_conflict_state(),
                   thd->query());
#endif // WITH_WSREP
=======
         WSREP_WARN("handlerton rollback failed, thd %lu %lld conf %d SQL %s",
                    thd->thread_id, thd->query_id, thd->wsrep_conflict_state,
                    thd->query());
#endif /* WITH_WSREP */
>>>>>>> 348eaf42
      }
      status_var_increment(thd->status_var.ha_rollback_count);
      ha_info_next= ha_info->next();
      ha_info->reset(); /* keep it conveniently zero-filled */
    }
    trans->ha_list= 0;
    trans->no_2pc=0;
  }

  /*
    Thanks to possibility of MDL deadlock rollback request can come even if
    transaction hasn't been started in any transactional storage engine.
  */
  if (is_real_trans && thd->transaction_rollback_request &&
      thd->transaction.xid_state.xa_state != XA_NOTR)
    thd->transaction.xid_state.rm_error= thd->get_stmt_da()->sql_errno();

#ifdef WITH_WSREP
  if (thd->is_error())
    WSREP_DEBUG("ha_rollback_trans(%lld, %s) rolled back: %s: %s; is_real %d",
                thd->thread_id, all?"TRUE":"FALSE", WSREP_QUERY(thd),
                thd->get_stmt_da()->message(), is_real_trans);
#endif
  /* Always cleanup. Even if nht==0. There may be savepoints. */
  if (is_real_trans)
  {
    thd->has_waiter= false;
    thd->transaction.cleanup();
  }
  if (all)
    thd->transaction_rollback_request= FALSE;

  /*
    If a non-transactional table was updated, warn; don't warn if this is a
    slave thread (because when a slave thread executes a ROLLBACK, it has
    been read from the binary log, so it's 100% sure and normal to produce
    error ER_WARNING_NOT_COMPLETE_ROLLBACK. If we sent the warning to the
    slave SQL thread, it would not stop the thread but just be printed in
    the error log; but we don't want users to wonder why they have this
    message in the error log, so we don't send it.

    We don't have to test for thd->killed == KILL_SYSTEM_THREAD as
    it doesn't matter if a warning is pushed to a system thread or not:
    No one will see it...
  */
  if (is_real_trans && thd->transaction.all.modified_non_trans_table &&
      !thd->slave_thread && thd->killed < KILL_CONNECTION)
    push_warning(thd, Sql_condition::WARN_LEVEL_WARN,
                 ER_WARNING_NOT_COMPLETE_ROLLBACK,
                 ER_THD(thd, ER_WARNING_NOT_COMPLETE_ROLLBACK));
  (void) RUN_HOOK(transaction, after_rollback, (thd, FALSE));
  DBUG_RETURN(error);
}


struct xahton_st {
  XID *xid;
  int result;
};

static my_bool xacommit_handlerton(THD *unused1, plugin_ref plugin,
                                   void *arg)
{
  handlerton *hton= plugin_hton(plugin);
  if (hton->state == SHOW_OPTION_YES && hton->recover)
  {
    hton->commit_by_xid(hton, ((struct xahton_st *)arg)->xid);
    ((struct xahton_st *)arg)->result= 0;
  }
  return FALSE;
}

static my_bool xarollback_handlerton(THD *unused1, plugin_ref plugin,
                                     void *arg)
{
  handlerton *hton= plugin_hton(plugin);
  if (hton->state == SHOW_OPTION_YES && hton->recover)
  {
    hton->rollback_by_xid(hton, ((struct xahton_st *)arg)->xid);
    ((struct xahton_st *)arg)->result= 0;
  }
  return FALSE;
}


int ha_commit_or_rollback_by_xid(XID *xid, bool commit)
{
  struct xahton_st xaop;
  xaop.xid= xid;
  xaop.result= 1;

  plugin_foreach(NULL, commit ? xacommit_handlerton : xarollback_handlerton,
                 MYSQL_STORAGE_ENGINE_PLUGIN, &xaop);

  return xaop.result;
}


#ifndef DBUG_OFF
/**
  @note
    This does not need to be multi-byte safe or anything
*/
static char* xid_to_str(char *buf, XID *xid)
{
  int i;
  char *s=buf;
  *s++='\'';
  for (i=0; i < xid->gtrid_length+xid->bqual_length; i++)
  {
    uchar c=(uchar)xid->data[i];
    /* is_next_dig is set if next character is a number */
    bool is_next_dig= FALSE;
    if (i < XIDDATASIZE)
    {
      char ch= xid->data[i+1];
      is_next_dig= (ch >= '0' && ch <='9');
    }
    if (i == xid->gtrid_length)
    {
      *s++='\'';
      if (xid->bqual_length)
      {
        *s++='.';
        *s++='\'';
      }
    }
    if (c < 32 || c > 126)
    {
      *s++='\\';
      /*
        If next character is a number, write current character with
        3 octal numbers to ensure that the next number is not seen
        as part of the octal number
      */
      if (c > 077 || is_next_dig)
        *s++=_dig_vec_lower[c >> 6];
      if (c > 007 || is_next_dig)
        *s++=_dig_vec_lower[(c >> 3) & 7];
      *s++=_dig_vec_lower[c & 7];
    }
    else
    {
      if (c == '\'' || c == '\\')
        *s++='\\';
      *s++=c;
    }
  }
  *s++='\'';
  *s=0;
  return buf;
}
#endif

/**
  recover() step of xa.

  @note
    there are three modes of operation:
    - automatic recover after a crash
    in this case commit_list != 0, tc_heuristic_recover==0
    all xids from commit_list are committed, others are rolled back
    - manual (heuristic) recover
    in this case commit_list==0, tc_heuristic_recover != 0
    DBA has explicitly specified that all prepared transactions should
    be committed (or rolled back).
    - no recovery (MySQL did not detect a crash)
    in this case commit_list==0, tc_heuristic_recover == 0
    there should be no prepared transactions in this case.
*/
struct xarecover_st
{
  int len, found_foreign_xids, found_my_xids;
  XID *list;
  HASH *commit_list;
  bool dry_run;
};

static my_bool xarecover_handlerton(THD *unused, plugin_ref plugin,
                                    void *arg)
{
  handlerton *hton= plugin_hton(plugin);
  struct xarecover_st *info= (struct xarecover_st *) arg;
  int got;

  if (hton->state == SHOW_OPTION_YES && hton->recover)
  {
    while ((got= hton->recover(hton, info->list, info->len)) > 0 )
    {
      sql_print_information("Found %d prepared transaction(s) in %s",
                            got, hton_name(hton)->str);
      for (int i=0; i < got; i ++)
      {
        my_xid x= WSREP_ON && wsrep_is_wsrep_xid(&info->list[i]) ?
                  wsrep_xid_seqno(info->list[i]) :
                  info->list[i].get_my_xid();
        if (!x) // not "mine" - that is generated by external TM
        {
#ifndef DBUG_OFF
          char buf[XIDDATASIZE*4+6]; // see xid_to_str
          DBUG_PRINT("info", ("ignore xid %s", xid_to_str(buf, info->list+i)));
#endif
          xid_cache_insert(info->list+i, XA_PREPARED);
          info->found_foreign_xids++;
          continue;
        }
        if (info->dry_run)
        {
          info->found_my_xids++;
          continue;
        }
        // recovery mode
        if (info->commit_list ?
            my_hash_search(info->commit_list, (uchar *)&x, sizeof(x)) != 0 :
            tc_heuristic_recover == TC_HEURISTIC_RECOVER_COMMIT)
        {
#ifndef DBUG_OFF
          int rc=
#endif
            hton->commit_by_xid(hton, info->list+i);
#ifndef DBUG_OFF
          if (rc == 0)
          {
            char buf[XIDDATASIZE*4+6]; // see xid_to_str
            DBUG_PRINT("info", ("commit xid %s", xid_to_str(buf, info->list+i)));
          }
#endif
        }
        else
        {
#ifndef DBUG_OFF
          int rc=
#endif
            hton->rollback_by_xid(hton, info->list+i);
#ifndef DBUG_OFF
          if (rc == 0)
          {
            char buf[XIDDATASIZE*4+6]; // see xid_to_str
            DBUG_PRINT("info", ("rollback xid %s",
                                xid_to_str(buf, info->list+i)));
          }
#endif
        }
      }
      if (got < info->len)
        break;
    }
  }
  return FALSE;
}

int ha_recover(HASH *commit_list)
{
  struct xarecover_st info;
  DBUG_ENTER("ha_recover");
  info.found_foreign_xids= info.found_my_xids= 0;
  info.commit_list= commit_list;
  info.dry_run= (info.commit_list==0 && tc_heuristic_recover==0);
  info.list= NULL;

  /* commit_list and tc_heuristic_recover cannot be set both */
  DBUG_ASSERT(info.commit_list==0 || tc_heuristic_recover==0);
  /* if either is set, total_ha_2pc must be set too */
  DBUG_ASSERT(info.dry_run ||
              (failed_ha_2pc + total_ha_2pc) > (ulong)opt_bin_log);

  if (total_ha_2pc <= (ulong)opt_bin_log)
    DBUG_RETURN(0);

  if (info.commit_list)
    sql_print_information("Starting crash recovery...");

  for (info.len= MAX_XID_LIST_SIZE ; 
       info.list==0 && info.len > MIN_XID_LIST_SIZE; info.len/=2)
  {
    info.list=(XID *)my_malloc(info.len*sizeof(XID), MYF(0));
  }
  if (!info.list)
  {
    sql_print_error(ER(ER_OUTOFMEMORY),
                    static_cast<int>(info.len*sizeof(XID)));
    DBUG_RETURN(1);
  }

  plugin_foreach(NULL, xarecover_handlerton, 
                 MYSQL_STORAGE_ENGINE_PLUGIN, &info);

  my_free(info.list);
  if (info.found_foreign_xids)
    sql_print_warning("Found %d prepared XA transactions", 
                      info.found_foreign_xids);
  if (info.dry_run && info.found_my_xids)
  {
    sql_print_error("Found %d prepared transactions! It means that mysqld was "
                    "not shut down properly last time and critical recovery "
                    "information (last binlog or %s file) was manually deleted "
                    "after a crash. You have to start mysqld with "
                    "--tc-heuristic-recover switch to commit or rollback "
                    "pending transactions.",
                    info.found_my_xids, opt_tc_log_file);
    DBUG_RETURN(1);
  }
  if (info.commit_list)
    sql_print_information("Crash recovery finished.");
  DBUG_RETURN(0);
}

/**
  return the list of XID's to a client, the same way SHOW commands do.

  @note
    I didn't find in XA specs that an RM cannot return the same XID twice,
    so mysql_xa_recover does not filter XID's to ensure uniqueness.
    It can be easily fixed later, if necessary.
*/

static my_bool xa_recover_callback(XID_STATE *xs, Protocol *protocol)
{
  if (xs->xa_state == XA_PREPARED)
  {
    protocol->prepare_for_resend();
    protocol->store_longlong((longlong) xs->xid.formatID, FALSE);
    protocol->store_longlong((longlong) xs->xid.gtrid_length, FALSE);
    protocol->store_longlong((longlong) xs->xid.bqual_length, FALSE);
    protocol->store(xs->xid.data, xs->xid.gtrid_length + xs->xid.bqual_length,
                    &my_charset_bin);
    if (protocol->write())
      return TRUE;
  }
  return FALSE;
}


bool mysql_xa_recover(THD *thd)
{
  List<Item> field_list;
  Protocol *protocol= thd->protocol;
  MEM_ROOT *mem_root= thd->mem_root;
  DBUG_ENTER("mysql_xa_recover");

  field_list.push_back(new (mem_root)
                       Item_int(thd, "formatID", 0,
                                MY_INT32_NUM_DECIMAL_DIGITS), mem_root);
  field_list.push_back(new (mem_root)
                       Item_int(thd, "gtrid_length", 0,
                                MY_INT32_NUM_DECIMAL_DIGITS), mem_root);
  field_list.push_back(new (mem_root)
                       Item_int(thd, "bqual_length", 0,
                                MY_INT32_NUM_DECIMAL_DIGITS), mem_root);
  field_list.push_back(new (mem_root)
                       Item_empty_string(thd, "data",
                                         XIDDATASIZE), mem_root);

  if (protocol->send_result_set_metadata(&field_list,
                            Protocol::SEND_NUM_ROWS | Protocol::SEND_EOF))
    DBUG_RETURN(1);

  if (xid_cache_iterate(thd, (my_hash_walk_action) xa_recover_callback,
                        protocol))
    DBUG_RETURN(1);
  my_eof(thd);
  DBUG_RETURN(0);
}

/*
  Called by engine to notify TC that a new commit checkpoint has been reached.
  See comments on handlerton method commit_checkpoint_request() for details.
*/
void
commit_checkpoint_notify_ha(handlerton *hton, void *cookie)
{
  tc_log->commit_checkpoint_notify(cookie);
}


/**
  Check if all storage engines used in transaction agree that after
  rollback to savepoint it is safe to release MDL locks acquired after
  savepoint creation.

  @param thd   The client thread that executes the transaction.

  @return true  - It is safe to release MDL locks.
          false - If it is not.
*/
bool ha_rollback_to_savepoint_can_release_mdl(THD *thd)
{
  Ha_trx_info *ha_info;
  THD_TRANS *trans= (thd->in_sub_stmt ? &thd->transaction.stmt :
                                        &thd->transaction.all);

  DBUG_ENTER("ha_rollback_to_savepoint_can_release_mdl");

  /**
    Checking whether it is safe to release metadata locks after rollback to
    savepoint in all the storage engines that are part of the transaction.
  */
  for (ha_info= trans->ha_list; ha_info; ha_info= ha_info->next())
  {
    handlerton *ht= ha_info->ht();
    DBUG_ASSERT(ht);

    if (ht->savepoint_rollback_can_release_mdl == 0 ||
        ht->savepoint_rollback_can_release_mdl(ht, thd) == false)
      DBUG_RETURN(false);
  }

  DBUG_RETURN(true);
}

int ha_rollback_to_savepoint(THD *thd, SAVEPOINT *sv)
{
  int error=0;
  THD_TRANS *trans= (thd->in_sub_stmt ? &thd->transaction.stmt :
                                        &thd->transaction.all);
  Ha_trx_info *ha_info, *ha_info_next;

  DBUG_ENTER("ha_rollback_to_savepoint");

  trans->no_2pc=0;
  /*
    rolling back to savepoint in all storage engines that were part of the
    transaction when the savepoint was set
  */
  for (ha_info= sv->ha_list; ha_info; ha_info= ha_info->next())
  {
    int err;
    handlerton *ht= ha_info->ht();
    DBUG_ASSERT(ht);
    DBUG_ASSERT(ht->savepoint_set != 0);
    if ((err= ht->savepoint_rollback(ht, thd,
                                     (uchar *)(sv+1)+ht->savepoint_offset)))
    { // cannot happen
      my_error(ER_ERROR_DURING_ROLLBACK, MYF(0), err);
      error=1;
    }
    status_var_increment(thd->status_var.ha_savepoint_rollback_count);
    trans->no_2pc|= ht->prepare == 0;
  }
  /*
    rolling back the transaction in all storage engines that were not part of
    the transaction when the savepoint was set
  */
  for (ha_info= trans->ha_list; ha_info != sv->ha_list;
       ha_info= ha_info_next)
  {
    int err;
    handlerton *ht= ha_info->ht();
#ifdef WITH_WSREP
    if (ht->db_type == DB_TYPE_INNODB)
    {
      WSREP_DEBUG("ha_rollback_to_savepoint: run before_rollback hook");
      (void) RUN_HOOK(transaction, before_rollback, (thd, !thd->in_sub_stmt));
    }
#endif // WITH_WSREP
    if ((err= ht->rollback(ht, thd, !thd->in_sub_stmt)))
    { // cannot happen
      my_error(ER_ERROR_DURING_ROLLBACK, MYF(0), err);
      error=1;
    }
    status_var_increment(thd->status_var.ha_rollback_count);
    ha_info_next= ha_info->next();
    ha_info->reset(); /* keep it conveniently zero-filled */
  }
  trans->ha_list= sv->ha_list;
  DBUG_RETURN(error);
}

/**
  @note
  according to the sql standard (ISO/IEC 9075-2:2003)
  section "4.33.4 SQL-statements and transaction states",
  SAVEPOINT is *not* transaction-initiating SQL-statement
*/
int ha_savepoint(THD *thd, SAVEPOINT *sv)
{
#ifdef WITH_WSREP
#ifdef OUT
  /*
    Register binlog hton for savepoint processing if wsrep binlog
    emulation is on.
   */
  wsrep_register_binlog_handler(thd, thd->in_multi_stmt_transaction_mode());
  if (WSREP_EMULATE_BINLOG(thd) && thd->wsrep_exec_mode != REPL_RECV)
  {
    WSREP_DEBUG("ha_savepoint: register binlog handler");
    thd->binlog_setup_trx_data();

    //binlog_cache_mngr *cache_mngr= thd_get_cache_mngr(thd);
    binlog_cache_mngr *cache_mngr= (binlog_cache_mngr*) thd_get_ha_data(thd, binlog_hton);
  if (cache_mngr->trx_cache.get_prev_position() == MY_OFF_T_UNDEF)
    {
      /*
        Set an implicit savepoint in order to be able to truncate a trx-cache.
      */
      my_off_t pos= 0;
      binlog_trans_log_savepos(thd, &pos);
      cache_mngr->trx_cache.set_prev_position(pos);

      /*
        Set callbacks in order to be able to call commmit or rollback.
      */
      if (trx)
        trans_register_ha(thd, TRUE, binlog_hton);
      trans_register_ha(thd, FALSE, binlog_hton);

      /*
        Set the binary log as read/write otherwise callbacks are not called.
      */
      thd->ha_data[binlog_hton->slot].ha_info[0].set_trx_read_write();
    }
  }
#endif
#endif /* WITH_WSREP */
  int error=0;
  THD_TRANS *trans= (thd->in_sub_stmt ? &thd->transaction.stmt :
                                        &thd->transaction.all);
  Ha_trx_info *ha_info= trans->ha_list;
  DBUG_ENTER("ha_savepoint");

  for (; ha_info; ha_info= ha_info->next())
  {
    int err;
    handlerton *ht= ha_info->ht();
    DBUG_ASSERT(ht);
    if (! ht->savepoint_set)
    {
      my_error(ER_CHECK_NOT_IMPLEMENTED, MYF(0), "SAVEPOINT");
      error=1;
      break;
    }
    if ((err= ht->savepoint_set(ht, thd, (uchar *)(sv+1)+ht->savepoint_offset)))
    { // cannot happen
      my_error(ER_GET_ERRNO, MYF(0), err, hton_name(ht)->str);
      error=1;
    }
    status_var_increment(thd->status_var.ha_savepoint_count);
  }
  /*
    Remember the list of registered storage engines. All new
    engines are prepended to the beginning of the list.
  */
  sv->ha_list= trans->ha_list;

  DBUG_RETURN(error);
}

int ha_release_savepoint(THD *thd, SAVEPOINT *sv)
{
  int error=0;
  Ha_trx_info *ha_info= sv->ha_list;
  DBUG_ENTER("ha_release_savepoint");

  for (; ha_info; ha_info= ha_info->next())
  {
    int err;
    handlerton *ht= ha_info->ht();
    /* Savepoint life time is enclosed into transaction life time. */
    DBUG_ASSERT(ht);
    if (!ht->savepoint_release)
      continue;
    if ((err= ht->savepoint_release(ht, thd,
                                    (uchar *)(sv+1) + ht->savepoint_offset)))
    { // cannot happen
      my_error(ER_GET_ERRNO, MYF(0), err, hton_name(ht)->str);
      error=1;
    }
  }
  DBUG_RETURN(error);
}


static my_bool snapshot_handlerton(THD *thd, plugin_ref plugin,
                                   void *arg)
{
  handlerton *hton= plugin_hton(plugin);
  if (hton->state == SHOW_OPTION_YES &&
      hton->start_consistent_snapshot)
  {
    if (hton->start_consistent_snapshot(hton, thd))
      return TRUE;
    *((bool *)arg)= false;
  }
  return FALSE;
}

int ha_start_consistent_snapshot(THD *thd)
{
  bool err, warn= true;

  /*
    Holding the LOCK_commit_ordered mutex ensures that we get the same
    snapshot for all engines (including the binary log).  This allows us
    among other things to do backups with
    START TRANSACTION WITH CONSISTENT SNAPSHOT and
    have a consistent binlog position.
  */
  mysql_mutex_lock(&LOCK_commit_ordered);
  err= plugin_foreach(thd, snapshot_handlerton, MYSQL_STORAGE_ENGINE_PLUGIN, &warn);
  mysql_mutex_unlock(&LOCK_commit_ordered);

  if (err)
  {
    ha_rollback_trans(thd, true);
    return 1;
  }

  /*
    Same idea as when one wants to CREATE TABLE in one engine which does not
    exist:
  */
  if (warn)
    push_warning(thd, Sql_condition::WARN_LEVEL_WARN, ER_UNKNOWN_ERROR,
                 "This MySQL server does not support any "
                 "consistent-read capable storage engine");
  return 0;
}


static my_bool flush_handlerton(THD *thd, plugin_ref plugin,
                                void *arg)
{
  handlerton *hton= plugin_hton(plugin);
  if (hton->state == SHOW_OPTION_YES && hton->flush_logs && 
      hton->flush_logs(hton))
    return TRUE;
  return FALSE;
}


bool ha_flush_logs(handlerton *db_type)
{
  if (db_type == NULL)
  {
    if (plugin_foreach(NULL, flush_handlerton,
                          MYSQL_STORAGE_ENGINE_PLUGIN, 0))
      return TRUE;
  }
  else
  {
    if (db_type->state != SHOW_OPTION_YES ||
        (db_type->flush_logs && db_type->flush_logs(db_type)))
      return TRUE;
  }
  return FALSE;
}


/**
  @brief make canonical filename

  @param[in]  file     table handler
  @param[in]  path     original path
  @param[out] tmp_path buffer for canonized path

  @details Lower case db name and table name path parts for
           non file based tables when lower_case_table_names
           is 2 (store as is, compare in lower case).
           Filesystem path prefix (mysql_data_home or tmpdir)
           is left intact.

  @note tmp_path may be left intact if no conversion was
        performed.

  @retval canonized path

  @todo This may be done more efficiently when table path
        gets built. Convert this function to something like
        ASSERT_CANONICAL_FILENAME.
*/
const char *get_canonical_filename(handler *file, const char *path,
                                   char *tmp_path)
{
  uint i;
  if (lower_case_table_names != 2 || (file->ha_table_flags() & HA_FILE_BASED))
    return path;

  for (i= 0; i <= mysql_tmpdir_list.max; i++)
  {
    if (is_prefix(path, mysql_tmpdir_list.list[i]))
      return path;
  }

  /* Ensure that table handler get path in lower case */
  if (tmp_path != path)
    strmov(tmp_path, path);

  /*
    we only should turn into lowercase database/table part
    so start the process after homedirectory
  */
  my_casedn_str(files_charset_info, tmp_path + mysql_data_home_len);
  return tmp_path;
}


/** delete a table in the engine

  @note
  ENOENT and HA_ERR_NO_SUCH_TABLE are not considered errors.
  The .frm file will be deleted only if we return 0.
*/
int ha_delete_table(THD *thd, handlerton *table_type, const char *path,
                    const char *db, const char *alias, bool generate_warning)
{
  handler *file;
  char tmp_path[FN_REFLEN];
  int error;
  TABLE dummy_table;
  TABLE_SHARE dummy_share;
  DBUG_ENTER("ha_delete_table");

  /* table_type is NULL in ALTER TABLE when renaming only .frm files */
  if (table_type == NULL || table_type == view_pseudo_hton ||
      ! (file=get_new_handler((TABLE_SHARE*)0, thd->mem_root, table_type)))
    DBUG_RETURN(0);

  bzero((char*) &dummy_table, sizeof(dummy_table));
  bzero((char*) &dummy_share, sizeof(dummy_share));
  dummy_table.s= &dummy_share;

  path= get_canonical_filename(file, path, tmp_path);
  if ((error= file->ha_delete_table(path)))
  {
    /*
      it's not an error if the table doesn't exist in the engine.
      warn the user, but still report DROP being a success
    */
    bool intercept= error == ENOENT || error == HA_ERR_NO_SUCH_TABLE;

    if (!intercept || generate_warning)
    {
      /* Fill up strucutures that print_error may need */
      dummy_share.path.str= (char*) path;
      dummy_share.path.length= strlen(path);
      dummy_share.normalized_path= dummy_share.path;
      dummy_share.db.str= (char*) db;
      dummy_share.db.length= strlen(db);
      dummy_share.table_name.str= (char*) alias;
      dummy_share.table_name.length= strlen(alias);
      dummy_table.alias.set(alias, dummy_share.table_name.length,
                            table_alias_charset);
      file->change_table_ptr(&dummy_table, &dummy_share);
      file->print_error(error, MYF(intercept ? ME_JUST_WARNING : 0));
    }
    if (intercept)
      error= 0;
  }
  delete file;

  DBUG_RETURN(error);
}

/****************************************************************************
** General handler functions
****************************************************************************/


/**
   Clone a handler

   @param name     name of new table instance
   @param mem_root Where 'this->ref' should be allocated. It can't be
                   in this->table->mem_root as otherwise we will not be
                   able to reclaim that memory when the clone handler
                   object is destroyed.
*/

handler *handler::clone(const char *name, MEM_ROOT *mem_root)
{
  handler *new_handler= get_new_handler(table->s, mem_root, ht);

  if (!new_handler)
    return NULL;
  if (new_handler->set_ha_share_ref(ha_share))
    goto err;

  /*
    TODO: Implement a more efficient way to have more than one index open for
    the same table instance. The ha_open call is not cachable for clone.

    This is not critical as the engines already have the table open
    and should be able to use the original instance of the table.
  */
  if (new_handler->ha_open(table, name, table->db_stat,
                           HA_OPEN_IGNORE_IF_LOCKED, mem_root))
    goto err;

  return new_handler;

err:
  delete new_handler;
  return NULL;
}

LEX_CSTRING *handler::engine_name()
{
  return hton_name(ht);
}


double handler::keyread_time(uint index, uint ranges, ha_rows rows)
{
  /*
    It is assumed that we will read trough the whole key range and that all
    key blocks are half full (normally things are much better). It is also
    assumed that each time we read the next key from the index, the handler
    performs a random seek, thus the cost is proportional to the number of
    blocks read. This model does not take into account clustered indexes -
    engines that support that (e.g. InnoDB) may want to overwrite this method.
    The model counts in the time to read index entries from cache.
  */
  ulong len= table->key_info[index].key_length + ref_length;
  if (index == table->s->primary_key && table->file->primary_key_is_clustered())
    len= table->s->stored_rec_length;
  double keys_per_block= (stats.block_size/2.0/len+1);
  return (rows + keys_per_block-1)/ keys_per_block +
         len*rows/(stats.block_size+1)/TIME_FOR_COMPARE ;
}

void **handler::ha_data(THD *thd) const
{
  return thd_ha_data(thd, ht);
}

THD *handler::ha_thd(void) const
{
  DBUG_ASSERT(!table || !table->in_use || table->in_use == current_thd);
  return (table && table->in_use) ? table->in_use : current_thd;
}

void handler::unbind_psi()
{
  /*
    Notify the instrumentation that this table is not owned
    by this thread any more.
  */
  PSI_CALL_unbind_table(m_psi);
}

void handler::rebind_psi()
{
  /*
    Notify the instrumentation that this table is now owned
    by this thread.
  */
  m_psi= PSI_CALL_rebind_table(ha_table_share_psi(), this, m_psi);
}


PSI_table_share *handler::ha_table_share_psi() const
{
  return table_share->m_psi;
}

/** @brief
  Open database-handler.

  IMPLEMENTATION
    Try O_RDONLY if cannot open as O_RDWR
    Don't wait for locks if not HA_OPEN_WAIT_IF_LOCKED is set
*/
int handler::ha_open(TABLE *table_arg, const char *name, int mode,
                     uint test_if_locked, MEM_ROOT *mem_root)
{
  int error;
  DBUG_ENTER("handler::ha_open");
  DBUG_PRINT("enter",
             ("name: %s  db_type: %d  db_stat: %d  mode: %d  lock_test: %d",
              name, ht->db_type, table_arg->db_stat, mode,
              test_if_locked));

  table= table_arg;
  DBUG_ASSERT(table->s == table_share);
  DBUG_ASSERT(m_lock_type == F_UNLCK);
  DBUG_PRINT("info", ("old m_lock_type: %d F_UNLCK %d", m_lock_type, F_UNLCK));
  DBUG_ASSERT(alloc_root_inited(&table->mem_root));

  if ((error=open(name,mode,test_if_locked)))
  {
    if ((error == EACCES || error == EROFS) && mode == O_RDWR &&
	(table->db_stat & HA_TRY_READ_ONLY))
    {
      table->db_stat|=HA_READ_ONLY;
      error=open(name,O_RDONLY,test_if_locked);
    }
  }
  if (error)
  {
    my_errno= error;                            /* Safeguard */
    DBUG_PRINT("error",("error: %d  errno: %d",error,errno));
  }
  else
  {
    DBUG_ASSERT(m_psi == NULL);
    DBUG_ASSERT(table_share != NULL);
    /*
      Do not call this for partitions handlers, since it may take too much
      resources.
      So only use the m_psi on table level, not for individual partitions.
    */
    if (!(test_if_locked & HA_OPEN_NO_PSI_CALL))
    {
      m_psi= PSI_CALL_open_table(ha_table_share_psi(), this);
    }

    if (table->s->db_options_in_use & HA_OPTION_READ_ONLY_DATA)
      table->db_stat|=HA_READ_ONLY;
    (void) extra(HA_EXTRA_NO_READCHECK);	// Not needed in SQL

    /* Allocate ref in thd or on the table's mem_root */
    if (!(ref= (uchar*) alloc_root(mem_root ? mem_root : &table->mem_root, 
                                   ALIGN_SIZE(ref_length)*2)))
    {
      ha_close();
      error=HA_ERR_OUT_OF_MEM;
    }
    else
      dup_ref=ref+ALIGN_SIZE(ref_length);
    cached_table_flags= table_flags();
  }
  reset_statistics();
  internal_tmp_table= MY_TEST(test_if_locked & HA_OPEN_INTERNAL_TABLE);

  DBUG_RETURN(error);
}

int handler::ha_close(void)
{
  DBUG_ENTER("ha_close");
  /*
    Increment global statistics for temporary tables.
    In_use is 0 for tables that was closed from the table cache.
  */
  if (table->in_use)
    status_var_add(table->in_use->status_var.rows_tmp_read, rows_tmp_read);
  PSI_CALL_close_table(m_psi);
  m_psi= NULL; /* instrumentation handle, invalid after close_table() */

  /* Detach from ANALYZE tracker */
  tracker= NULL;
  
  DBUG_ASSERT(m_lock_type == F_UNLCK);
  DBUG_ASSERT(inited == NONE);
  DBUG_RETURN(close());
}


int handler::ha_rnd_next(uchar *buf)
{
  int result;
  DBUG_ENTER("handler::ha_rnd_next");
  DBUG_ASSERT(table_share->tmp_table != NO_TMP_TABLE ||
              m_lock_type != F_UNLCK);
  DBUG_ASSERT(inited == RND);

  TABLE_IO_WAIT(tracker, m_psi, PSI_TABLE_FETCH_ROW, MAX_KEY, 0,
    { result= rnd_next(buf); })
  if (!result)
  {
    update_rows_read();
    if (table->vfield && buf == table->record[0])
      table->update_virtual_fields(this, VCOL_UPDATE_FOR_READ);
    increment_statistics(&SSV::ha_read_rnd_next_count);
  }
  else if (result == HA_ERR_RECORD_DELETED)
    increment_statistics(&SSV::ha_read_rnd_deleted_count);
  else
    increment_statistics(&SSV::ha_read_rnd_next_count);

  table->status=result ? STATUS_NOT_FOUND: 0;
  DBUG_RETURN(result);
}

int handler::ha_rnd_pos(uchar *buf, uchar *pos)
{
  int result;
  DBUG_ENTER("handler::ha_rnd_pos");
  DBUG_ASSERT(table_share->tmp_table != NO_TMP_TABLE ||
              m_lock_type != F_UNLCK);
  /* TODO: Find out how to solve ha_rnd_pos when finding duplicate update. */
  /* DBUG_ASSERT(inited == RND); */

  TABLE_IO_WAIT(tracker, m_psi, PSI_TABLE_FETCH_ROW, MAX_KEY, 0,
    { result= rnd_pos(buf, pos); })
  increment_statistics(&SSV::ha_read_rnd_count);
  if (!result)
  {
    update_rows_read();
    if (table->vfield && buf == table->record[0])
      table->update_virtual_fields(this, VCOL_UPDATE_FOR_READ);
  }
  table->status=result ? STATUS_NOT_FOUND: 0;
  DBUG_RETURN(result);
}

int handler::ha_index_read_map(uchar *buf, const uchar *key,
                                      key_part_map keypart_map,
                                      enum ha_rkey_function find_flag)
{
  int result;
  DBUG_ENTER("handler::ha_index_read_map");
  DBUG_ASSERT(table_share->tmp_table != NO_TMP_TABLE ||
              m_lock_type != F_UNLCK);
  DBUG_ASSERT(inited==INDEX);

  TABLE_IO_WAIT(tracker, m_psi, PSI_TABLE_FETCH_ROW, active_index, 0,
    { result= index_read_map(buf, key, keypart_map, find_flag); })
  increment_statistics(&SSV::ha_read_key_count);
  if (!result)
  {
    update_index_statistics();
    if (table->vfield && buf == table->record[0])
      table->update_virtual_fields(this, VCOL_UPDATE_FOR_READ);
  }
  table->status=result ? STATUS_NOT_FOUND: 0;
  DBUG_RETURN(result);
}

/*
  @note: Other index lookup/navigation functions require prior
  handler->index_init() call. This function is different, it requires
  that the scan is not initialized, and accepts "uint index" as an argument.
*/

int handler::ha_index_read_idx_map(uchar *buf, uint index, const uchar *key,
                                          key_part_map keypart_map,
                                          enum ha_rkey_function find_flag)
{
  int result;
  DBUG_ASSERT(inited==NONE);
  DBUG_ASSERT(table_share->tmp_table != NO_TMP_TABLE ||
              m_lock_type != F_UNLCK);
  DBUG_ASSERT(end_range == NULL);
  TABLE_IO_WAIT(tracker, m_psi, PSI_TABLE_FETCH_ROW, index, 0,
    { result= index_read_idx_map(buf, index, key, keypart_map, find_flag); })
  increment_statistics(&SSV::ha_read_key_count);
  if (!result)
  {
    update_rows_read();
    index_rows_read[index]++;
    if (table->vfield && buf == table->record[0])
      table->update_virtual_fields(this, VCOL_UPDATE_FOR_READ);
  }
  table->status=result ? STATUS_NOT_FOUND: 0;
  return result;
}

int handler::ha_index_next(uchar * buf)
{
  int result;
  DBUG_ENTER("handler::ha_index_next");
 DBUG_ASSERT(table_share->tmp_table != NO_TMP_TABLE ||
              m_lock_type != F_UNLCK);
  DBUG_ASSERT(inited==INDEX);

  TABLE_IO_WAIT(tracker, m_psi, PSI_TABLE_FETCH_ROW, active_index, 0,
    { result= index_next(buf); })
  increment_statistics(&SSV::ha_read_next_count);
  if (!result)
  {
    update_index_statistics();
    if (table->vfield && buf == table->record[0])
      table->update_virtual_fields(this, VCOL_UPDATE_FOR_READ);
  }
  table->status=result ? STATUS_NOT_FOUND: 0;
  DBUG_RETURN(result);
}

int handler::ha_index_prev(uchar * buf)
{
  int result;
  DBUG_ENTER("handler::ha_index_prev");
  DBUG_ASSERT(table_share->tmp_table != NO_TMP_TABLE ||
              m_lock_type != F_UNLCK);
  DBUG_ASSERT(inited==INDEX);

  TABLE_IO_WAIT(tracker, m_psi, PSI_TABLE_FETCH_ROW, active_index, 0,
    { result= index_prev(buf); })
  increment_statistics(&SSV::ha_read_prev_count);
  if (!result)
  {
    update_index_statistics();
    if (table->vfield && buf == table->record[0])
      table->update_virtual_fields(this, VCOL_UPDATE_FOR_READ);
  }
  table->status=result ? STATUS_NOT_FOUND: 0;
  DBUG_RETURN(result);
}

int handler::ha_index_first(uchar * buf)
{
  int result;
  DBUG_ASSERT(table_share->tmp_table != NO_TMP_TABLE ||
              m_lock_type != F_UNLCK);
  DBUG_ASSERT(inited==INDEX);

  TABLE_IO_WAIT(tracker, m_psi, PSI_TABLE_FETCH_ROW, active_index, 0,
    { result= index_first(buf); })
  increment_statistics(&SSV::ha_read_first_count);
  if (!result)
  {
    update_index_statistics();
    if (table->vfield && buf == table->record[0])
      table->update_virtual_fields(this, VCOL_UPDATE_FOR_READ);
  }
  table->status=result ? STATUS_NOT_FOUND: 0;
  return result;
}

int handler::ha_index_last(uchar * buf)
{
  int result;
  DBUG_ASSERT(table_share->tmp_table != NO_TMP_TABLE ||
              m_lock_type != F_UNLCK);
  DBUG_ASSERT(inited==INDEX);

  TABLE_IO_WAIT(tracker, m_psi, PSI_TABLE_FETCH_ROW, active_index, 0,
    { result= index_last(buf); })
  increment_statistics(&SSV::ha_read_last_count);
  if (!result)
  {
    update_index_statistics();
    if (table->vfield && buf == table->record[0])
      table->update_virtual_fields(this, VCOL_UPDATE_FOR_READ);
  }
  table->status=result ? STATUS_NOT_FOUND: 0;
  return result;
}

int handler::ha_index_next_same(uchar *buf, const uchar *key, uint keylen)
{
  int result;
  DBUG_ASSERT(table_share->tmp_table != NO_TMP_TABLE ||
              m_lock_type != F_UNLCK);
  DBUG_ASSERT(inited==INDEX);

  TABLE_IO_WAIT(tracker, m_psi, PSI_TABLE_FETCH_ROW, active_index, 0,
    { result= index_next_same(buf, key, keylen); })
  increment_statistics(&SSV::ha_read_next_count);
  if (!result)
  {
    update_index_statistics();
    if (table->vfield && buf == table->record[0])
      table->update_virtual_fields(this, VCOL_UPDATE_FOR_READ);
  }
  table->status=result ? STATUS_NOT_FOUND: 0;
  return result;
}


bool handler::ha_was_semi_consistent_read()
{
  bool result= was_semi_consistent_read();
  if (result)
    increment_statistics(&SSV::ha_read_retry_count);
  return result;
}

/* Initialize handler for random reading, with error handling */

int handler::ha_rnd_init_with_error(bool scan)
{
  int error;
  if (!(error= ha_rnd_init(scan)))
    return 0;
  table->file->print_error(error, MYF(0));
  return error;
}


/**
  Read first row (only) from a table. Used for reading tables with
  only one row, either based on table statistics or if table is a SEQUENCE.

  This is never called for normal InnoDB tables, as these table types
  does not have HA_STATS_RECORDS_IS_EXACT set.
*/
int handler::read_first_row(uchar * buf, uint primary_key)
{
  register int error;
  DBUG_ENTER("handler::read_first_row");

  /*
    If there is very few deleted rows in the table, find the first row by
    scanning the table.
    TODO remove the test for HA_READ_ORDER
  */
  if (stats.deleted < 10 || primary_key >= MAX_KEY ||
      !(index_flags(primary_key, 0, 0) & HA_READ_ORDER))
  {
    if (!(error= ha_rnd_init(1)))
    {
      while ((error= ha_rnd_next(buf)) == HA_ERR_RECORD_DELETED)
        /* skip deleted row */;
      const int end_error= ha_rnd_end();
      if (!error)
        error= end_error;
    }
  }
  else
  {
    /* Find the first row through the primary key */
    if (!(error= ha_index_init(primary_key, 0)))
    {
      error= ha_index_first(buf);
      const int end_error= ha_index_end();
      if (!error)
        error= end_error;
    }
  }
  DBUG_RETURN(error);
}

/**
  Generate the next auto-increment number based on increment and offset.
  computes the lowest number
  - strictly greater than "nr"
  - of the form: auto_increment_offset + N * auto_increment_increment
  If overflow happened then return MAX_ULONGLONG value as an
  indication of overflow.
  In most cases increment= offset= 1, in which case we get:
  @verbatim 1,2,3,4,5,... @endverbatim
    If increment=10 and offset=5 and previous number is 1, we get:
  @verbatim 1,5,15,25,35,... @endverbatim
*/
inline ulonglong
compute_next_insert_id(ulonglong nr,struct system_variables *variables)
{
  const ulonglong save_nr= nr;

  if (variables->auto_increment_increment == 1)
    nr= nr + 1; // optimization of the formula below
  else
  {
    nr= (((nr+ variables->auto_increment_increment -
           variables->auto_increment_offset)) /
         (ulonglong) variables->auto_increment_increment);
    nr= (nr* (ulonglong) variables->auto_increment_increment +
         variables->auto_increment_offset);
  }

  if (unlikely(nr <= save_nr))
    return ULONGLONG_MAX;

  return nr;
}


void handler::adjust_next_insert_id_after_explicit_value(ulonglong nr)
{
  /*
    If we have set THD::next_insert_id previously and plan to insert an
    explicitly-specified value larger than this, we need to increase
    THD::next_insert_id to be greater than the explicit value.
  */
  if ((next_insert_id > 0) && (nr >= next_insert_id))
    set_next_insert_id(compute_next_insert_id(nr, &table->in_use->variables));
}


/** @brief
  Computes the largest number X:
  - smaller than or equal to "nr"
  - of the form: auto_increment_offset + N * auto_increment_increment
  where N>=0.

  SYNOPSIS
    prev_insert_id
      nr            Number to "round down"
      variables     variables struct containing auto_increment_increment and
                    auto_increment_offset

  RETURN
    The number X if it exists, "nr" otherwise.
*/
inline ulonglong
prev_insert_id(ulonglong nr, struct system_variables *variables)
{
  if (unlikely(nr < variables->auto_increment_offset))
  {
    /*
      There's nothing good we can do here. That is a pathological case, where
      the offset is larger than the column's max possible value, i.e. not even
      the first sequence value may be inserted. User will receive warning.
    */
    DBUG_PRINT("info",("auto_increment: nr: %lu cannot honour "
                       "auto_increment_offset: %lu",
                       (ulong) nr, variables->auto_increment_offset));
    return nr;
  }
  if (variables->auto_increment_increment == 1)
    return nr; // optimization of the formula below
  nr= (((nr - variables->auto_increment_offset)) /
       (ulonglong) variables->auto_increment_increment);
  return (nr * (ulonglong) variables->auto_increment_increment +
          variables->auto_increment_offset);
}


/**
  Update the auto_increment field if necessary.

  Updates columns with type NEXT_NUMBER if:

  - If column value is set to NULL (in which case
    auto_increment_field_not_null is 0)
  - If column is set to 0 and (sql_mode & MODE_NO_AUTO_VALUE_ON_ZERO) is not
    set. In the future we will only set NEXT_NUMBER fields if one sets them
    to NULL (or they are not included in the insert list).

    In those cases, we check if the currently reserved interval still has
    values we have not used. If yes, we pick the smallest one and use it.
    Otherwise:

  - If a list of intervals has been provided to the statement via SET
    INSERT_ID or via an Intvar_log_event (in a replication slave), we pick the
    first unused interval from this list, consider it as reserved.

  - Otherwise we set the column for the first row to the value
    next_insert_id(get_auto_increment(column))) which is usually
    max-used-column-value+1.
    We call get_auto_increment() for the first row in a multi-row
    statement. get_auto_increment() will tell us the interval of values it
    reserved for us.

  - In both cases, for the following rows we use those reserved values without
    calling the handler again (we just progress in the interval, computing
    each new value from the previous one). Until we have exhausted them, then
    we either take the next provided interval or call get_auto_increment()
    again to reserve a new interval.

  - In both cases, the reserved intervals are remembered in
    thd->auto_inc_intervals_in_cur_stmt_for_binlog if statement-based
    binlogging; the last reserved interval is remembered in
    auto_inc_interval_for_cur_row. The number of reserved intervals is
    remembered in auto_inc_intervals_count. It differs from the number of
    elements in thd->auto_inc_intervals_in_cur_stmt_for_binlog() because the
    latter list is cumulative over all statements forming one binlog event
    (when stored functions and triggers are used), and collapses two
    contiguous intervals in one (see its append() method).

    The idea is that generated auto_increment values are predictable and
    independent of the column values in the table.  This is needed to be
    able to replicate into a table that already has rows with a higher
    auto-increment value than the one that is inserted.

    After we have already generated an auto-increment number and the user
    inserts a column with a higher value than the last used one, we will
    start counting from the inserted value.

    This function's "outputs" are: the table's auto_increment field is filled
    with a value, thd->next_insert_id is filled with the value to use for the
    next row, if a value was autogenerated for the current row it is stored in
    thd->insert_id_for_cur_row, if get_auto_increment() was called
    thd->auto_inc_interval_for_cur_row is modified, if that interval is not
    present in thd->auto_inc_intervals_in_cur_stmt_for_binlog it is added to
    this list.

  @todo
    Replace all references to "next number" or NEXT_NUMBER to
    "auto_increment", everywhere (see below: there is
    table->auto_increment_field_not_null, and there also exists
    table->next_number_field, it's not consistent).

  @retval
    0	ok
  @retval
    HA_ERR_AUTOINC_READ_FAILED  get_auto_increment() was called and
    returned ~(ulonglong) 0
  @retval
    HA_ERR_AUTOINC_ERANGE storing value in field caused strict mode
    failure.
*/

#define AUTO_INC_DEFAULT_NB_ROWS 1 // Some prefer 1024 here
#define AUTO_INC_DEFAULT_NB_MAX_BITS 16
#define AUTO_INC_DEFAULT_NB_MAX ((1 << AUTO_INC_DEFAULT_NB_MAX_BITS) - 1)

int handler::update_auto_increment()
{
  ulonglong nr, nb_reserved_values;
  bool append= FALSE;
  THD *thd= table->in_use;
  struct system_variables *variables= &thd->variables;
  int result=0, tmp;
  enum enum_check_fields save_count_cuted_fields;
  DBUG_ENTER("handler::update_auto_increment");

  /*
    next_insert_id is a "cursor" into the reserved interval, it may go greater
    than the interval, but not smaller.
  */
  DBUG_ASSERT(next_insert_id >= auto_inc_interval_for_cur_row.minimum());

  if ((nr= table->next_number_field->val_int()) != 0 ||
      (table->auto_increment_field_not_null &&
       thd->variables.sql_mode & MODE_NO_AUTO_VALUE_ON_ZERO))
  {
    /*
      Update next_insert_id if we had already generated a value in this
      statement (case of INSERT VALUES(null),(3763),(null):
      the last NULL needs to insert 3764, not the value of the first NULL plus
      1).
      Ignore negative values.
    */
    if ((longlong) nr > 0 || (table->next_number_field->flags & UNSIGNED_FLAG))
      adjust_next_insert_id_after_explicit_value(nr);
    insert_id_for_cur_row= 0; // didn't generate anything
    DBUG_RETURN(0);
  }

  if ((nr= next_insert_id) >= auto_inc_interval_for_cur_row.maximum())
  {
    /* next_insert_id is beyond what is reserved, so we reserve more. */
    const Discrete_interval *forced=
      thd->auto_inc_intervals_forced.get_next();
    if (forced != NULL)
    {
      nr= forced->minimum();
      nb_reserved_values= forced->values();
    }
    else
    {
      /*
        handler::estimation_rows_to_insert was set by
        handler::ha_start_bulk_insert(); if 0 it means "unknown".
      */
      ulonglong nb_desired_values;
      /*
        If an estimation was given to the engine:
        - use it.
        - if we already reserved numbers, it means the estimation was
        not accurate, then we'll reserve 2*AUTO_INC_DEFAULT_NB_ROWS the 2nd
        time, twice that the 3rd time etc.
        If no estimation was given, use those increasing defaults from the
        start, starting from AUTO_INC_DEFAULT_NB_ROWS.
        Don't go beyond a max to not reserve "way too much" (because
        reservation means potentially losing unused values).
        Note that in prelocked mode no estimation is given.
      */

      if ((auto_inc_intervals_count == 0) && (estimation_rows_to_insert > 0))
        nb_desired_values= estimation_rows_to_insert;
      else if ((auto_inc_intervals_count == 0) &&
               (thd->lex->many_values.elements > 0))
      {
        /*
          For multi-row inserts, if the bulk inserts cannot be started, the
          handler::estimation_rows_to_insert will not be set. But we still
          want to reserve the autoinc values.
        */
        nb_desired_values= thd->lex->many_values.elements;
      }
      else /* go with the increasing defaults */
      {
        /* avoid overflow in formula, with this if() */
        if (auto_inc_intervals_count <= AUTO_INC_DEFAULT_NB_MAX_BITS)
        {
          nb_desired_values= AUTO_INC_DEFAULT_NB_ROWS *
            (1 << auto_inc_intervals_count);
          set_if_smaller(nb_desired_values, AUTO_INC_DEFAULT_NB_MAX);
        }
        else
          nb_desired_values= AUTO_INC_DEFAULT_NB_MAX;
      }
      get_auto_increment(variables->auto_increment_offset,
                         variables->auto_increment_increment,
                         nb_desired_values, &nr,
                         &nb_reserved_values);
      if (nr == ULONGLONG_MAX)
        DBUG_RETURN(HA_ERR_AUTOINC_READ_FAILED);  // Mark failure

      /*
        That rounding below should not be needed when all engines actually
        respect offset and increment in get_auto_increment(). But they don't
        so we still do it. Wonder if for the not-first-in-index we should do
        it. Hope that this rounding didn't push us out of the interval; even
        if it did we cannot do anything about it (calling the engine again
        will not help as we inserted no row).
      */
      nr= compute_next_insert_id(nr-1, variables);
    }

    if (table->s->next_number_keypart == 0)
    {
      /* We must defer the appending until "nr" has been possibly truncated */
      append= TRUE;
    }
    else
    {
      /*
        For such auto_increment there is no notion of interval, just a
        singleton. The interval is not even stored in
        thd->auto_inc_interval_for_cur_row, so we are sure to call the engine
        for next row.
      */
      DBUG_PRINT("info",("auto_increment: special not-first-in-index"));
    }
  }

  if (unlikely(nr == ULONGLONG_MAX))
      DBUG_RETURN(HA_ERR_AUTOINC_ERANGE);

  DBUG_ASSERT(nr != 0);
  DBUG_PRINT("info",("auto_increment: %llu  nb_reserved_values: %llu",
                     nr, append ? nb_reserved_values : 0));

  /* Store field without warning (Warning will be printed by insert) */
  save_count_cuted_fields= thd->count_cuted_fields;
  thd->count_cuted_fields= CHECK_FIELD_IGNORE;
  tmp= table->next_number_field->store((longlong) nr, TRUE);
  thd->count_cuted_fields= save_count_cuted_fields;

  if (unlikely(tmp))                            // Out of range value in store
  {
    /*
      It's better to return an error here than getting a confusing
      'duplicate key error' later.
    */
    result= HA_ERR_AUTOINC_ERANGE;
  }
  if (append)
  {
    auto_inc_interval_for_cur_row.replace(nr, nb_reserved_values,
                                          variables->auto_increment_increment);
    auto_inc_intervals_count++;
    /* Row-based replication does not need to store intervals in binlog */
    if (((WSREP(thd) && wsrep_emulate_bin_log ) || mysql_bin_log.is_open())
        && !thd->is_current_stmt_binlog_format_row())
      thd->auto_inc_intervals_in_cur_stmt_for_binlog.
        append(auto_inc_interval_for_cur_row.minimum(),
               auto_inc_interval_for_cur_row.values(),
               variables->auto_increment_increment);
  }

  /*
    Record this autogenerated value. If the caller then
    succeeds to insert this value, it will call
    record_first_successful_insert_id_in_cur_stmt()
    which will set first_successful_insert_id_in_cur_stmt if it's not
    already set.
  */
  insert_id_for_cur_row= nr;

  if (result)                                   // overflow
    DBUG_RETURN(result);

  /*
    Set next insert id to point to next auto-increment value to be able to
    handle multi-row statements.
  */
  set_next_insert_id(compute_next_insert_id(nr, variables));

  DBUG_RETURN(0);
}


/** @brief
  MySQL signal that it changed the column bitmap

  USAGE
    This is for handlers that needs to setup their own column bitmaps.
    Normally the handler should set up their own column bitmaps in
    index_init() or rnd_init() and in any column_bitmaps_signal() call after
    this.

    The handler is allowd to do changes to the bitmap after a index_init or
    rnd_init() call is made as after this, MySQL will not use the bitmap
    for any program logic checking.
*/
void handler::column_bitmaps_signal()
{
  DBUG_ENTER("column_bitmaps_signal");
  if (table)
    DBUG_PRINT("info", ("read_set: 0x%lx  write_set: 0x%lx",
                        (long) table->read_set, (long) table->write_set));
  DBUG_VOID_RETURN;
}


/** @brief
  Reserves an interval of auto_increment values from the handler.

  SYNOPSIS
    get_auto_increment()
    offset              
    increment
    nb_desired_values   how many values we want
    first_value         (OUT) the first value reserved by the handler
    nb_reserved_values  (OUT) how many values the handler reserved

  offset and increment means that we want values to be of the form
  offset + N * increment, where N>=0 is integer.
  If the function sets *first_value to ~(ulonglong)0 it means an error.
  If the function sets *nb_reserved_values to ULONGLONG_MAX it means it has
  reserved to "positive infinite".
*/
void handler::get_auto_increment(ulonglong offset, ulonglong increment,
                                 ulonglong nb_desired_values,
                                 ulonglong *first_value,
                                 ulonglong *nb_reserved_values)
{
  ulonglong nr;
  int error;
  MY_BITMAP *old_read_set;

  old_read_set= table->prepare_for_keyread(table->s->next_number_index);

  if (ha_index_init(table->s->next_number_index, 1))
  {
    /* This should never happen, assert in debug, and fail in release build */
    DBUG_ASSERT(0);
    (void) extra(HA_EXTRA_NO_KEYREAD);
    *first_value= ULONGLONG_MAX;
    return;
  }

  if (table->s->next_number_keypart == 0)
  {						// Autoincrement at key-start
    error= ha_index_last(table->record[1]);
    /*
      MySQL implicitely assumes such method does locking (as MySQL decides to
      use nr+increment without checking again with the handler, in
      handler::update_auto_increment()), so reserves to infinite.
    */
    *nb_reserved_values= ULONGLONG_MAX;
  }
  else
  {
    uchar key[MAX_KEY_LENGTH];
    key_copy(key, table->record[0],
             table->key_info + table->s->next_number_index,
             table->s->next_number_key_offset);
    error= ha_index_read_map(table->record[1], key,
                             make_prev_keypart_map(table->s->
                                                   next_number_keypart),
                             HA_READ_PREFIX_LAST);
    /*
      MySQL needs to call us for next row: assume we are inserting ("a",null)
      here, we return 3, and next this statement will want to insert
      ("b",null): there is no reason why ("b",3+1) would be the good row to
      insert: maybe it already exists, maybe 3+1 is too large...
    */
    *nb_reserved_values= 1;
  }

  if (error)
  {
    if (error == HA_ERR_END_OF_FILE || error == HA_ERR_KEY_NOT_FOUND)
      /* No entry found, that's fine */;
    else
      print_error(error, MYF(0));
    nr= 1;
  }
  else
    nr= ((ulonglong) table->next_number_field->
         val_int_offset(table->s->rec_buff_length)+1);
  ha_index_end();
  table->restore_column_maps_after_keyread(old_read_set);
  *first_value= nr;
  return;
}


void handler::ha_release_auto_increment()
{
  DBUG_ENTER("ha_release_auto_increment");
  DBUG_ASSERT(table_share->tmp_table != NO_TMP_TABLE ||
              m_lock_type != F_UNLCK ||
              (!next_insert_id && !insert_id_for_cur_row));
  release_auto_increment();
  insert_id_for_cur_row= 0;
  auto_inc_interval_for_cur_row.replace(0, 0, 0);
  auto_inc_intervals_count= 0;
  if (next_insert_id > 0)
  {
    next_insert_id= 0;
    /*
      this statement used forced auto_increment values if there were some,
      wipe them away for other statements.
    */
    table->in_use->auto_inc_intervals_forced.empty();
  }
  DBUG_VOID_RETURN;
}


/**
  Construct and emit duplicate key error message using information
  from table's record buffer.

  @param table    TABLE object which record buffer should be used as
                  source for column values.
  @param key      Key description.
  @param msg      Error message template to which key value should be
                  added.
  @param errflag  Flags for my_error() call.

  @notes
    The error message is from ER_DUP_ENTRY_WITH_KEY_NAME but to keep things compatibly
    with old code, the error number is ER_DUP_ENTRY
*/

void print_keydup_error(TABLE *table, KEY *key, const char *msg, myf errflag)
{
  /* Write the duplicated key in the error message */
  char key_buff[MAX_KEY_LENGTH];
  String str(key_buff,sizeof(key_buff),system_charset_info);

  if (key == NULL)
  {
    /* Key is unknown */
    str.copy("", 0, system_charset_info);
    my_printf_error(ER_DUP_ENTRY, msg, errflag, str.c_ptr(), "*UNKNOWN*");
  }
  else
  {
    /* Table is opened and defined at this point */
    key_unpack(&str,table, key);
    uint max_length=MYSQL_ERRMSG_SIZE-(uint) strlen(msg);
    if (str.length() >= max_length)
    {
      str.length(max_length-4);
      str.append(STRING_WITH_LEN("..."));
    }
    my_printf_error(ER_DUP_ENTRY, msg, errflag, str.c_ptr_safe(),
                    key->name.str);
  }
}

/**
  Construct and emit duplicate key error message using information
  from table's record buffer.

  @sa print_keydup_error(table, key, msg, errflag).
*/

void print_keydup_error(TABLE *table, KEY *key, myf errflag)
{
  print_keydup_error(table, key,
                     ER_THD(table->in_use, ER_DUP_ENTRY_WITH_KEY_NAME),
                     errflag);
}


/**
  Print error that we got from handler function.

  @note
    In case of delete table it's only safe to use the following parts of
    the 'table' structure:
    - table->s->path
    - table->alias
*/

#define SET_FATAL_ERROR fatal_error=1

void handler::print_error(int error, myf errflag)
{
  bool fatal_error= 0;
  DBUG_ENTER("handler::print_error");
  DBUG_PRINT("enter",("error: %d",error));

  if (ha_thd()->transaction_rollback_request)
  {
    /* Ensure this becomes a true error */
    errflag&= ~(ME_JUST_WARNING | ME_JUST_INFO);
  }

  int textno= -1; // impossible value
  switch (error) {
  case EACCES:
    textno=ER_OPEN_AS_READONLY;
    break;
  case EAGAIN:
    textno=ER_FILE_USED;
    break;
  case ENOENT:
  case ENOTDIR:
  case ELOOP:
    textno=ER_FILE_NOT_FOUND;
    break;
  case ENOSPC:
  case HA_ERR_DISK_FULL:
    textno= ER_DISK_FULL;
    SET_FATAL_ERROR;                            // Ensure error is logged
    break;
  case HA_ERR_KEY_NOT_FOUND:
  case HA_ERR_NO_ACTIVE_RECORD:
  case HA_ERR_RECORD_DELETED:
  case HA_ERR_END_OF_FILE:
    /*
      This errors is not not normally fatal (for example for reads). However
      if you get it during an update or delete, then its fatal.
      As the user is calling print_error() (which is not done on read), we
      assume something when wrong with the update or delete.
    */
    SET_FATAL_ERROR;
    textno=ER_KEY_NOT_FOUND;
    break;
  case HA_ERR_ABORTED_BY_USER:
  {
    DBUG_ASSERT(table->in_use->killed);
    table->in_use->send_kill_message();
    DBUG_VOID_RETURN;
  }
  case HA_ERR_WRONG_MRG_TABLE_DEF:
    textno=ER_WRONG_MRG_TABLE;
    break;
  case HA_ERR_FOUND_DUPP_KEY:
  {
    if (table)
    {
      uint key_nr=get_dup_key(error);
      if ((int) key_nr >= 0)
      {
        print_keydup_error(table,
                           key_nr == MAX_KEY ? NULL : &table->key_info[key_nr],
                           errflag);
        DBUG_VOID_RETURN;
      }
    }
    textno=ER_DUP_KEY;
    break;
  }
  case HA_ERR_FOREIGN_DUPLICATE_KEY:
  {
    char rec_buf[MAX_KEY_LENGTH];
    String rec(rec_buf, sizeof(rec_buf), system_charset_info);
    /* Table is opened and defined at this point */

    /*
      Just print the subset of fields that are part of the first index,
      printing the whole row from there is not easy.
    */
    key_unpack(&rec, table, &table->key_info[0]);

    char child_table_name[NAME_LEN + 1];
    char child_key_name[NAME_LEN + 1];
    if (get_foreign_dup_key(child_table_name, sizeof(child_table_name),
                            child_key_name, sizeof(child_key_name)))
    {
      my_error(ER_FOREIGN_DUPLICATE_KEY_WITH_CHILD_INFO, errflag,
               table_share->table_name.str, rec.c_ptr_safe(),
               child_table_name, child_key_name);
      }
    else
    {
      my_error(ER_FOREIGN_DUPLICATE_KEY_WITHOUT_CHILD_INFO, errflag,
               table_share->table_name.str, rec.c_ptr_safe());
    }
    DBUG_VOID_RETURN;
  }
  case HA_ERR_NULL_IN_SPATIAL:
    my_error(ER_CANT_CREATE_GEOMETRY_OBJECT, errflag);
    DBUG_VOID_RETURN;
  case HA_ERR_FOUND_DUPP_UNIQUE:
    textno=ER_DUP_UNIQUE;
    break;
  case HA_ERR_RECORD_CHANGED:
    /*
      This is not fatal error when using HANDLER interface
      SET_FATAL_ERROR;
    */
    textno=ER_CHECKREAD;
    break;
  case HA_ERR_CRASHED:
    SET_FATAL_ERROR;
    textno=ER_NOT_KEYFILE;
    break;
  case HA_ERR_WRONG_IN_RECORD:
    SET_FATAL_ERROR;
    textno= ER_CRASHED_ON_USAGE;
    break;
  case HA_ERR_CRASHED_ON_USAGE:
    SET_FATAL_ERROR;
    textno=ER_CRASHED_ON_USAGE;
    break;
  case HA_ERR_NOT_A_TABLE:
    textno= error;
    break;
  case HA_ERR_CRASHED_ON_REPAIR:
    SET_FATAL_ERROR;
    textno=ER_CRASHED_ON_REPAIR;
    break;
  case HA_ERR_OUT_OF_MEM:
    textno=ER_OUT_OF_RESOURCES;
    break;
  case HA_ERR_WRONG_COMMAND:
    my_error(ER_ILLEGAL_HA, MYF(0), table_type(), table_share->db.str,
             table_share->table_name.str);
    DBUG_VOID_RETURN;
    break;
  case HA_ERR_OLD_FILE:
    textno=ER_OLD_KEYFILE;
    break;
  case HA_ERR_UNSUPPORTED:
    textno=ER_UNSUPPORTED_EXTENSION;
    break;
  case HA_ERR_RECORD_FILE_FULL:
  case HA_ERR_INDEX_FILE_FULL:
  {
    textno=ER_RECORD_FILE_FULL;
    /* Write the error message to error log */
    errflag|= ME_NOREFRESH;
    break;
  }
  case HA_ERR_LOCK_WAIT_TIMEOUT:
    textno=ER_LOCK_WAIT_TIMEOUT;
    break;
  case HA_ERR_LOCK_TABLE_FULL:
    textno=ER_LOCK_TABLE_FULL;
    break;
  case HA_ERR_LOCK_DEADLOCK:
  {
    String str, full_err_msg(ER_DEFAULT(ER_LOCK_DEADLOCK), system_charset_info);

    get_error_message(error, &str);
    full_err_msg.append(str);
    my_printf_error(ER_LOCK_DEADLOCK, "%s", errflag, full_err_msg.c_ptr_safe());
    DBUG_VOID_RETURN;
  }
  case HA_ERR_READ_ONLY_TRANSACTION:
    textno=ER_READ_ONLY_TRANSACTION;
    break;
  case HA_ERR_CANNOT_ADD_FOREIGN:
    textno=ER_CANNOT_ADD_FOREIGN;
    break;
  case HA_ERR_ROW_IS_REFERENCED:
  {
    String str;
    get_error_message(error, &str);
    my_printf_error(ER_ROW_IS_REFERENCED_2,
                    ER(str.length() ? ER_ROW_IS_REFERENCED_2 : ER_ROW_IS_REFERENCED),
                    errflag, str.c_ptr_safe());
    DBUG_VOID_RETURN;
  }
  case HA_ERR_NO_REFERENCED_ROW:
  {
    String str;
    get_error_message(error, &str);
    my_printf_error(ER_NO_REFERENCED_ROW_2,
                    ER(str.length() ? ER_NO_REFERENCED_ROW_2 : ER_NO_REFERENCED_ROW),
                    errflag, str.c_ptr_safe());
    DBUG_VOID_RETURN;
  }
  case HA_ERR_TABLE_DEF_CHANGED:
    textno=ER_TABLE_DEF_CHANGED;
    break;
  case HA_ERR_NO_SUCH_TABLE:
    my_error(ER_NO_SUCH_TABLE_IN_ENGINE, errflag, table_share->db.str,
             table_share->table_name.str);
    DBUG_VOID_RETURN;
  case HA_ERR_RBR_LOGGING_FAILED:
    textno= ER_BINLOG_ROW_LOGGING_FAILED;
    break;
  case HA_ERR_DROP_INDEX_FK:
  {
    const char *ptr= "???";
    uint key_nr= get_dup_key(error);
    if ((int) key_nr >= 0)
      ptr= table->key_info[key_nr].name.str;
    my_error(ER_DROP_INDEX_FK, errflag, ptr);
    DBUG_VOID_RETURN;
  }
  case HA_ERR_TABLE_NEEDS_UPGRADE:
    textno= ER_TABLE_NEEDS_UPGRADE;
    my_error(ER_TABLE_NEEDS_UPGRADE, errflag,
             "TABLE", table_share->table_name.str);
    DBUG_VOID_RETURN;
  case HA_ERR_NO_PARTITION_FOUND:
    textno=ER_WRONG_PARTITION_NAME;
    break;
  case HA_ERR_TABLE_READONLY:
    textno= ER_OPEN_AS_READONLY;
    break;
  case HA_ERR_AUTOINC_READ_FAILED:
    textno= ER_AUTOINC_READ_FAILED;
    break;
  case HA_ERR_AUTOINC_ERANGE:
    textno= error;
    my_error(textno, errflag, table->next_number_field->field_name.str,
             table->in_use->get_stmt_da()->current_row_for_warning());
    DBUG_VOID_RETURN;
    break;
  case HA_ERR_TOO_MANY_CONCURRENT_TRXS:
    textno= ER_TOO_MANY_CONCURRENT_TRXS;
    break;
  case HA_ERR_INDEX_COL_TOO_LONG:
    textno= ER_INDEX_COLUMN_TOO_LONG;
    break;
  case HA_ERR_NOT_IN_LOCK_PARTITIONS:
    textno=ER_ROW_DOES_NOT_MATCH_GIVEN_PARTITION_SET;
    break;
  case HA_ERR_INDEX_CORRUPT:
    textno= ER_INDEX_CORRUPT;
    break;
  case HA_ERR_UNDO_REC_TOO_BIG:
    textno= ER_UNDO_RECORD_TOO_BIG;
    break;
  case HA_ERR_TABLE_IN_FK_CHECK:
    textno= ER_TABLE_IN_FK_CHECK;
    break;
  default:
    {
      /* The error was "unknown" to this function.
	 Ask handler if it has got a message for this error */
      bool temporary= FALSE;
      String str;
      temporary= get_error_message(error, &str);
      if (!str.is_empty())
      {
	const char* engine= table_type();
	if (temporary)
	  my_error(ER_GET_TEMPORARY_ERRMSG, errflag, error, str.c_ptr(),
                   engine);
	else
        {
          SET_FATAL_ERROR;
	  my_error(ER_GET_ERRMSG, errflag, error, str.c_ptr(), engine);
        }
      }
      else
        my_error(ER_GET_ERRNO, errflag, error, table_type());
      DBUG_VOID_RETURN;
    }
  }
  DBUG_ASSERT(textno > 0);
  if (fatal_error)
  {
    /* Ensure this becomes a true error */
    errflag&= ~(ME_JUST_WARNING | ME_JUST_INFO);
    if ((debug_assert_if_crashed_table ||
                      global_system_variables.log_warnings > 1))
    {
      /*
        Log error to log before we crash or if extended warnings are requested
      */
      errflag|= ME_NOREFRESH;
    }
  }    

  /* if we got an OS error from a file-based engine, specify a path of error */
  if (error < HA_ERR_FIRST && bas_ext()[0])
  {
    char buff[FN_REFLEN];
    strxnmov(buff, sizeof(buff),
             table_share->normalized_path.str, bas_ext()[0], NULL);
    my_error(textno, errflag, buff, error);
  }
  else
    my_error(textno, errflag, table_share->table_name.str, error);
  DBUG_VOID_RETURN;
}


/**
  Return an error message specific to this handler.

  @param error  error code previously returned by handler
  @param buf    pointer to String where to add error message

  @return
    Returns true if this is a temporary error
*/
bool handler::get_error_message(int error, String* buf)
{
  DBUG_EXECUTE_IF("external_lock_failure",
                  buf->set_ascii(STRING_WITH_LEN("KABOOM!")););
  return FALSE;
}

/**
  Check for incompatible collation changes.
   
  @retval
    HA_ADMIN_NEEDS_UPGRADE   Table may have data requiring upgrade.
  @retval
    0                        No upgrade required.
*/

int handler::check_collation_compatibility()
{
  ulong mysql_version= table->s->mysql_version;

  if (mysql_version < 50124)
  {
    KEY *key= table->key_info;
    KEY *key_end= key + table->s->keys;
    for (; key < key_end; key++)
    {
      KEY_PART_INFO *key_part= key->key_part;
      KEY_PART_INFO *key_part_end= key_part + key->user_defined_key_parts;
      for (; key_part < key_part_end; key_part++)
      {
        if (!key_part->fieldnr)
          continue;
        Field *field= table->field[key_part->fieldnr - 1];
        uint cs_number= field->charset()->number;
        if ((mysql_version < 50048 &&
             (cs_number == 11 || /* ascii_general_ci - bug #29499, bug #27562 */
              cs_number == 41 || /* latin7_general_ci - bug #29461 */
              cs_number == 42 || /* latin7_general_cs - bug #29461 */
              cs_number == 20 || /* latin7_estonian_cs - bug #29461 */
              cs_number == 21 || /* latin2_hungarian_ci - bug #29461 */
              cs_number == 22 || /* koi8u_general_ci - bug #29461 */
              cs_number == 23 || /* cp1251_ukrainian_ci - bug #29461 */
              cs_number == 26)) || /* cp1250_general_ci - bug #29461 */
             (mysql_version < 50124 &&
             (cs_number == 33 || /* utf8_general_ci - bug #27877 */
              cs_number == 35))) /* ucs2_general_ci - bug #27877 */
          return HA_ADMIN_NEEDS_UPGRADE;
      }
    }
  }

  return 0;
}


int handler::ha_check_for_upgrade(HA_CHECK_OPT *check_opt)
{
  int error;
  KEY *keyinfo, *keyend;
  KEY_PART_INFO *keypart, *keypartend;

  if (table->s->incompatible_version)
    return HA_ADMIN_NEEDS_ALTER;

  if (!table->s->mysql_version)
  {
    /* check for blob-in-key error */
    keyinfo= table->key_info;
    keyend= table->key_info + table->s->keys;
    for (; keyinfo < keyend; keyinfo++)
    {
      keypart= keyinfo->key_part;
      keypartend= keypart + keyinfo->user_defined_key_parts;
      for (; keypart < keypartend; keypart++)
      {
        if (!keypart->fieldnr)
          continue;
        Field *field= table->field[keypart->fieldnr-1];
        if (field->type() == MYSQL_TYPE_BLOB)
        {
          if (check_opt->sql_flags & TT_FOR_UPGRADE)
            check_opt->flags= T_MEDIUM;
          return HA_ADMIN_NEEDS_CHECK;
        }
      }
    }
  }
  if (table->s->frm_version < FRM_VER_TRUE_VARCHAR)
    return HA_ADMIN_NEEDS_ALTER;

  if ((error= check_collation_compatibility()))
    return error;
    
  return check_for_upgrade(check_opt);
}


int handler::check_old_types()
{
  Field** field;

  if (!table->s->mysql_version)
  {
    /* check for bad DECIMAL field */
    for (field= table->field; (*field); field++)
    {
      if ((*field)->type() == MYSQL_TYPE_NEWDECIMAL)
      {
        return HA_ADMIN_NEEDS_ALTER;
      }
      if ((*field)->type() == MYSQL_TYPE_VAR_STRING)
      {
        return HA_ADMIN_NEEDS_ALTER;
      }
    }
  }
  return 0;
}


static bool update_frm_version(TABLE *table)
{
  char path[FN_REFLEN];
  File file;
  int result= 1;
  DBUG_ENTER("update_frm_version");

  /*
    No need to update frm version in case table was created or checked
    by server with the same version. This also ensures that we do not
    update frm version for temporary tables as this code doesn't support
    temporary tables.
  */
  if (table->s->mysql_version == MYSQL_VERSION_ID)
    DBUG_RETURN(0);

  strxmov(path, table->s->normalized_path.str, reg_ext, NullS);

  if ((file= mysql_file_open(key_file_frm,
                             path, O_RDWR|O_BINARY, MYF(MY_WME))) >= 0)
  {
    uchar version[4];

    int4store(version, MYSQL_VERSION_ID);

    if ((result= mysql_file_pwrite(file, (uchar*) version, 4, 51L, MYF_RW)))
      goto err;

    table->s->mysql_version= MYSQL_VERSION_ID;
  }
err:
  if (file >= 0)
    (void) mysql_file_close(file, MYF(MY_WME));
  DBUG_RETURN(result);
}



/**
  @return
    key if error because of duplicated keys
*/
uint handler::get_dup_key(int error)
{
  DBUG_ASSERT(table_share->tmp_table != NO_TMP_TABLE ||
              m_lock_type != F_UNLCK);
  DBUG_ENTER("handler::get_dup_key");
  table->file->errkey  = (uint) -1;
  if (error == HA_ERR_FOUND_DUPP_KEY || error == HA_ERR_FOREIGN_DUPLICATE_KEY ||
      error == HA_ERR_FOUND_DUPP_UNIQUE || error == HA_ERR_NULL_IN_SPATIAL ||
      error == HA_ERR_DROP_INDEX_FK)
    table->file->info(HA_STATUS_ERRKEY | HA_STATUS_NO_LOCK);
  DBUG_RETURN(table->file->errkey);
}


/**
  Delete all files with extension from bas_ext().

  @param name		Base name of table

  @note
    We assume that the handler may return more extensions than
    was actually used for the file.

  @retval
    0   If we successfully deleted at least one file from base_ext and
    didn't get any other errors than ENOENT
  @retval
    !0  Error
*/
int handler::delete_table(const char *name)
{
  int saved_error= 0;
  int error= 0;
  int enoent_or_zero;

  if (ht->discover_table)
    enoent_or_zero= 0; // the table may not exist in the engine, it's ok
  else
    enoent_or_zero= ENOENT;  // the first file of bas_ext() *must* exist

  for (const char **ext=bas_ext(); *ext ; ext++)
  {
    if (mysql_file_delete_with_symlink(key_file_misc, name, *ext, 0))
    {
      if (my_errno != ENOENT)
      {
        /*
          If error on the first existing file, return the error.
          Otherwise delete as much as possible.
        */
        if (enoent_or_zero)
          return my_errno;
	saved_error= my_errno;
      }
    }
    else
      enoent_or_zero= 0;                        // No error for ENOENT
    error= enoent_or_zero;
  }
  return saved_error ? saved_error : error;
}


int handler::rename_table(const char * from, const char * to)
{
  int error= 0;
  const char **ext, **start_ext;
  start_ext= bas_ext();
  for (ext= start_ext; *ext ; ext++)
  {
    if (rename_file_ext(from, to, *ext))
    {
      if ((error=my_errno) != ENOENT)
	break;
      error= 0;
    }
  }
  if (error)
  {
    /* Try to revert the rename. Ignore errors. */
    for (; ext >= start_ext; ext--)
      rename_file_ext(to, from, *ext);
  }
  return error;
}


void handler::drop_table(const char *name)
{
  ha_close();
  delete_table(name);
}


/**
  Performs checks upon the table.

  @param thd                thread doing CHECK TABLE operation
  @param check_opt          options from the parser

  @retval
    HA_ADMIN_OK               Successful upgrade
  @retval
    HA_ADMIN_NEEDS_UPGRADE    Table has structures requiring upgrade
  @retval
    HA_ADMIN_NEEDS_ALTER      Table has structures requiring ALTER TABLE
  @retval
    HA_ADMIN_NOT_IMPLEMENTED
*/
int handler::ha_check(THD *thd, HA_CHECK_OPT *check_opt)
{
  int error;
  DBUG_ASSERT(table_share->tmp_table != NO_TMP_TABLE ||
              m_lock_type != F_UNLCK);

  if ((table->s->mysql_version >= MYSQL_VERSION_ID) &&
      (check_opt->sql_flags & TT_FOR_UPGRADE))
    return 0;

  if (table->s->mysql_version < MYSQL_VERSION_ID)
  {
    if ((error= check_old_types()))
      return error;
    error= ha_check_for_upgrade(check_opt);
    if (error && (error != HA_ADMIN_NEEDS_CHECK))
      return error;
    if (!error && (check_opt->sql_flags & TT_FOR_UPGRADE))
      return 0;
  }
  if ((error= check(thd, check_opt)))
    return error;
  /* Skip updating frm version if not main handler. */
  if (table->file != this)
    return error;
  return update_frm_version(table);
}

/**
  A helper function to mark a transaction read-write,
  if it is started.
*/

void handler::mark_trx_read_write_internal()
{
  Ha_trx_info *ha_info= &ha_thd()->ha_data[ht->slot].ha_info[0];
  /*
    When a storage engine method is called, the transaction must
    have been started, unless it's a DDL call, for which the
    storage engine starts the transaction internally, and commits
    it internally, without registering in the ha_list.
    Unfortunately here we can't know know for sure if the engine
    has registered the transaction or not, so we must check.
  */
  if (ha_info->is_started())
  {
    DBUG_ASSERT(has_transaction_manager());
    /*
      table_share can be NULL in ha_delete_table(). See implementation
      of standalone function ha_delete_table() in sql_base.cc.
    */
    if (table_share == NULL || table_share->tmp_table == NO_TMP_TABLE)
      ha_info->set_trx_read_write();
  }
}


/**
  Repair table: public interface.

  @sa handler::repair()
*/

int handler::ha_repair(THD* thd, HA_CHECK_OPT* check_opt)
{
  int result;

  mark_trx_read_write();

  result= repair(thd, check_opt);
  DBUG_ASSERT(result == HA_ADMIN_NOT_IMPLEMENTED ||
              ha_table_flags() & HA_CAN_REPAIR);

  if (result == HA_ADMIN_OK)
    result= update_frm_version(table);
  return result;
}


/**
  Bulk update row: public interface.

  @sa handler::bulk_update_row()
*/

int
handler::ha_bulk_update_row(const uchar *old_data, const uchar *new_data,
                            uint *dup_key_found)
{
  DBUG_ASSERT(table_share->tmp_table != NO_TMP_TABLE ||
              m_lock_type == F_WRLCK);
  mark_trx_read_write();

  return bulk_update_row(old_data, new_data, dup_key_found);
}


/**
  Delete all rows: public interface.

  @sa handler::delete_all_rows()
*/

int
handler::ha_delete_all_rows()
{
  DBUG_ASSERT(table_share->tmp_table != NO_TMP_TABLE ||
              m_lock_type == F_WRLCK);
  mark_trx_read_write();

  return delete_all_rows();
}


/**
  Truncate table: public interface.

  @sa handler::truncate()
*/

int
handler::ha_truncate()
{
  DBUG_ASSERT(table_share->tmp_table != NO_TMP_TABLE ||
              m_lock_type == F_WRLCK);
  mark_trx_read_write();

  return truncate();
}


/**
  Reset auto increment: public interface.

  @sa handler::reset_auto_increment()
*/

int
handler::ha_reset_auto_increment(ulonglong value)
{
  DBUG_ASSERT(table_share->tmp_table != NO_TMP_TABLE ||
              m_lock_type == F_WRLCK);
  mark_trx_read_write();

  return reset_auto_increment(value);
}


/**
  Optimize table: public interface.

  @sa handler::optimize()
*/

int
handler::ha_optimize(THD* thd, HA_CHECK_OPT* check_opt)
{
  DBUG_ASSERT(table_share->tmp_table != NO_TMP_TABLE ||
              m_lock_type == F_WRLCK);
  mark_trx_read_write();

  return optimize(thd, check_opt);
}


/**
  Analyze table: public interface.

  @sa handler::analyze()
*/

int
handler::ha_analyze(THD* thd, HA_CHECK_OPT* check_opt)
{
  DBUG_ASSERT(table_share->tmp_table != NO_TMP_TABLE ||
              m_lock_type != F_UNLCK);
  mark_trx_read_write();

  return analyze(thd, check_opt);
}


/**
  Check and repair table: public interface.

  @sa handler::check_and_repair()
*/

bool
handler::ha_check_and_repair(THD *thd)
{
  DBUG_ASSERT(table_share->tmp_table != NO_TMP_TABLE ||
              m_lock_type == F_UNLCK);
  mark_trx_read_write();

  return check_and_repair(thd);
}


/**
  Disable indexes: public interface.

  @sa handler::disable_indexes()
*/

int
handler::ha_disable_indexes(uint mode)
{
  DBUG_ASSERT(table_share->tmp_table != NO_TMP_TABLE ||
              m_lock_type != F_UNLCK);
  mark_trx_read_write();

  return disable_indexes(mode);
}


/**
  Enable indexes: public interface.

  @sa handler::enable_indexes()
*/

int
handler::ha_enable_indexes(uint mode)
{
  DBUG_ASSERT(table_share->tmp_table != NO_TMP_TABLE ||
              m_lock_type != F_UNLCK);
  mark_trx_read_write();

  return enable_indexes(mode);
}


/**
  Discard or import tablespace: public interface.

  @sa handler::discard_or_import_tablespace()
*/

int
handler::ha_discard_or_import_tablespace(my_bool discard)
{
  DBUG_ASSERT(table_share->tmp_table != NO_TMP_TABLE ||
              m_lock_type == F_WRLCK);
  mark_trx_read_write();

  return discard_or_import_tablespace(discard);
}


bool handler::ha_prepare_inplace_alter_table(TABLE *altered_table,
                                             Alter_inplace_info *ha_alter_info)
{
  DBUG_ASSERT(table_share->tmp_table != NO_TMP_TABLE ||
              m_lock_type != F_UNLCK);
  mark_trx_read_write();

  return prepare_inplace_alter_table(altered_table, ha_alter_info);
}


bool handler::ha_commit_inplace_alter_table(TABLE *altered_table,
                                            Alter_inplace_info *ha_alter_info,
                                            bool commit)
{
   /*
     At this point we should have an exclusive metadata lock on the table.
     The exception is if we're about to roll back changes (commit= false).
     In this case, we might be rolling back after a failed lock upgrade,
     so we could be holding the same lock level as for inplace_alter_table().
   */
   DBUG_ASSERT(ha_thd()->mdl_context.is_lock_owner(MDL_key::TABLE,
                                                   table->s->db.str,
                                                   table->s->table_name.str,
                                                   MDL_EXCLUSIVE) ||
               !commit);

   return commit_inplace_alter_table(altered_table, ha_alter_info, commit);
}


/*
   Default implementation to support in-place alter table
   and old online add/drop index API
*/

enum_alter_inplace_result
handler::check_if_supported_inplace_alter(TABLE *altered_table,
                                          Alter_inplace_info *ha_alter_info)
{
  DBUG_ENTER("handler::check_if_supported_inplace_alter");

  HA_CREATE_INFO *create_info= ha_alter_info->create_info;

  Alter_inplace_info::HA_ALTER_FLAGS inplace_offline_operations=
    Alter_inplace_info::ALTER_COLUMN_EQUAL_PACK_LENGTH |
    Alter_inplace_info::ALTER_COLUMN_NAME |
    Alter_inplace_info::ALTER_COLUMN_DEFAULT |
    Alter_inplace_info::ALTER_COLUMN_OPTION |
    Alter_inplace_info::CHANGE_CREATE_OPTION |
    Alter_inplace_info::ALTER_PARTITIONED |
    Alter_inplace_info::ALTER_VIRTUAL_GCOL_EXPR |
    Alter_inplace_info::ALTER_RENAME;

  /* Is there at least one operation that requires copy algorithm? */
  if (ha_alter_info->handler_flags & ~inplace_offline_operations)
    DBUG_RETURN(HA_ALTER_INPLACE_NOT_SUPPORTED);

  /*
    ALTER TABLE tbl_name CONVERT TO CHARACTER SET .. and
    ALTER TABLE table_name DEFAULT CHARSET = .. most likely
    change column charsets and so not supported in-place through
    old API.

    Changing of PACK_KEYS, MAX_ROWS and ROW_FORMAT options were
    not supported as in-place operations in old API either.
  */
  if (create_info->used_fields & (HA_CREATE_USED_CHARSET |
                                  HA_CREATE_USED_DEFAULT_CHARSET |
                                  HA_CREATE_USED_PACK_KEYS |
                                  HA_CREATE_USED_MAX_ROWS) ||
      (table->s->row_type != create_info->row_type))
    DBUG_RETURN(HA_ALTER_INPLACE_NOT_SUPPORTED);

  uint table_changes= (ha_alter_info->handler_flags &
                       Alter_inplace_info::ALTER_COLUMN_EQUAL_PACK_LENGTH) ?
    IS_EQUAL_PACK_LENGTH : IS_EQUAL_YES;
  if (table->file->check_if_incompatible_data(create_info, table_changes)
      == COMPATIBLE_DATA_YES)
    DBUG_RETURN(HA_ALTER_INPLACE_NO_LOCK);

  DBUG_RETURN(HA_ALTER_INPLACE_NOT_SUPPORTED);
}


/*
   Default implementation to support in-place alter table
   and old online add/drop index API
*/

void handler::notify_table_changed()
{
  ha_create_partitioning_metadata(table->s->path.str, NULL, CHF_INDEX_FLAG);
}


void Alter_inplace_info::report_unsupported_error(const char *not_supported,
                                                  const char *try_instead)
{
  if (unsupported_reason == NULL)
    my_error(ER_ALTER_OPERATION_NOT_SUPPORTED, MYF(0),
             not_supported, try_instead);
  else
    my_error(ER_ALTER_OPERATION_NOT_SUPPORTED_REASON, MYF(0),
             not_supported, unsupported_reason, try_instead);
}


/**
  Rename table: public interface.

  @sa handler::rename_table()
*/

int
handler::ha_rename_table(const char *from, const char *to)
{
  DBUG_ASSERT(m_lock_type == F_UNLCK);
  mark_trx_read_write();

  return rename_table(from, to);
}


/**
  Delete table: public interface.

  @sa handler::delete_table()
*/

int
handler::ha_delete_table(const char *name)
{
  mark_trx_read_write();
  return delete_table(name);
}


/**
  Drop table in the engine: public interface.

  @sa handler::drop_table()

  The difference between this and delete_table() is that the table is open in
  drop_table().
*/

void
handler::ha_drop_table(const char *name)
{
  DBUG_ASSERT(m_lock_type == F_UNLCK);
  mark_trx_read_write();

  return drop_table(name);
}


/**
  Create a table in the engine: public interface.

  @sa handler::create()
*/

int
handler::ha_create(const char *name, TABLE *form, HA_CREATE_INFO *info_arg)
{
  DBUG_ASSERT(m_lock_type == F_UNLCK);
  mark_trx_read_write();
  int error= create(name, form, info_arg);
  if (!error &&
      !(info_arg->options & (HA_LEX_CREATE_TMP_TABLE | HA_CREATE_TMP_ALTER)))
    mysql_audit_create_table(form);
  return error;
}


/**
  Create handler files for CREATE TABLE: public interface.

  @sa handler::create_partitioning_metadata()
*/

int
handler::ha_create_partitioning_metadata(const char *name,
                                         const char *old_name,
                                         int action_flag)
{
  /*
    Normally this is done when unlocked, but in fast_alter_partition_table,
    it is done on an already locked handler when preparing to alter/rename
    partitions.
  */
  DBUG_ASSERT(m_lock_type == F_UNLCK ||
              (!old_name && strcmp(name, table_share->path.str)));
  mark_trx_read_write();

  return create_partitioning_metadata(name, old_name, action_flag);
}


/**
  Change partitions: public interface.

  @sa handler::change_partitions()
*/

int
handler::ha_change_partitions(HA_CREATE_INFO *create_info,
                              const char *path,
                              ulonglong * const copied,
                              ulonglong * const deleted,
                              const uchar *pack_frm_data,
                              size_t pack_frm_len)
{
  /*
    Must have at least RDLCK or be a TMP table. Read lock is needed to read
    from current partitions and write lock will be taken on new partitions.
  */
  DBUG_ASSERT(table_share->tmp_table != NO_TMP_TABLE ||
              m_lock_type != F_UNLCK);

  mark_trx_read_write();

  return change_partitions(create_info, path, copied, deleted,
                           pack_frm_data, pack_frm_len);
}


/**
  Drop partitions: public interface.

  @sa handler::drop_partitions()
*/

int
handler::ha_drop_partitions(const char *path)
{
  DBUG_ASSERT(!table->db_stat);

  mark_trx_read_write();

  return drop_partitions(path);
}


/**
  Rename partitions: public interface.

  @sa handler::rename_partitions()
*/

int
handler::ha_rename_partitions(const char *path)
{
  DBUG_ASSERT(!table->db_stat);

  mark_trx_read_write();

  return rename_partitions(path);
}


/**
  Tell the storage engine that it is allowed to "disable transaction" in the
  handler. It is a hint that ACID is not required - it was used in NDB for
  ALTER TABLE, for example, when data are copied to temporary table.
  A storage engine may treat this hint any way it likes. NDB for example
  started to commit every now and then automatically.
  This hint can be safely ignored.
*/
int ha_enable_transaction(THD *thd, bool on)
{
  int error=0;
  DBUG_ENTER("ha_enable_transaction");
  DBUG_PRINT("enter", ("on: %d", (int) on));

  if ((thd->transaction.on= on))
  {
    /*
      Now all storage engines should have transaction handling enabled.
      But some may have it enabled all the time - "disabling" transactions
      is an optimization hint that storage engine is free to ignore.
      So, let's commit an open transaction (if any) now.
    */
    if (!(error= ha_commit_trans(thd, 0)))
      error= trans_commit_implicit(thd);
  }
  DBUG_RETURN(error);
}

int handler::index_next_same(uchar *buf, const uchar *key, uint keylen)
{
  int error;
  DBUG_ENTER("handler::index_next_same");
  if (!(error=index_next(buf)))
  {
    my_ptrdiff_t ptrdiff= buf - table->record[0];
    uchar *UNINIT_VAR(save_record_0);
    KEY *UNINIT_VAR(key_info);
    KEY_PART_INFO *UNINIT_VAR(key_part);
    KEY_PART_INFO *UNINIT_VAR(key_part_end);

    /*
      key_cmp_if_same() compares table->record[0] against 'key'.
      In parts it uses table->record[0] directly, in parts it uses
      field objects with their local pointers into table->record[0].
      If 'buf' is distinct from table->record[0], we need to move
      all record references. This is table->record[0] itself and
      the field pointers of the fields used in this key.
    */
    if (ptrdiff)
    {
      save_record_0= table->record[0];
      table->record[0]= buf;
      key_info= table->key_info + active_index;
      key_part= key_info->key_part;
      key_part_end= key_part + key_info->user_defined_key_parts;
      for (; key_part < key_part_end; key_part++)
      {
        DBUG_ASSERT(key_part->field);
        key_part->field->move_field_offset(ptrdiff);
      }
    }

    if (key_cmp_if_same(table, key, active_index, keylen))
    {
      table->status=STATUS_NOT_FOUND;
      error=HA_ERR_END_OF_FILE;
    }

    /* Move back if necessary. */
    if (ptrdiff)
    {
      table->record[0]= save_record_0;
      for (key_part= key_info->key_part; key_part < key_part_end; key_part++)
        key_part->field->move_field_offset(-ptrdiff);
    }
  }
  DBUG_PRINT("return",("%i", error));
  DBUG_RETURN(error);
}


void handler::get_dynamic_partition_info(PARTITION_STATS *stat_info,
                                         uint part_id)
{
  info(HA_STATUS_CONST | HA_STATUS_TIME | HA_STATUS_VARIABLE |
       HA_STATUS_NO_LOCK);
  stat_info->records=              stats.records;
  stat_info->mean_rec_length=      stats.mean_rec_length;
  stat_info->data_file_length=     stats.data_file_length;
  stat_info->max_data_file_length= stats.max_data_file_length;
  stat_info->index_file_length=    stats.index_file_length;
  stat_info->delete_length=        stats.delete_length;
  stat_info->create_time=          stats.create_time;
  stat_info->update_time=          stats.update_time;
  stat_info->check_time=           stats.check_time;
  stat_info->check_sum=            0;
  if (table_flags() & (HA_HAS_OLD_CHECKSUM | HA_HAS_NEW_CHECKSUM))
    stat_info->check_sum= checksum();
  return;
}


/*
  Updates the global table stats with the TABLE this handler represents
*/

void handler::update_global_table_stats()
{
  TABLE_STATS * table_stats;

  status_var_add(table->in_use->status_var.rows_read, rows_read);
  DBUG_ASSERT(rows_tmp_read == 0);

  if (!table->in_use->userstat_running)
  {
    rows_read= rows_changed= 0;
    return;
  }

  if (rows_read + rows_changed == 0)
    return;                                     // Nothing to update.

  DBUG_ASSERT(table->s && table->s->table_cache_key.str);

  mysql_mutex_lock(&LOCK_global_table_stats);
  /* Gets the global table stats, creating one if necessary. */
  if (!(table_stats= (TABLE_STATS*)
        my_hash_search(&global_table_stats,
                    (uchar*) table->s->table_cache_key.str,
                    table->s->table_cache_key.length)))
  {
    if (!(table_stats = ((TABLE_STATS*)
                         my_malloc(sizeof(TABLE_STATS),
                                   MYF(MY_WME | MY_ZEROFILL)))))
    {
      /* Out of memory error already given */
      goto end;
    }
    memcpy(table_stats->table, table->s->table_cache_key.str,
           table->s->table_cache_key.length);
    table_stats->table_name_length= table->s->table_cache_key.length;
    table_stats->engine_type= ht->db_type;
    /* No need to set variables to 0, as we use MY_ZEROFILL above */

    if (my_hash_insert(&global_table_stats, (uchar*) table_stats))
    {
      /* Out of memory error is already given */
      my_free(table_stats);
      goto end;
    }
  }
  // Updates the global table stats.
  table_stats->rows_read+=    rows_read;
  table_stats->rows_changed+= rows_changed;
  table_stats->rows_changed_x_indexes+= (rows_changed *
                                         (table->s->keys ? table->s->keys :
                                          1));
  rows_read= rows_changed= 0;
end:
  mysql_mutex_unlock(&LOCK_global_table_stats);
}


/*
  Updates the global index stats with this handler's accumulated index reads.
*/

void handler::update_global_index_stats()
{
  DBUG_ASSERT(table->s);

  if (!table->in_use->userstat_running)
  {
    /* Reset all index read values */
    bzero(index_rows_read, sizeof(index_rows_read[0]) * table->s->keys);
    return;
  }

  for (uint index = 0; index < table->s->keys; index++)
  {
    if (index_rows_read[index])
    {
      INDEX_STATS* index_stats;
      uint key_length;
      KEY *key_info = &table->key_info[index];  // Rows were read using this

      DBUG_ASSERT(key_info->cache_name);
      if (!key_info->cache_name)
        continue;
      key_length= table->s->table_cache_key.length + key_info->name.length + 1;
      mysql_mutex_lock(&LOCK_global_index_stats);
      // Gets the global index stats, creating one if necessary.
      if (!(index_stats= (INDEX_STATS*) my_hash_search(&global_index_stats,
                                                    key_info->cache_name,
                                                    key_length)))
      {
        if (!(index_stats = ((INDEX_STATS*)
                             my_malloc(sizeof(INDEX_STATS),
                                       MYF(MY_WME | MY_ZEROFILL)))))
          goto end;                             // Error is already given

        memcpy(index_stats->index, key_info->cache_name, key_length);
        index_stats->index_name_length= key_length;
        if (my_hash_insert(&global_index_stats, (uchar*) index_stats))
        {
          my_free(index_stats);
          goto end;
        }
      }
      /* Updates the global index stats. */
      index_stats->rows_read+= index_rows_read[index];
      index_rows_read[index]= 0;
end:
      mysql_mutex_unlock(&LOCK_global_index_stats);
    }
  }
}


/****************************************************************************
** Some general functions that isn't in the handler class
****************************************************************************/

/**
  Initiates table-file and calls appropriate database-creator.

  @retval
   0  ok
  @retval
   1  error
*/
int ha_create_table(THD *thd, const char *path,
                    const char *db, const char *table_name,
                    HA_CREATE_INFO *create_info, LEX_CUSTRING *frm)
{
  int error= 1;
  TABLE table;
  char name_buff[FN_REFLEN];
  const char *name;
  TABLE_SHARE share;
  bool temp_table __attribute__((unused)) =
    create_info->options & (HA_LEX_CREATE_TMP_TABLE | HA_CREATE_TMP_ALTER);
                                 
  DBUG_ENTER("ha_create_table");

  init_tmp_table_share(thd, &share, db, 0, table_name, path);

  if (frm)
  {
    bool write_frm_now= !create_info->db_type->discover_table &&
                        !create_info->tmp_table();

    share.frm_image= frm;

    // open an frm image
    if (share.init_from_binary_frm_image(thd, write_frm_now,
                                         frm->str, frm->length))
      goto err;
  }
  else
  {
    // open an frm file
    share.db_plugin= ha_lock_engine(thd, create_info->db_type);

    if (open_table_def(thd, &share))
      goto err;
  }

  share.m_psi= PSI_CALL_get_table_share(temp_table, &share);

  if (open_table_from_share(thd, &share, "", 0, READ_ALL, 0, &table, true))
    goto err;

  update_create_info_from_table(create_info, &table);

  name= get_canonical_filename(table.file, share.path.str, name_buff);

  error= table.file->ha_create(name, &table, create_info);

  if (error)
  {
    if (!thd->is_error())
      my_error(ER_CANT_CREATE_TABLE, MYF(0), db, table_name, error);
    table.file->print_error(error, MYF(ME_JUST_WARNING));
    PSI_CALL_drop_table_share(temp_table, share.db.str, share.db.length,
                              share.table_name.str, share.table_name.length);
  }

  (void) closefrm(&table);
 
err:
  free_table_share(&share);
  DBUG_RETURN(error != 0);
}

void st_ha_check_opt::init()
{
  flags= sql_flags= 0;
  start_time= my_time(0);
}


/*****************************************************************************
  Key cache handling.

  This code is only relevant for ISAM/MyISAM tables

  key_cache->cache may be 0 only in the case where a key cache is not
  initialized or when we where not able to init the key cache in a previous
  call to ha_init_key_cache() (probably out of memory)
*****************************************************************************/

/**
  Init a key cache if it has not been initied before.
*/
int ha_init_key_cache(const char *name, KEY_CACHE *key_cache, void *unused
                      __attribute__((unused)))
{
  DBUG_ENTER("ha_init_key_cache");

  if (!key_cache->key_cache_inited)
  {
    mysql_mutex_lock(&LOCK_global_system_variables);
    size_t tmp_buff_size= (size_t) key_cache->param_buff_size;
    uint tmp_block_size= (uint) key_cache->param_block_size;
    uint division_limit= (uint)key_cache->param_division_limit;
    uint age_threshold=  (uint)key_cache->param_age_threshold;
    uint partitions=     (uint)key_cache->param_partitions;
    uint changed_blocks_hash_size=  (uint)key_cache->changed_blocks_hash_size;
    mysql_mutex_unlock(&LOCK_global_system_variables);
    DBUG_RETURN(!init_key_cache(key_cache,
				tmp_block_size,
				tmp_buff_size,
				division_limit, age_threshold,
                                changed_blocks_hash_size,
                                partitions));
  }
  DBUG_RETURN(0);
}


/**
  Resize key cache.
*/
int ha_resize_key_cache(KEY_CACHE *key_cache)
{
  DBUG_ENTER("ha_resize_key_cache");

  if (key_cache->key_cache_inited)
  {
    mysql_mutex_lock(&LOCK_global_system_variables);
    size_t tmp_buff_size= (size_t) key_cache->param_buff_size;
    long tmp_block_size= (long) key_cache->param_block_size;
    uint division_limit= (uint)key_cache->param_division_limit;
    uint age_threshold=  (uint)key_cache->param_age_threshold;
    uint changed_blocks_hash_size=  (uint)key_cache->changed_blocks_hash_size;
    mysql_mutex_unlock(&LOCK_global_system_variables);
    DBUG_RETURN(!resize_key_cache(key_cache, tmp_block_size,
				  tmp_buff_size,
				  division_limit, age_threshold,
                                  changed_blocks_hash_size));
  }
  DBUG_RETURN(0);
}


/**
  Change parameters for key cache (like division_limit)
*/
int ha_change_key_cache_param(KEY_CACHE *key_cache)
{
  DBUG_ENTER("ha_change_key_cache_param");

  if (key_cache->key_cache_inited)
  {
    mysql_mutex_lock(&LOCK_global_system_variables);
    uint division_limit= (uint)key_cache->param_division_limit;
    uint age_threshold=  (uint)key_cache->param_age_threshold;
    mysql_mutex_unlock(&LOCK_global_system_variables);
    change_key_cache_param(key_cache, division_limit, age_threshold);
  }
  DBUG_RETURN(0);
}


/**
  Repartition key cache 
*/
int ha_repartition_key_cache(KEY_CACHE *key_cache)
{
  DBUG_ENTER("ha_repartition_key_cache");

  if (key_cache->key_cache_inited)
  {
    mysql_mutex_lock(&LOCK_global_system_variables);
    size_t tmp_buff_size= (size_t) key_cache->param_buff_size;
    long tmp_block_size= (long) key_cache->param_block_size;
    uint division_limit= (uint)key_cache->param_division_limit;
    uint age_threshold=  (uint)key_cache->param_age_threshold;
    uint partitions=     (uint)key_cache->param_partitions;
    uint changed_blocks_hash_size=  (uint)key_cache->changed_blocks_hash_size;
    mysql_mutex_unlock(&LOCK_global_system_variables);
    DBUG_RETURN(!repartition_key_cache(key_cache, tmp_block_size,
				       tmp_buff_size,
				       division_limit, age_threshold,
                                       changed_blocks_hash_size,
                                       partitions));
  }
  DBUG_RETURN(0);
}


/**
  Move all tables from one key cache to another one.
*/
int ha_change_key_cache(KEY_CACHE *old_key_cache,
			KEY_CACHE *new_key_cache)
{
  mi_change_key_cache(old_key_cache, new_key_cache);
  return 0;
}


static my_bool discover_handlerton(THD *thd, plugin_ref plugin,
                                   void *arg)
{
  TABLE_SHARE *share= (TABLE_SHARE *)arg;
  handlerton *hton= plugin_hton(plugin);
  if (hton->state == SHOW_OPTION_YES && hton->discover_table)
  {
    share->db_plugin= plugin;
    int error= hton->discover_table(hton, thd, share);
    if (error != HA_ERR_NO_SUCH_TABLE)
    {
      if (error)
      {
        if (!share->error)
        {
          share->error= OPEN_FRM_ERROR_ALREADY_ISSUED;
          plugin_unlock(0, share->db_plugin);
        }

        /*
          report an error, unless it is "generic" and a more
          specific one was already reported
        */
        if (error != HA_ERR_GENERIC || !thd->is_error())
          my_error(ER_GET_ERRNO, MYF(0), error, plugin_name(plugin)->str);
        share->db_plugin= 0;
      }
      else
        share->error= OPEN_FRM_OK;

      status_var_increment(thd->status_var.ha_discover_count);
      return TRUE; // abort the search
    }
    share->db_plugin= 0;
  }

  DBUG_ASSERT(share->error == OPEN_FRM_OPEN_ERROR);
  return FALSE;    // continue with the next engine
}

int ha_discover_table(THD *thd, TABLE_SHARE *share)
{
  DBUG_ENTER("ha_discover_table");
  int found;

  DBUG_ASSERT(share->error == OPEN_FRM_OPEN_ERROR);   // share is not OK yet

  if (!engines_with_discover)
    found= FALSE;
  else if (share->db_plugin)
    found= discover_handlerton(thd, share->db_plugin, share);
  else
    found= plugin_foreach(thd, discover_handlerton,
                        MYSQL_STORAGE_ENGINE_PLUGIN, share);
  
  if (!found)
    open_table_error(share, OPEN_FRM_OPEN_ERROR, ENOENT); // not found

  DBUG_RETURN(share->error != OPEN_FRM_OK);
}

static my_bool file_ext_exists(char *path, size_t path_len, const char *ext)
{
  strmake(path + path_len, ext, FN_REFLEN - path_len);
  return !access(path, F_OK);
}

struct st_discover_existence_args
{
  char *path;
  size_t  path_len;
  const char *db, *table_name;
  handlerton *hton;
  bool frm_exists;
};

static my_bool discover_existence(THD *thd, plugin_ref plugin,
                                  void *arg)
{
  st_discover_existence_args *args= (st_discover_existence_args*)arg;
  handlerton *ht= plugin_hton(plugin);
  if (ht->state != SHOW_OPTION_YES || !ht->discover_table_existence)
    return args->frm_exists;

  args->hton= ht;

  if (ht->discover_table_existence == ext_based_existence)
    return file_ext_exists(args->path, args->path_len,
                           ht->tablefile_extensions[0]);

  return ht->discover_table_existence(ht, args->db, args->table_name);
}

class Table_exists_error_handler : public Internal_error_handler
{
public:
  Table_exists_error_handler()
    : m_handled_errors(0), m_unhandled_errors(0)
  {}

  bool handle_condition(THD *thd,
                        uint sql_errno,
                        const char* sqlstate,
                        Sql_condition::enum_warning_level *level,
                        const char* msg,
                        Sql_condition ** cond_hdl)
  {
    *cond_hdl= NULL;
    if (sql_errno == ER_NO_SUCH_TABLE ||
        sql_errno == ER_NO_SUCH_TABLE_IN_ENGINE ||
        sql_errno == ER_WRONG_OBJECT)
    {
      m_handled_errors++;
      return TRUE;
    }

    if (*level == Sql_condition::WARN_LEVEL_ERROR)
      m_unhandled_errors++;
    return FALSE;
  }

  bool safely_trapped_errors()
  {
    return ((m_handled_errors > 0) && (m_unhandled_errors == 0));
  }

private:
  int m_handled_errors;
  int m_unhandled_errors;
};

/**
  Check if a given table exists, without doing a full discover, if possible

  If the 'hton' is not NULL, it's set to the handlerton of the storage engine
  of this table, or to view_pseudo_hton if the frm belongs to a view.

  This function takes discovery correctly into account. If frm is found,
  it discovers the table to make sure it really exists in the engine.
  If no frm is found it discovers the table, in case it still exists in
  the engine.

  While it tries to cut corners (don't open .frm if no discovering engine is
  enabled, no full discovery if all discovering engines support
  discover_table_existence, etc), it still *may* be quite expensive
  and must be used sparingly.

  @retval true    Table exists (even if the error occurred, like bad frm)
  @retval false   Table does not exist (one can do CREATE TABLE table_name)

  @note if frm exists and the table in engine doesn't, *hton will be set,
        but the return value will be false.

  @note if frm file exists, but the table cannot be opened (engine not
        loaded, frm is invalid), the return value will be true, but
        *hton will be NULL.
*/

bool ha_table_exists(THD *thd, const char *db, const char *table_name,
                     handlerton **hton, bool *is_sequence)
{
  handlerton *dummy;
  bool dummy2;
  DBUG_ENTER("ha_table_exists");

  if (hton)
    *hton= 0;
  else if (engines_with_discover)
    hton= &dummy;
  if (!is_sequence)
    is_sequence= &dummy2;
  *is_sequence= 0;

  TDC_element *element= tdc_lock_share(thd, db, table_name);
  if (element && element != MY_ERRPTR)
  {
    if (hton)
      *hton= element->share->db_type();
    *is_sequence= element->share->table_type == TABLE_TYPE_SEQUENCE;
    tdc_unlock_share(element);
    DBUG_RETURN(TRUE);
  }

  char path[FN_REFLEN + 1];
  size_t path_len = build_table_filename(path, sizeof(path) - 1,
                                         db, table_name, "", 0);
  st_discover_existence_args args= {path, path_len, db, table_name, 0, true};

  if (file_ext_exists(path, path_len, reg_ext))
  {
    bool exists= true;
    if (hton)
    {
      char engine_buf[NAME_CHAR_LEN + 1];
      LEX_CSTRING engine= { engine_buf, 0 };

      if (dd_frm_type(thd, path, &engine, is_sequence) != TABLE_TYPE_VIEW)
      {
        plugin_ref p=  plugin_lock_by_name(thd, &engine,
                                           MYSQL_STORAGE_ENGINE_PLUGIN);
        *hton= p ? plugin_hton(p) : NULL;
        if (*hton)
          // verify that the table really exists
          exists= discover_existence(thd, p, &args);
      }
      else
        *hton= view_pseudo_hton;
    }
    DBUG_RETURN(exists);
  }

  args.frm_exists= false;
  if (plugin_foreach(thd, discover_existence, MYSQL_STORAGE_ENGINE_PLUGIN,
                     &args))
  {
    if (hton)
      *hton= args.hton;
    DBUG_RETURN(TRUE);
  }

  if (need_full_discover_for_existence)
  {
    TABLE_LIST table;
    uint flags = GTS_TABLE | GTS_VIEW;

    if (!hton)
      flags|= GTS_NOLOCK;

    Table_exists_error_handler no_such_table_handler;
    thd->push_internal_handler(&no_such_table_handler);
    table.init_one_table(db, strlen(db), table_name, strlen(table_name),
                         table_name, TL_READ);
    TABLE_SHARE *share= tdc_acquire_share(thd, &table, flags);
    thd->pop_internal_handler();

    if (hton && share)
    {
      *hton= share->db_type();
      tdc_release_share(share);
    }

    // the table doesn't exist if we've caught ER_NO_SUCH_TABLE and nothing else
    DBUG_RETURN(!no_such_table_handler.safely_trapped_errors());
  }

  DBUG_RETURN(FALSE);
}

/**
  Discover all table names in a given database
*/
extern "C" {

static int cmp_file_names(const void *a, const void *b)
{
  CHARSET_INFO *cs= character_set_filesystem;
  char *aa= ((FILEINFO *)a)->name;
  char *bb= ((FILEINFO *)b)->name;
  return my_strnncoll(cs, (uchar*)aa, strlen(aa), (uchar*)bb, strlen(bb));
}

static int cmp_table_names(LEX_CSTRING * const *a, LEX_CSTRING * const *b)
{
  return my_strnncoll(&my_charset_bin, (uchar*)((*a)->str), (*a)->length,
                                       (uchar*)((*b)->str), (*b)->length);
}

}

Discovered_table_list::Discovered_table_list(THD *thd_arg,
                 Dynamic_array<LEX_CSTRING*> *tables_arg,
                 const LEX_CSTRING *wild_arg) :
  thd(thd_arg), with_temps(false), tables(tables_arg)
{
  if (wild_arg->str && wild_arg->str[0])
  {
    wild= wild_arg->str;
    wend= wild + wild_arg->length;
  }
  else
    wild= 0;
}

bool Discovered_table_list::add_table(const char *tname, size_t tlen)
{
  /*
    TODO Check with_temps and filter out temp tables.
    Implement the check, when we'll have at least one affected engine (with
    custom discover_table_names() method, that calls add_table() directly).
    Note: avoid comparing the same name twice (here and in add_file).
  */
  if (wild && my_wildcmp(table_alias_charset, tname, tname + tlen, wild, wend,
                         wild_prefix, wild_one, wild_many))
      return 0;

  LEX_CSTRING *name= thd->make_clex_string(tname, tlen);
  if (!name || tables->append(name))
    return 1;
  return 0;
}

bool Discovered_table_list::add_file(const char *fname)
{
  bool is_temp= strncmp(fname, STRING_WITH_LEN(tmp_file_prefix)) == 0;

  if (is_temp && !with_temps)
    return 0;

  char tname[SAFE_NAME_LEN + 1];
  size_t tlen= filename_to_tablename(fname, tname, sizeof(tname), is_temp);
  return add_table(tname, tlen);
}


void Discovered_table_list::sort()
{
  tables->sort(cmp_table_names);
}

void Discovered_table_list::remove_duplicates()
{
  LEX_CSTRING **src= tables->front();
  LEX_CSTRING **dst= src;
  while (++dst <= tables->back())
  {
    LEX_CSTRING *s= *src, *d= *dst;
    DBUG_ASSERT(strncmp(s->str, d->str, MY_MIN(s->length, d->length)) <= 0);
    if ((s->length != d->length || strncmp(s->str, d->str, d->length)))
    {
      src++;
      if (src != dst)
        *src= *dst;
    }
  }
  tables->elements(src - tables->front() + 1);
}

struct st_discover_names_args
{
  LEX_CSTRING *db;
  MY_DIR *dirp;
  Discovered_table_list *result;
  uint possible_duplicates;
};

static my_bool discover_names(THD *thd, plugin_ref plugin,
                              void *arg)
{
  st_discover_names_args *args= (st_discover_names_args *)arg;
  handlerton *ht= plugin_hton(plugin);

  if (ht->state == SHOW_OPTION_YES && ht->discover_table_names)
  {
    uint old_elements= args->result->tables->elements();
    if (ht->discover_table_names(ht, args->db, args->dirp, args->result))
      return 1;

    /*
      hton_ext_based_table_discovery never discovers a table that has
      a corresponding .frm file; but custom engine discover methods might
    */
    if (ht->discover_table_names != hton_ext_based_table_discovery)
      args->possible_duplicates+= args->result->tables->elements() - old_elements;
  }

  return 0;
}

/**
  Return the list of tables

  @param thd
  @param db         database to look into
  @param dirp       list of files in this database (as returned by my_dir())
  @param result     the object to return the list of files in
  @param reusable   if true, on return, 'dirp' will be a valid list of all
                    non-table files. If false, discovery will work much faster,
                    but it will leave 'dirp' corrupted and completely unusable,
                    only good for my_dirend().

  Normally, reusable=false for SHOW and INFORMATION_SCHEMA, and reusable=true
  for DROP DATABASE (as it needs to know and delete non-table files).
*/

int ha_discover_table_names(THD *thd, LEX_CSTRING *db, MY_DIR *dirp,
                            Discovered_table_list *result, bool reusable)
{
  int error;
  DBUG_ENTER("ha_discover_table_names");

  if (engines_with_discover_table_names == 0 && !reusable)
  {
    error= ext_table_discovery_simple(dirp, result);
    result->sort();
  }
  else
  {
    st_discover_names_args args= {db, dirp, result, 0};

    /* extension_based_table_discovery relies on dirp being sorted */
    my_qsort(dirp->dir_entry, dirp->number_of_files,
             sizeof(FILEINFO), cmp_file_names);

    error= extension_based_table_discovery(dirp, reg_ext, result) ||
           plugin_foreach(thd, discover_names,
                            MYSQL_STORAGE_ENGINE_PLUGIN, &args);
    result->sort();

    if (args.possible_duplicates > 0)
      result->remove_duplicates();
  }

  DBUG_RETURN(error);
}


/**
  Read first row between two ranges.
  Store ranges for future calls to read_range_next.

  @param start_key		Start key. Is 0 if no min range
  @param end_key		End key.  Is 0 if no max range
  @param eq_range_arg	        Set to 1 if start_key == end_key
  @param sorted		Set to 1 if result should be sorted per key

  @note
    Record is read into table->record[0]

  @retval
    0			Found row
  @retval
    HA_ERR_END_OF_FILE	No rows in range
  @retval
    \#			Error code
*/
int handler::read_range_first(const key_range *start_key,
			      const key_range *end_key,
			      bool eq_range_arg, bool sorted)
{
  int result;
  DBUG_ENTER("handler::read_range_first");

  eq_range= eq_range_arg;
  set_end_range(end_key);
  range_key_part= table->key_info[active_index].key_part;

  if (!start_key)			// Read first record
    result= ha_index_first(table->record[0]);
  else
    result= ha_index_read_map(table->record[0],
                              start_key->key,
                              start_key->keypart_map,
                              start_key->flag);
  if (result)
    DBUG_RETURN((result == HA_ERR_KEY_NOT_FOUND) 
		? HA_ERR_END_OF_FILE
		: result);

  if (compare_key(end_range) <= 0)
  {
    DBUG_RETURN(0);
  }
  else
  {
    /*
      The last read row does not fall in the range. So request
      storage engine to release row lock if possible.
    */
    unlock_row();
    DBUG_RETURN(HA_ERR_END_OF_FILE);
  }
}


/**
  Read next row between two ranges.

  @note
    Record is read into table->record[0]

  @retval
    0			Found row
  @retval
    HA_ERR_END_OF_FILE	No rows in range
  @retval
    \#			Error code
*/
int handler::read_range_next()
{
  int result;
  DBUG_ENTER("handler::read_range_next");

  if (eq_range)
  {
    /* We trust that index_next_same always gives a row in range */
    DBUG_RETURN(ha_index_next_same(table->record[0],
                                   end_range->key,
                                   end_range->length));
  }
  result= ha_index_next(table->record[0]);
  if (result)
    DBUG_RETURN(result);

  if (compare_key(end_range) <= 0)
  {
    DBUG_RETURN(0);
  }
  else
  {
    /*
      The last read row does not fall in the range. So request
      storage engine to release row lock if possible.
    */
    unlock_row();
    DBUG_RETURN(HA_ERR_END_OF_FILE);
  }
}


void handler::set_end_range(const key_range *end_key)
{
  end_range= 0;
  if (end_key)
  {
    end_range= &save_end_range;
    save_end_range= *end_key;
    key_compare_result_on_equal=
      ((end_key->flag == HA_READ_BEFORE_KEY) ? 1 :
       (end_key->flag == HA_READ_AFTER_KEY) ? -1 : 0);
  }
}


/**
  Compare if found key (in row) is over max-value.

  @param range		range to compare to row. May be 0 for no range

  @see also
    key.cc::key_cmp()

  @return
    The return value is SIGN(key_in_row - range_key):

    - 0   : Key is equal to range or 'range' == 0 (no range)
    - -1  : Key is less than range
    - 1   : Key is larger than range
*/
int handler::compare_key(key_range *range)
{
  int cmp;
  if (!range || in_range_check_pushed_down)
    return 0;					// No max range
  cmp= key_cmp(range_key_part, range->key, range->length);
  if (!cmp)
    cmp= key_compare_result_on_equal;
  return cmp;
}


/*
  Same as compare_key() but doesn't check have in_range_check_pushed_down.
  This is used by index condition pushdown implementation.
*/

int handler::compare_key2(key_range *range) const
{
  int cmp;
  if (!range)
    return 0;					// no max range
  cmp= key_cmp(range_key_part, range->key, range->length);
  if (!cmp)
    cmp= key_compare_result_on_equal;
  return cmp;
}


/**
  ICP callback - to be called by an engine to check the pushed condition
*/
extern "C" enum icp_result handler_index_cond_check(void* h_arg)
{
  handler *h= (handler*)h_arg;
  THD *thd= h->table->in_use;
  enum icp_result res;

  enum thd_kill_levels abort_at= h->has_transactions() ?
    THD_ABORT_SOFTLY : THD_ABORT_ASAP;
  if (thd_kill_level(thd) > abort_at)
    return ICP_ABORTED_BY_USER;

  if (h->end_range && h->compare_key2(h->end_range) > 0)
    return ICP_OUT_OF_RANGE;
  h->increment_statistics(&SSV::ha_icp_attempts);
  if ((res= h->pushed_idx_cond->val_int()? ICP_MATCH : ICP_NO_MATCH) ==
      ICP_MATCH)
    h->increment_statistics(&SSV::ha_icp_match);
  return res;
}

int handler::index_read_idx_map(uchar * buf, uint index, const uchar * key,
                                key_part_map keypart_map,
                                enum ha_rkey_function find_flag)
{
  int error, UNINIT_VAR(error1);

  error= ha_index_init(index, 0);
  if (!error)
  {
    error= index_read_map(buf, key, keypart_map, find_flag);
    error1= ha_index_end();
  }
  return error ?  error : error1;
}


/**
  Returns a list of all known extensions.

    No mutexes, worst case race is a minor surplus memory allocation
    We have to recreate the extension map if mysqld is restarted (for example
    within libmysqld)

  @retval
    pointer		pointer to TYPELIB structure
*/
static my_bool exts_handlerton(THD *unused, plugin_ref plugin,
                               void *arg)
{
  List<char> *found_exts= (List<char> *) arg;
  handlerton *hton= plugin_hton(plugin);
  List_iterator_fast<char> it(*found_exts);
  const char **ext, *old_ext;

  for (ext= hton->tablefile_extensions; *ext; ext++)
  {
    while ((old_ext= it++))
    {
      if (!strcmp(old_ext, *ext))
        break;
    }
    if (!old_ext)
      found_exts->push_back((char *) *ext);

    it.rewind();
  }
  return FALSE;
}

TYPELIB *ha_known_exts(void)
{
  if (!known_extensions.type_names || mysys_usage_id != known_extensions_id)
  {
    List<char> found_exts;
    const char **ext, *old_ext;

    known_extensions_id= mysys_usage_id;
    found_exts.push_back((char*) TRG_EXT);
    found_exts.push_back((char*) TRN_EXT);

    plugin_foreach(NULL, exts_handlerton,
                   MYSQL_STORAGE_ENGINE_PLUGIN, &found_exts);

    ext= (const char **) my_once_alloc(sizeof(char *)*
                                       (found_exts.elements+1),
                                       MYF(MY_WME | MY_FAE));

    DBUG_ASSERT(ext != 0);
    known_extensions.count= found_exts.elements;
    known_extensions.type_names= ext;

    List_iterator_fast<char> it(found_exts);
    while ((old_ext= it++))
      *ext++= old_ext;
    *ext= 0;
  }
  return &known_extensions;
}


static bool stat_print(THD *thd, const char *type, uint type_len,
                       const char *file, uint file_len,
                       const char *status, uint status_len)
{
  Protocol *protocol= thd->protocol;
  protocol->prepare_for_resend();
  protocol->store(type, type_len, system_charset_info);
  protocol->store(file, file_len, system_charset_info);
  protocol->store(status, status_len, system_charset_info);
  if (protocol->write())
    return TRUE;
  return FALSE;
}


static my_bool showstat_handlerton(THD *thd, plugin_ref plugin,
                                   void *arg)
{
  enum ha_stat_type stat= *(enum ha_stat_type *) arg;
  handlerton *hton= plugin_hton(plugin);
  if (hton->state == SHOW_OPTION_YES && hton->show_status &&
      hton->show_status(hton, thd, stat_print, stat))
    return TRUE;
  return FALSE;
}

bool ha_show_status(THD *thd, handlerton *db_type, enum ha_stat_type stat)
{
  List<Item> field_list;
  Protocol *protocol= thd->protocol;
  MEM_ROOT *mem_root= thd->mem_root;
  bool result;

  field_list.push_back(new (mem_root) Item_empty_string(thd, "Type", 10),
                       mem_root);
  field_list.push_back(new (mem_root)
                       Item_empty_string(thd, "Name", FN_REFLEN), mem_root);
  field_list.push_back(new (mem_root)
                       Item_empty_string(thd, "Status", 10),
                       mem_root);

  if (protocol->send_result_set_metadata(&field_list,
                            Protocol::SEND_NUM_ROWS | Protocol::SEND_EOF))
    return TRUE;

  if (db_type == NULL)
  {
    result= plugin_foreach(thd, showstat_handlerton,
                           MYSQL_STORAGE_ENGINE_PLUGIN, &stat);
  }
  else
  {
    if (db_type->state != SHOW_OPTION_YES)
    {
      const LEX_CSTRING *name= hton_name(db_type);
      result= stat_print(thd, name->str, name->length,
                         "", 0, "DISABLED", 8) ? 1 : 0;
    }
    else
    {
      result= db_type->show_status &&
              db_type->show_status(db_type, thd, stat_print, stat) ? 1 : 0;
    }
  }

  /*
    We also check thd->is_error() as Innodb may return 0 even if
    there was an error.
  */
  if (!result && !thd->is_error())
    my_eof(thd);
  else if (!thd->is_error())
    my_error(ER_GET_ERRNO, MYF(0), errno, hton_name(db_type)->str);
  return result;
}

/*
  Function to check if the conditions for row-based binlogging is
  correct for the table.

  A row in the given table should be replicated if:
  - It's not called by partition engine
  - Row-based replication is enabled in the current thread
  - The binlog is enabled
  - It is not a temporary table
  - The binary log is open
  - The database the table resides in shall be binlogged (binlog_*_db rules)
  - table is not mysql.event

  RETURN VALUE
    0  No binary logging in row format
    1  Row needs to be logged
*/

inline bool handler::check_table_binlog_row_based(bool binlog_row)
{
  if (unlikely((table->in_use->variables.sql_log_bin_off)))
    return 0;                            /* Called by partitioning engine */
  if (unlikely((!check_table_binlog_row_based_done)))
  {
    check_table_binlog_row_based_done= 1;
    check_table_binlog_row_based_result=
      check_table_binlog_row_based_internal(binlog_row);
  }
  return check_table_binlog_row_based_result;
}

bool handler::check_table_binlog_row_based_internal(bool binlog_row)
{
  THD *thd= table->in_use;

#ifdef WITH_WSREP
  /* only InnoDB tables will be replicated through binlog emulation */
  if (binlog_row &&
      ((WSREP_EMULATE_BINLOG(thd) &&
       table->file->partition_ht()->db_type != DB_TYPE_INNODB) ||
       (thd->wsrep_ignore_table == true)))
    return 0;

  /* enforce wsrep_max_ws_rows */
  if (WSREP(thd) && table->s->tmp_table == NO_TMP_TABLE)
  {
    thd->wsrep_affected_rows++;
    if (wsrep_max_ws_rows &&
        thd->wsrep_exec_mode != REPL_RECV &&
        thd->wsrep_affected_rows > wsrep_max_ws_rows)
    {
      trans_rollback_stmt(thd) || trans_rollback(thd);
      my_message(ER_ERROR_DURING_COMMIT, "wsrep_max_ws_rows exceeded", MYF(0));
      return ER_ERROR_DURING_COMMIT;
    }
  }
#endif

  return (table->s->can_do_row_logging &&
          thd->is_current_stmt_binlog_format_row() &&
          /*
            Wsrep partially enables binary logging if it have not been
            explicitly turned on. As a result we return 'true' if we are in
            wsrep binlog emulation mode and the current thread is not a wsrep
            applier or replayer thread. This decision is not affected by
            @@sql_log_bin as we want the events to make into the binlog
            cache only to filter them later before they make into binary log
            file.

            However, we do return 'false' if binary logging was temporarily
            turned off (see tmp_disable_binlog(A)).

            Otherwise, return 'true' if binary logging is on.
          */
          IF_WSREP(((WSREP_EMULATE_BINLOG(thd) &&
                     (thd->wsrep_exec_mode != REPL_RECV)) ||
                    ((WSREP(thd) ||
                      (thd->variables.option_bits & OPTION_BIN_LOG)) &&
                     mysql_bin_log.is_open())),
                   (thd->variables.option_bits & OPTION_BIN_LOG) &&
                   mysql_bin_log.is_open()));
}


/** @brief
   Write table maps for all (manually or automatically) locked tables
   to the binary log. Also, if binlog_annotate_row_events is ON,
   write Annotate_rows event before the first table map.

   SYNOPSIS
     write_locked_table_maps()
       thd     Pointer to THD structure

   DESCRIPTION
       This function will generate and write table maps for all tables
       that are locked by the thread 'thd'.

   RETURN VALUE
       0   All OK
       1   Failed to write all table maps

   SEE ALSO
       THD::lock
*/

static int write_locked_table_maps(THD *thd)
{
  DBUG_ENTER("write_locked_table_maps");
  DBUG_PRINT("enter", ("thd: 0x%lx  thd->lock: 0x%lx "
                       "thd->extra_lock: 0x%lx",
                       (long) thd, (long) thd->lock, (long) thd->extra_lock));

  DBUG_PRINT("debug", ("get_binlog_table_maps(): %d", thd->get_binlog_table_maps()));

  MYSQL_LOCK *locks[2];
  locks[0]= thd->extra_lock;
  locks[1]= thd->lock;
  my_bool with_annotate= thd->variables.binlog_annotate_row_events &&
    thd->query() && thd->query_length();

  for (uint i= 0 ; i < sizeof(locks)/sizeof(*locks) ; ++i )
  {
    MYSQL_LOCK const *const lock= locks[i];
    if (lock == NULL)
      continue;

    TABLE **const end_ptr= lock->table + lock->table_count;
    for (TABLE **table_ptr= lock->table ; 
         table_ptr != end_ptr ;
         ++table_ptr)
    {
      TABLE *const table= *table_ptr;
      DBUG_PRINT("info", ("Checking table %s", table->s->table_name.str));
      if (table->current_lock == F_WRLCK &&
          table->file->check_table_binlog_row_based(0))
      {
        /*
          We need to have a transactional behavior for SQLCOM_CREATE_TABLE
          (e.g. CREATE TABLE... SELECT * FROM TABLE) in order to keep a
          compatible behavior with the STMT based replication even when
          the table is not transactional. In other words, if the operation
          fails while executing the insert phase nothing is written to the
          binlog.

          Note that at this point, we check the type of a set of tables to
          create the table map events. In the function binlog_log_row(),
          which calls the current function, we check the type of the table
          of the current row.
        */
        bool const has_trans= thd->lex->sql_command == SQLCOM_CREATE_TABLE ||
          table->file->has_transactions();
        int const error= thd->binlog_write_table_map(table, has_trans,
                                                     &with_annotate);
        /*
          If an error occurs, it is the responsibility of the caller to
          roll back the transaction.
        */
        if (unlikely(error))
          DBUG_RETURN(1);
      }
    }
  }
  DBUG_RETURN(0);
}


static int check_wsrep_max_ws_rows();

static int binlog_log_row_internal(TABLE* table,
                                   const uchar *before_record,
                                   const uchar *after_record,
                                   Log_func *log_func)
{
  bool error= 0;
  THD *const thd= table->in_use;

#ifdef WITH_WSREP
  /* only InnoDB tables will be replicated through binlog emulation */
  if (WSREP_EMULATE_BINLOG(thd) &&
      table->file->ht->db_type != DB_TYPE_INNODB &&
      !(table->file->ht->db_type == DB_TYPE_PARTITION_DB &&
        (((ha_partition*)(table->file))->wsrep_db_type() == DB_TYPE_INNODB)))
  {
      return 0;
  }
#endif /* WITH_WSREP */
  /*
    If there are no table maps written to the binary log, this is
    the first row handled in this statement. In that case, we need
    to write table maps for all locked tables to the binary log.
  */
  if (likely(!(error= ((thd->get_binlog_table_maps() == 0 &&
                        write_locked_table_maps(thd))))))
  {
    /*
      We need to have a transactional behavior for SQLCOM_CREATE_TABLE
      (i.e. CREATE TABLE... SELECT * FROM TABLE) in order to keep a
      compatible behavior with the STMT based replication even when
      the table is not transactional. In other words, if the operation
      fails while executing the insert phase nothing is written to the
      binlog.
    */
    bool const has_trans= thd->lex->sql_command == SQLCOM_CREATE_TABLE ||
      table->file->has_transactions();
    error= (*log_func)(thd, table, has_trans, before_record, after_record);

    /*
      Now that the record has been logged, increment wsrep_affected_rows and
      also check whether its within the allowable limits (wsrep_max_ws_rows).
    */
    if (error == 0)
      error= check_wsrep_max_ws_rows();
  }
  return error ? HA_ERR_RBR_LOGGING_FAILED : 0;
}

int binlog_log_row(TABLE* table,
                   const uchar *before_record,
                   const uchar *after_record,
                   Log_func *log_func)
{
  if (!table->file->check_table_binlog_row_based(1))
    return 0;
  return binlog_log_row_internal(table, before_record, after_record, log_func);
}


int handler::ha_external_lock(THD *thd, int lock_type)
{
  int error;
  DBUG_ENTER("handler::ha_external_lock");
  /*
    Whether this is lock or unlock, this should be true, and is to verify that
    if get_auto_increment() was called (thus may have reserved intervals or
    taken a table lock), ha_release_auto_increment() was too.
  */
  DBUG_ASSERT(next_insert_id == 0);
  /* Consecutive calls for lock without unlocking in between is not allowed */
  DBUG_ASSERT(table_share->tmp_table != NO_TMP_TABLE ||
              ((lock_type != F_UNLCK && m_lock_type == F_UNLCK) ||
               lock_type == F_UNLCK));
  /* SQL HANDLER call locks/unlock while scanning (RND/INDEX). */
  DBUG_ASSERT(inited == NONE || table->open_by_handler);

  if (MYSQL_HANDLER_RDLOCK_START_ENABLED() ||
      MYSQL_HANDLER_WRLOCK_START_ENABLED() ||
      MYSQL_HANDLER_UNLOCK_START_ENABLED())
  {
    if (lock_type == F_RDLCK)
    {
      MYSQL_HANDLER_RDLOCK_START(table_share->db.str,
                                 table_share->table_name.str);
    }
    else if (lock_type == F_WRLCK)
    {
      MYSQL_HANDLER_WRLOCK_START(table_share->db.str,
                                 table_share->table_name.str);
    }
    else if (lock_type == F_UNLCK)
    {
      MYSQL_HANDLER_UNLOCK_START(table_share->db.str,
                                 table_share->table_name.str);
    }
  }

  /*
    We cache the table flags if the locking succeeded. Otherwise, we
    keep them as they were when they were fetched in ha_open().
  */
  MYSQL_TABLE_LOCK_WAIT(m_psi, PSI_TABLE_EXTERNAL_LOCK, lock_type,
    { error= external_lock(thd, lock_type); })

  DBUG_EXECUTE_IF("external_lock_failure", error= HA_ERR_GENERIC;);

  if (error == 0 || lock_type == F_UNLCK)
  {
    m_lock_type= lock_type;
    cached_table_flags= table_flags();
    if (table_share->tmp_table == NO_TMP_TABLE)
      mysql_audit_external_lock(thd, table_share, lock_type);
  }

  if (MYSQL_HANDLER_RDLOCK_DONE_ENABLED() ||
      MYSQL_HANDLER_WRLOCK_DONE_ENABLED() ||
      MYSQL_HANDLER_UNLOCK_DONE_ENABLED())
  {
    if (lock_type == F_RDLCK)
    {
      MYSQL_HANDLER_RDLOCK_DONE(error);
    }
    else if (lock_type == F_WRLCK)
    {
      MYSQL_HANDLER_WRLOCK_DONE(error);
    }
    else if (lock_type == F_UNLCK)
    {
      MYSQL_HANDLER_UNLOCK_DONE(error);
    }
  }
  DBUG_RETURN(error);
}


/** @brief
  Check handler usage and reset state of file to after 'open'
*/
int handler::ha_reset()
{
  DBUG_ENTER("ha_reset");
  /* Check that we have called all proper deallocation functions */
  DBUG_ASSERT((uchar*) table->def_read_set.bitmap +
              table->s->column_bitmap_size ==
              (uchar*) table->def_write_set.bitmap);
  DBUG_ASSERT(bitmap_is_set_all(&table->s->all_set));
  DBUG_ASSERT(!table->file->keyread_enabled());
  /* ensure that ha_index_end / ha_rnd_end has been called */
  DBUG_ASSERT(inited == NONE);
  /* reset the bitmaps to point to defaults */
  table->default_column_bitmaps();
  pushed_cond= NULL;
  tracker= NULL;
  mark_trx_read_write_done= check_table_binlog_row_based_done=
    check_table_binlog_row_based_result= 0;
  /* Reset information about pushed engine conditions */
  cancel_pushed_idx_cond();
  /* Reset information about pushed index conditions */
  DBUG_RETURN(reset());
}

#ifdef WITH_WSREP
static int wsrep_after_row(THD *thd)
{
  DBUG_ENTER("wsrep_after_row");
  /* enforce wsrep_max_ws_rows */
  thd->wsrep_affected_rows++;
  if (wsrep_max_ws_rows &&
      thd->wsrep_exec_mode != REPL_RECV &&
      thd->wsrep_affected_rows > wsrep_max_ws_rows)
  {
    trans_rollback_stmt(thd) || trans_rollback(thd);
    my_message(ER_ERROR_DURING_COMMIT, "wsrep_max_ws_rows exceeded", MYF(0));
    DBUG_RETURN(ER_ERROR_DURING_COMMIT);
  }
  else if (RUN_HOOK(transaction, after_row, (thd, false)))
  {
    if (!thd->get_stmt_da()->is_error())
    {
      wsrep_override_error(thd, ER_LOCK_DEADLOCK);
    }
    DBUG_RETURN(ER_LOCK_DEADLOCK);
  }
  DBUG_RETURN(0);
}
#endif /* WITH_WSREP */

static int check_wsrep_max_ws_rows()
{
#ifdef WITH_WSREP
  if (wsrep_max_ws_rows)
  {
    THD *thd= current_thd;

    if (!WSREP(thd))
      return 0;

    thd->wsrep_affected_rows++;
    if (thd->wsrep_exec_mode != REPL_RECV &&
        thd->wsrep_affected_rows > wsrep_max_ws_rows)
    {
      trans_rollback_stmt(thd) || trans_rollback(thd);
      my_message(ER_ERROR_DURING_COMMIT, "wsrep_max_ws_rows exceeded", MYF(0));
      return ER_ERROR_DURING_COMMIT;
    }
  }
#endif /* WITH_WSREP */
  return 0;
}


int handler::ha_write_row(uchar *buf)
{
  int error;
  Log_func *log_func= Write_rows_log_event::binlog_row_logging_function;
  DBUG_ASSERT(table_share->tmp_table != NO_TMP_TABLE ||
              m_lock_type == F_WRLCK);
  DBUG_ENTER("handler::ha_write_row");
  DEBUG_SYNC_C("ha_write_row_start");

  MYSQL_INSERT_ROW_START(table_share->db.str, table_share->table_name.str);
  mark_trx_read_write();
  increment_statistics(&SSV::ha_write_count);

  TABLE_IO_WAIT(tracker, m_psi, PSI_TABLE_WRITE_ROW, MAX_KEY, 0,
                      { error= write_row(buf); })

  MYSQL_INSERT_ROW_DONE(error);
  if (likely(!error) && !row_already_logged)
  {
    rows_changed++;
    error= binlog_log_row(table, 0, buf, log_func);
  }
#ifdef WITH_WSREP
  THD *thd= current_thd;
  if (table_share->tmp_table == NO_TMP_TABLE &&
      WSREP(thd) && (error= wsrep_after_row(thd)))
  {
    DBUG_RETURN(error);
  }
#endif /* WITH_WSREP */
  DEBUG_SYNC_C("ha_write_row_end");
  DBUG_RETURN(error);
}


int handler::ha_update_row(const uchar *old_data, const uchar *new_data)
{
  int error;
  Log_func *log_func= Update_rows_log_event::binlog_row_logging_function;
  DBUG_ASSERT(table_share->tmp_table != NO_TMP_TABLE ||
              m_lock_type == F_WRLCK);

  /*
    Some storage engines require that the new record is in record[0]
    (and the old record is in record[1]).
   */
  DBUG_ASSERT(new_data == table->record[0]);
  DBUG_ASSERT(old_data == table->record[1]);

  MYSQL_UPDATE_ROW_START(table_share->db.str, table_share->table_name.str);
  mark_trx_read_write();
  increment_statistics(&SSV::ha_update_count);

  TABLE_IO_WAIT(tracker, m_psi, PSI_TABLE_UPDATE_ROW, active_index, 0,
                      { error= update_row(old_data, new_data);})

  MYSQL_UPDATE_ROW_DONE(error);
  if (likely(!error) && !row_already_logged)
  {
    rows_changed++;
    error= binlog_log_row(table, old_data, new_data, log_func);
  }
#ifdef WITH_WSREP
  THD *thd= current_thd;
  if (table_share->tmp_table == NO_TMP_TABLE &&
      WSREP(thd) && (error= wsrep_after_row(thd)))
  {
    return error;
  }
#endif /* WITH_WSREP */
  return error ? error : check_wsrep_max_ws_rows();
}

/*
  Update first row. Only used by sequence tables
*/

int handler::update_first_row(uchar *new_data)
{
  int error;
  if (!(error= ha_rnd_init(1)))
  {
    int end_error;
    if (!(error= ha_rnd_next(table->record[1])))
    {
      /*
        We have to do the memcmp as otherwise we may get error 169 from InnoDB
      */
      if (memcmp(table->record[0], table->record[1], table->s->reclength))
        error= update_row(table->record[1], new_data);
    }
    end_error= ha_rnd_end();
    if (!error)
      error= end_error;
    /* Logging would be wrong if update_row works but ha_rnd_end fails */
    DBUG_ASSERT(!end_error || error != 0);
  }
  return error;
}


int handler::ha_delete_row(const uchar *buf)
{
  int error;
  Log_func *log_func= Delete_rows_log_event::binlog_row_logging_function;
  DBUG_ASSERT(table_share->tmp_table != NO_TMP_TABLE ||
              m_lock_type == F_WRLCK);
  /*
    Normally table->record[0] is used, but sometimes table->record[1] is used.
  */
  DBUG_ASSERT(buf == table->record[0] ||
              buf == table->record[1]);

  MYSQL_DELETE_ROW_START(table_share->db.str, table_share->table_name.str);
  mark_trx_read_write();
  increment_statistics(&SSV::ha_delete_count);

  TABLE_IO_WAIT(tracker, m_psi, PSI_TABLE_DELETE_ROW, active_index, 0,
    { error= delete_row(buf);})
  MYSQL_DELETE_ROW_DONE(error);
  if (likely(!error))
  {
    rows_changed++;
    error= binlog_log_row(table, buf, 0, log_func);
  }
#ifdef WITH_WSREP
  THD *thd= current_thd;
  if (table_share->tmp_table == NO_TMP_TABLE &&
      WSREP(thd) && (error= wsrep_after_row(thd)))
  {
    return error;
  }
#endif /* WITH_WSREP */
  return error ? error : check_wsrep_max_ws_rows();
}



/** @brief
  use_hidden_primary_key() is called in case of an update/delete when
  (table_flags() and HA_PRIMARY_KEY_REQUIRED_FOR_DELETE) is defined
  but we don't have a primary key
*/
void handler::use_hidden_primary_key()
{
  /* fallback to use all columns in the table to identify row */
  table->column_bitmaps_set(&table->s->all_set, table->write_set);
}


/**
  Get an initialized ha_share.

  @return Initialized ha_share
    @retval NULL    ha_share is not yet initialized.
    @retval != NULL previous initialized ha_share.

  @note
  If not a temp table, then LOCK_ha_data must be held.
*/

Handler_share *handler::get_ha_share_ptr()
{
  DBUG_ENTER("handler::get_ha_share_ptr");
  DBUG_ASSERT(ha_share && table_share);

#ifndef DBUG_OFF
  if (table_share->tmp_table == NO_TMP_TABLE)
    mysql_mutex_assert_owner(&table_share->LOCK_ha_data);
#endif

  DBUG_RETURN(*ha_share);
}


/**
  Set ha_share to be used by all instances of the same table/partition.

  @param ha_share    Handler_share to be shared.

  @note
  If not a temp table, then LOCK_ha_data must be held.
*/

void handler::set_ha_share_ptr(Handler_share *arg_ha_share)
{
  DBUG_ENTER("handler::set_ha_share_ptr");
  DBUG_ASSERT(ha_share);
#ifndef DBUG_OFF
  if (table_share->tmp_table == NO_TMP_TABLE)
    mysql_mutex_assert_owner(&table_share->LOCK_ha_data);
#endif

  *ha_share= arg_ha_share;
  DBUG_VOID_RETURN;
}


/**
  Take a lock for protecting shared handler data.
*/

void handler::lock_shared_ha_data()
{
  DBUG_ASSERT(table_share);
  if (table_share->tmp_table == NO_TMP_TABLE)
    mysql_mutex_lock(&table_share->LOCK_ha_data);
}


/**
  Release lock for protecting ha_share.
*/

void handler::unlock_shared_ha_data()
{
  DBUG_ASSERT(table_share);
  if (table_share->tmp_table == NO_TMP_TABLE)
    mysql_mutex_unlock(&table_share->LOCK_ha_data);
}

/** @brief
  Dummy function which accept information about log files which is not need
  by handlers
*/
void signal_log_not_needed(struct handlerton, char *log_file)
{
  DBUG_ENTER("signal_log_not_needed");
  DBUG_PRINT("enter", ("logfile '%s'", log_file));
  DBUG_VOID_RETURN;
}

void handler::set_lock_type(enum thr_lock_type lock)
{
  table->reginfo.lock_type= lock;
}

#ifdef WITH_WSREP
/**
  @details
  This function makes the storage engine to force the victim transaction
  to abort. Currently, only innodb has this functionality, but any SE
  implementing the wsrep API should provide this service to support
  multi-master operation.

  @note Aborting the transaction does NOT end it, it still has to
  be rolled back with hton->rollback().

  @note It is safe to abort from one thread (bf_thd) the transaction,
  running in another thread (victim_thd), because InnoDB's lock_sys and
  trx_mutex guarantee the necessary protection. However, its not safe
  to access victim_thd->transaction, because it's not protected from
  concurrent accesses. And it's an overkill to take LOCK_plugin and
  iterate the whole installed_htons[] array every time.

  @param bf_thd       brute force THD asking for the abort
  @param victim_thd   victim THD to be aborted

  @return
    always 0
*/

int ha_abort_transaction(THD *bf_thd, THD *victim_thd, my_bool signal)
{
  DBUG_ENTER("ha_abort_transaction");
  if (!WSREP(bf_thd) &&
      !(bf_thd->variables.wsrep_OSU_method == WSREP_OSU_RSU &&
        bf_thd->wsrep_exec_mode == TOTAL_ORDER)) {
    DBUG_RETURN(0);
  }

  handlerton *hton= installed_htons[DB_TYPE_INNODB];
  if (hton && hton->abort_transaction)
  {
    hton->abort_transaction(hton, bf_thd, victim_thd, signal);
  }
  else
  {
    WSREP_WARN("Cannot abort InnoDB transaction");
  }

  DBUG_RETURN(0);
}

void ha_fake_trx_id(THD *thd)
{
  DBUG_ENTER("ha_fake_trx_id");

  bool no_fake_trx_id= true;

  if (!WSREP(thd))
  {
    DBUG_VOID_RETURN;
  }

  if (thd->wsrep_ws_handle.trx_id != WSREP_UNDEFINED_TRX_ID)
  {
    WSREP_DEBUG("fake trx id skipped: %lu", thd->wsrep_ws_handle.trx_id);
    DBUG_VOID_RETURN;
  }
  handlerton *hton= installed_htons[DB_TYPE_INNODB];
  if (hton && hton->fake_trx_id)
  {
    hton->fake_trx_id(hton, thd);
  }
  else
  {
    WSREP_WARN("cannot get get fake InnoDB transaction ID");
  }

  if (unlikely(no_fake_trx_id))
    WSREP_WARN("Cannot get fake transaction ID from storage engine.");

  DBUG_VOID_RETURN;
}
#endif /* WITH_WSREP */


#ifdef TRANS_LOG_MGM_EXAMPLE_CODE
/*
  Example of transaction log management functions based on assumption that logs
  placed into a directory
*/
#include <my_dir.h>
#include <my_sys.h>
int example_of_iterator_using_for_logs_cleanup(handlerton *hton)
{
  void *buffer;
  int res= 1;
  struct handler_iterator iterator;
  struct handler_log_file_data data;

  if (!hton->create_iterator)
    return 1; /* iterator creator is not supported */

  if ((*hton->create_iterator)(hton, HA_TRANSACTLOG_ITERATOR, &iterator) !=
      HA_ITERATOR_OK)
  {
    /* error during creation of log iterator or iterator is not supported */
    return 1;
  }
  while((*iterator.next)(&iterator, (void*)&data) == 0)
  {
    printf("%s\n", data.filename.str);
    if (data.status == HA_LOG_STATUS_FREE &&
        mysql_file_delete(INSTRUMENT_ME,
                          data.filename.str, MYF(MY_WME)))
      goto err;
  }
  res= 0;
err:
  (*iterator.destroy)(&iterator);
  return res;
}


/*
  Here we should get info from handler where it save logs but here is
  just example, so we use constant.
  IMHO FN_ROOTDIR ("/") is safe enough for example, because nobody has
  rights on it except root and it consist of directories only at lest for
  *nix (sorry, can't find windows-safe solution here, but it is only example).
*/
#define fl_dir FN_ROOTDIR


/** @brief
  Dummy function to return log status should be replaced by function which
  really detect the log status and check that the file is a log of this
  handler.
*/
enum log_status fl_get_log_status(char *log)
{
  MY_STAT stat_buff;
  if (mysql_file_stat(INSTRUMENT_ME, log, &stat_buff, MYF(0)))
    return HA_LOG_STATUS_INUSE;
  return HA_LOG_STATUS_NOSUCHLOG;
}


struct fl_buff
{
  LEX_STRING *names;
  enum log_status *statuses;
  uint32 entries;
  uint32 current;
};


int fl_log_iterator_next(struct handler_iterator *iterator,
                          void *iterator_object)
{
  struct fl_buff *buff= (struct fl_buff *)iterator->buffer;
  struct handler_log_file_data *data=
    (struct handler_log_file_data *) iterator_object;
  if (buff->current >= buff->entries)
    return 1;
  data->filename= buff->names[buff->current];
  data->status= buff->statuses[buff->current];
  buff->current++;
  return 0;
}


void fl_log_iterator_destroy(struct handler_iterator *iterator)
{
  my_free(iterator->buffer);
}


/** @brief
  returns buffer, to be assigned in handler_iterator struct
*/
enum handler_create_iterator_result
fl_log_iterator_buffer_init(struct handler_iterator *iterator)
{
  MY_DIR *dirp;
  struct fl_buff *buff;
  char *name_ptr;
  uchar *ptr;
  FILEINFO *file;
  uint32 i;

  /* to be able to make my_free without crash in case of error */
  iterator->buffer= 0;

  if (!(dirp = my_dir(fl_dir, MYF(MY_THREAD_SPECIFIC))))
  {
    return HA_ITERATOR_ERROR;
  }
  if ((ptr= (uchar*)my_malloc(ALIGN_SIZE(sizeof(fl_buff)) +
                             ((ALIGN_SIZE(sizeof(LEX_STRING)) +
                               sizeof(enum log_status) +
                               + FN_REFLEN + 1) *
                              (uint) dirp->number_off_files),
                             MYF(MY_THREAD_SPECIFIC))) == 0)
  {
    return HA_ITERATOR_ERROR;
  }
  buff= (struct fl_buff *)ptr;
  buff->entries= buff->current= 0;
  ptr= ptr + (ALIGN_SIZE(sizeof(fl_buff)));
  buff->names= (LEX_STRING*) (ptr);
  ptr= ptr + ((ALIGN_SIZE(sizeof(LEX_STRING)) *
               (uint) dirp->number_off_files));
  buff->statuses= (enum log_status *)(ptr);
  name_ptr= (char *)(ptr + (sizeof(enum log_status) *
                            (uint) dirp->number_off_files));
  for (i=0 ; i < (uint) dirp->number_off_files  ; i++)
  {
    enum log_status st;
    file= dirp->dir_entry + i;
    if ((file->name[0] == '.' &&
         ((file->name[1] == '.' && file->name[2] == '\0') ||
            file->name[1] == '\0')))
      continue;
    if ((st= fl_get_log_status(file->name)) == HA_LOG_STATUS_NOSUCHLOG)
      continue;
    name_ptr= strxnmov(buff->names[buff->entries].str= name_ptr,
                       FN_REFLEN, fl_dir, file->name, NullS);
    buff->names[buff->entries].length= (name_ptr -
                                        buff->names[buff->entries].str);
    buff->statuses[buff->entries]= st;
    buff->entries++;
  }

  iterator->buffer= buff;
  iterator->next= &fl_log_iterator_next;
  iterator->destroy= &fl_log_iterator_destroy;
  my_dirend(dirp);
  return HA_ITERATOR_OK;
}


/* An example of a iterator creator */
enum handler_create_iterator_result
fl_create_iterator(enum handler_iterator_type type,
                   struct handler_iterator *iterator)
{
  switch(type) {
  case HA_TRANSACTLOG_ITERATOR:
    return fl_log_iterator_buffer_init(iterator);
  default:
    return HA_ITERATOR_UNSUPPORTED;
  }
}
#endif /*TRANS_LOG_MGM_EXAMPLE_CODE*/


bool HA_CREATE_INFO::check_conflicting_charset_declarations(CHARSET_INFO *cs)
{
  if ((used_fields & HA_CREATE_USED_DEFAULT_CHARSET) &&
      /* DEFAULT vs explicit, or explicit vs DEFAULT */
      (((default_table_charset == NULL) != (cs == NULL)) ||
      /* Two different explicit character sets */
       (default_table_charset && cs &&
        !my_charset_same(default_table_charset, cs))))
  {
    my_error(ER_CONFLICTING_DECLARATIONS, MYF(0),
             "CHARACTER SET ", default_table_charset ?
                               default_table_charset->csname : "DEFAULT",
             "CHARACTER SET ", cs ? cs->csname : "DEFAULT");
    return true;
  }
  return false;
}

/* Remove all indexes for a given table from global index statistics */

static
int del_global_index_stats_for_table(THD *thd, uchar* cache_key, uint cache_key_length)
{
  int res = 0;
  DBUG_ENTER("del_global_index_stats_for_table");

  mysql_mutex_lock(&LOCK_global_index_stats);

  for (uint i= 0; i < global_index_stats.records;)
  {
    INDEX_STATS *index_stats =
      (INDEX_STATS*) my_hash_element(&global_index_stats, i);

    /* We search correct db\0table_name\0 string */
    if (index_stats &&
	index_stats->index_name_length >= cache_key_length &&
	!memcmp(index_stats->index, cache_key, cache_key_length))
    {
      res= my_hash_delete(&global_index_stats, (uchar*)index_stats);
      /*
          In our HASH implementation on deletion one elements
          is moved into a place where a deleted element was,
          and the last element is moved into the empty space.
          Thus we need to re-examine the current element, but
          we don't have to restart the search from the beginning.
      */
    }
    else
      i++;
  }

  mysql_mutex_unlock(&LOCK_global_index_stats);
  DBUG_RETURN(res);
}

/* Remove a table from global table statistics */

int del_global_table_stat(THD *thd, LEX_CSTRING *db, LEX_CSTRING *table)
{
  TABLE_STATS *table_stats;
  int res = 0;
  uchar *cache_key;
  uint cache_key_length;
  DBUG_ENTER("del_global_table_stat");

  cache_key_length= db->length + 1 + table->length + 1;

  if(!(cache_key= (uchar *)my_malloc(cache_key_length,
                                     MYF(MY_WME | MY_ZEROFILL))))
  {
    /* Out of memory error already given */
    res = 1;
    goto end;
  }

  memcpy(cache_key, db->str, db->length);
  memcpy(cache_key + db->length + 1, table->str, table->length);

  res= del_global_index_stats_for_table(thd, cache_key, cache_key_length);

  mysql_mutex_lock(&LOCK_global_table_stats);

  if((table_stats= (TABLE_STATS*) my_hash_search(&global_table_stats,
                                                cache_key,
                                                cache_key_length)))
    res= my_hash_delete(&global_table_stats, (uchar*)table_stats);

  my_free(cache_key);
  mysql_mutex_unlock(&LOCK_global_table_stats);

end:
  DBUG_RETURN(res);
}

/* Remove a index from global index statistics */

int del_global_index_stat(THD *thd, TABLE* table, KEY* key_info)
{
  INDEX_STATS *index_stats;
  uint key_length= table->s->table_cache_key.length + key_info->name.length + 1;
  int res = 0;
  DBUG_ENTER("del_global_index_stat");
  mysql_mutex_lock(&LOCK_global_index_stats);

  if((index_stats= (INDEX_STATS*) my_hash_search(&global_index_stats,
                                                key_info->cache_name,
                                                key_length)))
    res= my_hash_delete(&global_index_stats, (uchar*)index_stats);

  mysql_mutex_unlock(&LOCK_global_index_stats);
  DBUG_RETURN(res);
}<|MERGE_RESOLUTION|>--- conflicted
+++ resolved
@@ -1713,17 +1713,10 @@
         my_error(ER_ERROR_DURING_ROLLBACK, MYF(0), err);
         error=1;
 #ifdef WITH_WSREP
-<<<<<<< HEAD
-        WSREP_WARN("handlerton rollback failed, thd %lld %lld conf %d SQL %s",
-                   thd->thread_id, thd->query_id, thd->wsrep_conflict_state(),
-                   thd->query());
-#endif // WITH_WSREP
-=======
          WSREP_WARN("handlerton rollback failed, thd %lu %lld conf %d SQL %s",
-                    thd->thread_id, thd->query_id, thd->wsrep_conflict_state,
+                    thd->thread_id, thd->query_id, thd->wsrep_conflict_state(),
                     thd->query());
 #endif /* WITH_WSREP */
->>>>>>> 348eaf42
       }
       status_var_increment(thd->status_var.ha_rollback_count);
       ha_info_next= ha_info->next();
