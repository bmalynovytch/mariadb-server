/* Copyright (c) 2000, 2012, Oracle and/or its affiliates.
   Copyright (c) 2010, 2011 Monty Program Ab
   Copyright (C) 2013 Sergey Vojtovich and MariaDB Foundation

   This program is free software; you can redistribute it and/or modify
   it under the terms of the GNU General Public License as published by
   the Free Software Foundation; version 2 of the License.

   This program is distributed in the hope that it will be useful,
   but WITHOUT ANY WARRANTY; without even the implied warranty of
   MERCHANTABILITY or FITNESS FOR A PARTICULAR PURPOSE.  See the
   GNU General Public License for more details.

   You should have received a copy of the GNU General Public License
   along with this program; if not, write to the Free Software
   Foundation, Inc., 51 Franklin St, Fifth Floor, Boston, MA 02110-1301  USA */

/**
  @file
  Table definition cache and table cache implementation.

  Table definition cache actions:
  - add new TABLE_SHARE object to cache (tdc_acquire_share())
  - acquire TABLE_SHARE object from cache (tdc_acquire_share())
  - release TABLE_SHARE object to cache (tdc_release_share())
  - purge unused TABLE_SHARE objects from cache (tdc_purge())
  - remove TABLE_SHARE object from cache (tdc_remove_table())
  - get number of TABLE_SHARE objects in cache (tdc_records())

  Table cache actions:
  - add new TABLE object to cache (tc_add_table())
  - acquire TABLE object from cache (tc_acquire_table())
  - release TABLE object to cache (tc_release_table())
  - purge unused TABLE objects from cache (tc_purge())
  - purge unused TABLE objects of a table from cache (tdc_remove_table())
  - get number of TABLE objects in cache (tc_records())

  Dependencies:
  - intern_close_table(): frees TABLE object
  - kill_delayed_threads_for_table()
  - close_cached_tables(): flush tables on shutdown
  - alloc_table_share()
  - free_table_share()

  Table cache invariants:
  - TABLE_SHARE::free_tables shall not contain objects with TABLE::in_use != 0
  - TABLE_SHARE::free_tables shall not receive new objects if
    TABLE_SHARE::tdc.flushed is true
*/

#include "my_global.h"
#include "lf.h"
#include "table.h"
#include "sql_base.h"


/** Configuration. */
ulong tdc_size; /**< Table definition cache threshold for LRU eviction. */
ulong tc_size; /**< Table cache threshold for LRU eviction. */

/** Data collections. */
static LF_HASH tdc_hash; /**< Collection of TABLE_SHARE objects. */
/** Collection of unused TABLE_SHARE objects. */
I_P_List <TDC_element,
          I_P_List_adapter<TDC_element, &TDC_element::next, &TDC_element::prev>,
          I_P_List_null_counter,
          I_P_List_fast_push_back<TDC_element> > unused_shares;

static int64 tdc_version;  /* Increments on each reload */
static int64 last_table_id;
static bool tdc_inited;

static int32 tc_count; /**< Number of TABLE objects in table cache. */


/**
  Protects unused shares list.

  TDC_element::prev
  TDC_element::next
  unused_shares
*/

static mysql_mutex_t LOCK_unused_shares;

#ifdef HAVE_PSI_INTERFACE
PSI_mutex_key key_LOCK_unused_shares, key_TABLE_SHARE_LOCK_table_share;
static PSI_mutex_info all_tc_mutexes[]=
{
  { &key_LOCK_unused_shares, "LOCK_unused_shares", PSI_FLAG_GLOBAL },
  { &key_TABLE_SHARE_LOCK_table_share, "TABLE_SHARE::tdc.LOCK_table_share", 0 }
};

PSI_cond_key key_TABLE_SHARE_COND_release;
static PSI_cond_info all_tc_conds[]=
{
  { &key_TABLE_SHARE_COND_release, "TABLE_SHARE::tdc.COND_release", 0 }
};


static void init_tc_psi_keys(void)
{
  const char *category= "sql";
  int count;

  count= array_elements(all_tc_mutexes);
  mysql_mutex_register(category, all_tc_mutexes, count);

  count= array_elements(all_tc_conds);
  mysql_cond_register(category, all_tc_conds, count);
}
#endif


static int fix_thd_pins(THD *thd)
{
  return thd->tdc_hash_pins ? 0 :
         (thd->tdc_hash_pins= lf_hash_get_pins(&tdc_hash)) == 0;
}


/*
  Auxiliary routines for manipulating with per-share all/unused lists
  and tc_count counter.
  Responsible for preserving invariants between those lists, counter
  and TABLE::in_use member.
  In fact those routines implement sort of implicit table cache as
  part of table definition cache.
*/


/**
  Get number of TABLE objects (used and unused) in table cache.
*/

uint tc_records(void)
{
  return my_atomic_load32_explicit(&tc_count, MY_MEMORY_ORDER_RELAXED);
}


/**
  Remove TABLE object from table cache.

  - decrement tc_count
  - remove object from TABLE_SHARE::tdc.all_tables
*/

static void tc_remove_table(TABLE *table)
{
  my_atomic_add32_explicit(&tc_count, -1, MY_MEMORY_ORDER_RELAXED);
  table->s->tdc->all_tables.remove(table);
}


/**
  Free all unused TABLE objects.

  While locked:
  - remove unused objects from TABLE_SHARE::tdc.free_tables and
    TABLE_SHARE::tdc.all_tables
  - decrement tc_count

  While unlocked:
  - free resources related to unused objects

  @note This is called by 'handle_manager' when one wants to
        periodicly flush all not used tables.
*/

struct tc_purge_arg
{
  TDC_element::TABLE_list purge_tables;
  bool mark_flushed;
};


static my_bool tc_purge_callback(TDC_element *element, tc_purge_arg *arg)
{
  TABLE *table;

  mysql_mutex_lock(&element->LOCK_table_share);
  element->wait_for_mdl_deadlock_detector();
  if (arg->mark_flushed)
    element->flushed= true;
  while ((table= element->free_tables.pop_front()))
  {
    tc_remove_table(table);
    arg->purge_tables.push_front(table);
  }
  mysql_mutex_unlock(&element->LOCK_table_share);
  return FALSE;
}


void tc_purge(bool mark_flushed)
{
  tc_purge_arg argument;
  TABLE *table;

  argument.mark_flushed= mark_flushed;
  tdc_iterate(0, (my_hash_walk_action) tc_purge_callback, &argument);
  while ((table= argument.purge_tables.pop_front()))
    intern_close_table(table);
}


/**
  Add new TABLE object to table cache.

  @pre TABLE object is used by caller.

  Added object cannot be evicted or acquired.

  While locked:
  - add object to TABLE_SHARE::tdc.all_tables
  - increment tc_count
  - evict LRU object from table cache if we reached threshold

  While unlocked:
  - free evicted object
*/

struct tc_add_table_arg
{
  char key[MAX_DBKEY_LENGTH];
  uint key_length;
  ulonglong purge_time;
};


my_bool tc_add_table_callback(TDC_element *element, tc_add_table_arg *arg)
{
  TABLE *table;

  mysql_mutex_lock(&element->LOCK_table_share);
  if ((table= element->free_tables_back()) && table->tc_time < arg->purge_time)
  {
    memcpy(arg->key, element->m_key, element->m_key_length);
    arg->key_length= element->m_key_length;
    arg->purge_time= table->tc_time;
  }
  mysql_mutex_unlock(&element->LOCK_table_share);
  return FALSE;
}


void tc_add_table(THD *thd, TABLE *table)
{
  bool need_purge;
  DBUG_ASSERT(table->in_use == thd);
  mysql_mutex_lock(&table->s->tdc->LOCK_table_share);
  table->s->tdc->wait_for_mdl_deadlock_detector();
  table->s->tdc->all_tables.push_front(table);
  mysql_mutex_unlock(&table->s->tdc->LOCK_table_share);

  /* If we have too many TABLE instances around, try to get rid of them */
  need_purge= my_atomic_add32_explicit(&tc_count, 1, MY_MEMORY_ORDER_RELAXED) >=
              (int32) tc_size;

  if (need_purge)
  {
    tc_add_table_arg argument;
    argument.purge_time= ULONGLONG_MAX;
    tdc_iterate(thd, (my_hash_walk_action) tc_add_table_callback, &argument);

    if (argument.purge_time != ULONGLONG_MAX)
    {
      TDC_element *element= (TDC_element*) lf_hash_search(&tdc_hash,
                                                          thd->tdc_hash_pins,
                                                          argument.key,
                                                          argument.key_length);
      if (element)
      {
        TABLE *entry;
        mysql_mutex_lock(&element->LOCK_table_share);
        lf_hash_search_unpin(thd->tdc_hash_pins);
        element->wait_for_mdl_deadlock_detector();

        /*
          It may happen that oldest table was acquired meanwhile. In this case
          just go ahead, number of objects in table cache will normalize
          eventually.
        */
        if ((entry= element->free_tables_back()) &&
            entry->tc_time == argument.purge_time)
        {
          element->free_tables.remove(entry);
          tc_remove_table(entry);
          mysql_mutex_unlock(&element->LOCK_table_share);
          intern_close_table(entry);
        }
        else
          mysql_mutex_unlock(&element->LOCK_table_share);
      }
    }
  }
}


/**
  Release TABLE object to table cache.

  @pre object is used by caller.

  Released object may be evicted or acquired again.

  While locked:
  - if object is marked for purge, decrement tc_count
  - add object to TABLE_SHARE::tdc.free_tables
  - evict LRU object from table cache if we reached threshold

  While unlocked:
  - mark object not in use by any thread
  - free evicted/purged object

  @note Another thread may mark share for purge any moment (even
  after version check). It means to-be-purged object may go to
  unused lists. This other thread is expected to call tc_purge(),
  which is synchronized with us on TABLE_SHARE::tdc.LOCK_table_share.

  @return
    @retval true  object purged
    @retval false object released
*/

bool tc_release_table(TABLE *table)
{
  DBUG_ASSERT(table->in_use);
  DBUG_ASSERT(table->file);

  if (table->needs_reopen() || tc_records() > tc_size)
  {
    mysql_mutex_lock(&table->s->tdc->LOCK_table_share);
    goto purge;
  }

  table->tc_time= my_interval_timer();

  mysql_mutex_lock(&table->s->tdc->LOCK_table_share);
  if (table->s->tdc->flushed)
    goto purge;
  /*
    in_use doesn't really need mutex protection, but must be reset after
    checking tdc.flushed and before this table appears in free_tables.
    Resetting in_use is needed only for print_cached_tables() and
    list_open_tables().
  */
  table->in_use= 0;
  /* Add table to the list of unused TABLE objects for this share. */
  table->s->tdc->free_tables.push_front(table);
  mysql_mutex_unlock(&table->s->tdc->LOCK_table_share);
  return false;

purge:
  table->s->tdc->wait_for_mdl_deadlock_detector();
  tc_remove_table(table);
  mysql_mutex_unlock(&table->s->tdc->LOCK_table_share);
  table->in_use= 0;
  intern_close_table(table);
  return true;
}


/**
  Delete share from hash and free share object.
*/

static void tdc_delete_share_from_hash(TDC_element *element)
{
  THD *thd= current_thd;
  LF_PINS *pins;
  TABLE_SHARE *share;
  DBUG_ENTER("tdc_delete_share_from_hash");

  mysql_mutex_assert_owner(&element->LOCK_table_share);
  share= element->share;
  DBUG_ASSERT(share);
  element->share= 0;
  PSI_CALL_release_table_share(share->m_psi);
  share->m_psi= 0;

  if (!element->m_flush_tickets.is_empty())
  {
    Wait_for_flush_list::Iterator it(element->m_flush_tickets);
    Wait_for_flush *ticket;
    while ((ticket= it++))
      (void) ticket->get_ctx()->m_wait.set_status(MDL_wait::GRANTED);

    do
    {
      mysql_cond_wait(&element->COND_release, &element->LOCK_table_share);
    } while (!element->m_flush_tickets.is_empty());
  }

  mysql_mutex_unlock(&element->LOCK_table_share);

  if (thd)
  {
    fix_thd_pins(thd);
    pins= thd->tdc_hash_pins;
  }
  else
    pins= lf_hash_get_pins(&tdc_hash);

  DBUG_ASSERT(pins); // What can we do about it?
  element->assert_clean_share();
  lf_hash_delete(&tdc_hash, pins, element->m_key, element->m_key_length);
  if (!thd)
    lf_hash_put_pins(pins);
  free_table_share(share);
  DBUG_VOID_RETURN;
}


/**
  Initialize table definition cache.
*/

void tdc_init(void)
{
  DBUG_ENTER("tdc_init");
#ifdef HAVE_PSI_INTERFACE
  init_tc_psi_keys();
#endif
  tdc_inited= true;
  mysql_mutex_init(key_LOCK_unused_shares, &LOCK_unused_shares,
                   MY_MUTEX_INIT_FAST);
  tdc_version= 1L;  /* Increments on each reload */
  lf_hash_init(&tdc_hash, sizeof(TDC_element), LF_HASH_UNIQUE, 0, 0,
               (my_hash_get_key) TDC_element::key,
               &my_charset_bin);
  tdc_hash.alloc.constructor= TDC_element::lf_alloc_constructor;
  tdc_hash.alloc.destructor= TDC_element::lf_alloc_destructor;
  tdc_hash.initializer= (lf_hash_initializer) TDC_element::lf_hash_initializer;
  DBUG_VOID_RETURN;
}


/**
  Notify table definition cache that process of shutting down server
  has started so it has to keep number of TABLE and TABLE_SHARE objects
  minimal in order to reduce number of references to pluggable engines.
*/

void tdc_start_shutdown(void)
{
  DBUG_ENTER("table_def_start_shutdown");
  if (tdc_inited)
  {
    /*
      Ensure that TABLE and TABLE_SHARE objects which are created for
      tables that are open during process of plugins' shutdown are
      immediately released. This keeps number of references to engine
      plugins minimal and allows shutdown to proceed smoothly.
    */
    tdc_size= 0;
    tc_size= 0;
    /* Free all cached but unused TABLEs and TABLE_SHAREs. */
    close_cached_tables(NULL, NULL, FALSE, LONG_TIMEOUT);
  }
  DBUG_VOID_RETURN;
}


/**
  Deinitialize table definition cache.
*/

void tdc_deinit(void)
{
  DBUG_ENTER("tdc_deinit");
  if (tdc_inited)
  {
    tdc_inited= false;
    lf_hash_destroy(&tdc_hash);
    mysql_mutex_destroy(&LOCK_unused_shares);
  }
  DBUG_VOID_RETURN;
}


/**
  Get number of cached table definitions.

  @return Number of cached table definitions
*/

ulong tdc_records(void)
{
  return my_atomic_load32_explicit(&tdc_hash.count, MY_MEMORY_ORDER_RELAXED);
}


void tdc_purge(bool all)
{
  DBUG_ENTER("tdc_purge");
  while (all || tdc_records() > tdc_size)
  {
    TDC_element *element;

    mysql_mutex_lock(&LOCK_unused_shares);
    if (!(element= unused_shares.pop_front()))
    {
      mysql_mutex_unlock(&LOCK_unused_shares);
      break;
    }

    /* Concurrent thread may start using share again, reset prev and next. */
    element->prev= 0;
    element->next= 0;
    mysql_mutex_lock(&element->LOCK_table_share);
    if (element->ref_count)
    {
      mysql_mutex_unlock(&element->LOCK_table_share);
      mysql_mutex_unlock(&LOCK_unused_shares);
      continue;
    }
    mysql_mutex_unlock(&LOCK_unused_shares);

    tdc_delete_share_from_hash(element);
  }
  DBUG_VOID_RETURN;
}


/**
  Lock table share.

  Find table share with given db.table_name in table definition cache. Return
  locked table share if found.

  Locked table share means:
  - table share is protected against removal from table definition cache
  - no other thread can acquire/release table share

  Caller is expected to unlock table share with tdc_unlock_share().

  @retval 0 Share not found
  @retval MY_ERRPTR OOM
  @retval ptr Pointer to locked table share
*/

TDC_element *tdc_lock_share(THD *thd, const char *db, const char *table_name)
{
  TDC_element *element;
  char key[MAX_DBKEY_LENGTH];

  DBUG_ENTER("tdc_lock_share");
  if (fix_thd_pins(thd))
    DBUG_RETURN((TDC_element*) MY_ERRPTR);

  element= (TDC_element *) lf_hash_search(&tdc_hash, thd->tdc_hash_pins,
                                          (uchar*) key,
                                          tdc_create_key(key, db, table_name));
  if (element)
  {
    mysql_mutex_lock(&element->LOCK_table_share);
    if (!element->share || element->share->error)
    {
      mysql_mutex_unlock(&element->LOCK_table_share);
      element= 0;
    }
    lf_hash_search_unpin(thd->tdc_hash_pins);
  }

  DBUG_RETURN(element);
}


/**
  Unlock share locked by tdc_lock_share().
*/

void tdc_unlock_share(TDC_element *element)
{
  DBUG_ENTER("tdc_unlock_share");
  mysql_mutex_unlock(&element->LOCK_table_share);
  DBUG_VOID_RETURN;
}


/*
  Get TABLE_SHARE for a table.

  tdc_acquire_share()
  thd                   Thread handle
  table_list            Table that should be opened
  key                   Table cache key
  key_length            Length of key
  flags                 operation: what to open table or view

  IMPLEMENTATION
    Get a table definition from the table definition cache.
    If it doesn't exist, create a new from the table definition file.

  RETURN
   0  Error
   #  Share for table
*/

TABLE_SHARE *tdc_acquire_share(THD *thd, const char *db, const char *table_name,
                               const char *key, uint key_length,
                               my_hash_value_type hash_value, uint flags,
                               TABLE **out_table)
{
  TABLE_SHARE *share;
  TDC_element *element;
  bool was_unused;
  DBUG_ENTER("tdc_acquire_share");

  if (fix_thd_pins(thd))
    DBUG_RETURN(0);

retry:
  while (!(element= (TDC_element*) lf_hash_search_using_hash_value(&tdc_hash,
                    thd->tdc_hash_pins, hash_value, (uchar*) key, key_length)))
  {
    LEX_STRING tmp= { const_cast<char*>(key), key_length };
    int res= lf_hash_insert(&tdc_hash, thd->tdc_hash_pins, (uchar*) &tmp);

    if (res == -1)
      DBUG_RETURN(0);
    else if (res == 1)
      continue;

    element= (TDC_element*) lf_hash_search_using_hash_value(&tdc_hash,
             thd->tdc_hash_pins, hash_value, (uchar*) key, key_length);
    lf_hash_search_unpin(thd->tdc_hash_pins);
    DBUG_ASSERT(element);

    if (!(share= alloc_table_share(db, table_name, key, key_length)))
    {
      lf_hash_delete(&tdc_hash, thd->tdc_hash_pins, key, key_length);
      DBUG_RETURN(0);
    }

    /* note that tdc_acquire_share() *always* uses discovery */
    open_table_def(thd, share, flags | GTS_USE_DISCOVERY);

    if (share->error)
    {
      free_table_share(share);
      lf_hash_delete(&tdc_hash, thd->tdc_hash_pins, key, key_length);
      DBUG_RETURN(0);
    }

    mysql_mutex_lock(&element->LOCK_table_share);
    element->share= share;
    share->tdc= element;
    element->ref_count++;
    element->version= tdc_refresh_version();
    element->flushed= false;
    mysql_mutex_unlock(&element->LOCK_table_share);

    tdc_purge(false);
    if (out_table)
      *out_table= 0;
    share->m_psi= PSI_CALL_get_table_share(false, share);
    goto end;
  }

  /* cannot force discovery of a cached share */
  DBUG_ASSERT(!(flags & GTS_FORCE_DISCOVERY));

  if (out_table && (flags & GTS_TABLE))
  {
    if ((*out_table= element->acquire_table(thd)))
    {
      lf_hash_search_unpin(thd->tdc_hash_pins);
      DBUG_ASSERT(!(flags & GTS_NOLOCK));
      DBUG_ASSERT(element->share);
      DBUG_ASSERT(!element->share->error);
      DBUG_ASSERT(!element->share->is_view);
      DBUG_RETURN(element->share);
    }
  }

  mysql_mutex_lock(&element->LOCK_table_share);
  if (!(share= element->share))
  {
    mysql_mutex_unlock(&element->LOCK_table_share);
    lf_hash_search_unpin(thd->tdc_hash_pins);
    goto retry;
  }
  lf_hash_search_unpin(thd->tdc_hash_pins);

  /*
     We found an existing table definition. Return it if we didn't get
     an error when reading the table definition from file.
  */
  if (share->error)
  {
    open_table_error(share, share->error, share->open_errno);
    goto err;
  }

  if (share->is_view && !(flags & GTS_VIEW))
  {
    open_table_error(share, OPEN_FRM_NOT_A_TABLE, ENOENT);
    goto err;
  }
  if (!share->is_view && !(flags & GTS_TABLE))
  {
    open_table_error(share, OPEN_FRM_NOT_A_VIEW, ENOENT);
    goto err;
  }

  was_unused= !element->ref_count;
  element->ref_count++;
  mysql_mutex_unlock(&element->LOCK_table_share);
  if (was_unused)
  {
    mysql_mutex_lock(&LOCK_unused_shares);
    if (element->prev)
    {
      /*
        Share was not used before and it was in the old_unused_share list
        Unlink share from this list
      */
      DBUG_PRINT("info", ("Unlinking from not used list"));
      unused_shares.remove(element);
      element->next= 0;
      element->prev= 0;
    }
    mysql_mutex_unlock(&LOCK_unused_shares);
  }

end:
  DBUG_PRINT("exit", ("share: 0x%lx  ref_count: %u",
                      (ulong) share, share->tdc->ref_count));
  if (flags & GTS_NOLOCK)
  {
    tdc_release_share(share);
    /*
      if GTS_NOLOCK is requested, the returned share pointer cannot be used,
      the share it points to may go away any moment.
      But perhaps the caller is only interested to know whether a share or
      table existed?
      Let's return an invalid pointer here to catch dereferencing attempts.
    */
    share= (TABLE_SHARE*) 1;
  }
  DBUG_RETURN(share);

err:
  mysql_mutex_unlock(&element->LOCK_table_share);
  DBUG_RETURN(0);
}


/**
  Release table share acquired by tdc_acquire_share().
*/

void tdc_release_share(TABLE_SHARE *share)
{
  DBUG_ENTER("tdc_release_share");

  mysql_mutex_lock(&share->tdc->LOCK_table_share);
  DBUG_PRINT("enter",
             ("share: 0x%lx  table: %s.%s  ref_count: %u  version: %lu",
              (ulong) share, share->db.str, share->table_name.str,
              share->tdc->ref_count, share->tdc->version));
  DBUG_ASSERT(share->tdc->ref_count);

  if (share->tdc->ref_count > 1)
  {
    share->tdc->ref_count--;
    if (!share->is_view)
      mysql_cond_broadcast(&share->tdc->COND_release);
    mysql_mutex_unlock(&share->tdc->LOCK_table_share);
    DBUG_VOID_RETURN;
  }
  mysql_mutex_unlock(&share->tdc->LOCK_table_share);

  mysql_mutex_lock(&LOCK_unused_shares);
  mysql_mutex_lock(&share->tdc->LOCK_table_share);
  if (--share->tdc->ref_count)
  {
    mysql_mutex_unlock(&share->tdc->LOCK_table_share);
    mysql_mutex_unlock(&LOCK_unused_shares);
    DBUG_VOID_RETURN;
  }
  if (share->tdc->flushed || tdc_records() > tdc_size)
  {
<<<<<<< HEAD
=======
    if (!share->is_view)
      mysql_cond_broadcast(&share->tdc.COND_release);
    mysql_mutex_unlock(&share->tdc.LOCK_table_share);
>>>>>>> 23af6f59
    mysql_mutex_unlock(&LOCK_unused_shares);
    tdc_delete_share_from_hash(share->tdc);
    DBUG_VOID_RETURN;
  }
  /* Link share last in used_table_share list */
  DBUG_PRINT("info", ("moving share to unused list"));
  DBUG_ASSERT(share->tdc->next == 0);
  unused_shares.push_back(share->tdc);
  mysql_mutex_unlock(&share->tdc->LOCK_table_share);
  mysql_mutex_unlock(&LOCK_unused_shares);
  DBUG_VOID_RETURN;
}


/**
   Remove all or some (depending on parameter) instances of TABLE and
   TABLE_SHARE from the table definition cache.

   @param  thd          Thread context
   @param  remove_type  Type of removal:
                        TDC_RT_REMOVE_ALL     - remove all TABLE instances and
                                                TABLE_SHARE instance. There
                                                should be no used TABLE objects
                                                and caller should have exclusive
                                                metadata lock on the table.
                        TDC_RT_REMOVE_NOT_OWN - remove all TABLE instances
                                                except those that belong to
                                                this thread. There should be
                                                no TABLE objects used by other
                                                threads and caller should have
                                                exclusive metadata lock on the
                                                table.
                        TDC_RT_REMOVE_UNUSED  - remove all unused TABLE
                                                instances (if there are no
                                                used instances will also
                                                remove TABLE_SHARE).
                        TDC_RT_REMOVE_NOT_OWN_KEEP_SHARE -
                                                remove all TABLE instances
                                                except those that belong to
                                                this thread, but don't mark
                                                TABLE_SHARE as old. There
                                                should be no TABLE objects
                                                used by other threads and
                                                caller should have exclusive
                                                metadata lock on the table.
   @param  db           Name of database
   @param  table_name   Name of table
   @param  kill_delayed_threads     If TRUE, kill INSERT DELAYED threads

   @note It assumes that table instances are already not used by any
   (other) thread (this should be achieved by using meta-data locks).
*/

bool tdc_remove_table(THD *thd, enum_tdc_remove_table_type remove_type,
                      const char *db, const char *table_name,
                      bool kill_delayed_threads)
{
  I_P_List <TABLE, TABLE_share> purge_tables;
  TABLE *table;
  TDC_element *element;
  uint my_refs= 1;
  DBUG_ENTER("tdc_remove_table");
  DBUG_PRINT("enter",("name: %s  remove_type: %d", table_name, remove_type));

  DBUG_ASSERT(remove_type == TDC_RT_REMOVE_UNUSED ||
              thd->mdl_context.is_lock_owner(MDL_key::TABLE, db, table_name,
                                             MDL_EXCLUSIVE));


  mysql_mutex_lock(&LOCK_unused_shares);
  if (!(element= tdc_lock_share(thd, db, table_name)))
  {
    mysql_mutex_unlock(&LOCK_unused_shares);
    DBUG_ASSERT(remove_type != TDC_RT_REMOVE_NOT_OWN_KEEP_SHARE);
    DBUG_RETURN(false);
  }

  DBUG_ASSERT(element != MY_ERRPTR); // What can we do about it?

  if (!element->ref_count)
  {
    if (element->prev)
    {
      unused_shares.remove(element);
      element->prev= 0;
      element->next= 0;
    }
    mysql_mutex_unlock(&LOCK_unused_shares);

    tdc_delete_share_from_hash(element);
    DBUG_RETURN(true);
  }
  mysql_mutex_unlock(&LOCK_unused_shares);

  element->ref_count++;

  element->wait_for_mdl_deadlock_detector();
  /*
    Mark share flushed in order to ensure that it gets
    automatically deleted once it is no longer referenced.

    Note that code in TABLE_SHARE::wait_for_old_version() assumes that
    marking share flushed is followed by purge of unused table
    shares.
  */
  if (remove_type != TDC_RT_REMOVE_NOT_OWN_KEEP_SHARE)
    element->flushed= true;

  while ((table= element->free_tables.pop_front()))
  {
    tc_remove_table(table);
    purge_tables.push_front(table);
  }
  if (kill_delayed_threads)
    kill_delayed_threads_for_table(element);

  if (remove_type == TDC_RT_REMOVE_NOT_OWN ||
      remove_type == TDC_RT_REMOVE_NOT_OWN_KEEP_SHARE)
  {
    TDC_element::All_share_tables_list::Iterator it(element->all_tables);
    while ((table= it++))
    {
      my_refs++;
      DBUG_ASSERT(table->in_use == thd);
    }
  }
  DBUG_ASSERT(element->all_tables.is_empty() || remove_type != TDC_RT_REMOVE_ALL);
  mysql_mutex_unlock(&element->LOCK_table_share);

  while ((table= purge_tables.pop_front()))
    intern_close_table(table);

  if (remove_type != TDC_RT_REMOVE_UNUSED)
  {
    /*
      Even though current thread holds exclusive metadata lock on this share
      (asserted above), concurrent FLUSH TABLES threads may be in process of
      closing unused table instances belonging to this share. E.g.:
      thr1 (FLUSH TABLES): table= share->tdc.free_tables.pop_front();
      thr1 (FLUSH TABLES): share->tdc.all_tables.remove(table);
      thr2 (ALTER TABLE): tdc_remove_table();
      thr1 (FLUSH TABLES): intern_close_table(table);

      Current remove type assumes that all table instances (except for those
      that are owned by current thread) must be closed before
      thd_remove_table() returns. Wait for such tables now.

      intern_close_table() decrements ref_count and signals COND_release. When
      ref_count drops down to number of references owned by current thread
      waiting is completed.

      Unfortunately TABLE_SHARE::wait_for_old_version() cannot be used here
      because it waits for all table instances, whereas we have to wait only
      for those that are not owned by current thread.
    */
    mysql_mutex_lock(&element->LOCK_table_share);
    while (element->ref_count > my_refs)
      mysql_cond_wait(&element->COND_release, &element->LOCK_table_share);
    mysql_mutex_unlock(&element->LOCK_table_share);
  }

  tdc_release_share(element->share);

  DBUG_RETURN(true);
}


/**
  Check if table's share is being removed from the table definition
  cache and, if yes, wait until the flush is complete.

  @param thd             Thread context.
  @param table_list      Table which share should be checked.
  @param timeout         Timeout for waiting.
  @param deadlock_weight Weight of this wait for deadlock detector.

  @retval 0       Success. Share is up to date or has been flushed.
  @retval 1       Error (OOM, was killed, the wait resulted
                  in a deadlock or timeout). Reported.
*/

int tdc_wait_for_old_version(THD *thd, const char *db, const char *table_name,
                             ulong wait_timeout, uint deadlock_weight,
                             ulong refresh_version)
{
  TDC_element *element;

  if (!(element= tdc_lock_share(thd, db, table_name)))
    return FALSE;
  else if (element == MY_ERRPTR)
    return TRUE;
  else if (element->flushed && refresh_version > element->version)
  {
    struct timespec abstime;
    set_timespec(abstime, wait_timeout);
    return element->share->wait_for_old_version(thd, &abstime, deadlock_weight);
  }
  tdc_unlock_share(element);
  return FALSE;
}


ulong tdc_refresh_version(void)
{
  return my_atomic_load64_explicit(&tdc_version, MY_MEMORY_ORDER_RELAXED);
}


ulong tdc_increment_refresh_version(void)
{
  ulong v= my_atomic_add64_explicit(&tdc_version, 1, MY_MEMORY_ORDER_RELAXED);
  DBUG_PRINT("tcache", ("incremented global refresh_version to: %lu", v));
  return v + 1;
}


/**
  Iterate table definition cache.

  Object is protected against removal from table definition cache.

  @note Returned TABLE_SHARE is not guaranteed to be fully initialized:
  tdc_acquire_share() added new share, but didn't open it yet. If caller
  needs fully initializer share, it must lock table share mutex.
*/

struct eliminate_duplicates_arg
{
  HASH hash;
  MEM_ROOT root;
  my_hash_walk_action action;
  void *argument;
};


static uchar *eliminate_duplicates_get_key(const uchar *element, size_t *length,
                                       my_bool not_used __attribute__((unused)))
{
  LEX_STRING *key= (LEX_STRING *) element;
  *length= key->length;
  return (uchar *) key->str;
}


static my_bool eliminate_duplicates(TDC_element *element,
                                    eliminate_duplicates_arg *arg)
{
  LEX_STRING *key= (LEX_STRING *) alloc_root(&arg->root, sizeof(LEX_STRING));

  if (!key || !(key->str= (char*) memdup_root(&arg->root, element->m_key,
                                              element->m_key_length)))
    return TRUE;

  key->length= element->m_key_length;

  if (my_hash_insert(&arg->hash, (uchar *) key))
    return FALSE;

  return arg->action(element, arg->argument);
}


int tdc_iterate(THD *thd, my_hash_walk_action action, void *argument,
                bool no_dups)
{
  eliminate_duplicates_arg no_dups_argument;
  LF_PINS *pins;
  myf alloc_flags= 0;
  uint hash_flags= HASH_UNIQUE;
  int res;

  if (thd)
  {
    fix_thd_pins(thd);
    pins= thd->tdc_hash_pins;
    alloc_flags= MY_THREAD_SPECIFIC;
    hash_flags|= HASH_THREAD_SPECIFIC;
  }
  else
    pins= lf_hash_get_pins(&tdc_hash);

  if (!pins)
    return ER_OUTOFMEMORY;

  if (no_dups)
  {
    init_alloc_root(&no_dups_argument.root, 4096, 4096, MYF(alloc_flags));
    my_hash_init(&no_dups_argument.hash, &my_charset_bin, tdc_records(), 0, 0,
                 eliminate_duplicates_get_key, 0, hash_flags);
    no_dups_argument.action= action;
    no_dups_argument.argument= argument;
    action= (my_hash_walk_action) eliminate_duplicates;
    argument= &no_dups_argument;
  }

  res= lf_hash_iterate(&tdc_hash, pins, action, argument);

  if (!thd)
    lf_hash_put_pins(pins);

  if (no_dups)
  {
    my_hash_free(&no_dups_argument.hash);
    free_root(&no_dups_argument.root, MYF(0));
  }
  return res;
}


/*
  Function to assign a new table map id to a table share.

  PARAMETERS

    share - Pointer to table share structure

  DESCRIPTION

    We are intentionally not checking that share->mutex is locked
    since this function should only be called when opening a table
    share and before it is entered into the table definition cache
    (meaning that it cannot be fetched by another thread, even
    accidentally).

  PRE-CONDITION(S)

    share is non-NULL
    last_table_id_lock initialized (tdc_inited)

  POST-CONDITION(S)

    share->table_map_id is given a value that with a high certainty is
    not used by any other table (the only case where a table id can be
    reused is on wrap-around, which means more than 4 billion table
    share opens have been executed while one table was open all the
    time).

    share->table_map_id is not ~0UL.
*/

void tdc_assign_new_table_id(TABLE_SHARE *share)
{
  ulong tid;
  DBUG_ENTER("assign_new_table_id");
  DBUG_ASSERT(share);
  DBUG_ASSERT(tdc_inited);

  /*
    There is one reserved number that cannot be used.  Remember to
    change this when 6-byte global table id's are introduced.
  */
  do
  {
    tid= my_atomic_add64_explicit(&last_table_id, 1, MY_MEMORY_ORDER_RELAXED);
  } while (unlikely(tid == ~0UL));

  share->table_map_id= tid;
  DBUG_PRINT("info", ("table_id= %lu", share->table_map_id));
  DBUG_VOID_RETURN;
}<|MERGE_RESOLUTION|>--- conflicted
+++ resolved
@@ -778,18 +778,14 @@
   mysql_mutex_lock(&share->tdc->LOCK_table_share);
   if (--share->tdc->ref_count)
   {
+    if (!share->is_view)
+      mysql_cond_broadcast(&share->tdc->COND_release);
     mysql_mutex_unlock(&share->tdc->LOCK_table_share);
     mysql_mutex_unlock(&LOCK_unused_shares);
     DBUG_VOID_RETURN;
   }
   if (share->tdc->flushed || tdc_records() > tdc_size)
   {
-<<<<<<< HEAD
-=======
-    if (!share->is_view)
-      mysql_cond_broadcast(&share->tdc.COND_release);
-    mysql_mutex_unlock(&share->tdc.LOCK_table_share);
->>>>>>> 23af6f59
     mysql_mutex_unlock(&LOCK_unused_shares);
     tdc_delete_share_from_hash(share->tdc);
     DBUG_VOID_RETURN;
