#ifndef ITEM_STRFUNC_INCLUDED
#define ITEM_STRFUNC_INCLUDED

/*
   Copyright (c) 2000, 2011, Oracle and/or its affiliates.
   Copyright (c) 2009, 2013, Monty Program Ab.

   This program is free software; you can redistribute it and/or modify
   it under the terms of the GNU General Public License as published by
   the Free Software Foundation; version 2 of the License.

   This program is distributed in the hope that it will be useful,
   but WITHOUT ANY WARRANTY; without even the implied warranty of
   MERCHANTABILITY or FITNESS FOR A PARTICULAR PURPOSE.  See the
   GNU General Public License for more details.

   You should have received a copy of the GNU General Public License
   along with this program; if not, write to the Free Software
   Foundation, Inc., 51 Franklin Street, Fifth Floor, Boston, MA  02110-1301, USA */


/* This file defines all string functions */

#ifdef USE_PRAGMA_INTERFACE
#pragma interface			/* gcc class implementation */
#endif

extern size_t username_char_length;

class MY_LOCALE;

class Item_str_func :public Item_func
{
protected:
  /**
     Sets the result value of the function an empty string, using the current
     character set. No memory is allocated.
     @retval A pointer to the str_value member.
   */
  String *make_empty_result()
  {
    /*
      Reset string length to an empty string. We don't use str_value.set() as
      we don't want to free and potentially have to reallocate the buffer
      for each call.
    */
    str_value.length(0);
    str_value.set_charset(collation.collation);
    return &str_value; 
  }
public:
  Item_str_func() :Item_func() { decimals=NOT_FIXED_DEC; }
  Item_str_func(Item *a) :Item_func(a) {decimals=NOT_FIXED_DEC; }
  Item_str_func(Item *a,Item *b) :Item_func(a,b) { decimals=NOT_FIXED_DEC; }
  Item_str_func(Item *a,Item *b,Item *c) :Item_func(a,b,c) { decimals=NOT_FIXED_DEC; }
  Item_str_func(Item *a,Item *b,Item *c,Item *d) :Item_func(a,b,c,d) {decimals=NOT_FIXED_DEC; }
  Item_str_func(Item *a,Item *b,Item *c,Item *d, Item* e) :Item_func(a,b,c,d,e) {decimals=NOT_FIXED_DEC; }
  Item_str_func(List<Item> &list) :Item_func(list) {decimals=NOT_FIXED_DEC; }
  longlong val_int();
  double val_real();
  my_decimal *val_decimal(my_decimal *);
  enum Item_result result_type () const { return STRING_RESULT; }
  void left_right_max_length();
  bool fix_fields(THD *thd, Item **ref);
  String *val_str_from_val_str_ascii(String *str, String *str2);
};



/*
  Functions that return values with ASCII repertoire
*/
class Item_str_ascii_func :public Item_str_func
{
  String ascii_buf;
public:
  Item_str_ascii_func() :Item_str_func() {}
  Item_str_ascii_func(Item *a) :Item_str_func(a) {}
  Item_str_ascii_func(Item *a,Item *b) :Item_str_func(a,b) {}
  Item_str_ascii_func(Item *a,Item *b,Item *c) :Item_str_func(a,b,c) {}
  String *val_str(String *str)
  {
    return val_str_from_val_str_ascii(str, &ascii_buf);
  }
  virtual String *val_str_ascii(String *)= 0;
};


class Item_func_md5 :public Item_str_ascii_func
{
  String tmp_value;
public:
  Item_func_md5(Item *a) :Item_str_ascii_func(a) {}
  String *val_str_ascii(String *);
  void fix_length_and_dec();
  const char *func_name() const { return "md5"; }
};


class Item_func_sha :public Item_str_ascii_func
{
public:
  Item_func_sha(Item *a) :Item_str_ascii_func(a) {}
  String *val_str_ascii(String *);    
  void fix_length_and_dec();      
  const char *func_name() const { return "sha"; }	
};

class Item_func_sha2 :public Item_str_ascii_func
{
public:
  Item_func_sha2(Item *a, Item *b) :Item_str_ascii_func(a, b) {}
  String *val_str_ascii(String *);
  void fix_length_and_dec();
  const char *func_name() const { return "sha2"; }
};

class Item_func_aes_encrypt :public Item_str_func
{
public:
  Item_func_aes_encrypt(Item *a, Item *b) :Item_str_func(a,b) {}
  String *val_str(String *);
  void fix_length_and_dec();
  const char *func_name() const { return "aes_encrypt"; }
};

class Item_func_aes_decrypt :public Item_str_func	
{
public:
  Item_func_aes_decrypt(Item *a, Item *b) :Item_str_func(a,b) {}
  String *val_str(String *);
  void fix_length_and_dec();
  const char *func_name() const { return "aes_decrypt"; }
};


class Item_func_concat :public Item_str_func
{
  String tmp_value;
public:
  Item_func_concat(List<Item> &list) :Item_str_func(list) {}
  Item_func_concat(Item *a,Item *b) :Item_str_func(a,b) {}
  String *val_str(String *);
  void fix_length_and_dec();
  const char *func_name() const { return "concat"; }
};

class Item_func_decode_histogram :public Item_str_func
{
  String tmp_value;
public:
  Item_func_decode_histogram(Item *a, Item *b)
    :Item_str_func(a, b) {}
  String *val_str(String *);
  void fix_length_and_dec()
  {
    collation.set(system_charset_info);
    max_length= MAX_BLOB_WIDTH;
    maybe_null= 1;
  }
  const char *func_name() const { return "decode_histogram"; }
};

class Item_func_concat_ws :public Item_str_func
{
  String tmp_value;
public:
  Item_func_concat_ws(List<Item> &list) :Item_str_func(list) {}
  String *val_str(String *);
  void fix_length_and_dec();
  const char *func_name() const { return "concat_ws"; }
  table_map not_null_tables() const { return 0; }
};

class Item_func_reverse :public Item_str_func
{
  String tmp_value;
public:
  Item_func_reverse(Item *a) :Item_str_func(a) {}
  String *val_str(String *);
  void fix_length_and_dec();
  const char *func_name() const { return "reverse"; }
};


class Item_func_replace :public Item_str_func
{
  String tmp_value,tmp_value2;
public:
  Item_func_replace(Item *org,Item *find,Item *replace)
    :Item_str_func(org,find,replace) {}
  String *val_str(String *);
  void fix_length_and_dec();
  const char *func_name() const { return "replace"; }
};


class Item_func_regexp_replace :public Item_str_func
{
  Regexp_processor_pcre re;
  bool append_replacement(String *str,
                          const LEX_CSTRING *source,
                          const LEX_CSTRING *replace);
public:
  Item_func_regexp_replace(Item *a, Item *b, Item *c) 
    :Item_str_func(a, b, c)
    {}
  void cleanup()
  {
    DBUG_ENTER("Item_func_regex::cleanup");
    Item_str_func::cleanup();
    re.cleanup();
    DBUG_VOID_RETURN;
  }
  String *val_str(String *str);
  void fix_length_and_dec();
  const char *func_name() const { return "regexp_replace"; }
};


class Item_func_regexp_substr :public Item_str_func
{
  Regexp_processor_pcre re;
public:
  Item_func_regexp_substr(Item *a, Item *b) 
    :Item_str_func(a, b)
    {}
  void cleanup()
  {
    DBUG_ENTER("Item_func_regex::cleanup");
    Item_str_func::cleanup();
    re.cleanup();
    DBUG_VOID_RETURN;
  }
  String *val_str(String *str);
  void fix_length_and_dec();
  const char *func_name() const { return "regexp_substr"; }
};


class Item_func_insert :public Item_str_func
{
  String tmp_value;
public:
  Item_func_insert(Item *org,Item *start,Item *length,Item *new_str)
    :Item_str_func(org,start,length,new_str) {}
  String *val_str(String *);
  void fix_length_and_dec();
  const char *func_name() const { return "insert"; }
};


class Item_str_conv :public Item_str_func
{
protected:
  uint multiply;
  my_charset_conv_case converter;
  String tmp_value;
public:
  Item_str_conv(Item *item) :Item_str_func(item) {}
  String *val_str(String *);
};


class Item_func_lcase :public Item_str_conv
{
public:
  Item_func_lcase(Item *item) :Item_str_conv(item) {}
  const char *func_name() const { return "lcase"; }
  void fix_length_and_dec();
};

class Item_func_ucase :public Item_str_conv
{
public:
  Item_func_ucase(Item *item) :Item_str_conv(item) {}
  const char *func_name() const { return "ucase"; }
  void fix_length_and_dec();
};


class Item_func_left :public Item_str_func
{
  String tmp_value;
public:
  Item_func_left(Item *a,Item *b) :Item_str_func(a,b) {}
  String *val_str(String *);
  void fix_length_and_dec();
  const char *func_name() const { return "left"; }
};


class Item_func_right :public Item_str_func
{
  String tmp_value;
public:
  Item_func_right(Item *a,Item *b) :Item_str_func(a,b) {}
  String *val_str(String *);
  void fix_length_and_dec();
  const char *func_name() const { return "right"; }
};


class Item_func_substr :public Item_str_func
{
  String tmp_value;
public:
  Item_func_substr(Item *a,Item *b) :Item_str_func(a,b) {}
  Item_func_substr(Item *a,Item *b,Item *c) :Item_str_func(a,b,c) {}
  String *val_str(String *);
  void fix_length_and_dec();
  const char *func_name() const { return "substr"; }
};


class Item_func_substr_index :public Item_str_func
{
  String tmp_value;
public:
  Item_func_substr_index(Item *a,Item *b,Item *c) :Item_str_func(a,b,c) {}
  String *val_str(String *);
  void fix_length_and_dec();
  const char *func_name() const { return "substring_index"; }
};


class Item_func_trim :public Item_str_func
{
protected:
  String tmp_value;
  String remove;
public:
  Item_func_trim(Item *a,Item *b) :Item_str_func(a,b) {}
  Item_func_trim(Item *a) :Item_str_func(a) {}
  String *val_str(String *);
  void fix_length_and_dec();
  const char *func_name() const { return "trim"; }
  virtual void print(String *str, enum_query_type query_type);
  virtual const char *mode_name() const { return "both"; }
};


class Item_func_ltrim :public Item_func_trim
{
public:
  Item_func_ltrim(Item *a,Item *b) :Item_func_trim(a,b) {}
  Item_func_ltrim(Item *a) :Item_func_trim(a) {}
  String *val_str(String *);
  const char *func_name() const { return "ltrim"; }
  const char *mode_name() const { return "leading"; }
};


class Item_func_rtrim :public Item_func_trim
{
public:
  Item_func_rtrim(Item *a,Item *b) :Item_func_trim(a,b) {}
  Item_func_rtrim(Item *a) :Item_func_trim(a) {}
  String *val_str(String *);
  const char *func_name() const { return "rtrim"; }
  const char *mode_name() const { return "trailing"; }
};


/*
  Item_func_password -- new (4.1.1) PASSWORD() function implementation.
  Returns strcat('*', octet2hex(sha1(sha1(password)))). '*' stands for new
  password format, sha1(sha1(password) is so-called hash_stage2 value.
  Length of returned string is always 41 byte. To find out how entire
  authentication procedure works, see comments in password.c.
*/

class Item_func_password :public Item_str_ascii_func
{
  char tmp_value[SCRAMBLED_PASSWORD_CHAR_LENGTH+1]; 
public:
  Item_func_password(Item *a) :Item_str_ascii_func(a) {}
  String *val_str_ascii(String *str);
  void fix_length_and_dec()
  {
    fix_length_and_charset(SCRAMBLED_PASSWORD_CHAR_LENGTH, default_charset());
  }
  const char *func_name() const { return "password"; }
  static char *alloc(THD *thd, const char *password, size_t pass_len);
};


/*
  Item_func_old_password -- PASSWORD() implementation used in MySQL 3.21 - 4.0
  compatibility mode. This item is created in sql_yacc.yy when
  'old_passwords' session variable is set, and to handle OLD_PASSWORD()
  function.
*/

class Item_func_old_password :public Item_str_ascii_func
{
  char tmp_value[SCRAMBLED_PASSWORD_CHAR_LENGTH_323+1];
public:
  Item_func_old_password(Item *a) :Item_str_ascii_func(a) {}
  String *val_str_ascii(String *str);
  void fix_length_and_dec()
  {
    fix_length_and_charset(SCRAMBLED_PASSWORD_CHAR_LENGTH_323, default_charset());
  } 
  const char *func_name() const { return "old_password"; }
  static char *alloc(THD *thd, const char *password, size_t pass_len);
};


class Item_func_des_encrypt :public Item_str_func
{
  String tmp_value,tmp_arg;
public:
  Item_func_des_encrypt(Item *a) :Item_str_func(a) {}
  Item_func_des_encrypt(Item *a, Item *b): Item_str_func(a,b) {}
  String *val_str(String *);
  void fix_length_and_dec()
  {
    maybe_null=1;
    /* 9 = MAX ((8- (arg_len % 8)) + 1) */
    max_length = args[0]->max_length + 9;
  }
  const char *func_name() const { return "des_encrypt"; }
};

class Item_func_des_decrypt :public Item_str_func
{
  String tmp_value;
public:
  Item_func_des_decrypt(Item *a) :Item_str_func(a) {}
  Item_func_des_decrypt(Item *a, Item *b): Item_str_func(a,b) {}
  String *val_str(String *);
  void fix_length_and_dec()
  {
    maybe_null=1;
    /* 9 = MAX ((8- (arg_len % 8)) + 1) */
    max_length= args[0]->max_length;
    if (max_length >= 9U)
      max_length-= 9U;
  }
  const char *func_name() const { return "des_decrypt"; }
};

class Item_func_encrypt :public Item_str_func
{
  String tmp_value;

  /* Encapsulate common constructor actions */
  void constructor_helper()
  {
    collation.set(&my_charset_bin);
  }
public:
  Item_func_encrypt(Item *a) :Item_str_func(a)
  {
    constructor_helper();
  }
  Item_func_encrypt(Item *a, Item *b): Item_str_func(a,b)
  {
    constructor_helper();
  }
  String *val_str(String *);
  void fix_length_and_dec() { maybe_null=1; max_length = 13; }
  const char *func_name() const { return "encrypt"; }
  bool check_vcol_func_processor(uchar *int_arg) 
  {
    return trace_unsupported_by_check_vcol_func_processor(func_name());
  }
};

#include "sql_crypt.h"


class Item_func_encode :public Item_str_func
{
private:
  /** Whether the PRNG has already been seeded. */
  bool seeded;
protected:
  SQL_CRYPT sql_crypt;
public:
  Item_func_encode(Item *a, Item *seed):
    Item_str_func(a, seed) {}
  String *val_str(String *);
  void fix_length_and_dec();
  const char *func_name() const { return "encode"; }
protected:
  virtual void crypto_transform(String *);
private:
  /** Provide a seed for the PRNG sequence. */
  bool seed();
};


class Item_func_decode :public Item_func_encode
{
public:
  Item_func_decode(Item *a, Item *seed): Item_func_encode(a, seed) {}
  const char *func_name() const { return "decode"; }
protected:
  void crypto_transform(String *);
};


class Item_func_sysconst :public Item_str_func
{
public:
  Item_func_sysconst()
  { collation.set(system_charset_info,DERIVATION_SYSCONST); }
  Item *safe_charset_converter(CHARSET_INFO *tocs);
  /*
    Used to create correct Item name in new converted item in
    safe_charset_converter, return string representation of this function
    call
  */
  virtual const char *fully_qualified_func_name() const = 0;
  bool check_vcol_func_processor(uchar *int_arg) 
  {
    return trace_unsupported_by_check_vcol_func_processor(
                                           fully_qualified_func_name());
  }
};


class Item_func_database :public Item_func_sysconst
{
public:
  Item_func_database() :Item_func_sysconst() {}
  String *val_str(String *);
  void fix_length_and_dec()
  {
    max_length= MAX_FIELD_NAME * system_charset_info->mbmaxlen;
    maybe_null=1;
  }
  const char *func_name() const { return "database"; }
  const char *fully_qualified_func_name() const { return "database()"; }
};


class Item_func_user :public Item_func_sysconst
{
protected:
  bool init (const char *user, const char *host);

public:
  Item_func_user()
  {
    str_value.set("", 0, system_charset_info);
  }
  String *val_str(String *)
  {
    DBUG_ASSERT(fixed == 1);
    return (null_value ? 0 : &str_value);
  }
  bool fix_fields(THD *thd, Item **ref);
  void fix_length_and_dec()
  {
    max_length= (username_char_length +
                 HOSTNAME_LENGTH + 1) * SYSTEM_CHARSET_MBMAXLEN;
  }
  const char *func_name() const { return "user"; }
  const char *fully_qualified_func_name() const { return "user()"; }
  int save_in_field(Field *field, bool no_conversions)
  {
    return save_str_value_in_field(field, &str_value);
  }
};


class Item_func_current_user :public Item_func_user
{
  Name_resolution_context *context;

public:
  Item_func_current_user(Name_resolution_context *context_arg)
    : context(context_arg) {}
  bool fix_fields(THD *thd, Item **ref);
  const char *func_name() const { return "current_user"; }
  const char *fully_qualified_func_name() const { return "current_user()"; }
};


class Item_func_current_role :public Item_func_sysconst
{
  Name_resolution_context *context;

public:
  Item_func_current_role(Name_resolution_context *context_arg)
    : context(context_arg) {}
  bool fix_fields(THD *thd, Item **ref);
  void fix_length_and_dec()
  { max_length= username_char_length * SYSTEM_CHARSET_MBMAXLEN; }
  int save_in_field(Field *field, bool no_conversions)
  { return save_str_value_in_field(field, &str_value); }
  const char *func_name() const { return "current_role"; }
  const char *fully_qualified_func_name() const { return "current_role()"; }
  String *val_str(String *)
  {
    DBUG_ASSERT(fixed == 1);
    return (null_value ? 0 : &str_value);
  }
};


class Item_func_soundex :public Item_str_func
{
  String tmp_value;
public:
  Item_func_soundex(Item *a) :Item_str_func(a) {}
  String *val_str(String *);
  void fix_length_and_dec();
  const char *func_name() const { return "soundex"; }
};


class Item_func_elt :public Item_str_func
{
public:
  Item_func_elt(List<Item> &list) :Item_str_func(list) {}
  double val_real();
  longlong val_int();
  String *val_str(String *str);
  void fix_length_and_dec();
  const char *func_name() const { return "elt"; }
};


class Item_func_make_set :public Item_str_func
{
  String tmp_str;

public:
  Item_func_make_set(List<Item> &list) :Item_str_func(list) {}
  String *val_str(String *str);
  void fix_length_and_dec();
  const char *func_name() const { return "make_set"; }
};


class Item_func_format :public Item_str_ascii_func
{
  String tmp_str;
  MY_LOCALE *locale;
public:
  Item_func_format(Item *org, Item *dec): Item_str_ascii_func(org, dec) {}
  Item_func_format(Item *org, Item *dec, Item *lang):
  Item_str_ascii_func(org, dec, lang) {}
  
  MY_LOCALE *get_locale(Item *item);
  String *val_str_ascii(String *);
  void fix_length_and_dec();
  const char *func_name() const { return "format"; }
  virtual void print(String *str, enum_query_type query_type);
};


class Item_func_char :public Item_str_func
{
public:
  Item_func_char(List<Item> &list) :Item_str_func(list)
  { collation.set(&my_charset_bin); }
  Item_func_char(List<Item> &list, CHARSET_INFO *cs) :Item_str_func(list)
  { collation.set(cs); }  
  String *val_str(String *);
  void fix_length_and_dec() 
  {
    max_length= arg_count * 4;
  }
  const char *func_name() const { return "char"; }
};


class Item_func_repeat :public Item_str_func
{
  String tmp_value;
public:
  Item_func_repeat(Item *arg1,Item *arg2) :Item_str_func(arg1,arg2) {}
  String *val_str(String *);
  void fix_length_and_dec();
  const char *func_name() const { return "repeat"; }
};


class Item_func_binlog_gtid_pos :public Item_str_func
{
  String tmp_value;
public:
  Item_func_binlog_gtid_pos(Item *arg1,Item *arg2) :Item_str_func(arg1,arg2) {}
  String *val_str(String *);
  void fix_length_and_dec();
  const char *func_name() const { return "binlog_gtid_pos"; }
};


class Item_func_rpad :public Item_str_func
{
  String tmp_value, rpad_str;
public:
  Item_func_rpad(Item *arg1,Item *arg2,Item *arg3)
    :Item_str_func(arg1,arg2,arg3) {}
  String *val_str(String *);
  void fix_length_and_dec();
  const char *func_name() const { return "rpad"; }
};


class Item_func_lpad :public Item_str_func
{
  String tmp_value, lpad_str;
public:
  Item_func_lpad(Item *arg1,Item *arg2,Item *arg3)
    :Item_str_func(arg1,arg2,arg3) {}
  String *val_str(String *);
  void fix_length_and_dec();
  const char *func_name() const { return "lpad"; }
};


class Item_func_conv :public Item_str_func
{
public:
  Item_func_conv(Item *a,Item *b,Item *c) :Item_str_func(a,b,c) {}
  const char *func_name() const { return "conv"; }
  String *val_str(String *);
  void fix_length_and_dec()
  {
    collation.set(default_charset());
    max_length=64;
    maybe_null= 1;
  }
};


class Item_func_hex :public Item_str_ascii_func
{
  String tmp_value;
public:
  Item_func_hex(Item *a) :Item_str_ascii_func(a) {}
  const char *func_name() const { return "hex"; }
  String *val_str_ascii(String *);
  void fix_length_and_dec()
  {
    collation.set(default_charset());
    decimals=0;
    fix_char_length(args[0]->max_length * 2);
  }
};

class Item_func_unhex :public Item_str_func
{
  String tmp_value;
public:
  Item_func_unhex(Item *a) :Item_str_func(a) 
  { 
    /* there can be bad hex strings */
    maybe_null= 1; 
  }
  const char *func_name() const { return "unhex"; }
  String *val_str(String *);
  void fix_length_and_dec()
  {
    collation.set(&my_charset_bin);
    decimals=0;
    max_length=(1+args[0]->max_length)/2;
  }
};


#ifndef DBUG_OFF
class Item_func_like_range :public Item_str_func
{
protected:
  String min_str;
  String max_str;
  const bool is_min;
public:
  Item_func_like_range(Item *a, Item *b, bool is_min_arg)
    :Item_str_func(a, b), is_min(is_min_arg)
  { maybe_null= 1; }
  String *val_str(String *);
  void fix_length_and_dec()
  {
    collation.set(args[0]->collation);
    decimals=0;
    max_length= MAX_BLOB_WIDTH;
  }
};


class Item_func_like_range_min :public Item_func_like_range
{
public:
  Item_func_like_range_min(Item *a, Item *b) 
    :Item_func_like_range(a, b, true) { }
  const char *func_name() const { return "like_range_min"; }
};


class Item_func_like_range_max :public Item_func_like_range
{
public:
  Item_func_like_range_max(Item *a, Item *b)
    :Item_func_like_range(a, b, false) { }
  const char *func_name() const { return "like_range_max"; }
};
#endif


class Item_func_binary :public Item_str_func
{
public:
  Item_func_binary(Item *a) :Item_str_func(a) {}
  String *val_str(String *a)
  {
    DBUG_ASSERT(fixed == 1);
    String *tmp=args[0]->val_str(a);
    null_value=args[0]->null_value;
    if (tmp)
      tmp->set_charset(&my_charset_bin);
    return tmp;
  }
  void fix_length_and_dec()
  {
    collation.set(&my_charset_bin);
    max_length=args[0]->max_length;
  }
  virtual void print(String *str, enum_query_type query_type);
  const char *func_name() const { return "cast_as_binary"; }
};


class Item_load_file :public Item_str_func
{
  String tmp_value;
public:
  Item_load_file(Item *a) :Item_str_func(a) {}
  String *val_str(String *);
  const char *func_name() const { return "load_file"; }
  void fix_length_and_dec()
  {
    collation.set(&my_charset_bin, DERIVATION_COERCIBLE);
    maybe_null=1;
    max_length=MAX_BLOB_WIDTH;
  }
  bool check_vcol_func_processor(uchar *int_arg) 
  {
    return trace_unsupported_by_check_vcol_func_processor(func_name());
  }
};


class Item_func_export_set: public Item_str_func
{
 public:
  Item_func_export_set(Item *a,Item *b,Item* c) :Item_str_func(a,b,c) {}
  Item_func_export_set(Item *a,Item *b,Item* c,Item* d) :Item_str_func(a,b,c,d) {}
  Item_func_export_set(Item *a,Item *b,Item* c,Item* d,Item* e) :Item_str_func(a,b,c,d,e) {}
  String  *val_str(String *str);
  void fix_length_and_dec();
  const char *func_name() const { return "export_set"; }
};

class Item_func_inet_ntoa : public Item_str_func
{
public:
  Item_func_inet_ntoa(Item *a) :Item_str_func(a)
    {
    }
  String* val_str(String* str);
  const char *func_name() const { return "inet_ntoa"; }
  void fix_length_and_dec() 
  { 
    decimals= 0; 
    fix_length_and_charset(3 * 8 + 7, default_charset()); 
    maybe_null= 1;
  }
};

class Item_func_quote :public Item_str_func
{
  String tmp_value;
public:
  Item_func_quote(Item *a) :Item_str_func(a) {}
  const char *func_name() const { return "quote"; }
  String *val_str(String *);
  void fix_length_and_dec()
  {
    collation.set(args[0]->collation);
    ulonglong max_result_length= (ulonglong) args[0]->max_length * 2 +
                                  2 * collation.collation->mbmaxlen;
    max_length= (uint32) min(max_result_length, MAX_BLOB_WIDTH);
  }
};

class Item_func_conv_charset :public Item_str_func
{
  bool use_cached_value;
  String tmp_value;
public:
  bool safe;
  CHARSET_INFO *conv_charset; // keep it public
  Item_func_conv_charset(Item *a, CHARSET_INFO *cs) :Item_str_func(a) 
  { conv_charset= cs; use_cached_value= 0; safe= 0; }
  Item_func_conv_charset(Item *a, CHARSET_INFO *cs, bool cache_if_const) 
    :Item_str_func(a) 
  {
    DBUG_ASSERT(args[0]->fixed);
    conv_charset= cs;
    if (cache_if_const && args[0]->const_item() && !args[0]->is_expensive())
    {
      uint errors= 0;
      String tmp, *str= args[0]->val_str(&tmp);
      if (!str || str_value.copy(str->ptr(), str->length(),
                                 str->charset(), conv_charset, &errors))
        null_value= 1;
      use_cached_value= 1;
      str_value.mark_as_const();
      safe= (errors == 0);
    }
    else
    {
      use_cached_value= 0;
      /*
        Conversion from and to "binary" is safe.
        Conversion to Unicode is safe.
        Other kind of conversions are potentially lossy.
      */
      safe= (args[0]->collation.collation == &my_charset_bin ||
             cs == &my_charset_bin ||
             (cs->state & MY_CS_UNICODE));
    }
  }
  String *val_str(String *);
  longlong val_int()
  {
    if (args[0]->result_type() == STRING_RESULT)
      return Item_str_func::val_int();
    longlong res= args[0]->val_int();
    if ((null_value= args[0]->null_value))
      return 0;
    return res;
  }
  double val_real()
  {
    if (args[0]->result_type() == STRING_RESULT)
      return Item_str_func::val_real();
    double res= args[0]->val_real();
    if ((null_value= args[0]->null_value))
      return 0;
    return res;
  }
  my_decimal *val_decimal(my_decimal *d)
  {
    if (args[0]->result_type() == STRING_RESULT)
      return Item_str_func::val_decimal(d);
    my_decimal *res= args[0]->val_decimal(d);
    if ((null_value= args[0]->null_value))
      return NULL;
    return res;
  }
  bool get_date(MYSQL_TIME *ltime, ulonglong fuzzydate)
  {
    if (args[0]->result_type() == STRING_RESULT)
      return Item_str_func::get_date(ltime, fuzzydate);
    bool res= args[0]->get_date(ltime, fuzzydate);
    if ((null_value= args[0]->null_value))
      return 1;
    return res;
  }
  void fix_length_and_dec();
  const char *func_name() const { return "convert"; }
  virtual void print(String *str, enum_query_type query_type);
};

class Item_func_set_collation :public Item_str_func
{
public:
  Item_func_set_collation(Item *a, Item *b) :Item_str_func(a,b) {};
  String *val_str(String *);
  void fix_length_and_dec();
  bool eq(const Item *item, bool binary_cmp) const;
  const char *func_name() const { return "collate"; }
  enum Functype functype() const { return COLLATE_FUNC; }
  virtual void print(String *str, enum_query_type query_type);
  Item_field *filed_for_view_update()
  {
    /* this function is transparent for view updating */
    return args[0]->filed_for_view_update();
  }
};

class Item_func_charset :public Item_str_func
{
public:
  Item_func_charset(Item *a) :Item_str_func(a) {}
  String *val_str(String *);
  const char *func_name() const { return "charset"; }
  void fix_length_and_dec()
  {
     collation.set(system_charset_info);
     max_length= 64 * collation.collation->mbmaxlen; // should be enough
     maybe_null= 0;
  };
  table_map not_null_tables() const { return 0; }
};

class Item_func_collation :public Item_str_func
{
public:
  Item_func_collation(Item *a) :Item_str_func(a) {}
  String *val_str(String *);
  const char *func_name() const { return "collation"; }
  void fix_length_and_dec()
  {
     collation.set(system_charset_info);
     max_length= 64 * collation.collation->mbmaxlen; // should be enough
     maybe_null= 0;
  };
  table_map not_null_tables() const { return 0; }
};

class Item_func_crc32 :public Item_int_func
{
  String value;
public:
  Item_func_crc32(Item *a) :Item_int_func(a) { unsigned_flag= 1; }
  const char *func_name() const { return "crc32"; }
  void fix_length_and_dec() { max_length=10; }
  longlong val_int();
};

class Item_func_uncompressed_length : public Item_int_func
{
  String value;
public:
  Item_func_uncompressed_length(Item *a):Item_int_func(a){}
  const char *func_name() const{return "uncompressed_length";}
  void fix_length_and_dec() { max_length=10; }
  longlong val_int();
};

#ifdef HAVE_COMPRESS
#define ZLIB_DEPENDED_FUNCTION ;
#else
#define ZLIB_DEPENDED_FUNCTION { null_value=1; return 0; }
#endif

class Item_func_compress: public Item_str_func
{
  String buffer;
public:
  Item_func_compress(Item *a):Item_str_func(a){}
  void fix_length_and_dec(){max_length= (args[0]->max_length*120)/100+12;}
  const char *func_name() const{return "compress";}
  String *val_str(String *) ZLIB_DEPENDED_FUNCTION
};

class Item_func_uncompress: public Item_str_func
{
  String buffer;
public:
  Item_func_uncompress(Item *a): Item_str_func(a){}
  void fix_length_and_dec(){ maybe_null= 1; max_length= MAX_BLOB_WIDTH; }
  const char *func_name() const{return "uncompress";}
  String *val_str(String *) ZLIB_DEPENDED_FUNCTION
};


class Item_func_uuid: public Item_str_func
{
public:
  Item_func_uuid(): Item_str_func() {}
  void fix_length_and_dec()
  {
    collation.set(system_charset_info,
                  DERIVATION_COERCIBLE, MY_REPERTOIRE_ASCII);
    fix_char_length(MY_UUID_STRING_LENGTH);
  }
  const char *func_name() const{ return "uuid"; }
  String *val_str(String *);
  bool check_vcol_func_processor(uchar *int_arg) 
  {
    return trace_unsupported_by_check_vcol_func_processor(func_name());
  }
};


class Item_func_dyncol_create: public Item_str_func
{
protected:
  DYNCALL_CREATE_DEF *defs;
  DYNAMIC_COLUMN_VALUE *vals;
  uint *keys_num;
  LEX_STRING *keys_str;
  bool names, force_names;
  bool prepare_arguments(bool force_names);
  void print_arguments(String *str, enum_query_type query_type);
public:
  Item_func_dyncol_create(List<Item> &args, DYNCALL_CREATE_DEF *dfs);
  bool fix_fields(THD *thd, Item **ref);
  void fix_length_and_dec();
  const char *func_name() const{ return "column_create"; }
  String *val_str(String *);
  virtual void print(String *str, enum_query_type query_type);
  virtual enum Functype functype() const   { return DYNCOL_FUNC; }
};


class Item_func_dyncol_add: public Item_func_dyncol_create
{
public:
  Item_func_dyncol_add(List<Item> &args, DYNCALL_CREATE_DEF *dfs)
    :Item_func_dyncol_create(args, dfs)
  {}
  const char *func_name() const{ return "column_add"; }
  String *val_str(String *);
  virtual void print(String *str, enum_query_type query_type);
};

class Item_func_dyncol_json: public Item_str_func
{
public:
  Item_func_dyncol_json(Item *str) :Item_str_func(str) {}
  const char *func_name() const{ return "column_json"; }
  String *val_str(String *);
  void fix_length_and_dec()
  {
    maybe_null= 1;
    collation.set(&my_charset_bin);
    decimals= 0;
  }
};

/*
  The following functions is always called from an Item_cast function
*/

class Item_dyncol_get: public Item_str_func
{
public:
  Item_dyncol_get(Item *str, Item *num)
    :Item_str_func(str, num)
  {}
  void fix_length_and_dec()
  { maybe_null= 1;; max_length= MAX_BLOB_WIDTH; }
  /* Mark that collation can change between calls */
  bool dynamic_result() { return 1; }

  const char *func_name() const { return "column_get"; }
  String *val_str(String *);
  longlong val_int();
  double val_real();
  my_decimal *val_decimal(my_decimal *);
  bool get_dyn_value(DYNAMIC_COLUMN_VALUE *val, String *tmp);
  bool get_date(MYSQL_TIME *ltime, ulonglong fuzzydate);
  void print(String *str, enum_query_type query_type);
};


class Item_func_dyncol_list: public Item_str_func
{
public:
  Item_func_dyncol_list(Item *str) :Item_str_func(str) {};
  void fix_length_and_dec() { maybe_null= 1; max_length= MAX_BLOB_WIDTH; };
  const char *func_name() const{ return "column_list"; }
  String *val_str(String *);
};

<<<<<<< HEAD
extern String my_empty_string;

#endif /* ITEM_STRFUNC_INCLUDED */
=======
#endif /* ITEM_STRFUNC_INCLUDED */
>>>>>>> 6b6d40fa
<|MERGE_RESOLUTION|>--- conflicted
+++ resolved
@@ -1166,10 +1166,4 @@
   String *val_str(String *);
 };
 
-<<<<<<< HEAD
-extern String my_empty_string;
-
 #endif /* ITEM_STRFUNC_INCLUDED */
-=======
-#endif /* ITEM_STRFUNC_INCLUDED */
->>>>>>> 6b6d40fa
