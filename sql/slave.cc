--- conflicted
+++ resolved
@@ -3597,13 +3597,8 @@
          important thing is to not confuse users by saying "reading" whereas
          we're in fact receiving nothing.
       */
-<<<<<<< HEAD
-      thd->proc_info= "Waiting for master to send event";
+      thd_proc_info(thd, "Waiting for master to send event");
       event_len= read_event(mysql, mi, &suppress_warnings);
-=======
-      thd_proc_info(thd, "Waiting for master to send event");
-      ulong event_len = read_event(mysql, mi, &suppress_warnings);
->>>>>>> d2566405
       if (io_slave_killed(thd,mi))
       {
 	if (global_system_variables.log_warnings)
