--- conflicted
+++ resolved
@@ -119,7 +119,6 @@
   thd_get_autoinc
 };
 
-<<<<<<< HEAD
 static struct thd_rnd_service_st thd_rnd_handler= {
   thd_rnd,
   thd_create_random_password
@@ -134,10 +133,7 @@
   base64_decode
 };
 
-static struct thd_error_context_service_st thd_error_conext_handler= {
-=======
 static struct thd_error_context_service_st thd_error_context_handler= {
->>>>>>> 58656487
   thd_get_error_message,
   thd_get_error_number,
   thd_get_error_row,
@@ -239,21 +235,15 @@
   { "progress_report_service",     VERSION_progress_report,     &progress_report_handler },
   { "thd_alloc_service",           VERSION_thd_alloc,           &thd_alloc_handler },
   { "thd_autoinc_service",         VERSION_thd_autoinc,         &thd_autoinc_handler },
-  { "thd_error_context_service",   VERSION_thd_error_context,   &thd_error_conext_handler },
+  { "thd_error_context_service",   VERSION_thd_error_context,   &thd_error_context_handler },
   { "thd_kill_statement_service",  VERSION_kill_statement,      &thd_kill_statement_handler },
   { "thd_rnd_service",             VERSION_thd_rnd,             &thd_rnd_handler },
   { "thd_specifics_service",       VERSION_thd_specifics,       &thd_specifics_handler },
   { "thd_timezone_service",        VERSION_thd_timezone,        &thd_timezone_handler },
   { "thd_wait_service",            VERSION_thd_wait,            &thd_wait_handler },
   { "wsrep_service",               VERSION_wsrep,               &wsrep_handler },
-<<<<<<< HEAD
-=======
-  { "encryption_service",          VERSION_encryption,          &encryption_handler },
-  { "encryption_scheme_service",   VERSION_encryption_scheme,   &encryption_scheme_handler },
-  { "thd_specifics_service",       VERSION_thd_specifics,       &thd_specifics_handler },
   { "thd_error_context_service",   VERSION_thd_error_context,   &thd_error_context_handler },
   { "my_crypt_service",            VERSION_my_crypt,            &crypt_handler},
   { "my_print_error_service",      VERSION_my_print_error,      &my_print_error_handler},
   { "error_log_service",           VERSION_error_log,           &error_log_handler}
->>>>>>> 58656487
-};
+};
