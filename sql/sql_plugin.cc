--- conflicted
+++ resolved
@@ -1551,13 +1551,10 @@
                    get_bookmark_hash_key, NULL, HASH_UNIQUE))
       goto err;
 
-<<<<<<< HEAD
   /*
     The 80 is from 2016-04-27 when we had 71 default plugins
     Big enough to avoid many mallocs even in future
   */
-=======
->>>>>>> c13b5011
   if (my_init_dynamic_array(&plugin_dl_array,
                             sizeof(struct st_plugin_dl *), 16, 16, MYF(0)) ||
       my_init_dynamic_array(&plugin_array,
