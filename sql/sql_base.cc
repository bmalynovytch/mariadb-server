/* Copyright (c) 2000, 2012, Oracle and/or its affiliates.
   Copyright (c) 2010, 2011 Monty Program Ab

   This program is free software; you can redistribute it and/or modify
   it under the terms of the GNU General Public License as published by
   the Free Software Foundation; version 2 of the License.

   This program is distributed in the hope that it will be useful,
   but WITHOUT ANY WARRANTY; without even the implied warranty of
   MERCHANTABILITY or FITNESS FOR A PARTICULAR PURPOSE.  See the
   GNU General Public License for more details.

   You should have received a copy of the GNU General Public License
   along with this program; if not, write to the Free Software
   Foundation, Inc., 51 Franklin Street, Fifth Floor, Boston, MA  02110-1301, USA */


/* Basic functions needed by many modules */

#include "sql_base.h"                           // setup_table_map
#include "my_global.h"                          /* NO_EMBEDDED_ACCESS_CHECKS */
#include "sql_priv.h"
#include "unireg.h"
#include "debug_sync.h"
#include "lock.h"        // mysql_lock_remove,
                         // mysql_unlock_tables,
                         // mysql_lock_have_duplicate
#include "sql_show.h"    // append_identifier
#include "strfunc.h"     // find_type
#include "parse_file.h"  // sql_parse_prepare, File_parser
#include "sql_view.h"    // mysql_make_view, VIEW_ANY_ACL
#include "sql_parse.h"   // check_table_access
#include "sql_insert.h"  // kill_delayed_threads
#include "sql_acl.h"     // *_ACL, check_grant_all_columns,
                         // check_column_grant_in_table_ref,
                         // get_column_grant
#include "sql_partition.h"               // ALTER_PARTITION_PARAM_TYPE
#include "sql_derived.h" // mysql_derived_prepare,
                         // mysql_handle_derived,
                         // mysql_derived_filling
#include "sql_handler.h" // mysql_ha_flush
#include "sql_test.h"
#include "sql_partition.h"                      // ALTER_PARTITION_PARAM_TYPE
#include "log_event.h"                          // Query_log_event
#include "sql_select.h"
#include "sp_head.h"
#include "sp.h"
#include "sp_cache.h"
#include "sql_trigger.h"
#include "transaction.h"
#include "sql_prepare.h"
#include "sql_statistics.h"
#include <m_ctype.h>
#include <my_dir.h>
#include <hash.h>
#include "rpl_filter.h"
#include "sql_table.h"                          // build_table_filename
#include "datadict.h"   // dd_frm_is_view()
#include "sql_hset.h"   // Hash_set
#ifdef  __WIN__
#include <io.h>
#endif


bool
No_such_table_error_handler::handle_condition(THD *,
                                              uint sql_errno,
                                              const char*,
                                              Sql_condition::enum_warning_level level,
                                              const char*,
                                              Sql_condition ** cond_hdl)
{
  *cond_hdl= NULL;
  if (sql_errno == ER_NO_SUCH_TABLE || sql_errno == ER_NO_SUCH_TABLE_IN_ENGINE)
  {
    m_handled_errors++;
    return TRUE;
  }

  if (level == Sql_condition::WARN_LEVEL_ERROR)
    m_unhandled_errors++;
  return FALSE;
}


bool No_such_table_error_handler::safely_trapped_errors()
{
  /*
    If m_unhandled_errors != 0, something else, unanticipated, happened,
    so the error is not trapped but returned to the caller.
    Multiple ER_NO_SUCH_TABLE can be raised in case of views.
  */
  return ((m_handled_errors > 0) && (m_unhandled_errors == 0));
}


/**
  This internal handler is used to trap ER_NO_SUCH_TABLE and
  ER_WRONG_MRG_TABLE errors during CHECK/REPAIR TABLE for MERGE
  tables.
*/

class Repair_mrg_table_error_handler : public Internal_error_handler
{
public:
  Repair_mrg_table_error_handler()
    : m_handled_errors(false), m_unhandled_errors(false)
  {}

  bool handle_condition(THD *thd,
                        uint sql_errno,
                        const char* sqlstate,
                        Sql_condition::enum_warning_level level,
                        const char* msg,
                        Sql_condition ** cond_hdl);

  /**
    Returns TRUE if there were ER_NO_SUCH_/WRONG_MRG_TABLE and there
    were no unhandled errors. FALSE otherwise.
  */
  bool safely_trapped_errors()
  {
    /*
      Check for m_handled_errors is here for extra safety.
      It can be useful in situation when call to open_table()
      fails because some error which was suppressed by another
      error handler (e.g. in case of MDL deadlock which we
      decided to solve by back-off and retry).
    */
    return (m_handled_errors && (! m_unhandled_errors));
  }

private:
  bool m_handled_errors;
  bool m_unhandled_errors;
};


bool
Repair_mrg_table_error_handler::handle_condition(THD *,
                                                 uint sql_errno,
                                                 const char*,
                                                 Sql_condition::enum_warning_level level,
                                                 const char*,
                                                 Sql_condition ** cond_hdl)
{
  *cond_hdl= NULL;
  if (sql_errno == ER_NO_SUCH_TABLE ||
      sql_errno == ER_NO_SUCH_TABLE_IN_ENGINE ||
      sql_errno == ER_WRONG_MRG_TABLE)
  {
    m_handled_errors= true;
    return TRUE;
  }

  m_unhandled_errors= true;
  return FALSE;
}


/**
  @defgroup Data_Dictionary Data Dictionary
  @{
*/

/**
<<<<<<< HEAD
  Protects table_def_hash, used and unused lists in the
  TABLE_SHARE object, LRU lists of used TABLEs and used
  TABLE_SHAREs, refresh_version and the table id counter.
  In particular:

  end_of_unused_share
  last_table_id
  oldest_unused_share
  refresh_version
  table_cache_count
  table_def_cache
  table_def_shutdown_in_progress
  unused_tables
  TABLE::next
  TABLE::prev
  TABLE_SHARE::free_tables
  TABLE_SHARE::m_flush_tickets
  TABLE_SHARE::next
  TABLE_SHARE::prev
  TABLE_SHARE::ref_count
  TABLE_SHARE::used_tables
=======
  LOCK_open protects the following variables/objects:

  1) The table_def_hash
     This is the hash table mapping table name to a table
     share object. The hash table can only be manipulated
     while holding LOCK_open.
  2) last_table_id
     Generation of a new unique table_map_id for a table
     share is done through incrementing last_table_id, a
     global variable used for this purpose.
  3) LOCK_open protects the initialisation of the table share
     object and all its members and also protects reading the
     .frm file from where the table share is initialised.
  4) In particular the share->ref_count is updated each time
     a new table object is created that refers to a table share.
     This update is protected by LOCK_open.
  5) oldest_unused_share, end_of_unused_share and share->next
     and share->prev are variables to handle the lists of table
     share objects, these can only be read and manipulated while
     holding the LOCK_open mutex.
  6) table_def_shutdown_in_progress can be updated only while
     holding LOCK_open and ALL table cache mutexes.
  7) refresh_version
     This variable can only be updated while holding LOCK_open AND
     all table cache mutexes.
  8) share->version
     This variable is initialised while holding LOCK_open. It can only
     be updated while holding LOCK_open AND all table cache mutexes.
     So if a table share is found through a reference its version won't
     change if any of those mutexes are held.
  9) share->m_flush_tickets
>>>>>>> 74ec9f77
*/
mysql_mutex_t LOCK_open;

#ifdef HAVE_PSI_INTERFACE
static PSI_mutex_key key_LOCK_open;
static PSI_mutex_info all_tdc_mutexes[]= {
  { &key_LOCK_open, "LOCK_open", PSI_FLAG_GLOBAL }
};

/**
  Initialize performance schema instrumentation points
  used by the table cache.
*/

static void init_tdc_psi_keys(void)
{
  const char *category= "sql";
  int count;

  count= array_elements(all_tdc_mutexes);
  mysql_mutex_register(category, all_tdc_mutexes, count);
}
#endif /* HAVE_PSI_INTERFACE */


/**
   Total number of TABLE instances for tables in the table definition cache
   (both in use by threads and not in use). This value is accessible to user
   as "Open_tables" status variable.
*/
uint  table_cache_count= 0;
/**
   List that contains all TABLE instances for tables in the table definition
   cache that are not in use by any thread. Recently used TABLE instances are
   appended to the end of the list. Thus the beginning of the list contains
   tables which have been least recently used.
*/
TABLE *unused_tables;
HASH table_def_cache;
static TABLE_SHARE *oldest_unused_share, end_of_unused_share;
static bool table_def_inited= 0;
static bool table_def_shutdown_in_progress= 0;

static bool check_and_update_table_version(THD *thd, TABLE_LIST *tables,
                                           TABLE_SHARE *table_share);
static bool open_table_entry_fini(THD *thd, TABLE_SHARE *share, TABLE *entry);
static bool auto_repair_table(THD *thd, TABLE_LIST *table_list);
static void free_cache_entry(TABLE *entry);
static bool
has_write_table_with_auto_increment(TABLE_LIST *tables);
static bool
has_write_table_with_auto_increment_and_select(TABLE_LIST *tables);
static bool has_write_table_auto_increment_not_first_in_pk(TABLE_LIST *tables);

uint cached_open_tables(void)
{
  return table_cache_count;
}


#ifdef EXTRA_DEBUG
static void check_unused(THD *thd)
{
  uint count= 0, open_files= 0, idx= 0;
  TABLE *cur_link, *start_link, *entry;
  TABLE_SHARE *share;

  if ((start_link=cur_link=unused_tables))
  {
    do
    {
      if (cur_link != cur_link->next->prev || cur_link != cur_link->prev->next)
      {
	DBUG_PRINT("error",("Unused_links aren't linked properly")); /* purecov: inspected */
	return; /* purecov: inspected */
      }
    } while (count++ < table_cache_count &&
	     (cur_link=cur_link->next) != start_link);
    if (cur_link != start_link)
    {
      DBUG_PRINT("error",("Unused_links aren't connected")); /* purecov: inspected */
    }
  }
  for (idx=0 ; idx < table_def_cache.records ; idx++)
  {
    share= (TABLE_SHARE*) my_hash_element(&table_def_cache, idx);

    TABLE_SHARE::TABLE_list::Iterator it(share->free_tables);
    while ((entry= it++))
    {
      /*
        We must not have TABLEs in the free list that have their file closed.
      */
      DBUG_ASSERT(entry->db_stat && entry->file);
      /* Merge children should be detached from a merge parent */
      if (entry->in_use)
      {
        /* purecov: begin inspected */
        DBUG_PRINT("error",("Used table is in share's list of unused tables"));
        /* purecov: end */
      }
      /* extra() may assume that in_use is set */
      entry->in_use= thd;
      DBUG_ASSERT(!thd || ! entry->file->extra(HA_EXTRA_IS_ATTACHED_CHILDREN));
      entry->in_use= 0;

      count--;
      open_files++;
    }
    it.init(share->used_tables);
    while ((entry= it++))
    {
      if (!entry->in_use)
      {
        DBUG_PRINT("error",("Unused table is in share's list of used tables")); /* purecov: inspected */
      }
      open_files++;
    }
  }
  if (count != 0)
  {
    DBUG_PRINT("error",("Unused_links doesn't match open_cache: diff: %d", /* purecov: inspected */
			count)); /* purecov: inspected */
  }
}
#else
#define check_unused(A)
#endif

/**
  Create a table cache/table definition cache key

  @param thd        Thread context
  @param key        Buffer for the key to be created (must be of
                    size MAX_DBKEY_LENGTH).
  @param db_name    Database name.
  @param table_name Table name.
  @param tmp_table  Set if table is a tmp table.

<<<<<<< HEAD
  SYNOPSIS
    create_tmp_table_def_key()
    thd			Thread handler
    key			Create key here (must be of size MAX_DBKEY_LENGTH)
    db                  Database name.
    table_name          Table name.

 IMPLEMENTATION
=======
  @note
>>>>>>> 74ec9f77
    The table cache_key is created from:
    db_name + \0
    table_name + \0

    additionally we add the following to make each tmp table
    unique on the slave:

    4 bytes for master thread id
    4 bytes pseudo thread id

  @return Length of key.
*/

<<<<<<< HEAD
uint create_tmp_table_def_key(THD *thd, char *key,
                              const char *db, const char *table_name)
{
  uint key_length= create_table_def_key(key, db, table_name);
  int4store(key + key_length, thd->variables.server_id);
  int4store(key + key_length + 4, thd->variables.pseudo_thread_id);
  key_length+= TMP_TABLE_KEY_EXTRA;
=======
static uint create_table_def_key(THD *thd, char *key,
                                 const char *db_name, const char *table_name,
                                 bool tmp_table)
{
  /*
    In theory caller should ensure that both db and table_name are
    not longer than NAME_LEN bytes. In practice we play safe to avoid
    buffer overruns.
  */
  DBUG_ASSERT(strlen(db_name) <= NAME_LEN && strlen(table_name) <= NAME_LEN);
  uint key_length= static_cast<uint>(strmake(strmake(key, db_name, NAME_LEN) +
                                             1, table_name, NAME_LEN) - key +
                                     1);

  if (tmp_table)
  {
    int4store(key + key_length, thd->server_id);
    int4store(key + key_length + 4, thd->variables.pseudo_thread_id);
    key_length+= TMP_TABLE_KEY_EXTRA;
  }
>>>>>>> 74ec9f77
  return key_length;
}


/**
  Get table cache key for a table list element.

  @param table_list[in]  Table list element.
  @param key[out]        On return points to table cache key for the table.

  @note Unlike create_table_def_key() call this function doesn't construct
        key in a buffer provider by caller. Instead it relies on the fact
        that table list element for which key is requested has properly
        initialized MDL_request object and the fact that table definition
        cache key is suffix of key used in MDL subsystem. So to get table
        definition key it simply needs to return pointer to appropriate
        part of MDL_key object nested in this table list element.
        Indeed, this means that lifetime of key produced by this call is
        limited by the lifetime of table list element which it got as
        parameter.

  @return Length of key.
*/

uint get_table_def_key(const TABLE_LIST *table_list, const char **key)
{
  /*
    This call relies on the fact that TABLE_LIST::mdl_request::key object
    is properly initialized, so table definition cache can be produced
    from key used by MDL subsystem.
  */
  DBUG_ASSERT(!strcmp(table_list->get_db_name(),
                      table_list->mdl_request.key.db_name()) &&
              !strcmp(table_list->get_table_name(),
                      table_list->mdl_request.key.name()));

  *key= (const char*)table_list->mdl_request.key.ptr() + 1;
  return table_list->mdl_request.key.length() - 1;
}



/*****************************************************************************
  Functions to handle table definition cache (TABLE_SHARE)
*****************************************************************************/

extern "C" uchar *table_def_key(const uchar *record, size_t *length,
                               my_bool not_used __attribute__((unused)))
{
  TABLE_SHARE *entry=(TABLE_SHARE*) record;
  *length= entry->table_cache_key.length;
  return (uchar*) entry->table_cache_key.str;
}


static void table_def_free_entry(TABLE_SHARE *share)
{
  DBUG_ENTER("table_def_free_entry");
  mysql_mutex_assert_owner(&LOCK_open);
  if (share->prev)
  {
    /* remove from old_unused_share list */
    *share->prev= share->next;
    share->next->prev= share->prev;
  }
  free_table_share(share);
  DBUG_VOID_RETURN;
}


bool table_def_init(void)
{
  table_def_inited= 1;
#ifdef HAVE_PSI_INTERFACE
  init_tdc_psi_keys();
#endif
  mysql_mutex_init(key_LOCK_open, &LOCK_open, MY_MUTEX_INIT_FAST);
  mysql_mutex_record_order(&LOCK_active_mi, &LOCK_open);
  /*
    When we delete from the table_def_cache(), the free function
    table_def_free_entry() is invoked from my_hash_delete(), which calls
    free_table_share(), which may unload plugins, which can remove status
    variables and hence takes LOCK_status. Record this locking order here.
  */
  mysql_mutex_record_order(&LOCK_open, &LOCK_status);
  oldest_unused_share= &end_of_unused_share;
  end_of_unused_share.prev= &oldest_unused_share;

  return my_hash_init(&table_def_cache, &my_charset_bin, table_def_size,
                      0, 0, table_def_key,
                      (my_hash_free_key) table_def_free_entry, 0) != 0;
}


/**
  Notify table definition cache that process of shutting down server
  has started so it has to keep number of TABLE and TABLE_SHARE objects
  minimal in order to reduce number of references to pluggable engines.
*/

void table_def_start_shutdown(void)
{
  DBUG_ENTER("table_def_start_shutdown");
  if (table_def_inited)
  {
    mysql_mutex_lock(&LOCK_open);
    /*
      Ensure that TABLE and TABLE_SHARE objects which are created for
      tables that are open during process of plugins' shutdown are
      immediately released. This keeps number of references to engine
      plugins minimal and allows shutdown to proceed smoothly.
    */
    table_def_shutdown_in_progress= TRUE;
    mysql_mutex_unlock(&LOCK_open);
    /* Free all cached but unused TABLEs and TABLE_SHAREs. */
    close_cached_tables(NULL, NULL, FALSE, LONG_TIMEOUT);
  }
  DBUG_VOID_RETURN;
}


void table_def_free(void)
{
  DBUG_ENTER("table_def_free");
  if (table_def_inited)
  {
    table_def_inited= 0;
    /* Free table definitions. */
    my_hash_free(&table_def_cache);
    mysql_mutex_destroy(&LOCK_open);
  }
  DBUG_VOID_RETURN;
}


uint cached_table_definitions(void)
{
  return table_def_cache.records;
}


/*
  Auxiliary routines for manipulating with per-share used/unused and
  global unused lists of TABLE objects and table_cache_count counter.
  Responsible for preserving invariants between those lists, counter
  and TABLE::in_use member.
  In fact those routines implement sort of implicit table cache as
  part of table definition cache.
*/


/**
   Add newly created TABLE object for table share which is going
   to be used right away.
*/

static void table_def_add_used_table(THD *thd, TABLE *table)
{
  DBUG_ASSERT(table->in_use == thd);
  table->s->used_tables.push_front(table);
  table_cache_count++;
}


/**
   Prepare used or unused TABLE instance for destruction by removing
   it from share's and global list.
*/

static void table_def_remove_table(TABLE *table)
{
  if (table->in_use)
  {
    /* Remove from per-share chain of used TABLE objects. */
    table->s->used_tables.remove(table);
  }
  else
  {
    /* Remove from per-share chain of unused TABLE objects. */
    table->s->free_tables.remove(table);

    /* And global unused chain. */
    table->next->prev=table->prev;
    table->prev->next=table->next;
    if (table == unused_tables)
    {
      unused_tables=unused_tables->next;
      if (table == unused_tables)
	unused_tables=0;
    }
    check_unused(current_thd);
  }
  table_cache_count--;
}


/**
   Mark already existing TABLE instance as used.
*/

static void table_def_use_table(THD *thd, TABLE *table)
{
  DBUG_ASSERT(!table->in_use);

  /* Unlink table from list of unused tables for this share. */
  table->s->free_tables.remove(table);
  /* Unlink able from global unused tables list. */
  if (table == unused_tables)
  {						// First unused
    unused_tables=unused_tables->next;	        // Remove from link
    if (table == unused_tables)
      unused_tables=0;
  }
  table->prev->next=table->next;		/* Remove from unused list */
  table->next->prev=table->prev;
  check_unused(thd);
  /* Add table to list of used tables for this share. */
  table->s->used_tables.push_front(table);
  table->in_use= thd;
  /* The ex-unused table must be fully functional. */
  DBUG_ASSERT(table->db_stat && table->file);
  /* The children must be detached from the table. */
  DBUG_ASSERT(! table->file->extra(HA_EXTRA_IS_ATTACHED_CHILDREN));
}


/**
   Mark already existing used TABLE instance as unused.
*/

static void table_def_unuse_table(TABLE *table)
{
  THD *thd __attribute__((unused))= table->in_use;
  DBUG_ASSERT(table->in_use);

  /* We shouldn't put the table to 'unused' list if the share is old. */
  DBUG_ASSERT(! table->s->has_old_version());

  table->in_use= 0;

  /* Remove table from the list of tables used in this share. */
  table->s->used_tables.remove(table);
  /* Add table to the list of unused TABLE objects for this share. */
  table->s->free_tables.push_front(table);
  /* Also link it last in the global list of unused TABLE objects. */
  if (unused_tables)
  {
    table->next=unused_tables;
    table->prev=unused_tables->prev;
    unused_tables->prev=table;
    table->prev->next=table;
  }
  else
    unused_tables=table->next=table->prev=table;
  check_unused(thd);
}


/*
  Get TABLE_SHARE for a table.

  get_table_share()
  thd			Thread handle
  table_list		Table that should be opened
  key			Table cache key
  key_length		Length of key
  flags   		operation: what to open table or view
  hash_value            = my_calc_hash(&table_def_cache, key, key_length)

  IMPLEMENTATION
    Get a table definition from the table definition cache.
    If it doesn't exist, create a new from the table definition file.

  RETURN
   0  Error
   #  Share for table
*/

<<<<<<< HEAD
TABLE_SHARE *get_table_share(THD *thd, const char *db, const char *table_name,
                             char *key, uint key_length, uint flags,
=======
TABLE_SHARE *get_table_share(THD *thd, TABLE_LIST *table_list,
                             const char *key, uint key_length,
                             uint db_flags, int *error,
>>>>>>> 74ec9f77
                             my_hash_value_type hash_value)
{
  TABLE_SHARE *share;
  DBUG_ENTER("get_table_share");

  mysql_mutex_lock(&LOCK_open);

  /* Read table definition from cache */
  share= (TABLE_SHARE*) my_hash_search_using_hash_value(&table_def_cache,
                                        hash_value, (uchar*) key, key_length);

  if (!share)
  {
    if (!(share= alloc_table_share(db, table_name, key, key_length)))
      goto err;

    /*
      We assign a new table id under the protection of LOCK_open.
      We do this instead of creating a new mutex
      and using it for the sole purpose of serializing accesses to a
      static variable, we assign the table id here. We assign it to the
      share before inserting it into the table_def_cache to be really
      sure that it cannot be read from the cache without having a table
      id assigned.

      CAVEAT. This means that the table cannot be used for
      binlogging/replication purposes, unless get_table_share() has been
      called directly or indirectly.
     */
    assign_new_table_id(share);

    if (my_hash_insert(&table_def_cache, (uchar*) share))
    {
      free_table_share(share);
      goto err;
    }
    share->ref_count++;                         // Mark in use
    share->error= OPEN_FRM_OPEN_ERROR;
    mysql_mutex_lock(&share->LOCK_ha_data);
    mysql_mutex_unlock(&LOCK_open);

    /* note that get_table_share() *always* uses discovery */
    open_table_def(thd, share, flags | GTS_USE_DISCOVERY);

    mysql_mutex_unlock(&share->LOCK_ha_data);
    mysql_mutex_lock(&LOCK_open);

    if (share->error)
    {
      share->ref_count--;
      (void) my_hash_delete(&table_def_cache, (uchar*) share);
      goto err;
    }

    share->m_psi= PSI_CALL_get_table_share(false, share);

    DBUG_PRINT("exit", ("share: 0x%lx  ref_count: %u",
                        (ulong) share, share->ref_count));

    goto end;
  }

<<<<<<< HEAD
  /* cannot force discovery of a cached share */
  DBUG_ASSERT(!(flags & GTS_FORCE_DISCOVERY));
=======
#ifdef HAVE_PSI_TABLE_INTERFACE
  share->m_psi= PSI_TABLE_CALL(get_table_share)(false, share);
#else
  share->m_psi= NULL;
#endif
>>>>>>> 74ec9f77

  /* make sure that open_table_def() for this share is not running */
  mysql_mutex_lock(&share->LOCK_ha_data);
  mysql_mutex_unlock(&share->LOCK_ha_data);

  /*
     We found an existing table definition. Return it if we didn't get
     an error when reading the table definition from file.
  */
  if (share->error)
  {
    open_table_error(share, share->error, share->open_errno);
    goto err;
  }

  if (share->is_view && !(flags & GTS_VIEW))
  {
    open_table_error(share, OPEN_FRM_NOT_A_TABLE, ENOENT);
    goto err;
  }
  if (!share->is_view && !(flags & GTS_TABLE))
  {
    open_table_error(share, OPEN_FRM_NOT_A_VIEW, ENOENT);
    goto err;
  }

  ++share->ref_count;

  if (share->ref_count == 1 && share->prev)
  {
    /*
      Share was not used before and it was in the old_unused_share list
      Unlink share from this list
    */
    DBUG_PRINT("info", ("Unlinking from not used list"));
    *share->prev= share->next;
    share->next->prev= share->prev;
    share->next= 0;
    share->prev= 0;
  }

   /* Free cache if too big */
  while (table_def_cache.records > table_def_size &&
         oldest_unused_share->next)
    my_hash_delete(&table_def_cache, (uchar*) oldest_unused_share);

  DBUG_PRINT("exit", ("share: 0x%lx  ref_count: %u",
                      (ulong) share, share->ref_count));
<<<<<<< HEAD
  goto end;

err:
  mysql_mutex_unlock(&LOCK_open);
  DBUG_RETURN(0);
=======
  DBUG_RETURN(share);
}


/**
  Get a table share. If it didn't exist, try creating it from engine

  For arguments and return values, see get_table_share()
*/

static TABLE_SHARE *
get_table_share_with_discover(THD *thd, TABLE_LIST *table_list,
                              const char *key, uint key_length,
                              uint db_flags, int *error,
                              my_hash_value_type hash_value)
{
  TABLE_SHARE *share;
  bool exists;
  DBUG_ENTER("get_table_share_with_discover");

  share= get_table_share(thd, table_list, key, key_length, db_flags, error,
                         hash_value);
  /*
    If share is not NULL, we found an existing share.

    If share is NULL, and there is no error, we're inside
    pre-locking, which silences 'ER_NO_SUCH_TABLE' errors
    with the intention to silently drop non-existing tables 
    from the pre-locking list. In this case we still need to try
    auto-discover before returning a NULL share.

    Or, we're inside SHOW CREATE VIEW, which
    also installs a silencer for ER_NO_SUCH_TABLE error.

    If share is NULL and the error is ER_NO_SUCH_TABLE, this is
    the same as above, only that the error was not silenced by
    pre-locking or SHOW CREATE VIEW.

    In both these cases it won't harm to try to discover the
    table.

    Finally, if share is still NULL, it's a real error and we need
    to abort.

    @todo Rework alternative ways to deal with ER_NO_SUCH TABLE.
  */
  if (share ||
      (thd->is_error() && thd->get_stmt_da()->sql_errno() != ER_NO_SUCH_TABLE &&
       thd->get_stmt_da()->sql_errno() != ER_NO_SUCH_TABLE_IN_ENGINE))
    DBUG_RETURN(share);

  *error= 0;
>>>>>>> 74ec9f77

end:
  if (flags & GTS_NOLOCK)
  {
    release_table_share(share);
    /*
      if GTS_NOLOCK is requested, the returned share pointer cannot be used,
      the share it points to may go away any moment.
      But perhaps the caller is only interested to know whether a share or
      table existed?
      Let's return an invalid pointer here to catch dereferencing attempts.
    */
    share= (TABLE_SHARE*) 1;
  }

  mysql_mutex_unlock(&LOCK_open);
  DBUG_RETURN(share);
}


/**
  Mark that we are not using table share anymore.

  @param  share   Table share

  If the share has no open tables and (we have done a refresh or
  if we have already too many open table shares) then delete the
  definition.
*/

void release_table_share(TABLE_SHARE *share)
{
  DBUG_ENTER("release_table_share");
  DBUG_PRINT("enter",
             ("share: 0x%lx  table: %s.%s  ref_count: %u  version: %lu",
              (ulong) share, share->db.str, share->table_name.str,
              share->ref_count, share->version));

  mysql_mutex_assert_owner(&LOCK_open);

  DBUG_ASSERT(share->ref_count);
  if (!--share->ref_count)
  {
    if (share->has_old_version() || table_def_shutdown_in_progress)
      my_hash_delete(&table_def_cache, (uchar*) share);
    else
    {
      /* Link share last in used_table_share list */
      DBUG_PRINT("info",("moving share to unused list"));

      DBUG_ASSERT(share->next == 0);
      share->prev= end_of_unused_share.prev;
      *end_of_unused_share.prev= share;
      end_of_unused_share.prev= &share->next;
      share->next= &end_of_unused_share;

      if (table_def_cache.records > table_def_size)
      {
        /* Delete the least used share to preserve LRU order. */
        my_hash_delete(&table_def_cache, (uchar*) oldest_unused_share);
      }
    }
  }

  DBUG_VOID_RETURN;
}


/*
  Check if table definition exits in cache

  SYNOPSIS
    get_cached_table_share()
    db			Database name
    table_name		Table name

  RETURN
    0  Not cached
    #  TABLE_SHARE for table
*/

TABLE_SHARE *get_cached_table_share(const char *db, const char *table_name)
{
<<<<<<< HEAD
  char key[SAFE_NAME_LEN*2+2];
  uint key_length;
  mysql_mutex_assert_owner(&LOCK_open);

  key_length= create_table_def_key(key, db, table_name);
  TABLE_SHARE* share= (TABLE_SHARE*)my_hash_search(&table_def_cache,
                                                   (uchar*) key, key_length);
  return !share || share->error ? 0 : share;
=======
  char key[MAX_DBKEY_LENGTH];
  uint key_length;
  mysql_mutex_assert_owner(&LOCK_open);

  key_length= create_table_def_key((THD*) 0, key, db, table_name, 0);
  return (TABLE_SHARE*) my_hash_search(&table_def_cache,
                                       (uchar*) key, key_length);
>>>>>>> 74ec9f77
}  


/*
  Create a list for all open tables matching SQL expression

  SYNOPSIS
    list_open_tables()
    thd			Thread THD
    wild		SQL like expression

  NOTES
    One gets only a list of tables for which one has any kind of privilege.
    db and table names are allocated in result struct, so one doesn't need
    a lock on LOCK_open when traversing the return list.

  RETURN VALUES
    NULL	Error (Probably OOM)
    #		Pointer to list of names of open tables.
*/

OPEN_TABLE_LIST *list_open_tables(THD *thd, const char *db, const char *wild)
{
  int result = 0;
  OPEN_TABLE_LIST **start_list, *open_list;
  TABLE_LIST table_list;
  DBUG_ENTER("list_open_tables");

  mysql_mutex_lock(&LOCK_open);
  bzero((char*) &table_list,sizeof(table_list));
  start_list= &open_list;
  open_list=0;

  for (uint idx=0 ; result == 0 && idx < table_def_cache.records; idx++)
  {
    TABLE_SHARE *share= (TABLE_SHARE *)my_hash_element(&table_def_cache, idx);

    if (db && my_strcasecmp(system_charset_info, db, share->db.str))
      continue;
    if (wild && wild_compare(share->table_name.str, wild, 0))
      continue;

    /* Check if user has SELECT privilege for any column in the table */
    table_list.db=         share->db.str;
    table_list.table_name= share->table_name.str;
    table_list.grant.privilege=0;

    if (check_table_access(thd,SELECT_ACL,&table_list, TRUE, 1, TRUE))
      continue;

    if (!(*start_list = (OPEN_TABLE_LIST *)
	  sql_alloc(sizeof(**start_list)+share->table_cache_key.length)))
    {
      open_list=0;				// Out of memory
      break;
    }
    strmov((*start_list)->table=
	   strmov(((*start_list)->db= (char*) ((*start_list)+1)),
		  share->db.str)+1,
	   share->table_name.str);
    (*start_list)->in_use= 0;
    TABLE_SHARE::TABLE_list::Iterator it(share->used_tables);
    while (it++)
      ++(*start_list)->in_use;
    (*start_list)->locked= 0;                   /* Obsolete. */
    start_list= &(*start_list)->next;
    *start_list=0;
  }
  mysql_mutex_unlock(&LOCK_open);
  DBUG_RETURN(open_list);
}

/*****************************************************************************
 *	 Functions to free open table cache
 ****************************************************************************/


void intern_close_table(TABLE *table)
{						// Free all structures
  DBUG_ENTER("intern_close_table");
  DBUG_PRINT("tcache", ("table: '%s'.'%s' 0x%lx",
                        table->s ? table->s->db.str : "?",
                        table->s ? table->s->table_name.str : "?",
                        (long) table));

  free_io_cache(table);
  delete table->triggers;
  if (table->file)                              // Not true if placeholder
    (void) closefrm(table, 1);			// close file
  table->alias.free();
  DBUG_VOID_RETURN;
}

/*
  Remove table from the open table cache

  SYNOPSIS
    free_cache_entry()
    table		Table to remove

  NOTE
    We need to have a lock on LOCK_open when calling this
*/

static void free_cache_entry(TABLE *table)
{
  DBUG_ENTER("free_cache_entry");

  /* This should be done before releasing table share. */
  table_def_remove_table(table);

  intern_close_table(table);

  my_free(table);
  DBUG_VOID_RETURN;
}

/* Free resources allocated by filesort() and read_record() */

void free_io_cache(TABLE *table)
{
  DBUG_ENTER("free_io_cache");
  if (table->sort.io_cache)
  {
    close_cached_file(table->sort.io_cache);
    my_free(table->sort.io_cache);
    table->sort.io_cache=0;
  }
  DBUG_VOID_RETURN;
}


/**
   Auxiliary function which allows to kill delayed threads for
   particular table identified by its share.

   @param share Table share.

   @pre Caller should have LOCK_open mutex.
*/

static void kill_delayed_threads_for_table(TABLE_SHARE *share)
{
  TABLE_SHARE::TABLE_list::Iterator it(share->used_tables);
  TABLE *tab;

  mysql_mutex_assert_owner(&LOCK_open);

  while ((tab= it++))
  {
    THD *in_use= tab->in_use;

    if ((in_use->system_thread & SYSTEM_THREAD_DELAYED_INSERT) &&
        ! in_use->killed)
    {
      in_use->killed= KILL_SYSTEM_THREAD;
      mysql_mutex_lock(&in_use->mysys_var->mutex);
      if (in_use->mysys_var->current_cond)
      {
        mysql_mutex_lock(in_use->mysys_var->current_mutex);
        mysql_cond_broadcast(in_use->mysys_var->current_cond);
        mysql_mutex_unlock(in_use->mysys_var->current_mutex);
      }
      mysql_mutex_unlock(&in_use->mysys_var->mutex);
    }
  }
}


/*
  Close all tables which aren't in use by any thread

  @param thd Thread context
  @param tables List of tables to remove from the cache
  @param wait_for_refresh Wait for a impending flush
  @param timeout Timeout for waiting for flush to be completed.

  @note THD can be NULL, but then wait_for_refresh must be FALSE
        and tables must be NULL.

  @note When called as part of FLUSH TABLES WITH READ LOCK this function
        ignores metadata locks held by other threads. In order to avoid
        situation when FLUSH TABLES WITH READ LOCK sneaks in at the moment
        when some write-locked table is being reopened (by FLUSH TABLES or
        ALTER TABLE) we have to rely on additional global shared metadata
        lock taken by thread trying to obtain global read lock.
*/

bool close_cached_tables(THD *thd, TABLE_LIST *tables,
                         bool wait_for_refresh, ulong timeout)
{
  bool result= FALSE;
  bool found= TRUE;
  struct timespec abstime;
  DBUG_ENTER("close_cached_tables");
  DBUG_ASSERT(thd || (!wait_for_refresh && !tables));

  mysql_mutex_lock(&LOCK_open);
  if (!tables)
  {
    /*
      Force close of all open tables.

      Note that code in TABLE_SHARE::wait_for_old_version() assumes that
      incrementing of refresh_version and removal of unused tables and
      shares from TDC happens atomically under protection of LOCK_open,
      or putting it another way that TDC does not contain old shares
      which don't have any tables used.
    */
    refresh_version++;
    DBUG_PRINT("tcache", ("incremented global refresh_version to: %lu",
                          refresh_version));
    kill_delayed_threads();
    /*
      Get rid of all unused TABLE and TABLE_SHARE instances. By doing
      this we automatically close all tables which were marked as "old".
    */
    while (unused_tables)
      free_cache_entry(unused_tables);
    /* Free table shares which were not freed implicitly by loop above. */
    while (oldest_unused_share->next)
      (void) my_hash_delete(&table_def_cache, (uchar*) oldest_unused_share);
  }
  else
  {
    bool found=0;
    for (TABLE_LIST *table= tables; table; table= table->next_local)
    {
      TABLE_SHARE *share= get_cached_table_share(table->db, table->table_name);

      if (share)
      {
        kill_delayed_threads_for_table(share);
        /* tdc_remove_table() calls share->remove_from_cache_at_close() */
        tdc_remove_table(thd, TDC_RT_REMOVE_UNUSED, table->db,
                         table->table_name, TRUE);
	found=1;
      }
    }
    if (!found)
      wait_for_refresh=0;			// Nothing to wait for
  }

  mysql_mutex_unlock(&LOCK_open);

  DBUG_PRINT("info", ("open table definitions: %d",
                      (int) table_def_cache.records));

  if (!wait_for_refresh)
    DBUG_RETURN(result);

  set_timespec(abstime, timeout);

  if (thd->locked_tables_mode)
  {
    /*
      If we are under LOCK TABLES, we need to reopen the tables without
      opening a door for any concurrent threads to sneak in and get
      lock on our tables. To achieve this we use exclusive metadata
      locks.
    */
    TABLE_LIST *tables_to_reopen= (tables ? tables :
                                  thd->locked_tables_list.locked_tables());

    /* Close open HANDLER instances to avoid self-deadlock. */
    mysql_ha_flush_tables(thd, tables_to_reopen);

    for (TABLE_LIST *table_list= tables_to_reopen; table_list;
         table_list= table_list->next_global)
    {
      /* A check that the table was locked for write is done by the caller. */
      TABLE *table= find_table_for_mdl_upgrade(thd, table_list->db,
                                               table_list->table_name, TRUE);

      /* May return NULL if this table has already been closed via an alias. */
      if (! table)
        continue;

      if (wait_while_table_is_used(thd, table,
                                   HA_EXTRA_PREPARE_FOR_FORCED_CLOSE))
      {
        result= TRUE;
        goto err_with_reopen;
      }
      close_all_tables_for_name(thd, table->s, HA_EXTRA_NOT_USED, NULL);
    }
  }

  /* Wait until all threads have closed all the tables we are flushing. */
  DBUG_PRINT("info", ("Waiting for other threads to close their open tables"));

  while (found && ! thd->killed)
  {
    TABLE_SHARE *share;
    found= FALSE;
    /*
      To a self-deadlock or deadlocks with other FLUSH threads
      waiting on our open HANDLERs, we have to flush them.
    */
    mysql_ha_flush(thd);
    DEBUG_SYNC(thd, "after_flush_unlock");

    mysql_mutex_lock(&LOCK_open);

    if (!tables)
    {
      for (uint idx=0 ; idx < table_def_cache.records ; idx++)
      {
        share= (TABLE_SHARE*) my_hash_element(&table_def_cache, idx);
        if (share->has_old_version())
        {
          found= TRUE;
          break;
        }
      }
    }
    else
    {
      for (TABLE_LIST *table= tables; table; table= table->next_local)
      {
        share= get_cached_table_share(table->db, table->table_name);
        if (share && share->has_old_version())
        {
	  found= TRUE;
          break;
        }
      }
    }

    if (found)
    {
      /*
        The method below temporarily unlocks LOCK_open and frees
        share's memory.
      */
      if (share->wait_for_old_version(thd, &abstime,
                                    MDL_wait_for_subgraph::DEADLOCK_WEIGHT_DDL))
      {
        mysql_mutex_unlock(&LOCK_open);
        result= TRUE;
        goto err_with_reopen;
      }
    }

    mysql_mutex_unlock(&LOCK_open);
  }

err_with_reopen:
  if (thd->locked_tables_mode)
  {
    /*
      No other thread has the locked tables open; reopen them and get the
      old locks. This should always succeed (unless some external process
      has removed the tables)
    */
    thd->locked_tables_list.reopen_tables(thd);
    /*
      Since downgrade_lock() won't do anything with shared
      metadata lock it is much simpler to go through all open tables rather
      than picking only those tables that were flushed.
    */
    for (TABLE *tab= thd->open_tables; tab; tab= tab->next)
      tab->mdl_ticket->downgrade_lock(MDL_SHARED_NO_READ_WRITE);
  }
  DBUG_RETURN(result);
}


/**
  Close all tables which match specified connection string or
  if specified string is NULL, then any table with a connection string.
*/

bool close_cached_connection_tables(THD *thd, LEX_STRING *connection)
{
  uint idx;
  TABLE_LIST tmp, *tables= NULL;
  bool result= FALSE;
  DBUG_ENTER("close_cached_connections");
  DBUG_ASSERT(thd);

  bzero(&tmp, sizeof(TABLE_LIST));

  mysql_mutex_lock(&LOCK_open);

  for (idx= 0; idx < table_def_cache.records; idx++)
  {
    TABLE_SHARE *share= (TABLE_SHARE *) my_hash_element(&table_def_cache, idx);

    /* Ignore if table is not open or does not have a connect_string */
    if (!share->connect_string.length || !share->ref_count)
      continue;

    /* Compare the connection string */
    if (connection &&
        (connection->length > share->connect_string.length ||
         (connection->length < share->connect_string.length &&
          (share->connect_string.str[connection->length] != '/' &&
           share->connect_string.str[connection->length] != '\\')) ||
         strncasecmp(connection->str, share->connect_string.str,
                     connection->length)))
      continue;

    /* close_cached_tables() only uses these elements */
    tmp.db= share->db.str;
    tmp.table_name= share->table_name.str;
    tmp.next_local= tables;

    tables= (TABLE_LIST *) memdup_root(thd->mem_root, (char*)&tmp, 
                                       sizeof(TABLE_LIST));
  }
  mysql_mutex_unlock(&LOCK_open);

  if (tables)
    result= close_cached_tables(thd, tables, FALSE, LONG_TIMEOUT);

  DBUG_RETURN(result);
}


/**
  Mark all temporary tables which were used by the current statement or
  substatement as free for reuse, but only if the query_id can be cleared.

  @param thd thread context

  @remark For temp tables associated with a open SQL HANDLER the query_id
          is not reset until the HANDLER is closed.
*/

static void mark_temp_tables_as_free_for_reuse(THD *thd)
{
  for (TABLE *table= thd->temporary_tables ; table ; table= table->next)
  {
    if ((table->query_id == thd->query_id) && ! table->open_by_handler)
      mark_tmp_table_for_reuse(table);
  }
}


/**
  Reset a single temporary table.
  Effectively this "closes" one temporary table,
  in a session.

  @param table     Temporary table.
*/

void mark_tmp_table_for_reuse(TABLE *table)
{
  DBUG_ASSERT(table->s->tmp_table);

  table->query_id= 0;
  table->file->ha_reset();

  /* Detach temporary MERGE children from temporary parent. */
  DBUG_ASSERT(table->file);
  table->file->extra(HA_EXTRA_DETACH_CHILDREN);

  /*
    Reset temporary table lock type to it's default value (TL_WRITE).

    Statements such as INSERT INTO .. SELECT FROM tmp, CREATE TABLE
    .. SELECT FROM tmp and UPDATE may under some circumstances modify
    the lock type of the tables participating in the statement. This
    isn't a problem for non-temporary tables since their lock type is
    reset at every open, but the same does not occur for temporary
    tables for historical reasons.

    Furthermore, the lock type of temporary tables is not really that
    important because they can only be used by one query at a time and
    not even twice in a query -- a temporary table is represented by
    only one TABLE object. Nonetheless, it's safer from a maintenance
    point of view to reset the lock type of this singleton TABLE object
    as to not cause problems when the table is reused.

    Even under LOCK TABLES mode its okay to reset the lock type as
    LOCK TABLES is allowed (but ignored) for a temporary table.
  */
  table->reginfo.lock_type= TL_WRITE;
}


/*
  Mark all tables in the list which were used by current substatement
  as free for reuse.

  SYNOPSIS
    mark_used_tables_as_free_for_reuse()
      thd   - thread context
      table - head of the list of tables

  DESCRIPTION
    Marks all tables in the list which were used by current substatement
    (they are marked by its query_id) as free for reuse.

  NOTE
    The reason we reset query_id is that it's not enough to just test
    if table->query_id != thd->query_id to know if a table is in use.

    For example
    SELECT f1_that_uses_t1() FROM t1;
    In f1_that_uses_t1() we will see one instance of t1 where query_id is
    set to query_id of original query.
*/

static void mark_used_tables_as_free_for_reuse(THD *thd, TABLE *table)
{
  for (; table ; table= table->next)
  {
    DBUG_ASSERT(table->pos_in_locked_tables == NULL ||
                table->pos_in_locked_tables->table == table);
    if (table->query_id == thd->query_id)
    {
      table->query_id= 0;
      table->file->ha_reset();
    }
  }
}


/**
  Auxiliary function to close all tables in the open_tables list.

  @param thd Thread context.

  @remark It should not ordinarily be called directly.
*/

static void close_open_tables(THD *thd)
{
  mysql_mutex_assert_not_owner(&LOCK_open);

  DBUG_PRINT("info", ("thd->open_tables: 0x%lx", (long) thd->open_tables));

  while (thd->open_tables)
    (void) close_thread_table(thd, &thd->open_tables);
}


/**
  Close all open instances of the table but keep the MDL lock.

  Works both under LOCK TABLES and in the normal mode.
  Removes all closed instances of the table from the table cache.

  @param     thd     thread handle
  @param[in] share   table share, but is just a handy way to
                     access the table cache key

  @param[in] extra
                     HA_EXTRA_PREPRE_FOR_DROP if the table is being dropped
                     HA_EXTRA_PREPARE_FOR_REANME if the table is being renamed
                     HA_EXTRA_NOT_USED           no drop/rename
                     In case of drop/reanme the documented behaviour is to
                     implicitly remove the table from LOCK TABLES
                     list.

  @pre Must be called with an X MDL lock on the table.
*/

void
close_all_tables_for_name(THD *thd, TABLE_SHARE *share,
                          ha_extra_function extra,
                          TABLE *skip_table)
{
  char key[MAX_DBKEY_LENGTH];
  uint key_length= share->table_cache_key.length;
  const char *db= key;
  const char *table_name= db + share->db.length + 1;

  memcpy(key, share->table_cache_key.str, key_length);

  mysql_mutex_assert_not_owner(&LOCK_open);
  for (TABLE **prev= &thd->open_tables; *prev; )
  {
    TABLE *table= *prev;

    if (table->s->table_cache_key.length == key_length &&
        !memcmp(table->s->table_cache_key.str, key, key_length) &&
        table != skip_table)
    {
      thd->locked_tables_list.unlink_from_list(thd,
                                               table->pos_in_locked_tables,
                                               extra != HA_EXTRA_NOT_USED);
      /* Inform handler that there is a drop table or a rename going on */
      if (extra != HA_EXTRA_NOT_USED && table->db_stat)
      {
        table->file->extra(extra);
        extra= HA_EXTRA_NOT_USED;               // Call extra once!
      }

      /*
        Does nothing if the table is not locked.
        This allows one to use this function after a table
        has been unlocked, e.g. in partition management.
      */
      mysql_lock_remove(thd, thd->lock, table);
      close_thread_table(thd, prev);
    }
    else
    {
      /* Step to next entry in open_tables list. */
      prev= &table->next;
    }
  }
  if (skip_table == NULL)
  {
    /* Remove the table share from the cache. */
    tdc_remove_table(thd, TDC_RT_REMOVE_ALL, db, table_name,
                     FALSE);
  }
}


/*
  Close all tables used by the current substatement, or all tables
  used by this thread if we are on the upper level.

  SYNOPSIS
    close_thread_tables()
    thd			Thread handler

  IMPLEMENTATION
    Unlocks tables and frees derived tables.
    Put all normal tables used by thread in free list.

    It will only close/mark as free for reuse tables opened by this
    substatement, it will also check if we are closing tables after
    execution of complete query (i.e. we are on upper level) and will
    leave prelocked mode if needed.
*/

void close_thread_tables(THD *thd)
{
  TABLE *table;
  DBUG_ENTER("close_thread_tables");

#ifdef EXTRA_DEBUG
  DBUG_PRINT("tcache", ("open tables:"));
  for (table= thd->open_tables; table; table= table->next)
    DBUG_PRINT("tcache", ("table: '%s'.'%s' 0x%lx", table->s->db.str,
                          table->s->table_name.str, (long) table));
#endif

#if defined(ENABLED_DEBUG_SYNC)
  /* debug_sync may not be initialized for some slave threads */
  if (thd->debug_sync_control)
    DEBUG_SYNC(thd, "before_close_thread_tables");
#endif

  DBUG_ASSERT(thd->transaction.stmt.is_empty() || thd->in_sub_stmt ||
              (thd->state_flags & Open_tables_state::BACKUPS_AVAIL));

  /* Detach MERGE children after every statement. Even under LOCK TABLES. */
  for (table= thd->open_tables; table; table= table->next)
  {
    /* Table might be in use by some outer statement. */
    DBUG_PRINT("tcache", ("table: '%s'  query_id: %lu",
                          table->s->table_name.str, (ulong) table->query_id));
    if (thd->locked_tables_mode <= LTM_LOCK_TABLES ||
        table->query_id == thd->query_id)
    {
      DBUG_ASSERT(table->file);
      table->file->extra(HA_EXTRA_DETACH_CHILDREN);
    }
  }

  /*
    We are assuming here that thd->derived_tables contains ONLY derived
    tables for this substatement. i.e. instead of approach which uses
    query_id matching for determining which of the derived tables belong
    to this substatement we rely on the ability of substatements to
    save/restore thd->derived_tables during their execution.

    TODO: Probably even better approach is to simply associate list of
          derived tables with (sub-)statement instead of thread and destroy
          them at the end of its execution.
  */
  if (thd->derived_tables)
  {
    TABLE *next;
    /*
      Close all derived tables generated in queries like
      SELECT * FROM (SELECT * FROM t1)
    */
    for (table= thd->derived_tables ; table ; table= next)
    {
      next= table->next;
      free_tmp_table(thd, table);
    }
    thd->derived_tables= 0;
  }

  /*
    Mark all temporary tables used by this statement as free for reuse.
  */
  mark_temp_tables_as_free_for_reuse(thd);

  if (thd->locked_tables_mode)
  {

    /* Ensure we are calling ha_reset() for all used tables */
    mark_used_tables_as_free_for_reuse(thd, thd->open_tables);

    /*
      We are under simple LOCK TABLES or we're inside a sub-statement
      of a prelocked statement, so should not do anything else.

      Note that even if we are in LTM_LOCK_TABLES mode and statement
      requires prelocking (e.g. when we are closing tables after
      failing ot "open" all tables required for statement execution)
      we will exit this function a few lines below.
    */
    if (! thd->lex->requires_prelocking())
      DBUG_VOID_RETURN;

    /*
      We are in the top-level statement of a prelocked statement,
      so we have to leave the prelocked mode now with doing implicit
      UNLOCK TABLES if needed.
    */
    if (thd->locked_tables_mode == LTM_PRELOCKED_UNDER_LOCK_TABLES)
      thd->locked_tables_mode= LTM_LOCK_TABLES;

    if (thd->locked_tables_mode == LTM_LOCK_TABLES)
      DBUG_VOID_RETURN;

    thd->leave_locked_tables_mode();

    /* Fallthrough */
  }

  if (thd->lock)
  {
    /*
      For RBR we flush the pending event just before we unlock all the
      tables.  This means that we are at the end of a topmost
      statement, so we ensure that the STMT_END_F flag is set on the
      pending event.  For statements that are *inside* stored
      functions, the pending event will not be flushed: that will be
      handled either before writing a query log event (inside
      binlog_query()) or when preparing a pending event.
     */
    (void)thd->binlog_flush_pending_rows_event(TRUE);
    mysql_unlock_tables(thd, thd->lock);
    thd->lock=0;
  }
  /*
    Closing a MERGE child before the parent would be fatal if the
    other thread tries to abort the MERGE lock in between.
  */
  if (thd->open_tables)
    close_open_tables(thd);

  DBUG_VOID_RETURN;
}


/* move one table to free list */

void close_thread_table(THD *thd, TABLE **table_ptr)
{
  TABLE *table= *table_ptr;
  DBUG_ENTER("close_thread_table");
  DBUG_PRINT("tcache", ("table: '%s'.'%s' 0x%lx", table->s->db.str,
                        table->s->table_name.str, (long) table));
  DBUG_ASSERT(table->key_read == 0);
  DBUG_ASSERT(!table->file || table->file->inited == handler::NONE);
  mysql_mutex_assert_not_owner(&LOCK_open);

  /*
    The metadata lock must be released after giving back
    the table to the table cache.
  */
  DBUG_ASSERT(thd->mdl_context.is_lock_owner(MDL_key::TABLE,
                                             table->s->db.str,
                                             table->s->table_name.str,
                                             MDL_SHARED));
  table->mdl_ticket= NULL;

  if (table->file)
  {
    table->file->update_global_table_stats();
    table->file->update_global_index_stats();
  }

  mysql_mutex_lock(&thd->LOCK_thd_data);
  *table_ptr=table->next;
  mysql_mutex_unlock(&thd->LOCK_thd_data);

  if (! table->needs_reopen())
  {
    /* Avoid having MERGE tables with attached children in unused_tables. */
    table->file->extra(HA_EXTRA_DETACH_CHILDREN);
    /* Free memory and reset for next loop. */
    free_field_buffers_larger_than(table, MAX_TDC_BLOB_SIZE);
    table->file->ha_reset();
  }

  /* Do this *before* entering the LOCK_open critical section. */
  if (table->file != NULL)
    table->file->unbind_psi();

  mysql_mutex_lock(&LOCK_open);

  if (table->s->has_old_version() || table->needs_reopen() ||
      table_def_shutdown_in_progress)
    free_cache_entry(table);
  else
  {
    DBUG_ASSERT(table->file);
    table_def_unuse_table(table);
    /*
      We free the least used table, not the subject table,
      to keep the LRU order.
    */
    if (table_cache_count > table_cache_size)
      free_cache_entry(unused_tables);
  }
  mysql_mutex_unlock(&LOCK_open);
  DBUG_VOID_RETURN;
}


/* close_temporary_tables' internal, 4 is due to uint4korr definition */
static inline uint  tmpkeyval(THD *thd, TABLE *table)
{
  return uint4korr(table->s->table_cache_key.str + table->s->table_cache_key.length - 4);
}


/*
  Close all temporary tables created by 'CREATE TEMPORARY TABLE' for thread
  creates one DROP TEMPORARY TABLE binlog event for each pseudo-thread 
*/

bool close_temporary_tables(THD *thd)
{
  DBUG_ENTER("close_temporary_tables");
  TABLE *table;
  TABLE *next= NULL;
  TABLE *prev_table;
  /* Assume thd->variables.option_bits has OPTION_QUOTE_SHOW_CREATE */
  bool was_quote_show= TRUE;
  bool error= 0;

  if (!thd->temporary_tables)
    DBUG_RETURN(FALSE);

  if (!mysql_bin_log.is_open())
  {
    TABLE *tmp_next;
    for (table= thd->temporary_tables; table; table= tmp_next)
    {
      tmp_next= table->next;
      close_temporary(table, 1, 1);
    }
    thd->temporary_tables= 0;
    DBUG_RETURN(FALSE);
  }

  /* Better add "if exists", in case a RESET MASTER has been done */
  const char stub[]= "DROP /*!40005 TEMPORARY */ TABLE IF EXISTS ";
  char buf[FN_REFLEN];
  String s_query(buf, sizeof(buf), system_charset_info);
  bool found_user_tables= FALSE;

  s_query.copy(stub, sizeof(stub)-1, system_charset_info);

  /*
    Insertion sort of temp tables by pseudo_thread_id to build ordered list
    of sublists of equal pseudo_thread_id
  */

  for (prev_table= thd->temporary_tables, table= prev_table->next;
       table;
       prev_table= table, table= table->next)
  {
    TABLE *prev_sorted /* same as for prev_table */, *sorted;
    if (is_user_table(table))
    {
      if (!found_user_tables)
        found_user_tables= true;
      for (prev_sorted= NULL, sorted= thd->temporary_tables; sorted != table;
           prev_sorted= sorted, sorted= sorted->next)
      {
        if (!is_user_table(sorted) ||
            tmpkeyval(thd, sorted) > tmpkeyval(thd, table))
        {
          /* move into the sorted part of the list from the unsorted */
          prev_table->next= table->next;
          table->next= sorted;
          if (prev_sorted)
          {
            prev_sorted->next= table;
          }
          else
          {
            thd->temporary_tables= table;
          }
          table= prev_table;
          break;
        }
      }
    }
  }

  /* We always quote db,table names though it is slight overkill */
  if (found_user_tables &&
      !(was_quote_show= test(thd->variables.option_bits & OPTION_QUOTE_SHOW_CREATE)))
  {
    thd->variables.option_bits |= OPTION_QUOTE_SHOW_CREATE;
  }

  /* scan sorted tmps to generate sequence of DROP */
  for (table= thd->temporary_tables; table; table= next)
  {
    if (is_user_table(table))
    {
      bool save_thread_specific_used= thd->thread_specific_used;
      my_thread_id save_pseudo_thread_id= thd->variables.pseudo_thread_id;
      char db_buf[FN_REFLEN];
      String db(db_buf, sizeof(db_buf), system_charset_info);

      /* Set pseudo_thread_id to be that of the processed table */
      thd->variables.pseudo_thread_id= tmpkeyval(thd, table);

      db.copy(table->s->db.str, table->s->db.length, system_charset_info);
      /* Reset s_query() if changed by previous loop */
      s_query.length(sizeof(stub)-1);

      /* Loop forward through all tables that belong to a common database
         within the sublist of common pseudo_thread_id to create single
         DROP query 
      */
      for (;
           table && is_user_table(table) &&
             tmpkeyval(thd, table) == thd->variables.pseudo_thread_id &&
             table->s->db.length == db.length() &&
             memcmp(table->s->db.str, db.ptr(), db.length()) == 0;
           table= next)
      {
        /*
          We are going to add ` around the table names and possible more
          due to special characters
        */
        append_identifier(thd, &s_query, table->s->table_name.str,
                          strlen(table->s->table_name.str));
        s_query.append(',');
        next= table->next;
        close_temporary(table, 1, 1);
      }
      thd->clear_error();
      CHARSET_INFO *cs_save= thd->variables.character_set_client;
      thd->variables.character_set_client= system_charset_info;
      thd->thread_specific_used= TRUE;
      Query_log_event qinfo(thd, s_query.ptr(),
                            s_query.length() - 1 /* to remove trailing ',' */,
                            FALSE, TRUE, FALSE, 0);
      qinfo.db= db.ptr();
      qinfo.db_len= db.length();
      thd->variables.character_set_client= cs_save;

      thd->get_stmt_da()->set_overwrite_status(true);
      if ((error= (mysql_bin_log.write(&qinfo) || error)))
      {
        /*
          If we're here following THD::cleanup, thence the connection
          has been closed already. So lets print a message to the
          error log instead of pushing yet another error into the
          stmt_da.

          Also, we keep the error flag so that we propagate the error
          up in the stack. This way, if we're the SQL thread we notice
          that close_temporary_tables failed. (Actually, the SQL
          thread only calls close_temporary_tables while applying old
          Start_log_event_v3 events.)
        */
        sql_print_error("Failed to write the DROP statement for "
                        "temporary tables to binary log");
      }
      thd->get_stmt_da()->set_overwrite_status(false);

      thd->variables.pseudo_thread_id= save_pseudo_thread_id;
      thd->thread_specific_used= save_thread_specific_used;
    }
    else
    {
      next= table->next;
      close_temporary(table, 1, 1);
    }
  }
  if (!was_quote_show)
    thd->variables.option_bits&= ~OPTION_QUOTE_SHOW_CREATE; /* restore option */
  thd->temporary_tables=0;

  DBUG_RETURN(error);
}

/*
  Find table in list.

  SYNOPSIS
    find_table_in_list()
    table		Pointer to table list
    offset		Offset to which list in table structure to use
    db_name		Data base name
    table_name		Table name

  NOTES:
    This is called by find_table_in_local_list() and
    find_table_in_global_list().

  RETURN VALUES
    NULL	Table not found
    #		Pointer to found table.
*/

TABLE_LIST *find_table_in_list(TABLE_LIST *table,
                               TABLE_LIST *TABLE_LIST::*link,
                               const char *db_name,
                               const char *table_name)
{
  for (; table; table= table->*link )
  {
    if ((table->table == 0 || table->table->s->tmp_table == NO_TMP_TABLE) &&
        strcmp(table->db, db_name) == 0 &&
        strcmp(table->table_name, table_name) == 0)
      break;
  }
  return table;
}


/**
  Test that table is unique (It's only exists once in the table list)

  @param  thd                   thread handle
  @param  table                 table which should be checked
  @param  table_list            list of tables
  @param  check_alias           whether to check tables' aliases

  NOTE: to exclude derived tables from check we use following mechanism:
    a) during derived table processing set THD::derived_tables_processing
    b) JOIN::prepare set SELECT::exclude_from_table_unique_test if
       THD::derived_tables_processing set. (we can't use JOIN::execute
       because for PS we perform only JOIN::prepare, but we can't set this
       flag in JOIN::prepare if we are not sure that we are in derived table
       processing loop, because multi-update call fix_fields() for some its
       items (which mean JOIN::prepare for subqueries) before unique_table
       call to detect which tables should be locked for write).
    c) find_dup_table skip all tables which belong to SELECT with
       SELECT::exclude_from_table_unique_test set.
    Also SELECT::exclude_from_table_unique_test used to exclude from check
    tables of main SELECT of multi-delete and multi-update

    We also skip tables with TABLE_LIST::prelocking_placeholder set,
    because we want to allow SELECTs from them, and their modification
    will rise the error anyway.

    TODO: when we will have table/view change detection we can do this check
          only once for PS/SP

  @retval !=0  found duplicate
  @retval 0 if table is unique
*/

static
TABLE_LIST* find_dup_table(THD *thd, TABLE_LIST *table, TABLE_LIST *table_list,
                           bool check_alias)
{
  TABLE_LIST *res;
  const char *d_name, *t_name, *t_alias;
  DBUG_ENTER("find_dup_table");
  DBUG_PRINT("enter", ("table alias: %s", table->alias));

  /*
    If this function called for query which update table (INSERT/UPDATE/...)
    then we have in table->table pointer to TABLE object which we are
    updating even if it is VIEW so we need TABLE_LIST of this TABLE object
    to get right names (even if lower_case_table_names used).

    If this function called for CREATE command that we have not opened table
    (table->table equal to 0) and right names is in current TABLE_LIST
    object.
  */
  if (table->table)
  {
    /* All MyISAMMRG children are plain MyISAM tables. */
    DBUG_ASSERT(table->table->file->ht->db_type != DB_TYPE_MRG_MYISAM);

    /* temporary table is always unique */
    if (table->table && table->table->s->tmp_table != NO_TMP_TABLE)
      DBUG_RETURN(0);
    table= table->find_underlying_table(table->table);
    /*
      as far as we have table->table we have to find real TABLE_LIST of
      it in underlying tables
    */
    DBUG_ASSERT(table);
  }
  d_name= table->db;
  t_name= table->table_name;
  t_alias= table->alias;

retry:
  DBUG_PRINT("info", ("real table: %s.%s", d_name, t_name));
  for (TABLE_LIST *tl= table_list;;)
  {
    /*
      Table is unique if it is present only once in the global list
      of tables and once in the list of table locks.
    */
    if (! (res= find_table_in_global_list(tl, d_name, t_name)))
      break;

    /* Skip if same underlying table. */
    if (res->table && (res->table == table->table))
      goto next;

    /* Skip if table alias does not match. */
    if (check_alias)
    {
      if (lower_case_table_names ?
          my_strcasecmp(files_charset_info, t_alias, res->alias) :
          strcmp(t_alias, res->alias))
        goto next;
    }

    /*
      Skip if marked to be excluded (could be a derived table) or if
      entry is a prelocking placeholder.
    */
    if (res->select_lex &&
        !res->select_lex->exclude_from_table_unique_test &&
        !res->prelocking_placeholder)
      break;

    /*
      If we found entry of this table or table of SELECT which already
      processed in derived table or top select of multi-update/multi-delete
      (exclude_from_table_unique_test) or prelocking placeholder.
    */
next:
    tl= res->next_global;
    DBUG_PRINT("info",
               ("found same copy of table or table which we should skip"));
  }
  if (res && res->belong_to_derived)
  {
    /* Try to fix */
    TABLE_LIST *derived=  res->belong_to_derived;
    if (derived->is_merged_derived())
    {
      DBUG_PRINT("info",
                 ("convert merged to materialization to resolve the conflict"));
      derived->change_refs_to_fields();
      derived->set_materialized_derived();
      goto retry;
    }
  }
  DBUG_RETURN(res);
}


/**
  Test that the subject table of INSERT/UPDATE/DELETE/CREATE
  or (in case of MyISAMMRG) one of its children are not used later
  in the query.

  For MyISAMMRG tables, it is assumed that all the underlying
  tables of @c table (if any) are listed right after it and that
  their @c parent_l field points at the main table.


  @retval non-NULL The table list element for the table that
                   represents the duplicate. 
  @retval NULL     No duplicates found.
*/

TABLE_LIST*
unique_table(THD *thd, TABLE_LIST *table, TABLE_LIST *table_list,
             bool check_alias)
{
  TABLE_LIST *dup;
  if (table->table && table->table->file->ht->db_type == DB_TYPE_MRG_MYISAM)
  {
    TABLE_LIST *child;
    dup= NULL;
    /* Check duplicates of all merge children. */
    for (child= table->next_global; child && child->parent_l == table;
         child= child->next_global)
    {
      if ((dup= find_dup_table(thd, child, child->next_global, check_alias)))
        break;
    }
  }
  else
    dup= find_dup_table(thd, table, table_list, check_alias);
  return dup;
}
/*
  Issue correct error message in case we found 2 duplicate tables which
  prevent some update operation

  SYNOPSIS
    update_non_unique_table_error()
    update      table which we try to update
    operation   name of update operation
    duplicate   duplicate table which we found

  NOTE:
    here we hide view underlying tables if we have them
*/

void update_non_unique_table_error(TABLE_LIST *update,
                                   const char *operation,
                                   TABLE_LIST *duplicate)
{
  update= update->top_table();
  duplicate= duplicate->top_table();
  if (!update->view || !duplicate->view ||
      update->view == duplicate->view ||
      update->view_name.length != duplicate->view_name.length ||
      update->view_db.length != duplicate->view_db.length ||
      my_strcasecmp(table_alias_charset,
                    update->view_name.str, duplicate->view_name.str) != 0 ||
      my_strcasecmp(table_alias_charset,
                    update->view_db.str, duplicate->view_db.str) != 0)
  {
    /*
      it is not the same view repeated (but it can be parts of the same copy
      of view), so we have to hide underlying tables.
    */
    if (update->view)
    {
      /* Issue the ER_NON_INSERTABLE_TABLE error for an INSERT */
      if (update->view == duplicate->view)
        my_error(!strncmp(operation, "INSERT", 6) ?
                 ER_NON_INSERTABLE_TABLE : ER_NON_UPDATABLE_TABLE, MYF(0),
                 update->alias, operation);
      else
        my_error(ER_VIEW_PREVENT_UPDATE, MYF(0),
                 (duplicate->view ? duplicate->alias : update->alias),
                 operation, update->alias);
      return;
    }
    if (duplicate->view)
    {
      my_error(ER_VIEW_PREVENT_UPDATE, MYF(0), duplicate->alias, operation,
               update->alias);
      return;
    }
  }
  my_error(ER_UPDATE_TABLE_USED, MYF(0), update->alias);
}


/**
  Find temporary table specified by database and table names in the
  THD::temporary_tables list.

  @return TABLE instance if a temporary table has been found; NULL otherwise.
*/

TABLE *find_temporary_table(THD *thd, const char *db, const char *table_name)
{
  char key[MAX_DBKEY_LENGTH];
  uint key_length= create_table_def_key(thd, key, db, table_name, 1);
  return find_temporary_table(thd, key, key_length);
}


/**
  Find a temporary table specified by TABLE_LIST instance in the
  THD::temporary_tables list.

  @return TABLE instance if a temporary table has been found; NULL otherwise.
*/

TABLE *find_temporary_table(THD *thd, const TABLE_LIST *tl)
{
<<<<<<< HEAD
  char key[MAX_DBKEY_LENGTH];
  uint key_length= create_tmp_table_def_key(thd, key, tl->db, tl->table_name);
=======
  const char *key;
  uint key_length;
  char key_suffix[TMP_TABLE_KEY_EXTRA];
  TABLE *table;
>>>>>>> 74ec9f77

  key_length= get_table_def_key(tl, &key);

  int4store(key_suffix, thd->server_id);
  int4store(key_suffix + 4, thd->variables.pseudo_thread_id);

  for (table= thd->temporary_tables; table; table= table->next)
  {
    if ((table->s->table_cache_key.length == key_length +
                                             TMP_TABLE_KEY_EXTRA) &&
        !memcmp(table->s->table_cache_key.str, key, key_length) &&
        !memcmp(table->s->table_cache_key.str + key_length, key_suffix,
                TMP_TABLE_KEY_EXTRA))
      return table;
  }
  return NULL;
}


/**
  Find a temporary table specified by a key in the THD::temporary_tables list.

  @return TABLE instance if a temporary table has been found; NULL otherwise.
*/

TABLE *find_temporary_table(THD *thd,
                            const char *table_key,
                            uint table_key_length)
{
  for (TABLE *table= thd->temporary_tables; table; table= table->next)
  {
    if (table->s->table_cache_key.length == table_key_length &&
        !memcmp(table->s->table_cache_key.str, table_key, table_key_length))
    {
      return table;
    }
  }

  return NULL;
}


/**
  Drop a temporary table.

  Try to locate the table in the list of thd->temporary_tables.
  If the table is found:
   - if the table is being used by some outer statement, fail.
   - if the table is locked with LOCK TABLES or by prelocking,
   unlock it and remove it from the list of locked tables
   (THD::lock). Currently only transactional temporary tables
   are locked.
   - Close the temporary table, remove its .FRM
   - remove the table from the list of temporary tables

  This function is used to drop user temporary tables, as well as
  internal tables created in CREATE TEMPORARY TABLE ... SELECT
  or ALTER TABLE. Even though part of the work done by this function
  is redundant when the table is internal, as long as we
  link both internal and user temporary tables into the same
  thd->temporary_tables list, it's impossible to tell here whether
  we're dealing with an internal or a user temporary table.

  If is_trans is not null, we return the type of the table:
  either transactional (e.g. innodb) as TRUE or non-transactional
  (e.g. myisam) as FALSE.

  @retval  0  the table was found and dropped successfully.
  @retval  1  the table was not found in the list of temporary tables
              of this thread
  @retval -1  the table is in use by a outer query
*/

int drop_temporary_table(THD *thd, TABLE_LIST *table_list, bool *is_trans)
{
  DBUG_ENTER("drop_temporary_table");
  DBUG_PRINT("tmptable", ("closing table: '%s'.'%s'",
                          table_list->db, table_list->table_name));

  if (!is_temporary_table(table_list))
    DBUG_RETURN(1);

  TABLE *table= table_list->table;

  /* Table might be in use by some outer statement. */
  if (table->query_id && table->query_id != thd->query_id)
  {
    my_error(ER_CANT_REOPEN_TABLE, MYF(0), table->alias.c_ptr());
    DBUG_RETURN(-1);
  }

  *is_trans= table->file->has_transactions();

  /*
    If LOCK TABLES list is not empty and contains this table,
    unlock the table and remove the table from this list.
  */
  mysql_lock_remove(thd, thd->lock, table);
  close_temporary_table(thd, table, 1, 1);
  table_list->table= NULL;
  DBUG_RETURN(0);
}

/*
  unlink from thd->temporary tables and close temporary table
*/

void close_temporary_table(THD *thd, TABLE *table,
                           bool free_share, bool delete_table)
{
  DBUG_ENTER("close_temporary_table");
  DBUG_PRINT("tmptable", ("closing table: '%s'.'%s' 0x%lx  alias: '%s'",
                          table->s->db.str, table->s->table_name.str,
                          (long) table, table->alias.c_ptr()));

  if (table->prev)
  {
    table->prev->next= table->next;
    if (table->prev->next)
      table->next->prev= table->prev;
  }
  else
  {
    /* removing the item from the list */
    DBUG_ASSERT(table == thd->temporary_tables);
    /*
      slave must reset its temporary list pointer to zero to exclude
      passing non-zero value to end_slave via rli->save_temporary_tables
      when no temp tables opened, see an invariant below.
    */
    thd->temporary_tables= table->next;
    if (thd->temporary_tables)
      table->next->prev= 0;
  }
  if (thd->slave_thread)
  {
    /* natural invariant of temporary_tables */
    DBUG_ASSERT(slave_open_temp_tables || !thd->temporary_tables);
    slave_open_temp_tables--;
  }
  close_temporary(table, free_share, delete_table);
  DBUG_VOID_RETURN;
}


/*
  Close and delete a temporary table

  NOTE
    This dosn't unlink table from thd->temporary
    If this is needed, use close_temporary_table()
*/

void close_temporary(TABLE *table, bool free_share, bool delete_table)
{
  handlerton *table_type= table->s->db_type();
  DBUG_ENTER("close_temporary");
  DBUG_PRINT("tmptable", ("closing table: '%s'.'%s'",
                          table->s->db.str, table->s->table_name.str));

  free_io_cache(table);
  closefrm(table, 0);
  if (delete_table)
    rm_temporary_table(table_type, table->s->path.str);
  if (free_share)
  {
    free_table_share(table->s);
    my_free(table);
  }
  DBUG_VOID_RETURN;
}


/*
  Used by ALTER TABLE when the table is a temporary one. It changes something
  only if the ALTER contained a RENAME clause (otherwise, table_name is the old
  name).
  Prepares a table cache key, which is the concatenation of db, table_name and
  thd->slave_proxy_id, separated by '\0'.
*/

bool rename_temporary_table(THD* thd, TABLE *table, const char *db,
			    const char *table_name)
{
  char *key;
  uint key_length;
  TABLE_SHARE *share= table->s;
  DBUG_ENTER("rename_temporary_table");

  if (!(key=(char*) alloc_root(&share->mem_root, MAX_DBKEY_LENGTH)))
    DBUG_RETURN(1);				/* purecov: inspected */

<<<<<<< HEAD
  key_length= create_tmp_table_def_key(thd, key, db, table_name);
=======
  key_length= create_table_def_key(thd, key, db, table_name, 1);
>>>>>>> 74ec9f77
  share->set_table_cache_key(key, key_length);
  DBUG_RETURN(0);
}


/**
   Force all other threads to stop using the table by upgrading
   metadata lock on it and remove unused TABLE instances from cache.

   @param thd      Thread handler
   @param table    Table to remove from cache
   @param function HA_EXTRA_PREPARE_FOR_DROP if table is to be deleted
                   HA_EXTRA_FORCE_REOPEN if table is not be used
                   HA_EXTRA_PREPARE_FOR_RENAME if table is to be renamed
                   HA_EXTRA_NOT_USED             Don't call extra()

   @note When returning, the table will be unusable for other threads
         until metadata lock is downgraded.

   @retval FALSE Success.
   @retval TRUE  Failure (e.g. because thread was killed).
*/

bool wait_while_table_is_used(THD *thd, TABLE *table,
                              enum ha_extra_function function,
                              enum_tdc_remove_table_type remove_type)
{
  DBUG_ENTER("wait_while_table_is_used");
  DBUG_PRINT("enter", ("table: '%s'  share: 0x%lx  db_stat: %u  version: %lu",
                       table->s->table_name.str, (ulong) table->s,
                       table->db_stat, table->s->version));

  if (thd->mdl_context.upgrade_shared_lock(
             table->mdl_ticket, MDL_EXCLUSIVE,
             thd->variables.lock_wait_timeout))
    DBUG_RETURN(TRUE);

  tdc_remove_table(thd, remove_type,
                   table->s->db.str, table->s->table_name.str,
                   FALSE);
  /* extra() call must come only after all instances above are closed */
  if (function != HA_EXTRA_NOT_USED)
    (void) table->file->extra(function);
  DBUG_RETURN(FALSE);
}


/**
  Close a and drop a just created table in CREATE TABLE ... SELECT.

  @param  thd         Thread handle
  @param  table       TABLE object for the table to be dropped
  @param  db_name     Name of database for this table
  @param  table_name  Name of this table

  This routine assumes that the table to be closed is open only
  by the calling thread, so we needn't wait until other threads
  close the table. It also assumes that the table is first
  in thd->open_ables and a data lock on it, if any, has been
  released. To sum up, it's tuned to work with
  CREATE TABLE ... SELECT and CREATE TABLE .. SELECT only.
  Note, that currently CREATE TABLE ... SELECT is not supported
  under LOCK TABLES. This function, still, can be called in
  prelocked mode, e.g. if we do CREATE TABLE .. SELECT f1();
*/

void drop_open_table(THD *thd, TABLE *table, const char *db_name,
                     const char *table_name)
{
  DBUG_ENTER("drop_open_table");
  if (table->s->tmp_table)
    close_temporary_table(thd, table, 1, 1);
  else
  {
    DBUG_ASSERT(table == thd->open_tables);

    handlerton *table_type= table->s->db_type();
    table->file->extra(HA_EXTRA_PREPARE_FOR_DROP);
    close_thread_table(thd, &thd->open_tables);
    /* Remove the table share from the table cache. */
    tdc_remove_table(thd, TDC_RT_REMOVE_ALL, db_name, table_name,
                     FALSE);
    /* Remove the table from the storage engine and rm the .frm. */
    quick_rm_table(thd, table_type, db_name, table_name, 0);
 }
  DBUG_VOID_RETURN;
}


/**
  An error handler which converts, if possible, ER_LOCK_DEADLOCK error
  that can occur when we are trying to acquire a metadata lock to
  a request for back-off and re-start of open_tables() process.
*/

class MDL_deadlock_handler : public Internal_error_handler
{
public:
  MDL_deadlock_handler(Open_table_context *ot_ctx_arg)
    : m_ot_ctx(ot_ctx_arg), m_is_active(FALSE)
  {}

  virtual ~MDL_deadlock_handler() {}

  virtual bool handle_condition(THD *thd,
                                uint sql_errno,
                                const char* sqlstate,
                                Sql_condition::enum_warning_level level,
                                const char* msg,
                                Sql_condition ** cond_hdl);

private:
  /** Open table context to be used for back-off request. */
  Open_table_context *m_ot_ctx;
  /**
    Indicates that we are already in the process of handling
    ER_LOCK_DEADLOCK error. Allows to re-emit the error from
    the error handler without falling into infinite recursion.
  */
  bool m_is_active;
};


bool MDL_deadlock_handler::handle_condition(THD *,
                                            uint sql_errno,
                                            const char*,
                                            Sql_condition::enum_warning_level,
                                            const char*,
                                            Sql_condition ** cond_hdl)
{
  *cond_hdl= NULL;
  if (! m_is_active && sql_errno == ER_LOCK_DEADLOCK)
  {
    /* Disable the handler to avoid infinite recursion. */
    m_is_active= TRUE;
    (void) m_ot_ctx->request_backoff_action(
             Open_table_context::OT_BACKOFF_AND_RETRY,
             NULL);
    m_is_active= FALSE;
    /*
      If the above back-off request failed, a new instance of
      ER_LOCK_DEADLOCK error was emitted. Thus the current
      instance of error condition can be treated as handled.
    */
    return TRUE;
  }
  return FALSE;
}


/**
  Try to acquire an MDL lock for a table being opened.

  @param[in,out] thd      Session context, to report errors.
  @param[out]    ot_ctx   Open table context, to hold the back off
                          state. If we failed to acquire a lock
                          due to a lock conflict, we add the
                          failed request to the open table context.
  @param[in,out] mdl_request A request for an MDL lock.
                          If we managed to acquire a ticket
                          (no errors or lock conflicts occurred),
                          contains a reference to it on
                          return. However, is not modified if MDL
                          lock type- modifying flags were provided.
  @param[in]    flags flags MYSQL_OPEN_FORCE_SHARED_MDL,
                          MYSQL_OPEN_FORCE_SHARED_HIGH_PRIO_MDL or
                          MYSQL_OPEN_FAIL_ON_MDL_CONFLICT
                          @sa open_table().
  @param[out]   mdl_ticket Only modified if there was no error.
                          If we managed to acquire an MDL
                          lock, contains a reference to the
                          ticket, otherwise is set to NULL.

  @retval TRUE  An error occurred.
  @retval FALSE No error, but perhaps a lock conflict, check mdl_ticket.
*/

static bool
open_table_get_mdl_lock(THD *thd, Open_table_context *ot_ctx,
                        MDL_request *mdl_request,
                        uint flags,
                        MDL_ticket **mdl_ticket)
{
  MDL_request mdl_request_shared;

  if (flags & (MYSQL_OPEN_FORCE_SHARED_MDL |
               MYSQL_OPEN_FORCE_SHARED_HIGH_PRIO_MDL))
  {
    /*
      MYSQL_OPEN_FORCE_SHARED_MDL flag means that we are executing
      PREPARE for a prepared statement and want to override
      the type-of-operation aware metadata lock which was set
      in the parser/during view opening with a simple shared
      metadata lock.
      This is necessary to allow concurrent execution of PREPARE
      and LOCK TABLES WRITE statement against the same table.

      MYSQL_OPEN_FORCE_SHARED_HIGH_PRIO_MDL flag means that we open
      the table in order to get information about it for one of I_S
      queries and also want to override the type-of-operation aware
      shared metadata lock which was set earlier (e.g. during view
      opening) with a high-priority shared metadata lock.
      This is necessary to avoid unnecessary waiting and extra
      ER_WARN_I_S_SKIPPED_TABLE warnings when accessing I_S tables.

      These two flags are mutually exclusive.
    */
    DBUG_ASSERT(!(flags & MYSQL_OPEN_FORCE_SHARED_MDL) ||
                !(flags & MYSQL_OPEN_FORCE_SHARED_HIGH_PRIO_MDL));

    mdl_request_shared.init(&mdl_request->key,
                            (flags & MYSQL_OPEN_FORCE_SHARED_MDL) ?
                            MDL_SHARED : MDL_SHARED_HIGH_PRIO,
                            MDL_TRANSACTION);
    mdl_request= &mdl_request_shared;
  }

  if (flags & MYSQL_OPEN_FAIL_ON_MDL_CONFLICT)
  {
    /*
      When table is being open in order to get data for I_S table,
      we might have some tables not only open but also locked (e.g. when
      this happens under LOCK TABLES or in a stored function).
      As a result by waiting on a conflicting metadata lock to go away
      we may create a deadlock which won't entirely belong to the
      MDL subsystem and thus won't be detectable by this subsystem's
      deadlock detector.
      To avoid such situation we skip the trouble-making table if
      there is a conflicting lock.
    */
    if (thd->mdl_context.try_acquire_lock(mdl_request))
      return TRUE;
    if (mdl_request->ticket == NULL)
    {
      my_error(ER_WARN_I_S_SKIPPED_TABLE, MYF(0),
               mdl_request->key.db_name(), mdl_request->key.name());
      return TRUE;
    }
  }
  else
  {
    /*
      We are doing a normal table open. Let us try to acquire a metadata
      lock on the table. If there is a conflicting lock, acquire_lock()
      will wait for it to go away. Sometimes this waiting may lead to a
      deadlock, with the following results:
      1) If a deadlock is entirely within MDL subsystem, it is
         detected by the deadlock detector of this subsystem.
         ER_LOCK_DEADLOCK error is produced. Then, the error handler
         that is installed prior to the call to acquire_lock() attempts
         to request a back-off and retry. Upon success, ER_LOCK_DEADLOCK
         error is suppressed, otherwise propagated up the calling stack.
      2) Otherwise, a deadlock may occur when the wait-for graph
         includes edges not visible to the MDL deadlock detector.
         One such example is a wait on an InnoDB row lock, e.g. when:
         conn C1 gets SR MDL lock on t1 with SELECT * FROM t1
         conn C2 gets a row lock on t2 with  SELECT * FROM t2 FOR UPDATE
         conn C3 gets in and waits on C1 with DROP TABLE t0, t1
         conn C2 continues and blocks on C3 with SELECT * FROM t0
         conn C1 deadlocks by waiting on C2 by issuing SELECT * FROM
         t2 LOCK IN SHARE MODE.
         Such circular waits are currently only resolved by timeouts,
         e.g. @@innodb_lock_wait_timeout or @@lock_wait_timeout.
    */
    MDL_deadlock_handler mdl_deadlock_handler(ot_ctx);

    thd->push_internal_handler(&mdl_deadlock_handler);
    bool result= thd->mdl_context.acquire_lock(mdl_request,
                                               ot_ctx->get_timeout());
    thd->pop_internal_handler();

    if (result && !ot_ctx->can_recover_from_failed_open())
      return TRUE;
  }
  *mdl_ticket= mdl_request->ticket;
  return FALSE;
}


/**
  Check if table's share is being removed from the table definition
  cache and, if yes, wait until the flush is complete.

  @param thd             Thread context.
  @param table_list      Table which share should be checked.
  @param timeout         Timeout for waiting.
  @param deadlock_weight Weight of this wait for deadlock detector.

  @retval FALSE   Success. Share is up to date or has been flushed.
  @retval TRUE    Error (OOM, our was killed, the wait resulted
                  in a deadlock or timeout). Reported.
*/

static bool
tdc_wait_for_old_version(THD *thd, const char *db, const char *table_name,
                         ulong wait_timeout, uint deadlock_weight)
{
  TABLE_SHARE *share;
  bool res= FALSE;

  mysql_mutex_lock(&LOCK_open);
  if ((share= get_cached_table_share(db, table_name)) &&
      share->has_old_version())
  {
    struct timespec abstime;
    set_timespec(abstime, wait_timeout);
    res= share->wait_for_old_version(thd, &abstime, deadlock_weight);
  }
  mysql_mutex_unlock(&LOCK_open);
  return res;
}


/**
  Open a base table.

  @param thd            Thread context.
  @param table_list     Open first table in list.
  @param mem_root       Temporary MEM_ROOT to be used for
                        parsing .FRMs for views.
  @param ot_ctx         Context with flags which modify how open works
                        and which is used to recover from a failed
                        open_table() attempt.
                        Some examples of flags:
                        MYSQL_OPEN_IGNORE_FLUSH - Open table even if
                        someone has done a flush. No version number
                        checking is done.
                        MYSQL_OPEN_HAS_MDL_LOCK - instead of acquiring
                        metadata locks rely on that caller already has
                        appropriate ones.

  Uses a cache of open tables to find a TABLE instance not in use.

  If TABLE_LIST::open_strategy is set to OPEN_IF_EXISTS, the table is
  opened only if it exists. If the open strategy is OPEN_STUB, the
  underlying table is never opened. In both cases, metadata locks are
  always taken according to the lock strategy.

  The function used to open temporary tables, but now it opens base tables
  only.

  @retval TRUE  Open failed. "action" parameter may contain type of action
                needed to remedy problem before retrying again.
  @retval FALSE Success. Members of TABLE_LIST structure are filled properly
                (e.g.  TABLE_LIST::table is set for real tables and
                TABLE_LIST::view is set for views).
*/

bool open_table(THD *thd, TABLE_LIST *table_list, MEM_ROOT *mem_root,
                Open_table_context *ot_ctx)
{
  reg1	TABLE *table;
  const char *key;
  uint	key_length;
  char	*alias= table_list->alias;
  uint flags= ot_ctx->get_flags();
  MDL_ticket *mdl_ticket;
  TABLE_SHARE *share;
  my_hash_value_type hash_value;
<<<<<<< HEAD
  uint gts_flags;
=======
  bool recycled_free_table;
>>>>>>> 74ec9f77
  DBUG_ENTER("open_table");

  /*
    The table must not be opened already. The table can be pre-opened for
    some statements if it is a temporary table.

    open_temporary_table() must be used to open temporary tables.
  */
  DBUG_ASSERT(!table_list->table);

  /* an open table operation needs a lot of the stack space */
  if (check_stack_overrun(thd, STACK_MIN_SIZE_FOR_OPEN, (uchar *)&alias))
    DBUG_RETURN(TRUE);

  if (!(flags & MYSQL_OPEN_IGNORE_KILLED) && thd->killed)
    DBUG_RETURN(TRUE);

<<<<<<< HEAD
  key_length= create_tmp_table_def_key(thd, key, table_list->db,
                                       table_list->table_name) -
               TMP_TABLE_KEY_EXTRA;

=======
>>>>>>> 74ec9f77
  /*
    Check if we're trying to take a write lock in a read only transaction.

    Note that we allow write locks on log tables as otherwise logging
    to general/slow log would be disabled in read only transactions.
  */
  if (table_list->mdl_request.type >= MDL_SHARED_WRITE &&
      thd->tx_read_only &&
      !(flags & (MYSQL_LOCK_LOG_TABLE | MYSQL_OPEN_HAS_MDL_LOCK)))
  {
<<<<<<< HEAD
    for (table= thd->temporary_tables; table ; table=table->next)
    {
      if (table->s->table_cache_key.length == key_length +
          TMP_TABLE_KEY_EXTRA &&
	  !memcmp(table->s->table_cache_key.str, key,
		  key_length + TMP_TABLE_KEY_EXTRA))
      {
        /*
          We're trying to use the same temporary table twice in a query.
          Right now we don't support this because a temporary table
          is always represented by only one TABLE object in THD, and
          it can not be cloned. Emit an error for an unsupported behaviour.
        */
	if (table->query_id)
	{
          DBUG_PRINT("error",
                     ("query_id: %lu  server_id: %u  pseudo_thread_id: %lu",
                      (ulong) table->query_id, (uint) thd->variables.server_id,
                      (ulong) thd->variables.pseudo_thread_id));
	  my_error(ER_CANT_REOPEN_TABLE, MYF(0), table->alias.c_ptr());
	  DBUG_RETURN(TRUE);
	}
	table->query_id= thd->query_id;
	thd->thread_specific_used= TRUE;
        DBUG_PRINT("info",("Using temporary table"));
        goto reset;
      }
    }
=======
    my_error(ER_CANT_EXECUTE_IN_READ_ONLY_TRANSACTION, MYF(0));
    DBUG_RETURN(true);
>>>>>>> 74ec9f77
  }

  key_length= get_table_def_key(table_list, &key);

  /*
    If we're in pre-locked or LOCK TABLES mode, let's try to find the
    requested table in the list of pre-opened and locked tables. If the
    table is not there, return an error - we can't open not pre-opened
    tables in pre-locked/LOCK TABLES mode.
    TODO: move this block into a separate function.
  */
  if (thd->locked_tables_mode &&
      ! (flags & MYSQL_OPEN_GET_NEW_TABLE))
  {						// Using table locks
    TABLE *best_table= 0;
    int best_distance= INT_MIN;
    for (table=thd->open_tables; table ; table=table->next)
    {
      if (table->s->table_cache_key.length == key_length &&
	  !memcmp(table->s->table_cache_key.str, key, key_length))
      {
        if (!my_strcasecmp(system_charset_info, table->alias.c_ptr(), alias) &&
            table->query_id != thd->query_id && /* skip tables already used */
            (thd->locked_tables_mode == LTM_LOCK_TABLES ||
             table->query_id == 0))
        {
          int distance= ((int) table->reginfo.lock_type -
                         (int) table_list->lock_type);

          /*
            Find a table that either has the exact lock type requested,
            or has the best suitable lock. In case there is no locked
            table that has an equal or higher lock than requested,
            we us the closest matching lock to be able to produce an error
            message about wrong lock mode on the table. The best_table
            is changed if bd < 0 <= d or bd < d < 0 or 0 <= d < bd.

            distance <  0 - No suitable lock found
            distance >  0 - we have lock mode higher then we require
            distance == 0 - we have lock mode exactly which we need
          */
          if ((best_distance < 0 && distance > best_distance) ||
              (distance >= 0 && distance < best_distance))
          {
            best_distance= distance;
            best_table= table;
            if (best_distance == 0)
            {
              /*
                We have found a perfect match and can finish iterating
                through open tables list. Check for table use conflict
                between calling statement and SP/trigger is done in
                lock_tables().
              */
              break;
            }
          }
        }
      }
    }
    if (best_table)
    {
      table= best_table;
      table->query_id= thd->query_id;
      DBUG_PRINT("info",("Using locked table"));
      goto reset;
    }
    /*
      Is this table a view and not a base table?
      (it is work around to allow to open view with locked tables,
      real fix will be made after definition cache will be made)

      Since opening of view which was not explicitly locked by LOCK
      TABLES breaks metadata locking protocol (potentially can lead
      to deadlocks) it should be disallowed.
    */
    if (thd->mdl_context.is_lock_owner(MDL_key::TABLE,
                                       table_list->db,
                                       table_list->table_name,
                                       MDL_SHARED))
    {
      char path[FN_REFLEN + 1];
      build_table_filename(path, sizeof(path) - 1,
                           table_list->db, table_list->table_name, reg_ext, 0);
      /*
        Note that we can't be 100% sure that it is a view since it's
        possible that we either simply have not found unused TABLE
        instance in THD::open_tables list or were unable to open table
        during prelocking process (in this case in theory we still
        should hold shared metadata lock on it).
      */
      if (dd_frm_is_view(thd, path))
      {
        if (!tdc_open_view(thd, table_list, alias, key, key_length,
                           mem_root, CHECK_METADATA_VERSION))
        {
          DBUG_ASSERT(table_list->view != 0);
          DBUG_RETURN(FALSE); // VIEW
        }
      }
    }
    /*
      No table in the locked tables list. In case of explicit LOCK TABLES
      this can happen if a user did not include the table into the list.
      In case of pre-locked mode locked tables list is generated automatically,
      so we may only end up here if the table did not exist when
      locked tables list was created.
    */
    if (thd->locked_tables_mode == LTM_PRELOCKED)
      my_error(ER_NO_SUCH_TABLE, MYF(0), table_list->db, table_list->alias);
    else
      my_error(ER_TABLE_NOT_LOCKED, MYF(0), alias);
    DBUG_RETURN(TRUE);
  }

  /*
    Non pre-locked/LOCK TABLES mode, and the table is not temporary.
    This is the normal use case.
  */

  if (! (flags & MYSQL_OPEN_HAS_MDL_LOCK))
  {
    /*
      We are not under LOCK TABLES and going to acquire write-lock/
      modify the base table. We need to acquire protection against
      global read lock until end of this statement in order to have
      this statement blocked by active FLUSH TABLES WITH READ LOCK.

      We don't need to acquire this protection under LOCK TABLES as
      such protection already acquired at LOCK TABLES time and
      not released until UNLOCK TABLES.

      We don't block statements which modify only temporary tables
      as these tables are not preserved by any form of
      backup which uses FLUSH TABLES WITH READ LOCK.

      TODO: The fact that we sometimes acquire protection against
            GRL only when we encounter table to be write-locked
            slightly increases probability of deadlock.
            This problem will be solved once Alik pushes his
            temporary table refactoring patch and we can start
            pre-acquiring metadata locks at the beggining of
            open_tables() call.
    */
    if (table_list->mdl_request.type >= MDL_SHARED_WRITE &&
        ! (flags & (MYSQL_OPEN_IGNORE_GLOBAL_READ_LOCK |
                    MYSQL_OPEN_FORCE_SHARED_MDL |
                    MYSQL_OPEN_FORCE_SHARED_HIGH_PRIO_MDL |
                    MYSQL_OPEN_SKIP_SCOPED_MDL_LOCK)) &&
        ! ot_ctx->has_protection_against_grl())
    {
      MDL_request protection_request;
      MDL_deadlock_handler mdl_deadlock_handler(ot_ctx);

      if (thd->global_read_lock.can_acquire_protection())
        DBUG_RETURN(TRUE);

      protection_request.init(MDL_key::GLOBAL, "", "", MDL_INTENTION_EXCLUSIVE,
                              MDL_STATEMENT);

      /*
        Install error handler which if possible will convert deadlock error
        into request to back-off and restart process of opening tables.
      */
      thd->push_internal_handler(&mdl_deadlock_handler);
      bool result= thd->mdl_context.acquire_lock(&protection_request,
                                                 ot_ctx->get_timeout());
      thd->pop_internal_handler();

      if (result)
        DBUG_RETURN(TRUE);

      ot_ctx->set_has_protection_against_grl();
    }

    if (open_table_get_mdl_lock(thd, ot_ctx, &table_list->mdl_request,
                                flags, &mdl_ticket) ||
        mdl_ticket == NULL)
    {
      DEBUG_SYNC(thd, "before_open_table_wait_refresh");
      DBUG_RETURN(TRUE);
    }
    DEBUG_SYNC(thd, "after_open_table_mdl_shared");
  }
  else
  {
    /*
      Grab reference to the MDL lock ticket that was acquired
      by the caller.
    */
    mdl_ticket= table_list->mdl_request.ticket;
  }

  hash_value= my_calc_hash(&table_def_cache, (uchar*) key, key_length);


  if (table_list->open_strategy == TABLE_LIST::OPEN_IF_EXISTS)
  {
    if (!ha_table_exists(thd, table_list->db, table_list->table_name))
      DBUG_RETURN(FALSE);

    /* Table exists. Let us try to open it. */
  }
  else if (table_list->open_strategy == TABLE_LIST::OPEN_STUB)
    DBUG_RETURN(FALSE);

  if (table_list->i_s_requested_object & OPEN_TABLE_ONLY)
    gts_flags= GTS_TABLE;
  else if (table_list->i_s_requested_object &  OPEN_VIEW_ONLY)
    gts_flags= GTS_VIEW;
  else
    gts_flags= GTS_TABLE | GTS_VIEW;

retry_share:

  share= get_table_share(thd, table_list->db, table_list->table_name,
                         key, key_length, gts_flags, hash_value);

  if (!share)
  {
    /*
      Hide "Table doesn't exist" errors if the table belongs to a view.
      The check for thd->is_error() is necessary to not push an
      unwanted error in case the error was already silenced.
      @todo Rework the alternative ways to deal with ER_NO_SUCH TABLE.
    */
    if (thd->is_error())
    {
      if (table_list->parent_l)
      {
        thd->clear_error();
        my_error(ER_WRONG_MRG_TABLE, MYF(0));
      }
      else if (table_list->belong_to_view)
      {
        TABLE_LIST *view= table_list->belong_to_view;
        thd->clear_error();
        my_error(ER_VIEW_INVALID, MYF(0),
                 view->view_db.str, view->view_name.str);
      }
    }
    DBUG_RETURN(TRUE);
  }

  /*
    Check if this TABLE_SHARE-object corresponds to a view. Note, that there is
    no need to call TABLE_SHARE::has_old_version() as we do for regular tables,
    because view shares are always up to date.
  */
  if (share->is_view)
  {
    /*
      If parent_l of the table_list is non null then a merge table
      has this view as child table, which is not supported.
    */
    if (table_list->parent_l)
    {
      my_error(ER_WRONG_MRG_TABLE, MYF(0));
      goto err_lock;
    }

    /*
      This table is a view. Validate its metadata version: in particular,
      that it was a view when the statement was prepared.
    */
    if (check_and_update_table_version(thd, table_list, share))
      goto err_lock;

    /* Open view */
    if (open_new_frm(thd, share, alias,
                     (uint) (HA_OPEN_KEYFILE | HA_OPEN_RNDFILE |
                             HA_GET_INDEX | HA_TRY_READ_ONLY),
                     READ_KEYINFO | COMPUTE_TYPES | EXTRA_RECORD,
                     thd->open_options,
                     0, table_list, mem_root))
      goto err_lock;

    mysql_mutex_lock(&LOCK_open);

    /* TODO: Don't free this */
    release_table_share(share);

    DBUG_ASSERT(table_list->view);

    mysql_mutex_unlock(&LOCK_open);
    DBUG_RETURN(FALSE);
  }

  mysql_mutex_lock(&LOCK_open);
  if (!(flags & MYSQL_OPEN_IGNORE_FLUSH) ||
      (share->protected_against_usage() && !(flags & MYSQL_OPEN_FOR_REPAIR)))
  {
    if (share->has_old_version())
    {
      /*
        We already have an MDL lock. But we have encountered an old
        version of table in the table definition cache which is possible
        when someone changes the table version directly in the cache
        without acquiring a metadata lock (e.g. this can happen during
        "rolling" FLUSH TABLE(S)).
        Release our reference to share, wait until old version of
        share goes away and then try to get new version of table share.
      */
      release_table_share(share);
      mysql_mutex_unlock(&LOCK_open);

      MDL_deadlock_handler mdl_deadlock_handler(ot_ctx);
      bool wait_result;

      thd->push_internal_handler(&mdl_deadlock_handler);
      wait_result= tdc_wait_for_old_version(thd, table_list->db,
                                            table_list->table_name,
                                            ot_ctx->get_timeout(),
                                            mdl_ticket->get_deadlock_weight());
      thd->pop_internal_handler();

      if (wait_result)
        DBUG_RETURN(TRUE);

      goto retry_share;
    }

    if (thd->open_tables && thd->open_tables->s->version != share->version)
    {
      /*
        If the version changes while we're opening the tables,
        we have to back off, close all the tables opened-so-far,
        and try to reopen them. Note: refresh_version is currently
        changed only during FLUSH TABLES.
      */
      release_table_share(share);
      mysql_mutex_unlock(&LOCK_open);
      (void)ot_ctx->request_backoff_action(Open_table_context::OT_REOPEN_TABLES,
                                           NULL);
      DBUG_RETURN(TRUE);
    }
  }

  if (!share->free_tables.is_empty())
  {
    table= share->free_tables.front();
    table_def_use_table(thd, table);

    /* Release the share as we hold an extra reference to it */
    release_table_share(share);
    mysql_mutex_unlock(&LOCK_open);

    DBUG_ASSERT(table->file != NULL);
    table->file->rebind_psi();
  }
  else
  {
    enum open_frm_error error;

    /* If we have too many TABLE instances around, try to get rid of them */
    while (table_cache_count > table_cache_size && unused_tables)
      free_cache_entry(unused_tables);

    mysql_mutex_unlock(&LOCK_open);

    /* make a new table */
    if (!(table=(TABLE*) my_malloc(sizeof(*table),MYF(MY_WME))))
      goto err_lock;

    error= open_table_from_share(thd, share, alias,
                                 (uint) (HA_OPEN_KEYFILE |
                                         HA_OPEN_RNDFILE |
                                         HA_GET_INDEX |
                                         HA_TRY_READ_ONLY),
                                 (READ_KEYINFO | COMPUTE_TYPES |
                                  EXTRA_RECORD),
                                 thd->open_options, table, FALSE);

    if (error)
    {
      my_free(table);

      if (error == OPEN_FRM_DISCOVER)
        (void) ot_ctx->request_backoff_action(Open_table_context::OT_DISCOVER,
                                              table_list);
      else if (share->crashed)
        (void) ot_ctx->request_backoff_action(Open_table_context::OT_REPAIR,
                                              table_list);
      goto err_lock;
    }
    if (open_table_entry_fini(thd, share, table))
    {
      closefrm(table, 0);
      my_free(table);
      goto err_lock;
    }
<<<<<<< HEAD

=======
    mysql_mutex_lock(&LOCK_open);
>>>>>>> 74ec9f77
    /* Add table to the share's used tables list. */
    mysql_mutex_lock(&LOCK_open);
    table_def_add_used_table(thd, table);
<<<<<<< HEAD
    mysql_mutex_unlock(&LOCK_open);
=======
  }
  mysql_mutex_unlock(&LOCK_open);

  /* Call rebind_psi outside of the LOCK_open critical section. */
  if (recycled_free_table)
  {
    DBUG_ASSERT(table->file != NULL);
    table->file->rebind_psi();
>>>>>>> 74ec9f77
  }

  table->mdl_ticket= mdl_ticket;

  table->next= thd->open_tables;		/* Link into simple list */
  thd->set_open_tables(table);

  table->reginfo.lock_type=TL_READ;		/* Assume read */

 reset:
  /*
    Check that there is no reference to a condition from an earlier query
    (cf. Bug#58553). 
  */
  DBUG_ASSERT(table->file->pushed_cond == NULL);
  table_list->updatable= 1; // It is not derived table nor non-updatable VIEW
  table_list->table= table;

#ifdef WITH_PARTITION_STORAGE_ENGINE
  if (table->part_info)
  {
    /* Set all [named] partitions as used. */
    if (table->part_info->set_partition_bitmaps(table_list))
      DBUG_RETURN(true);
  }
  else if (table_list->partition_names)
  {
    /* Don't allow PARTITION () clause on a nonpartitioned table */
    my_error(ER_PARTITION_CLAUSE_ON_NONPARTITIONED, MYF(0));
    DBUG_RETURN(true);
  }
#endif

  table->init(thd, table_list);

  DBUG_RETURN(FALSE);

err_lock:
  mysql_mutex_lock(&LOCK_open);
  release_table_share(share);
  mysql_mutex_unlock(&LOCK_open);

  DBUG_RETURN(TRUE);
}


/**
   Find table in the list of open tables.

   @param list       List of TABLE objects to be inspected.
   @param db         Database name
   @param table_name Table name

   @return Pointer to the TABLE object found, 0 if no table found.
*/

TABLE *find_locked_table(TABLE *list, const char *db, const char *table_name)
{
  char	key[MAX_DBKEY_LENGTH];
  uint key_length= create_table_def_key(key, db, table_name);

  for (TABLE *table= list; table ; table=table->next)
  {
    if (table->s->table_cache_key.length == key_length &&
	!memcmp(table->s->table_cache_key.str, key, key_length))
      return table;
  }
  return(0);
}


/**
   Find instance of TABLE with upgradable or exclusive metadata
   lock from the list of open tables, emit error if no such table
   found.

   @param thd        Thread context
   @param db         Database name.
   @param table_name Name of table.
   @param no_error   Don't emit error if no suitable TABLE
                     instance were found.

   @note This function checks if the connection holds a global IX
         metadata lock. If no such lock is found, it is not safe to
         upgrade the lock and ER_TABLE_NOT_LOCKED_FOR_WRITE will be
         reported.

   @return Pointer to TABLE instance with MDL_SHARED_UPGRADABLE
           MDL_SHARED_NO_WRITE, MDL_SHARED_NO_READ_WRITE, or
           MDL_EXCLUSIVE metadata lock, NULL otherwise.
*/

TABLE *find_table_for_mdl_upgrade(THD *thd, const char *db,
                                  const char *table_name, bool no_error)
{
  TABLE *tab= find_locked_table(thd->open_tables, db, table_name);

  if (!tab)
  {
    if (!no_error)
      my_error(ER_TABLE_NOT_LOCKED, MYF(0), table_name);
    return NULL;
  }

  /*
    It is not safe to upgrade the metadata lock without a global IX lock.
    This can happen with FLUSH TABLES <list> WITH READ LOCK as we in these
    cases don't take a global IX lock in order to be compatible with
    global read lock.
  */
  if (!thd->mdl_context.is_lock_owner(MDL_key::GLOBAL, "", "",
                                      MDL_INTENTION_EXCLUSIVE))
  {
    if (!no_error)
      my_error(ER_TABLE_NOT_LOCKED_FOR_WRITE, MYF(0), table_name);
    return NULL;
  }

  while (tab->mdl_ticket != NULL &&
         !tab->mdl_ticket->is_upgradable_or_exclusive() &&
         (tab= find_locked_table(tab->next, db, table_name)))
    continue;

  if (!tab && !no_error)
    my_error(ER_TABLE_NOT_LOCKED_FOR_WRITE, MYF(0), table_name);

  return tab;
}


/***********************************************************************
  class Locked_tables_list implementation. Declared in sql_class.h
************************************************************************/

/**
  Enter LTM_LOCK_TABLES mode.

  Enter the LOCK TABLES mode using all the tables that are
  currently open and locked in this connection.
  Initializes a TABLE_LIST instance for every locked table.

  @param  thd  thread handle

  @return TRUE if out of memory.
*/

bool
Locked_tables_list::init_locked_tables(THD *thd)
{
  DBUG_ASSERT(thd->locked_tables_mode == LTM_NONE);
  DBUG_ASSERT(m_locked_tables == NULL);
  DBUG_ASSERT(m_reopen_array == NULL);
  DBUG_ASSERT(m_locked_tables_count == 0);

  for (TABLE *table= thd->open_tables; table;
       table= table->next, m_locked_tables_count++)
  {
    TABLE_LIST *src_table_list= table->pos_in_table_list;
    char *db, *table_name, *alias;
    size_t db_len= src_table_list->db_length;
    size_t table_name_len= src_table_list->table_name_length;
    size_t alias_len= strlen(src_table_list->alias);
    TABLE_LIST *dst_table_list;

    if (! multi_alloc_root(&m_locked_tables_root,
                           &dst_table_list, sizeof(*dst_table_list),
                           &db, db_len + 1,
                           &table_name, table_name_len + 1,
                           &alias, alias_len + 1,
                           NullS))
    {
      unlock_locked_tables(0);
      return TRUE;
    }

    memcpy(db, src_table_list->db, db_len + 1);
    memcpy(table_name, src_table_list->table_name, table_name_len + 1);
    memcpy(alias, src_table_list->alias, alias_len + 1);
    /**
      Sic: remember the *actual* table level lock type taken, to
      acquire the exact same type in reopen_tables().
      E.g. if the table was locked for write, src_table_list->lock_type is
      TL_WRITE_DEFAULT, whereas reginfo.lock_type has been updated from
      thd->update_lock_default.
    */
    dst_table_list->init_one_table(db, db_len, table_name, table_name_len,
                                   alias,
                                   src_table_list->table->reginfo.lock_type);
    dst_table_list->table= table;
    dst_table_list->mdl_request.ticket= src_table_list->mdl_request.ticket;

    /* Link last into the list of tables */
    *(dst_table_list->prev_global= m_locked_tables_last)= dst_table_list;
    m_locked_tables_last= &dst_table_list->next_global;
    table->pos_in_locked_tables= dst_table_list;
  }
  if (m_locked_tables_count)
  {
    /**
      Allocate an auxiliary array to pass to mysql_lock_tables()
      in reopen_tables(). reopen_tables() is a critical
      path and we don't want to complicate it with extra allocations.
    */
    m_reopen_array= (TABLE**)alloc_root(&m_locked_tables_root,
                                        sizeof(TABLE*) *
                                        (m_locked_tables_count+1));
    if (m_reopen_array == NULL)
    {
      unlock_locked_tables(0);
      return TRUE;
    }
  }
  thd->enter_locked_tables_mode(LTM_LOCK_TABLES);

  return FALSE;
}


/**
  Leave LTM_LOCK_TABLES mode if it's been entered.

  Close all locked tables, free memory, and leave the mode.

  @note This function is a no-op if we're not in LOCK TABLES.
*/

void
Locked_tables_list::unlock_locked_tables(THD *thd)
{
  if (thd)
  {
    DBUG_ASSERT(!thd->in_sub_stmt &&
                !(thd->state_flags & Open_tables_state::BACKUPS_AVAIL));
    /*
      Sic: we must be careful to not close open tables if
      we're not in LOCK TABLES mode: unlock_locked_tables() is
      sometimes called implicitly, expecting no effect on
      open tables, e.g. from begin_trans().
    */
    if (thd->locked_tables_mode != LTM_LOCK_TABLES)
      return;

    for (TABLE_LIST *table_list= m_locked_tables;
         table_list; table_list= table_list->next_global)
    {
      /*
        Clear the position in the list, the TABLE object will be
        returned to the table cache.
      */
      if (table_list->table)                    // If not closed
        table_list->table->pos_in_locked_tables= NULL;
    }
    thd->leave_locked_tables_mode();

    DBUG_ASSERT(thd->transaction.stmt.is_empty());
    close_thread_tables(thd);
    /*
      We rely on the caller to implicitly commit the
      transaction and release transactional locks.
    */
  }
  /*
    After closing tables we can free memory used for storing lock
    request for metadata locks and TABLE_LIST elements.
  */
  free_root(&m_locked_tables_root, MYF(0));
  m_locked_tables= NULL;
  m_locked_tables_last= &m_locked_tables;
  m_reopen_array= NULL;
  m_locked_tables_count= 0;
}


/**
  Unlink a locked table from the locked tables list, either
  temporarily or permanently.

  @param  thd        thread handle
  @param  table_list the element of locked tables list.
                     The implementation assumes that this argument
                     points to a TABLE_LIST element linked into
                     the locked tables list. Passing a TABLE_LIST
                     instance that is not part of locked tables
                     list will lead to a crash.
  @param  remove_from_locked_tables
                      TRUE if the table is removed from the list
                      permanently.

  This function is a no-op if we're not under LOCK TABLES.

  @sa Locked_tables_list::reopen_tables()
*/


void Locked_tables_list::unlink_from_list(THD *thd,
                                          TABLE_LIST *table_list,
                                          bool remove_from_locked_tables)
{
  /*
    If mode is not LTM_LOCK_TABLES, we needn't do anything. Moreover,
    outside this mode pos_in_locked_tables value is not trustworthy.
  */
  if (thd->locked_tables_mode != LTM_LOCK_TABLES)
    return;

  /*
    table_list must be set and point to pos_in_locked_tables of some
    table.
  */
  DBUG_ASSERT(table_list->table->pos_in_locked_tables == table_list);

  /* Clear the pointer, the table will be returned to the table cache. */
  table_list->table->pos_in_locked_tables= NULL;

  /* Mark the table as closed in the locked tables list. */
  table_list->table= NULL;

  /*
    If the table is being dropped or renamed, remove it from
    the locked tables list (implicitly drop the LOCK TABLES lock
    on it).
  */
  if (remove_from_locked_tables)
  {
    *table_list->prev_global= table_list->next_global;
    if (table_list->next_global == NULL)
      m_locked_tables_last= table_list->prev_global;
    else
      table_list->next_global->prev_global= table_list->prev_global;
  }
}

/**
  This is an attempt to recover (somewhat) in case of an error.
  If we failed to reopen a closed table, let's unlink it from the
  list and forget about it. From a user perspective that would look
  as if the server "lost" the lock on one of the locked tables.

  @note This function is a no-op if we're not under LOCK TABLES.
*/

void Locked_tables_list::
unlink_all_closed_tables(THD *thd, MYSQL_LOCK *lock, size_t reopen_count)
{
  /* If we managed to take a lock, unlock tables and free the lock. */
  if (lock)
    mysql_unlock_tables(thd, lock);
  /*
    If a failure happened in reopen_tables(), we may have succeeded
    reopening some tables, but not all.
    This works when the connection was killed in mysql_lock_tables().
  */
  if (reopen_count)
  {
    while (reopen_count--)
    {
      /*
        When closing the table, we must remove it
        from thd->open_tables list.
        We rely on the fact that open_table() that was used
        in reopen_tables() always links the opened table
        to the beginning of the open_tables list.
      */
      DBUG_ASSERT(thd->open_tables == m_reopen_array[reopen_count]);

      thd->open_tables->pos_in_locked_tables->table= NULL;

      close_thread_table(thd, &thd->open_tables);
    }
  }
  /* Exclude all closed tables from the LOCK TABLES list. */
  for (TABLE_LIST *table_list= m_locked_tables; table_list; table_list=
       table_list->next_global)
  {
    if (table_list->table == NULL)
    {
      /* Unlink from list. */
      *table_list->prev_global= table_list->next_global;
      if (table_list->next_global == NULL)
        m_locked_tables_last= table_list->prev_global;
      else
        table_list->next_global->prev_global= table_list->prev_global;
    }
  }
}


/**
  Reopen the tables locked with LOCK TABLES and temporarily closed
  by a DDL statement or FLUSH TABLES.

  @note This function is a no-op if we're not under LOCK TABLES.

  @return TRUE if an error reopening the tables. May happen in
               case of some fatal system error only, e.g. a disk
               corruption, out of memory or a serious bug in the
               locking.
*/

bool
Locked_tables_list::reopen_tables(THD *thd)
{
  Open_table_context ot_ctx(thd, MYSQL_OPEN_REOPEN);
  size_t reopen_count= 0;
  MYSQL_LOCK *lock;
  MYSQL_LOCK *merged_lock;

  for (TABLE_LIST *table_list= m_locked_tables;
       table_list; table_list= table_list->next_global)
  {
    if (table_list->table)                      /* The table was not closed */
      continue;

    /* Links into thd->open_tables upon success */
    if (open_table(thd, table_list, thd->mem_root, &ot_ctx))
    {
      unlink_all_closed_tables(thd, 0, reopen_count);
      return TRUE;
    }
    table_list->table->pos_in_locked_tables= table_list;
    /* See also the comment on lock type in init_locked_tables(). */
    table_list->table->reginfo.lock_type= table_list->lock_type;

    DBUG_ASSERT(reopen_count < m_locked_tables_count);
    m_reopen_array[reopen_count++]= table_list->table;
  }
  if (reopen_count)
  {
    thd->in_lock_tables= 1;
    /*
      We re-lock all tables with mysql_lock_tables() at once rather
      than locking one table at a time because of the case
      reported in Bug#45035: when the same table is present
      in the list many times, thr_lock.c fails to grant READ lock
      on a table that is already locked by WRITE lock, even if
      WRITE lock is taken by the same thread. If READ and WRITE
      lock are passed to thr_lock.c in the same list, everything
      works fine. Patching legacy code of thr_lock.c is risking to
      break something else.
    */
    lock= mysql_lock_tables(thd, m_reopen_array, reopen_count,
                            MYSQL_OPEN_REOPEN);
    thd->in_lock_tables= 0;
    if (lock == NULL || (merged_lock=
                         mysql_lock_merge(thd->lock, lock)) == NULL)
    {
      unlink_all_closed_tables(thd, lock, reopen_count);
      if (! thd->killed)
        my_error(ER_LOCK_DEADLOCK, MYF(0));
      return TRUE;
    }
    thd->lock= merged_lock;
  }
  return FALSE;
}


/*
  Function to assign a new table map id to a table share.

  PARAMETERS

    share - Pointer to table share structure

  DESCRIPTION

    We are intentionally not checking that share->mutex is locked
    since this function should only be called when opening a table
    share and before it is entered into the table_def_cache (meaning
    that it cannot be fetched by another thread, even accidentally).

  PRE-CONDITION(S)

    share is non-NULL
    The LOCK_open mutex is locked.

  POST-CONDITION(S)

    share->table_map_id is given a value that with a high certainty is
    not used by any other table (the only case where a table id can be
    reused is on wrap-around, which means more than 4 billion table
    share opens have been executed while one table was open all the
    time).

    share->table_map_id is not ~0UL.
 */
static ulong last_table_id= ~0UL;

void assign_new_table_id(TABLE_SHARE *share)
{

  DBUG_ENTER("assign_new_table_id");

  /* Preconditions */
  DBUG_ASSERT(share != NULL);
  mysql_mutex_assert_owner(&LOCK_open);

  ulong tid= ++last_table_id;                   /* get next id */
  /*
    There is one reserved number that cannot be used.  Remember to
    change this when 6-byte global table id's are introduced.
  */
  if (unlikely(tid == ~0UL))
    tid= ++last_table_id;
  share->table_map_id= tid;
  DBUG_PRINT("info", ("table_id=%lu", tid));

  /* Post conditions */
  DBUG_ASSERT(share->table_map_id != ~0UL);

  DBUG_VOID_RETURN;
}

#ifndef DBUG_OFF
/* Cause a spurious statement reprepare for debug purposes. */
static bool inject_reprepare(THD *thd)
{
  if (thd->m_reprepare_observer && thd->stmt_arena->is_reprepared == FALSE)
  {
    thd->m_reprepare_observer->report_error(thd);
    return TRUE;
  }

  return FALSE;
}
#endif

/**
  Compare metadata versions of an element obtained from the table
  definition cache and its corresponding node in the parse tree.

  @details If the new and the old values mismatch, invoke
  Metadata_version_observer.
  At prepared statement prepare, all TABLE_LIST version values are
  NULL and we always have a mismatch. But there is no observer set
  in THD, and therefore no error is reported. Instead, we update
  the value in the parse tree, effectively recording the original
  version.
  At prepared statement execute, an observer may be installed.  If
  there is a version mismatch, we push an error and return TRUE.

  For conventional execution (no prepared statements), the
  observer is never installed.

  @sa Execute_observer
  @sa check_prepared_statement() to see cases when an observer is installed
  @sa TABLE_LIST::is_table_ref_id_equal()
  @sa TABLE_SHARE::get_table_ref_id()

  @param[in]      thd         used to report errors
  @param[in,out]  tables      TABLE_LIST instance created by the parser
                              Metadata version information in this object
                              is updated upon success.
  @param[in]      table_share an element from the table definition cache

  @retval  TRUE  an error, which has been reported
  @retval  FALSE success, version in TABLE_LIST has been updated
*/

static bool
check_and_update_table_version(THD *thd,
                               TABLE_LIST *tables, TABLE_SHARE *table_share)
{
  if (! tables->is_table_ref_id_equal(table_share))
  {
    if (thd->m_reprepare_observer &&
        thd->m_reprepare_observer->report_error(thd))
    {
      /*
        Version of the table share is different from the
        previous execution of the prepared statement, and it is
        unacceptable for this SQLCOM. Error has been reported.
      */
      DBUG_ASSERT(thd->is_error());
      return TRUE;
    }
    /* Always maintain the latest version and type */
    tables->set_table_ref_id(table_share);
  }

  DBUG_EXECUTE_IF("reprepare_each_statement", return inject_reprepare(thd););
  return FALSE;
}


/**
  Compares versions of a stored routine obtained from the sp cache
  and the version used at prepare.

  @details If the new and the old values mismatch, invoke
  Metadata_version_observer.
  At prepared statement prepare, all Sroutine_hash_entry version values
  are NULL and we always have a mismatch. But there is no observer set
  in THD, and therefore no error is reported. Instead, we update
  the value in Sroutine_hash_entry, effectively recording the original
  version.
  At prepared statement execute, an observer may be installed.  If
  there is a version mismatch, we push an error and return TRUE.

  For conventional execution (no prepared statements), the
  observer is never installed.

  @param[in]      thd         used to report errors
  @param[in/out]  rt          pointer to stored routine entry in the
                              parse tree
  @param[in]      sp          pointer to stored routine cache entry.
                              Can be NULL if there is no such routine.
  @retval  TRUE  an error, which has been reported
  @retval  FALSE success, version in Sroutine_hash_entry has been updated
*/

static bool
check_and_update_routine_version(THD *thd, Sroutine_hash_entry *rt,
                                 sp_head *sp)
{
  ulong spc_version= sp_cache_version();
  /* sp is NULL if there is no such routine. */
  ulong version= sp ? sp->sp_cache_version() : spc_version;
  /*
    If the version in the parse tree is stale,
    or the version in the cache is stale and sp is not used,
    we need to reprepare.
    Sic: version != spc_version <--> sp is not NULL.
  */
  if (rt->m_sp_cache_version != version ||
      (version != spc_version && !sp->is_invoked()))
  {
    if (thd->m_reprepare_observer &&
        thd->m_reprepare_observer->report_error(thd))
    {
      /*
        Version of the sp cache is different from the
        previous execution of the prepared statement, and it is
        unacceptable for this SQLCOM. Error has been reported.
      */
      DBUG_ASSERT(thd->is_error());
      return TRUE;
    }
    /* Always maintain the latest cache version. */
    rt->m_sp_cache_version= version;
  }
  return FALSE;
}


/**
   Open view by getting its definition from disk (and table cache in future).

   @param thd               Thread handle
   @param table_list        TABLE_LIST with db, table_name & belong_to_view
   @param alias             Alias name
   @param cache_key         Key for table definition cache
   @param cache_key_length  Length of cache_key
   @param mem_root          Memory to be used for .frm parsing.
   @param flags             Flags which modify how we open the view

   @todo This function is needed for special handling of views under
         LOCK TABLES. We probably should get rid of it in long term.

   @return FALSE if success, TRUE - otherwise.
*/

bool tdc_open_view(THD *thd, TABLE_LIST *table_list, const char *alias,
                   const char *cache_key, uint cache_key_length,
                   MEM_ROOT *mem_root, uint flags)
{
  TABLE not_used;
  TABLE_SHARE *share;

  if (!(share= get_table_share(thd, table_list->db, table_list->table_name,
                               cache_key, cache_key_length, GTS_VIEW)))
    return TRUE;

  DBUG_ASSERT(share->is_view);

<<<<<<< HEAD
  bool err= open_new_frm(thd, share, alias,
                    (HA_OPEN_KEYFILE | HA_OPEN_RNDFILE |
                     HA_GET_INDEX | HA_TRY_READ_ONLY),
                    READ_KEYINFO | COMPUTE_TYPES | EXTRA_RECORD | flags,
                    thd->open_options, &not_used, table_list, mem_root);
=======
  if ((flags & CHECK_METADATA_VERSION))
  {
    /*
      Check TABLE_SHARE-version of view only if we have been instructed to do
      so. We do not need to check the version if we're executing CREATE VIEW or
      ALTER VIEW statements.

      In the future, this functionality should be moved out from
      tdc_open_view(), and  tdc_open_view() should became a part of a clean
      table-definition-cache interface.
    */
    if (check_and_update_table_version(thd, table_list, share))
    {
      release_table_share(share);
      goto err;
    }
  }

  if (share->is_view &&
      !open_new_frm(thd, share, alias,
                    (uint) (HA_OPEN_KEYFILE | HA_OPEN_RNDFILE |
                            HA_GET_INDEX | HA_TRY_READ_ONLY),
                    READ_KEYINFO | COMPUTE_TYPES | EXTRA_RECORD |
                    flags, thd->open_options, &not_used, table_list,
                    mem_root))
  {
    release_table_share(share);
    mysql_mutex_unlock(&LOCK_open);
    return FALSE;
  }
>>>>>>> 74ec9f77

  mysql_mutex_lock(&LOCK_open);
  release_table_share(share);
  mysql_mutex_unlock(&LOCK_open);

  return err;
}


/**
   Finalize the process of TABLE creation by loading table triggers
   and taking action if a HEAP table content was emptied implicitly.
*/

static bool open_table_entry_fini(THD *thd, TABLE_SHARE *share, TABLE *entry)
{
  if (Table_triggers_list::check_n_load(thd, share->db.str,
                                        share->table_name.str, entry, 0))
    return TRUE;

  /*
    If we are here, there was no fatal error (but error may be still
    unitialized).
  */
  if (unlikely(entry->file->implicit_emptied))
  {
    entry->file->implicit_emptied= 0;
    if (mysql_bin_log.is_open())
    {
      char query_buf[2*FN_REFLEN + 21];
      String query(query_buf, sizeof(query_buf), system_charset_info);

      query.length(0);
      query.append("DELETE FROM ");
      append_identifier(thd, &query, share->db.str, share->db.length);
      query.append(".");
      append_identifier(thd, &query, share->table_name.str,
                          share->table_name.length);

      /*
        we bypass thd->binlog_query() here,
        as it does a lot of extra work, that is simply wrong in this case
      */
      Query_log_event qinfo(thd, query.ptr(), query.length(),
                            FALSE, TRUE, TRUE, 0);
      if (mysql_bin_log.write(&qinfo))
        return TRUE;
    }
  }
  return FALSE;
}


/**
   Auxiliary routine which is used for performing automatical table repair.
*/

static bool auto_repair_table(THD *thd, TABLE_LIST *table_list)
{
<<<<<<< HEAD
=======
  const char *cache_key;
  uint	cache_key_length;
>>>>>>> 74ec9f77
  TABLE_SHARE *share;
  TABLE *entry;
  bool result= TRUE;
<<<<<<< HEAD
=======
  my_hash_value_type hash_value;

  cache_key_length= get_table_def_key(table_list, &cache_key);
>>>>>>> 74ec9f77

  thd->clear_error();

  if (!(entry= (TABLE*)my_malloc(sizeof(TABLE), MYF(MY_WME))))
    return result;

  if (!(share= get_table_share(thd, table_list->db, table_list->table_name,
                               GTS_TABLE)))
    goto end_free;

  DBUG_ASSERT(! share->is_view);

  if (open_table_from_share(thd, share, table_list->alias,
                            (uint) (HA_OPEN_KEYFILE | HA_OPEN_RNDFILE |
                                    HA_GET_INDEX |
                                    HA_TRY_READ_ONLY),
                            READ_KEYINFO | COMPUTE_TYPES | EXTRA_RECORD,
                            ha_open_options | HA_OPEN_FOR_REPAIR,
                            entry, FALSE) || ! entry->file ||
      (entry->file->is_crashed() && entry->file->ha_check_and_repair(thd)))
  {
    /* Give right error message */
    thd->clear_error();
    my_error(ER_NOT_KEYFILE, MYF(0), share->table_name.str);
    sql_print_error("Couldn't repair table: %s.%s", share->db.str,
                    share->table_name.str);
    if (entry->file)
      closefrm(entry, 0);
  }
  else
  {
    thd->clear_error();			// Clear error message
    closefrm(entry, 0);
    result= FALSE;
  }

  mysql_mutex_lock(&LOCK_open);
  release_table_share(share);
  /* Remove the repaired share from the table cache. */
  tdc_remove_table(thd, TDC_RT_REMOVE_ALL,
                   table_list->db, table_list->table_name,
                   TRUE);
  mysql_mutex_unlock(&LOCK_open);
end_free:
  my_free(entry);
  return result;
}


/** Open_table_context */

Open_table_context::Open_table_context(THD *thd, uint flags)
  :m_failed_table(NULL),
   m_start_of_statement_svp(thd->mdl_context.mdl_savepoint()),
   m_timeout(flags & MYSQL_LOCK_IGNORE_TIMEOUT ?
             LONG_TIMEOUT : thd->variables.lock_wait_timeout),
   m_flags(flags),
   m_action(OT_NO_ACTION),
   m_has_locks(thd->mdl_context.has_locks()),
   m_has_protection_against_grl(FALSE)
{}


/**
  Check if we can back-off and set back off action if we can.
  Otherwise report and return error.

  @retval  TRUE if back-off is impossible.
  @retval  FALSE if we can back off. Back off action has been set.
*/

bool
Open_table_context::
request_backoff_action(enum_open_table_action action_arg,
                       TABLE_LIST *table)
{
  /*
    A back off action may be one of three kinds:

    * We met a broken table that needs repair, or a table that
      is not present on this MySQL server and needs re-discovery.
      To perform the action, we need an exclusive metadata lock on
      the table. Acquiring an X lock while holding other shared
      locks is very deadlock-prone. If this is a multi- statement
      transaction that holds metadata locks for completed
      statements, we don't do it, and report an error instead.
      The action type in this case is OT_DISCOVER or OT_REPAIR.
    * Our attempt to acquire an MDL lock lead to a deadlock,
      detected by the MDL deadlock detector. The current
      session was chosen a victim. If this is a multi-statement
      transaction that holds metadata locks taken by completed
      statements, restarting locking for the current statement
      may lead to a livelock. Releasing locks of completed
      statements can not be done as will lead to violation
      of ACID. Thus, again, if m_has_locks is set,
      we report an error. Otherwise, when there are no metadata
      locks other than which belong to this statement, we can
      try to recover from error by releasing all locks and
      restarting the pre-locking.
      Similarly, a deadlock error can occur when the
      pre-locking process met a TABLE_SHARE that is being
      flushed, and unsuccessfully waited for the flush to
      complete. A deadlock in this case can happen, e.g.,
      when our session is holding a metadata lock that
      is being waited on by a session which is using
      the table which is being flushed. The only way
      to recover from this error is, again, to close all
      open tables, release all locks, and retry pre-locking.
      Action type name is OT_REOPEN_TABLES. Re-trying
      while holding some locks may lead to a livelock,
      and thus we don't do it.
    * Finally, this session has open TABLEs from different
      "generations" of the table cache. This can happen, e.g.,
      when, after this session has successfully opened one
      table used for a statement, FLUSH TABLES interfered and
      expelled another table used in it. FLUSH TABLES then
      blocks and waits on the table already opened by this
      statement.
      We detect this situation by ensuring that table cache
      version of all tables used in a statement is the same.
      If it isn't, all tables needs to be reopened.
      Note, that we can always perform a reopen in this case,
      even if we already have metadata locks, since we don't
      keep tables open between statements and a livelock
      is not possible.
  */
  if (action_arg != OT_REOPEN_TABLES && m_has_locks)
  {
    my_error(ER_LOCK_DEADLOCK, MYF(0));
    return TRUE;
  }
  /*
    If auto-repair or discovery are requested, a pointer to table
    list element must be provided.
  */
  if (table)
  {
    DBUG_ASSERT(action_arg == OT_DISCOVER || action_arg == OT_REPAIR);
    m_failed_table= (TABLE_LIST*) current_thd->alloc(sizeof(TABLE_LIST));
    if (m_failed_table == NULL)
      return TRUE;
    m_failed_table->init_one_table(table->db, table->db_length,
                                   table->table_name,
                                   table->table_name_length,
                                   table->alias, TL_WRITE);
    m_failed_table->mdl_request.set_type(MDL_EXCLUSIVE);
  }
  m_action= action_arg;
  return FALSE;
}


/**
   Recover from failed attempt of open table by performing requested action.

   @param  thd     Thread context

   @pre This function should be called only with "action" != OT_NO_ACTION
        and after having called @sa close_tables_for_reopen().

   @retval FALSE - Success. One should try to open tables once again.
   @retval TRUE  - Error
*/

bool
Open_table_context::
recover_from_failed_open(THD *thd)
{
  bool result= FALSE;
  /* Execute the action. */
  switch (m_action)
  {
    case OT_BACKOFF_AND_RETRY:
      break;
    case OT_REOPEN_TABLES:
      break;
    case OT_DISCOVER:
      {
        if ((result= lock_table_names(thd, m_failed_table, NULL,
                                      get_timeout(), 0)))
          break;

        tdc_remove_table(thd, TDC_RT_REMOVE_ALL, m_failed_table->db,
                         m_failed_table->table_name, FALSE);

        thd->get_stmt_da()->clear_warning_info(thd->query_id);
        thd->clear_error();                 // Clear error message

        if ((result=
             !get_table_share(thd, m_failed_table->db,
                              m_failed_table->table_name,
                              GTS_TABLE | GTS_FORCE_DISCOVERY | GTS_NOLOCK)))
          break;

        thd->mdl_context.release_transactional_locks();
        break;
      }
    case OT_REPAIR:
      {
        if ((result= lock_table_names(thd, m_failed_table, NULL,
                                      get_timeout(), 0)))
          break;

        tdc_remove_table(thd, TDC_RT_REMOVE_ALL, m_failed_table->db,
                         m_failed_table->table_name, FALSE);

        result= auto_repair_table(thd, m_failed_table);
        thd->mdl_context.release_transactional_locks();
        break;
      }
    default:
      DBUG_ASSERT(0);
  }
  /*
    Reset the pointers to conflicting MDL request and the
    TABLE_LIST element, set when we need auto-discovery or repair,
    for safety.
  */
  m_failed_table= NULL;
  /*
    Reset flag indicating that we have already acquired protection
    against GRL. It is no longer valid as the corresponding lock was
    released by close_tables_for_reopen().
  */
  m_has_protection_against_grl= FALSE;
  /* Prepare for possible another back-off. */
  m_action= OT_NO_ACTION;
  return result;
}


/*
  Return a appropriate read lock type given a table object.

  @param thd Thread context
  @param prelocking_ctx Prelocking context.
  @param table_list     Table list element for table to be locked.

  @remark Due to a statement-based replication limitation, statements such as
          INSERT INTO .. SELECT FROM .. and CREATE TABLE .. SELECT FROM need
          to grab a TL_READ_NO_INSERT lock on the source table in order to
          prevent the replication of a concurrent statement that modifies the
          source table. If such a statement gets applied on the slave before
          the INSERT .. SELECT statement finishes, data on the master could
          differ from data on the slave and end-up with a discrepancy between
          the binary log and table state.
          This also applies to SELECT/SET/DO statements which use stored
          functions. Calls to such functions are going to be logged as a
          whole and thus should be serialized against concurrent changes
          to tables used by those functions. This can be avoided if functions
          only read data but doing so requires more complex analysis than it
          is done now.
          Furthermore, this does not apply to I_S and log tables as it's
          always unsafe to replicate such tables under statement-based
          replication as the table on the slave might contain other data
          (ie: general_log is enabled on the slave). The statement will
          be marked as unsafe for SBR in decide_logging_format().
  @remark Note that even in prelocked mode it is important to correctly
          determine lock type value. In this mode lock type is passed to
          handler::start_stmt() method and can be used by storage engine,
          for example, to determine what kind of row locks it should acquire
          when reading data from the table.
*/

thr_lock_type read_lock_type_for_table(THD *thd,
                                       Query_tables_list *prelocking_ctx,
                                       TABLE_LIST *table_list)
{
  /*
    In cases when this function is called for a sub-statement executed in
    prelocked mode we can't rely on OPTION_BIN_LOG flag in THD::options
    bitmap to determine that binary logging is turned on as this bit can
    be cleared before executing sub-statement. So instead we have to look
    at THD::variables::sql_log_bin member.
  */
  bool log_on= mysql_bin_log.is_open() && thd->variables.sql_log_bin;
  ulong binlog_format= thd->variables.binlog_format;
  if ((log_on == FALSE) || (binlog_format == BINLOG_FORMAT_ROW) ||
      (table_list->table->s->table_category == TABLE_CATEGORY_LOG) ||
      (table_list->table->s->table_category == TABLE_CATEGORY_PERFORMANCE) ||
      !(is_update_query(prelocking_ctx->sql_command) ||
        table_list->prelocking_placeholder ||
        (thd->locked_tables_mode > LTM_LOCK_TABLES)))
    return TL_READ;
  else
    return TL_READ_NO_INSERT;
}


/*
  Handle element of prelocking set other than table. E.g. cache routine
  and, if prelocking strategy prescribes so, extend the prelocking set
  with tables and routines used by it.

  @param[in]  thd                  Thread context.
  @param[in]  prelocking_ctx       Prelocking context.
  @param[in]  rt                   Element of prelocking set to be processed.
  @param[in]  prelocking_strategy  Strategy which specifies how the
                                   prelocking set should be extended when
                                   one of its elements is processed.
  @param[in]  has_prelocking_list  Indicates that prelocking set/list for
                                   this statement has already been built.
  @param[in]  ot_ctx               Context of open_table used to recover from
                                   locking failures.
  @param[out] need_prelocking      Set to TRUE if it was detected that this
                                   statement will require prelocked mode for
                                   its execution, not touched otherwise.

  @retval FALSE  Success.
  @retval TRUE   Failure (Conflicting metadata lock, OOM, other errors).
*/

static bool
open_and_process_routine(THD *thd, Query_tables_list *prelocking_ctx,
                         Sroutine_hash_entry *rt,
                         Prelocking_strategy *prelocking_strategy,
                         bool has_prelocking_list,
                         Open_table_context *ot_ctx,
                         bool *need_prelocking)
{
  MDL_key::enum_mdl_namespace mdl_type= rt->mdl_request.key.mdl_namespace();
  DBUG_ENTER("open_and_process_routine");

  switch (mdl_type)
  {
  case MDL_key::FUNCTION:
  case MDL_key::PROCEDURE:
    {
      sp_head *sp;
      /*
        Try to get MDL lock on the routine.
        Note that we do not take locks on top-level CALLs as this can
        lead to a deadlock. Not locking top-level CALLs does not break
        the binlog as only the statements in the called procedure show
        up there, not the CALL itself.
      */
      if (rt != (Sroutine_hash_entry*)prelocking_ctx->sroutines_list.first ||
          mdl_type != MDL_key::PROCEDURE)
      {
        /*
          Since we acquire only shared lock on routines we don't
          need to care about global intention exclusive locks.
        */
        DBUG_ASSERT(rt->mdl_request.type == MDL_SHARED);

        /*
          Waiting for a conflicting metadata lock to go away may
          lead to a deadlock, detected by MDL subsystem.
          If possible, we try to resolve such deadlocks by releasing all
          metadata locks and restarting the pre-locking process.
          To prevent the error from polluting the diagnostics area
          in case of successful resolution, install a special error
          handler for ER_LOCK_DEADLOCK error.
        */
        MDL_deadlock_handler mdl_deadlock_handler(ot_ctx);

        thd->push_internal_handler(&mdl_deadlock_handler);
        bool result= thd->mdl_context.acquire_lock(&rt->mdl_request,
                                                   ot_ctx->get_timeout());
        thd->pop_internal_handler();

        if (result)
          DBUG_RETURN(TRUE);

        DEBUG_SYNC(thd, "after_shared_lock_pname");

        /* Ensures the routine is up-to-date and cached, if exists. */
        if (sp_cache_routine(thd, rt, has_prelocking_list, &sp))
          DBUG_RETURN(TRUE);

        /* Remember the version of the routine in the parse tree. */
        if (check_and_update_routine_version(thd, rt, sp))
          DBUG_RETURN(TRUE);

        /* 'sp' is NULL when there is no such routine. */
        if (sp && !has_prelocking_list)
        {
          prelocking_strategy->handle_routine(thd, prelocking_ctx, rt, sp,
                                              need_prelocking);
        }
      }
      else
      {
        /*
          If it's a top level call, just make sure we have a recent
          version of the routine, if it exists.
          Validating routine version is unnecessary, since CALL
          does not affect the prepared statement prelocked list.
        */
        if (sp_cache_routine(thd, rt, FALSE, &sp))
          DBUG_RETURN(TRUE);
      }
    }
    break;
  case MDL_key::TRIGGER:
    /**
      We add trigger entries to lex->sroutines_list, but we don't
      load them here. The trigger entry is only used when building
      a transitive closure of objects used in a statement, to avoid
      adding to this closure objects that are used in the trigger more
      than once.
      E.g. if a trigger trg refers to table t2, and the trigger table t1
      is used multiple times in the statement (say, because it's used in
      function f1() twice), we will only add t2 once to the list of
      tables to prelock.

      We don't take metadata locks on triggers either: they are protected
      by a respective lock on the table, on which the trigger is defined.

      The only two cases which give "trouble" are SHOW CREATE TRIGGER
      and DROP TRIGGER statements. For these, statement syntax doesn't
      specify the table on which this trigger is defined, so we have
      to make a "dirty" read in the data dictionary to find out the
      table name. Once we discover the table name, we take a metadata
      lock on it, and this protects all trigger operations.
      Of course the table, in theory, may disappear between the dirty
      read and metadata lock acquisition, but in that case we just return
      a run-time error.

      Grammar of other trigger DDL statements (CREATE, DROP) requires
      the table to be specified explicitly, so we use the table metadata
      lock to protect trigger metadata in these statements. Similarly, in
      DML we always use triggers together with their tables, and thus don't
      need to take separate metadata locks on them.
    */
    break;
  default:
    /* Impossible type value. */
    DBUG_ASSERT(0);
  }
  DBUG_RETURN(FALSE);
}


/**
  Handle table list element by obtaining metadata lock, opening table or view
  and, if prelocking strategy prescribes so, extending the prelocking set with
  tables and routines used by it.

  @param[in]     thd                  Thread context.
  @param[in]     lex                  LEX structure for statement.
  @param[in]     tables               Table list element to be processed.
  @param[in,out] counter              Number of tables which are open.
  @param[in]     flags                Bitmap of flags to modify how the tables
                                      will be open, see open_table() description
                                      for details.
  @param[in]     prelocking_strategy  Strategy which specifies how the
                                      prelocking set should be extended
                                      when table or view is processed.
  @param[in]     has_prelocking_list  Indicates that prelocking set/list for
                                      this statement has already been built.
  @param[in]     ot_ctx               Context used to recover from a failed
                                      open_table() attempt.
  @param[in]     new_frm_mem          Temporary MEM_ROOT to be used for
                                      parsing .FRMs for views.

  @retval  FALSE  Success.
  @retval  TRUE   Error, reported unless there is a chance to recover from it.
*/

static bool
open_and_process_table(THD *thd, LEX *lex, TABLE_LIST *tables,
                       uint *counter, uint flags,
                       Prelocking_strategy *prelocking_strategy,
                       bool has_prelocking_list,
                       Open_table_context *ot_ctx,
                       MEM_ROOT *new_frm_mem)
{
  bool error= FALSE;
  bool safe_to_ignore_table= FALSE;
  DBUG_ENTER("open_and_process_table");
  DEBUG_SYNC(thd, "open_and_process_table");

  /*
    Ignore placeholders for derived tables. After derived tables
    processing, link to created temporary table will be put here.
    If this is derived table for view then we still want to process
    routines used by this view.
  */
  if (tables->derived)
  {
    if (!tables->view)
      goto end;
    /*
      We restore view's name and database wiped out by derived tables
      processing and fall back to standard open process in order to
      obtain proper metadata locks and do other necessary steps like
      stored routine processing.
    */
    tables->db= tables->view_db.str;
    tables->db_length= tables->view_db.length;
    tables->table_name= tables->view_name.str;
    tables->table_name_length= tables->view_name.length;
  }
  /*
    If this TABLE_LIST object is a placeholder for an information_schema
    table, create a temporary table to represent the information_schema
    table in the query. Do not fill it yet - will be filled during
    execution.
  */
  if (tables->schema_table)
  {
    /*
      If this information_schema table is merged into a mergeable
      view, ignore it for now -- it will be filled when its respective
      TABLE_LIST is processed. This code works only during re-execution.
    */
    if (tables->view)
    {
      MDL_ticket *mdl_ticket;
      /*
        We still need to take a MDL lock on the merged view to protect
        it from concurrent changes.
      */
      if (!open_table_get_mdl_lock(thd, ot_ctx, &tables->mdl_request,
                                   flags, &mdl_ticket) &&
          mdl_ticket != NULL)
        goto process_view_routines;
      /* Fall-through to return error. */
    }
    else if (!mysql_schema_table(thd, lex, tables) &&
             !check_and_update_table_version(thd, tables, tables->table->s))
    {
      goto end;
    }
    error= TRUE;
    goto end;
  }
  DBUG_PRINT("tcache", ("opening table: '%s'.'%s'  item: %p",
                        tables->db, tables->table_name, tables)); //psergey: invalid read of size 1 here
  (*counter)++;

  /*
    Not a placeholder: must be a base/temporary table or a view. Let us open it.
  */
  if (tables->table)
  {
    /*
      If this TABLE_LIST object has an associated open TABLE object
      (TABLE_LIST::table is not NULL), that TABLE object must be a pre-opened
      temporary table.
    */
    DBUG_ASSERT(is_temporary_table(tables));
  }
  else if (tables->open_type == OT_TEMPORARY_ONLY)
  {
    /*
      OT_TEMPORARY_ONLY means that we are in CREATE TEMPORARY TABLE statement.
      Also such table list element can't correspond to prelocking placeholder
      or to underlying table of merge table.
      So existing temporary table should have been preopened by this moment
      and we can simply continue without trying to open temporary or base
      table.
    */
    DBUG_ASSERT(tables->open_strategy);
    DBUG_ASSERT(!tables->prelocking_placeholder);
    DBUG_ASSERT(!tables->parent_l);
    DBUG_RETURN(0);
  }

  /* Not a placeholder: must be a base table or a view. Let us open it. */
  if (tables->prelocking_placeholder)
  {
    /*
      For the tables added by the pre-locking code, attempt to open
      the table but fail silently if the table does not exist.
      The real failure will occur when/if a statement attempts to use
      that table.
    */
    No_such_table_error_handler no_such_table_handler;
    thd->push_internal_handler(&no_such_table_handler);

    /*
      We're opening a table from the prelocking list.

      Since this table list element might have been added after pre-opening
      of temporary tables we have to try to open temporary table for it.

      We can't simply skip this table list element and postpone opening of
      temporary tabletill the execution of substatement for several reasons:
      - Temporary table can be a MERGE table with base underlying tables,
        so its underlying tables has to be properly open and locked at
        prelocking stage.
      - Temporary table can be a MERGE table and we might be in PREPARE
        phase for a prepared statement. In this case it is important to call
        HA_ATTACH_CHILDREN for all merge children.
        This is necessary because merge children remember "TABLE_SHARE ref type"
        and "TABLE_SHARE def version" in the HA_ATTACH_CHILDREN operation.
        If HA_ATTACH_CHILDREN is not called, these attributes are not set.
        Then, during the first EXECUTE, those attributes need to be updated.
        That would cause statement re-preparing (because changing those
        attributes during EXECUTE is caught by THD::m_reprepare_observers).
        The problem is that since those attributes are not set in merge
        children, another round of PREPARE will not help.
    */
    error= open_temporary_table(thd, tables);

    if (!error && !tables->table)
      error= open_table(thd, tables, new_frm_mem, ot_ctx);

    thd->pop_internal_handler();
    safe_to_ignore_table= no_such_table_handler.safely_trapped_errors();
  }
  else if (tables->parent_l && (thd->open_options & HA_OPEN_FOR_REPAIR))
  {
    /*
      Also fail silently for underlying tables of a MERGE table if this
      table is opened for CHECK/REPAIR TABLE statement. This is needed
      to provide complete list of problematic underlying tables in
      CHECK/REPAIR TABLE output.
    */
    Repair_mrg_table_error_handler repair_mrg_table_handler;
    thd->push_internal_handler(&repair_mrg_table_handler);

    error= open_temporary_table(thd, tables);
    if (!error && !tables->table)
      error= open_table(thd, tables, new_frm_mem, ot_ctx);

    thd->pop_internal_handler();
    safe_to_ignore_table= repair_mrg_table_handler.safely_trapped_errors();
  }
  else
  {
    if (tables->parent_l)
    {
      /*
        Even if we are opening table not from the prelocking list we
        still might need to look for a temporary table if this table
        list element corresponds to underlying table of a merge table.
      */
      error= open_temporary_table(thd, tables);
    }

    if (!error && !tables->table)
      error= open_table(thd, tables, new_frm_mem, ot_ctx);
  }

  free_root(new_frm_mem, MYF(MY_KEEP_PREALLOC));

  if (error)
  {
    if (! ot_ctx->can_recover_from_failed_open() && safe_to_ignore_table)
    {
      DBUG_PRINT("info", ("open_table: ignoring table '%s'.'%s'",
                          tables->db, tables->alias));
      error= FALSE;
    }
    goto end;
  }

  /*
    We can't rely on simple check for TABLE_LIST::view to determine
    that this is a view since during re-execution we might reopen
    ordinary table in place of view and thus have TABLE_LIST::view
    set from repvious execution and TABLE_LIST::table set from
    current.
  */
  if (!tables->table && tables->view)
  {
    /* VIEW placeholder */
    (*counter)--;

    /*
      tables->next_global list consists of two parts:
      1) Query tables and underlying tables of views.
      2) Tables used by all stored routines that this statement invokes on
         execution.
      We need to know where the bound between these two parts is. If we've
      just opened a view, which was the last table in part #1, and it
      has added its base tables after itself, adjust the boundary pointer
      accordingly.
    */
    if (lex->query_tables_own_last == &(tables->next_global) &&
        tables->view->query_tables)
      lex->query_tables_own_last= tables->view->query_tables_last;
    /*
      Let us free memory used by 'sroutines' hash here since we never
      call destructor for this LEX.
    */
    my_hash_free(&tables->view->sroutines);
    goto process_view_routines;
  }

  /*
    Special types of open can succeed but still don't set
    TABLE_LIST::table to anything.
  */
  if (tables->open_strategy && !tables->table)
    goto end;

  /*
    If we are not already in prelocked mode and extended table list is not
    yet built we might have to build the prelocking set for this statement.

    Since currently no prelocking strategy prescribes doing anything for
    tables which are only read, we do below checks only if table is going
    to be changed.
  */
  if (thd->locked_tables_mode <= LTM_LOCK_TABLES &&
      ! has_prelocking_list &&
      tables->lock_type >= TL_WRITE_ALLOW_WRITE)
  {
    bool need_prelocking= FALSE;
    TABLE_LIST **save_query_tables_last= lex->query_tables_last;
    /*
      Extend statement's table list and the prelocking set with
      tables and routines according to the current prelocking
      strategy.

      For example, for DML statements we need to add tables and routines
      used by triggers which are going to be invoked for this element of
      table list and also add tables required for handling of foreign keys.
    */
    error= prelocking_strategy->handle_table(thd, lex, tables,
                                             &need_prelocking);

    if (need_prelocking && ! lex->requires_prelocking())
      lex->mark_as_requiring_prelocking(save_query_tables_last);

    if (error)
      goto end;
  }

  if (tables->lock_type != TL_UNLOCK && ! thd->locked_tables_mode)
  {
    if (tables->lock_type == TL_WRITE_DEFAULT)
      tables->table->reginfo.lock_type= thd->update_lock_default;
    else if (tables->lock_type == TL_READ_DEFAULT)
      tables->table->reginfo.lock_type=
        read_lock_type_for_table(thd, lex, tables);
    else
      tables->table->reginfo.lock_type= tables->lock_type;
  }
  tables->table->grant= tables->grant;

  /* Check and update metadata version of a base table. */
  error= check_and_update_table_version(thd, tables, tables->table->s);

  if (error)
    goto end;
  /*
    After opening a MERGE table add the children to the query list of
    tables, so that they are opened too.
    Note that placeholders don't have the handler open.
  */
  /* MERGE tables need to access parent and child TABLE_LISTs. */
  DBUG_ASSERT(tables->table->pos_in_table_list == tables);
  /* Non-MERGE tables ignore this call. */
  if (tables->table->file->extra(HA_EXTRA_ADD_CHILDREN_LIST))
  {
    error= TRUE;
    goto end;
  }

  if (get_use_stat_tables_mode(thd) > NEVER && tables->table)
  {
    TABLE_SHARE *table_share= tables->table->s;
    if (table_share && table_share->table_category == TABLE_CATEGORY_USER &&
        table_share->tmp_table == NO_TMP_TABLE)
    {
      if (table_share->stats_cb.stats_can_be_read ||
	  !alloc_statistics_for_table_share(thd, table_share, FALSE))
      {
        if (table_share->stats_cb.stats_can_be_read)
        {   
          KEY *key_info= table_share->key_info;
          KEY *key_info_end= key_info + table_share->keys;
          KEY *table_key_info= tables->table->key_info;
          for ( ; key_info < key_info_end; key_info++, table_key_info++)
            table_key_info->read_stats= key_info->read_stats;
          Field **field_ptr= table_share->field;
          Field **table_field_ptr= tables->table->field;
          for ( ; *field_ptr; field_ptr++, table_field_ptr++)
            (*table_field_ptr)->read_stats= (*field_ptr)->read_stats;
          tables->table->stats_is_read= table_share->stats_cb.stats_is_read;
        }
      }	
    }
  }

process_view_routines:
  /*
    Again we may need cache all routines used by this view and add
    tables used by them to table list.
  */
  if (tables->view &&
      thd->locked_tables_mode <= LTM_LOCK_TABLES &&
      ! has_prelocking_list)
  {
    bool need_prelocking= FALSE;
    TABLE_LIST **save_query_tables_last= lex->query_tables_last;

    error= prelocking_strategy->handle_view(thd, lex, tables,
                                            &need_prelocking);

    if (need_prelocking && ! lex->requires_prelocking())
      lex->mark_as_requiring_prelocking(save_query_tables_last);

    if (error)
      goto end;
  }

end:
  DBUG_RETURN(error);
}

extern "C" uchar *schema_set_get_key(const uchar *record, size_t *length,
                                     my_bool not_used __attribute__((unused)))
{
  TABLE_LIST *table=(TABLE_LIST*) record;
  *length= table->db_length;
  return (uchar*) table->db;
}

/**
  Acquire upgradable (SNW, SNRW) metadata locks on tables used by
  LOCK TABLES or by a DDL statement. Under LOCK TABLES, we can't take
  new locks, so use open_tables_check_upgradable_mdl() instead.

  @param thd               Thread context.
  @param tables_start      Start of list of tables on which upgradable locks
                           should be acquired.
  @param tables_end        End of list of tables.
  @param lock_wait_timeout Seconds to wait before timeout.
  @param flags             Bitmap of flags to modify how the tables will be
                           open, see open_table() description for details.

  @retval FALSE  Success.
  @retval TRUE   Failure (e.g. connection was killed) or table existed
	         for a CREATE TABLE.

  @notes
  In case of CREATE TABLE we avoid a wait for tables that are in use
  by first trying to do a meta data lock with timeout == 0.  If we get a
  timeout we will check if table exists (it should) and retry with
  normal timeout if it didn't exists.
  Note that for CREATE TABLE IF EXISTS we only generate a warning
  but still return TRUE (to abort the calling open_table() function).
  On must check THD->is_error() if one wants to distinguish between warning
  and error.
*/

bool
lock_table_names(THD *thd,
                 TABLE_LIST *tables_start, TABLE_LIST *tables_end,
                 ulong lock_wait_timeout, uint flags)
{
  MDL_request_list mdl_requests;
  TABLE_LIST *table;
  MDL_request global_request;
  Hash_set<TABLE_LIST, schema_set_get_key> schema_set;
  ulong org_lock_wait_timeout= lock_wait_timeout;
  /* Check if we are using CREATE TABLE ... IF NOT EXISTS */
  bool create_table;
  Dummy_error_handler error_handler;
  DBUG_ENTER("lock_table_names");

  DBUG_ASSERT(!thd->locked_tables_mode);

  for (table= tables_start; table && table != tables_end;
       table= table->next_global)
  {
    if (table->mdl_request.type < MDL_SHARED_UPGRADABLE ||
        table->open_type == OT_TEMPORARY_ONLY ||
        (table->open_type == OT_TEMPORARY_OR_BASE && is_temporary_table(table)))
    {
      continue;
    }

    /* Write lock on normal tables is not allowed in a read only transaction. */
    if (thd->tx_read_only)
    {
      my_error(ER_CANT_EXECUTE_IN_READ_ONLY_TRANSACTION, MYF(0));
      DBUG_RETURN(true);
    }

    if (! (flags & MYSQL_OPEN_SKIP_SCOPED_MDL_LOCK) &&
        schema_set.insert(table))
      DBUG_RETURN(TRUE);

    mdl_requests.push_front(&table->mdl_request);
  }

  if (mdl_requests.is_empty())
    DBUG_RETURN(FALSE);

  /* Check if CREATE TABLE was used */
  create_table= (tables_start && tables_start->open_strategy ==
                 TABLE_LIST::OPEN_IF_EXISTS);

  if (!(flags & MYSQL_OPEN_SKIP_SCOPED_MDL_LOCK))
  {
    /*
      Scoped locks: Take intention exclusive locks on all involved
      schemas.
    */
    Hash_set<TABLE_LIST, schema_set_get_key>::Iterator it(schema_set);
    while ((table= it++))
    {
      MDL_request *schema_request= new (thd->mem_root) MDL_request;
      if (schema_request == NULL)
        DBUG_RETURN(TRUE);
      schema_request->init(MDL_key::SCHEMA, table->db, "",
                           MDL_INTENTION_EXCLUSIVE,
                           MDL_TRANSACTION);
      mdl_requests.push_front(schema_request);
    }

    /*
      Protect this statement against concurrent global read lock
      by acquiring global intention exclusive lock with statement
      duration.
    */
    if (thd->global_read_lock.can_acquire_protection())
      DBUG_RETURN(TRUE);
    global_request.init(MDL_key::GLOBAL, "", "", MDL_INTENTION_EXCLUSIVE,
                        MDL_STATEMENT);
    mdl_requests.push_front(&global_request);

    if (create_table)
      lock_wait_timeout= 0;                     // Don't wait for timeout
  }

  for (;;)
  {
    if (create_table)
      thd->push_internal_handler(&error_handler);  // Avoid warnings & errors
    bool res= thd->mdl_context.acquire_locks(&mdl_requests, lock_wait_timeout);
    if (create_table)
      thd->pop_internal_handler();
    if (!res)
      DBUG_RETURN(FALSE);                       // Got locks

    if (!create_table)
      DBUG_RETURN(TRUE);                        // Return original error

    /*
      We come here in the case of lock timeout when executing CREATE TABLE.
      Verify that table does exist (it usually does, as we got a lock conflict)
    */
    if (ha_table_exists(thd, tables_start->db, tables_start->table_name))
    {
      if (thd->lex->create_info.options & HA_LEX_CREATE_IF_NOT_EXISTS)
      {
        push_warning_printf(thd, Sql_condition::WARN_LEVEL_NOTE,
                            ER_TABLE_EXISTS_ERROR, ER(ER_TABLE_EXISTS_ERROR),
                            tables_start->table_name);
      }
      else
        my_error(ER_TABLE_EXISTS_ERROR, MYF(0), tables_start->table_name);
      DBUG_RETURN(TRUE);
    }
    /*
      We got error from acquire_locks, but the table didn't exists.
      This could happen if another connection runs a statement
      involving this non-existent table, and this statement took the mdl,
      but didn't error out with ER_NO_SUCH_TABLE yet (yes, a race condition).
      We play safe and restart the original acquire_locks with the
      original timeout.
    */
    create_table= 0;
    lock_wait_timeout= org_lock_wait_timeout;
  }
}


/**
  Check for upgradable (SNW, SNRW) metadata locks on tables to be opened
  for a DDL statement. Under LOCK TABLES, we can't take new locks, so we
  must check if appropriate locks were pre-acquired.

  @param thd           Thread context.
  @param tables_start  Start of list of tables on which upgradable locks
                       should be searched for.
  @param tables_end    End of list of tables.
  @param flags         Bitmap of flags to modify how the tables will be
                       open, see open_table() description for details.

  @retval FALSE  Success.
  @retval TRUE   Failure (e.g. connection was killed)
*/

static bool
open_tables_check_upgradable_mdl(THD *thd, TABLE_LIST *tables_start,
                                 TABLE_LIST *tables_end, uint flags)
{
  TABLE_LIST *table;

  DBUG_ASSERT(thd->locked_tables_mode);

  for (table= tables_start; table && table != tables_end;
       table= table->next_global)
  {
    if (table->mdl_request.type < MDL_SHARED_UPGRADABLE ||
        table->open_type == OT_TEMPORARY_ONLY ||
        (table->open_type == OT_TEMPORARY_OR_BASE && is_temporary_table(table)))
    {
      continue;
    }

    /*
      We don't need to do anything about the found TABLE instance as it
      will be handled later in open_tables(), we only need to check that
      an upgradable lock is already acquired. When we enter LOCK TABLES
      mode, SNRW locks are acquired before all other locks. So if under
      LOCK TABLES we find that there is TABLE instance with upgradeable
      lock, all other instances of TABLE for the same table will have the
      same ticket.

      Note that this works OK even for CREATE TABLE statements which
      request X type of metadata lock. This is because under LOCK TABLES
      such statements don't create the table but only check if it exists
      or, in most complex case, only insert into it.
      Thus SNRW lock should be enough.

      Note that find_table_for_mdl_upgrade() will report an error if
      no suitable ticket is found.
    */
    if (!find_table_for_mdl_upgrade(thd, table->db, table->table_name, false))
      return TRUE;
  }

  return FALSE;
}


/**
  Open all tables in list

  @param[in]     thd      Thread context.
  @param[in,out] start    List of tables to be open (it can be adjusted for
                          statement that uses tables only implicitly, e.g.
                          for "SELECT f1()").
  @param[out]    counter  Number of tables which were open.
  @param[in]     flags    Bitmap of flags to modify how the tables will be
                          open, see open_table() description for details.
  @param[in]     prelocking_strategy  Strategy which specifies how prelocking
                                      algorithm should work for this statement.

  @note
    Unless we are already in prelocked mode and prelocking strategy prescribes
    so this function will also precache all SP/SFs explicitly or implicitly
    (via views and triggers) used by the query and add tables needed for their
    execution to table list. Statement that uses SFs, invokes triggers or
    requires foreign key checks will be marked as requiring prelocking.
    Prelocked mode will be enabled for such query during lock_tables() call.

    If query for which we are opening tables is already marked as requiring
    prelocking it won't do such precaching and will simply reuse table list
    which is already built.

  @retval  FALSE  Success.
  @retval  TRUE   Error, reported.
*/

bool open_tables(THD *thd, TABLE_LIST **start, uint *counter, uint flags,
                Prelocking_strategy *prelocking_strategy)
{
  /*
    We use pointers to "next_global" member in the last processed
    TABLE_LIST element and to the "next" member in the last processed
    Sroutine_hash_entry element as iterators over, correspondingly,
    the table list and stored routines list which stay valid and allow
    to continue iteration when new elements are added to the tail of
    the lists.
  */
  TABLE_LIST **table_to_open;
  Sroutine_hash_entry **sroutine_to_open;
  TABLE_LIST *tables;
  Open_table_context ot_ctx(thd, flags);
  bool error= FALSE;
  MEM_ROOT new_frm_mem;
  bool has_prelocking_list;
  DBUG_ENTER("open_tables");

  /* Accessing data in XA_IDLE or XA_PREPARED is not allowed. */
  enum xa_states xa_state= thd->transaction.xid_state.xa_state;
  if (*start && (xa_state == XA_IDLE || xa_state == XA_PREPARED))
  {
    my_error(ER_XAER_RMFAIL, MYF(0), xa_state_names[xa_state]);
    DBUG_RETURN(true);
  }

  /*
    Initialize temporary MEM_ROOT for new .FRM parsing. Do not alloctaate
    anything yet, to avoid penalty for statements which don't use views
    and thus new .FRM format.
  */
  init_sql_alloc(&new_frm_mem, 8024, 0, MYF(0));

  thd->current_tablenr= 0;
restart:
  /*
    Close HANDLER tables which are marked for flush or against which there
    are pending exclusive metadata locks. This is needed both in order to
    avoid deadlocks and to have a point during statement execution at
    which such HANDLERs are closed even if they don't create problems for
    the current session (i.e. to avoid having a DDL blocked by HANDLERs
    opened for a long time).
  */
  if (thd->handler_tables_hash.records)
    mysql_ha_flush(thd);

  has_prelocking_list= thd->lex->requires_prelocking();
  table_to_open= start;
  sroutine_to_open= (Sroutine_hash_entry**) &thd->lex->sroutines_list.first;
  *counter= 0;
  THD_STAGE_INFO(thd, stage_opening_tables);

  /*
    If we are executing LOCK TABLES statement or a DDL statement
    (in non-LOCK TABLES mode) we might have to acquire upgradable
    semi-exclusive metadata locks (SNW or SNRW) on some of the
    tables to be opened.
    When executing CREATE TABLE .. If NOT EXISTS .. SELECT, the
    table may not yet exist, in which case we acquire an exclusive
    lock.
    We acquire all such locks at once here as doing this in one
    by one fashion may lead to deadlocks or starvation. Later when
    we will be opening corresponding table pre-acquired metadata
    lock will be reused (thanks to the fact that in recursive case
    metadata locks are acquired without waiting).
  */
  if (! (flags & (MYSQL_OPEN_HAS_MDL_LOCK |
                  MYSQL_OPEN_FORCE_SHARED_MDL |
                  MYSQL_OPEN_FORCE_SHARED_HIGH_PRIO_MDL)))
  {
    if (thd->locked_tables_mode)
    {
      /*
        Under LOCK TABLES, we can't acquire new locks, so we instead
        need to check if appropriate locks were pre-acquired.
      */
      if (open_tables_check_upgradable_mdl(thd, *start,
                                           thd->lex->first_not_own_table(),
                                           flags))
      {
        error= TRUE;
        goto err;
      }
    }
    else
    {
      TABLE_LIST *table;
      if (lock_table_names(thd, *start, thd->lex->first_not_own_table(),
                           ot_ctx.get_timeout(), flags))
      {
        error= TRUE;
        goto err;
      }
      for (table= *start; table && table != thd->lex->first_not_own_table();
           table= table->next_global)
      {
        if (table->mdl_request.type >= MDL_SHARED_UPGRADABLE)
          table->mdl_request.ticket= NULL;
      }
    }
  }

  /*
    Perform steps of prelocking algorithm until there are unprocessed
    elements in prelocking list/set.
  */
  while (*table_to_open  ||
         (thd->locked_tables_mode <= LTM_LOCK_TABLES &&
          *sroutine_to_open))
  {
    /*
      For every table in the list of tables to open, try to find or open
      a table.
    */
    for (tables= *table_to_open; tables;
         table_to_open= &tables->next_global, tables= tables->next_global)
    {
      error= open_and_process_table(thd, thd->lex, tables, counter,
                                    flags, prelocking_strategy,
                                    has_prelocking_list, &ot_ctx,
                                    &new_frm_mem);

      if (error)
      {
        if (ot_ctx.can_recover_from_failed_open())
        {
          /*
            We have met exclusive metadata lock or old version of table.
            Now we have to close all tables and release metadata locks.
            We also have to throw away set of prelocked tables (and thus
            close tables from this set that were open by now) since it
            is possible that one of tables which determined its content
            was changed.

            Instead of implementing complex/non-robust logic mentioned
            above we simply close and then reopen all tables.

            We have to save pointer to table list element for table which we
            have failed to open since closing tables can trigger removal of
            elements from the table list (if MERGE tables are involved),
          */
          close_tables_for_reopen(thd, start, ot_ctx.start_of_statement_svp());

          /*
            Here we rely on the fact that 'tables' still points to the valid
            TABLE_LIST element. Altough currently this assumption is valid
            it may change in future.
          */
          if (ot_ctx.recover_from_failed_open(thd))
            goto err;

          /* Re-open temporary tables after close_tables_for_reopen(). */
          if (open_temporary_tables(thd, *start))
            goto err;

          error= FALSE;
          goto restart;
        }
        goto err;
      }

      DEBUG_SYNC(thd, "open_tables_after_open_and_process_table");
    }

    /*
      If we are not already in prelocked mode and extended table list is
      not yet built for our statement we need to cache routines it uses
      and build the prelocking list for it.
      If we are not in prelocked mode but have built the extended table
      list, we still need to call open_and_process_routine() to take
      MDL locks on the routines.
    */
    if (thd->locked_tables_mode <= LTM_LOCK_TABLES)
    {
      /*
        Process elements of the prelocking set which are present there
        since parsing stage or were added to it by invocations of
        Prelocking_strategy methods in the above loop over tables.

        For example, if element is a routine, cache it and then,
        if prelocking strategy prescribes so, add tables it uses to the
        table list and routines it might invoke to the prelocking set.
      */
      for (Sroutine_hash_entry *rt= *sroutine_to_open; rt;
           sroutine_to_open= &rt->next, rt= rt->next)
      {
        bool need_prelocking= false;
        TABLE_LIST **save_query_tables_last= thd->lex->query_tables_last;

        error= open_and_process_routine(thd, thd->lex, rt, prelocking_strategy,
                                        has_prelocking_list, &ot_ctx,
                                        &need_prelocking);

        if (need_prelocking && ! thd->lex->requires_prelocking())
          thd->lex->mark_as_requiring_prelocking(save_query_tables_last);

        if (need_prelocking && ! *start)
          *start= thd->lex->query_tables;

        if (error)
        {
          if (ot_ctx.can_recover_from_failed_open())
          {
            close_tables_for_reopen(thd, start,
                                    ot_ctx.start_of_statement_svp());
            if (ot_ctx.recover_from_failed_open(thd))
              goto err;

            /* Re-open temporary tables after close_tables_for_reopen(). */
            if (open_temporary_tables(thd, *start))
              goto err;

            error= FALSE;
            goto restart;
          }
          /*
            Serious error during reading stored routines from mysql.proc table.
            Something is wrong with the table or its contents, and an error has
            been emitted; we must abort.
          */
          goto err;
        }
      }
    }
  }

  /*
    After successful open of all tables, including MERGE parents and
    children, attach the children to their parents. At end of statement,
    the children are detached. Attaching and detaching are always done,
    even under LOCK TABLES.
  */
  for (tables= *start; tables; tables= tables->next_global)
  {
    TABLE *tbl= tables->table;

    /* Schema tables may not have a TABLE object here. */
    if (tbl && tbl->file->ht->db_type == DB_TYPE_MRG_MYISAM)
    {
      /* MERGE tables need to access parent and child TABLE_LISTs. */
      DBUG_ASSERT(tbl->pos_in_table_list == tables);
      if (tbl->file->extra(HA_EXTRA_ATTACH_CHILDREN))
      {
        error= TRUE;
        goto err;
      }
    }
  }

err:
  free_root(&new_frm_mem, MYF(0));              // Free pre-alloced block

  if (error && *table_to_open)
  {
    (*table_to_open)->table= NULL;
  }
  DBUG_PRINT("open_tables", ("returning: %d", (int) error));
  DBUG_RETURN(error);
}


/**
  Defines how prelocking algorithm for DML statements should handle routines:
  - For CALL statements we do unrolling (i.e. open and lock tables for each
    sub-statement individually). So for such statements prelocking is enabled
    only if stored functions are used in parameter list and only for period
    during which we calculate values of parameters. Thus in this strategy we
    ignore procedure which is directly called by such statement and extend
    the prelocking set only with tables/functions used by SF called from the
    parameter list.
  - For any other statement any routine which is directly or indirectly called
    by statement is going to be executed in prelocked mode. So in this case we
    simply add all tables and routines used by it to the prelocking set.

  @param[in]  thd              Thread context.
  @param[in]  prelocking_ctx   Prelocking context of the statement.
  @param[in]  rt               Prelocking set element describing routine.
  @param[in]  sp               Routine body.
  @param[out] need_prelocking  Set to TRUE if method detects that prelocking
                               required, not changed otherwise.

  @retval FALSE  Success.
  @retval TRUE   Failure (OOM).
*/

bool DML_prelocking_strategy::
handle_routine(THD *thd, Query_tables_list *prelocking_ctx,
               Sroutine_hash_entry *rt, sp_head *sp, bool *need_prelocking)
{
  /*
    We assume that for any "CALL proc(...)" statement sroutines_list will
    have 'proc' as first element (it may have several, consider e.g.
    "proc(sp_func(...)))". This property is currently guaranted by the
    parser.
  */

  if (rt != (Sroutine_hash_entry*)prelocking_ctx->sroutines_list.first ||
      rt->mdl_request.key.mdl_namespace() != MDL_key::PROCEDURE)
  {
    *need_prelocking= TRUE;
    sp_update_stmt_used_routines(thd, prelocking_ctx, &sp->m_sroutines,
                                 rt->belong_to_view);
    (void)sp->add_used_tables_to_table_list(thd,
                                            &prelocking_ctx->query_tables_last,
                                            rt->belong_to_view);
  }
  sp->propagate_attributes(prelocking_ctx);
  return FALSE;
}


/**
  Defines how prelocking algorithm for DML statements should handle table list
  elements:
  - If table has triggers we should add all tables and routines
    used by them to the prelocking set.

  We do not need to acquire metadata locks on trigger names
  in DML statements, since all DDL statements
  that change trigger metadata always lock their
  subject tables.

  @param[in]  thd              Thread context.
  @param[in]  prelocking_ctx   Prelocking context of the statement.
  @param[in]  table_list       Table list element for table.
  @param[in]  sp               Routine body.
  @param[out] need_prelocking  Set to TRUE if method detects that prelocking
                               required, not changed otherwise.

  @retval FALSE  Success.
  @retval TRUE   Failure (OOM).
*/

bool DML_prelocking_strategy::
handle_table(THD *thd, Query_tables_list *prelocking_ctx,
             TABLE_LIST *table_list, bool *need_prelocking)
{
  /* We rely on a caller to check that table is going to be changed. */
  DBUG_ASSERT(table_list->lock_type >= TL_WRITE_ALLOW_WRITE);

  if (table_list->trg_event_map)
  {
    if (table_list->table->triggers)
    {
      *need_prelocking= TRUE;

      if (table_list->table->triggers->
          add_tables_and_routines_for_triggers(thd, prelocking_ctx, table_list))
        return TRUE;
    }
  }

  return FALSE;
}


/**
  Defines how prelocking algorithm for DML statements should handle view -
  all view routines should be added to the prelocking set.

  @param[in]  thd              Thread context.
  @param[in]  prelocking_ctx   Prelocking context of the statement.
  @param[in]  table_list       Table list element for view.
  @param[in]  sp               Routine body.
  @param[out] need_prelocking  Set to TRUE if method detects that prelocking
                               required, not changed otherwise.

  @retval FALSE  Success.
  @retval TRUE   Failure (OOM).
*/

bool DML_prelocking_strategy::
handle_view(THD *thd, Query_tables_list *prelocking_ctx,
            TABLE_LIST *table_list, bool *need_prelocking)
{
  if (table_list->view->uses_stored_routines())
  {
    *need_prelocking= TRUE;

    sp_update_stmt_used_routines(thd, prelocking_ctx,
                                 &table_list->view->sroutines_list,
                                 table_list->top_table());
  }
  return FALSE;
}


/**
  Defines how prelocking algorithm for LOCK TABLES statement should handle
  table list elements.

  @param[in]  thd              Thread context.
  @param[in]  prelocking_ctx   Prelocking context of the statement.
  @param[in]  table_list       Table list element for table.
  @param[in]  sp               Routine body.
  @param[out] need_prelocking  Set to TRUE if method detects that prelocking
                               required, not changed otherwise.

  @retval FALSE  Success.
  @retval TRUE   Failure (OOM).
*/

bool Lock_tables_prelocking_strategy::
handle_table(THD *thd, Query_tables_list *prelocking_ctx,
             TABLE_LIST *table_list, bool *need_prelocking)
{
  if (DML_prelocking_strategy::handle_table(thd, prelocking_ctx, table_list,
                                            need_prelocking))
    return TRUE;

  /* We rely on a caller to check that table is going to be changed. */
  DBUG_ASSERT(table_list->lock_type >= TL_WRITE_ALLOW_WRITE);

  return FALSE;
}


/**
  Defines how prelocking algorithm for ALTER TABLE statement should handle
  routines - do nothing as this statement is not supposed to call routines.

  We still can end up in this method when someone tries
  to define a foreign key referencing a view, and not just
  a simple view, but one that uses stored routines.
*/

bool Alter_table_prelocking_strategy::
handle_routine(THD *thd, Query_tables_list *prelocking_ctx,
               Sroutine_hash_entry *rt, sp_head *sp, bool *need_prelocking)
{
  return FALSE;
}


/**
  Defines how prelocking algorithm for ALTER TABLE statement should handle
  table list elements.

  Unlike in DML, we do not process triggers here.

  @param[in]  thd              Thread context.
  @param[in]  prelocking_ctx   Prelocking context of the statement.
  @param[in]  table_list       Table list element for table.
  @param[in]  sp               Routine body.
  @param[out] need_prelocking  Set to TRUE if method detects that prelocking
                               required, not changed otherwise.


  @retval FALSE  Success.
  @retval TRUE   Failure (OOM).
*/

bool Alter_table_prelocking_strategy::
handle_table(THD *thd, Query_tables_list *prelocking_ctx,
             TABLE_LIST *table_list, bool *need_prelocking)
{
  return FALSE;
}


/**
  Defines how prelocking algorithm for ALTER TABLE statement
  should handle view - do nothing. We don't need to add view
  routines to the prelocking set in this case as view is not going
  to be materialized.
*/

bool Alter_table_prelocking_strategy::
handle_view(THD *thd, Query_tables_list *prelocking_ctx,
            TABLE_LIST *table_list, bool *need_prelocking)
{
  return FALSE;
}


/**
  Check that lock is ok for tables; Call start stmt if ok

  @param thd             Thread handle.
  @param prelocking_ctx  Prelocking context.
  @param table_list      Table list element for table to be checked.

  @retval FALSE - Ok.
  @retval TRUE  - Error.
*/

static bool check_lock_and_start_stmt(THD *thd,
                                      Query_tables_list *prelocking_ctx,
                                      TABLE_LIST *table_list)
{
  int error;
  thr_lock_type lock_type;
  DBUG_ENTER("check_lock_and_start_stmt");

  /*
    Prelocking placeholder is not set for TABLE_LIST that
    are directly used by TOP level statement.
  */
  DBUG_ASSERT(table_list->prelocking_placeholder == false);

  /*
    TL_WRITE_DEFAULT and TL_READ_DEFAULT are supposed to be parser only
    types of locks so they should be converted to appropriate other types
    to be passed to storage engine. The exact lock type passed to the
    engine is important as, for example, InnoDB uses it to determine
    what kind of row locks should be acquired when executing statement
    in prelocked mode or under LOCK TABLES with @@innodb_table_locks = 0.
  */
  if (table_list->lock_type == TL_WRITE_DEFAULT)
    lock_type= thd->update_lock_default;
  else if (table_list->lock_type == TL_READ_DEFAULT)
    lock_type= read_lock_type_for_table(thd, prelocking_ctx, table_list);
  else
    lock_type= table_list->lock_type;

  if ((int) lock_type > (int) TL_WRITE_ALLOW_WRITE &&
      (int) table_list->table->reginfo.lock_type <= (int) TL_WRITE_ALLOW_WRITE)
  {
    my_error(ER_TABLE_NOT_LOCKED_FOR_WRITE, MYF(0),
             table_list->table->alias.c_ptr());
    DBUG_RETURN(1);
  }
  if ((error= table_list->table->file->start_stmt(thd, lock_type)))
  {
    table_list->table->file->print_error(error, MYF(0));
    DBUG_RETURN(1);
  }
  DBUG_RETURN(0);
}


/**
  @brief Open and lock one table

  @param[in]    thd             thread handle
  @param[in]    table_l         table to open is first table in this list
  @param[in]    lock_type       lock to use for table
  @param[in]    flags           options to be used while opening and locking
                                table (see open_table(), mysql_lock_tables())
  @param[in]    prelocking_strategy  Strategy which specifies how prelocking
                                     algorithm should work for this statement.

  @return       table
    @retval     != NULL         OK, opened table returned
    @retval     NULL            Error

  @note
    If ok, the following are also set:
      table_list->lock_type 	lock_type
      table_list->table		table

  @note
    If table_l is a list, not a single table, the list is temporarily
    broken.

  @detail
    This function is meant as a replacement for open_ltable() when
    MERGE tables can be opened. open_ltable() cannot open MERGE tables.

    There may be more differences between open_n_lock_single_table() and
    open_ltable(). One known difference is that open_ltable() does
    neither call thd->decide_logging_format() nor handle some other logging
    and locking issues because it does not call lock_tables().
*/

TABLE *open_n_lock_single_table(THD *thd, TABLE_LIST *table_l,
                                thr_lock_type lock_type, uint flags,
                                Prelocking_strategy *prelocking_strategy)
{
  TABLE_LIST *save_next_global;
  DBUG_ENTER("open_n_lock_single_table");

  /* Remember old 'next' pointer. */
  save_next_global= table_l->next_global;
  /* Break list. */
  table_l->next_global= NULL;

  /* Set requested lock type. */
  table_l->lock_type= lock_type;
  /* Allow to open real tables only. */
  table_l->required_type= FRMTYPE_TABLE;

  /* Open the table. */
  if (open_and_lock_tables(thd, table_l, FALSE, flags,
                           prelocking_strategy))
    table_l->table= NULL; /* Just to be sure. */

  /* Restore list. */
  table_l->next_global= save_next_global;

  DBUG_RETURN(table_l->table);
}


/*
  Open and lock one table

  SYNOPSIS
    open_ltable()
    thd			Thread handler
    table_list		Table to open is first table in this list
    lock_type		Lock to use for open
    lock_flags          Flags passed to mysql_lock_table

  NOTE
    This function doesn't do anything like SP/SF/views/triggers analysis done 
    in open_table()/lock_tables(). It is intended for opening of only one
    concrete table. And used only in special contexts.

  RETURN VALUES
    table		Opened table
    0			Error
  
    If ok, the following are also set:
      table_list->lock_type 	lock_type
      table_list->table		table
*/

TABLE *open_ltable(THD *thd, TABLE_LIST *table_list, thr_lock_type lock_type,
                   uint lock_flags)
{
  TABLE *table;
  Open_table_context ot_ctx(thd, lock_flags);
  bool error;
  DBUG_ENTER("open_ltable");

  /* Ignore temporary tables as they have already ben opened*/
  if (table_list->table)
    DBUG_RETURN(table_list->table);

  /* should not be used in a prelocked_mode context, see NOTE above */
  DBUG_ASSERT(thd->locked_tables_mode < LTM_PRELOCKED);

  THD_STAGE_INFO(thd, stage_opening_tables);
  thd->current_tablenr= 0;
  /* open_ltable can be used only for BASIC TABLEs */
  table_list->required_type= FRMTYPE_TABLE;

  /* This function can't properly handle requests for such metadata locks. */
  DBUG_ASSERT(table_list->mdl_request.type < MDL_SHARED_UPGRADABLE);

  while ((error= open_table(thd, table_list, thd->mem_root, &ot_ctx)) &&
         ot_ctx.can_recover_from_failed_open())
  {
    /*
      Even though we have failed to open table we still need to
      call release_transactional_locks() to release metadata locks which
      might have been acquired successfully.
    */
    thd->mdl_context.rollback_to_savepoint(ot_ctx.start_of_statement_svp());
    table_list->mdl_request.ticket= 0;
    if (ot_ctx.recover_from_failed_open(thd))
      break;
  }

  if (!error)
  {
    /*
      We can't have a view or some special "open_strategy" in this function
      so there should be a TABLE instance.
    */
    DBUG_ASSERT(table_list->table);
    table= table_list->table;
    if (table->file->ht->db_type == DB_TYPE_MRG_MYISAM)
    {
      /* A MERGE table must not come here. */
      /* purecov: begin tested */
      my_error(ER_WRONG_OBJECT, MYF(0), table->s->db.str,
               table->s->table_name.str, "BASE TABLE");
      table= 0;
      goto end;
      /* purecov: end */
    }

    table_list->lock_type= lock_type;
    table->grant= table_list->grant;
    if (thd->locked_tables_mode)
    {
      if (check_lock_and_start_stmt(thd, thd->lex, table_list))
	table= 0;
    }
    else
    {
      DBUG_ASSERT(thd->lock == 0);	// You must lock everything at once
      if ((table->reginfo.lock_type= lock_type) != TL_UNLOCK)
	if (! (thd->lock= mysql_lock_tables(thd, &table_list->table, 1,
                                            lock_flags)))
        {
          table= 0;
        }
    }
  }
  else
    table= 0;

end:
  if (table == NULL)
  {
    if (!thd->in_sub_stmt)
      trans_rollback_stmt(thd);
    close_thread_tables(thd);
  }
  DBUG_RETURN(table);
}


/**
  Open all tables in list, locks them and optionally process derived tables.

  @param thd		      Thread context.
  @param tables	              List of tables for open and locking.
  @param derived              If to handle derived tables.
  @param flags                Bitmap of options to be used to open and lock
                              tables (see open_tables() and mysql_lock_tables()
                              for details).
  @param prelocking_strategy  Strategy which specifies how prelocking algorithm
                              should work for this statement.

  @note
    The thr_lock locks will automatically be freed by
    close_thread_tables().

  @retval FALSE  OK.
  @retval TRUE   Error
*/

bool open_and_lock_tables(THD *thd, TABLE_LIST *tables,
                          bool derived, uint flags,
                          Prelocking_strategy *prelocking_strategy)
{
  uint counter;
  MDL_savepoint mdl_savepoint= thd->mdl_context.mdl_savepoint();
  DBUG_ENTER("open_and_lock_tables");
  DBUG_PRINT("enter", ("derived handling: %d", derived));

  if (open_tables(thd, &tables, &counter, flags, prelocking_strategy))
    goto err;

  DBUG_EXECUTE_IF("sleep_open_and_lock_after_open", {
                  const char *old_proc_info= thd->proc_info;
                  thd->proc_info= "DBUG sleep";
                  my_sleep(6000000);
                  thd->proc_info= old_proc_info;});

  if (lock_tables(thd, tables, counter, flags))
    goto err;

  (void) read_statistics_for_tables_if_needed(thd, tables);
  
  if (derived)
  {
    if (mysql_handle_derived(thd->lex, DT_INIT))
      goto err;
    if (thd->prepare_derived_at_open &&
        (mysql_handle_derived(thd->lex, DT_PREPARE)))
      goto err;
  }

  DBUG_RETURN(FALSE);
err:
  if (! thd->in_sub_stmt)
    trans_rollback_stmt(thd);  /* Necessary if derived handling failed. */
  close_thread_tables(thd);
  /* Don't keep locks for a failed statement. */
  thd->mdl_context.rollback_to_savepoint(mdl_savepoint);
  DBUG_RETURN(TRUE);
}


/*
  Open all tables in list and process derived tables

  SYNOPSIS
    open_normal_and_derived_tables
    thd		- thread handler
    tables	- list of tables for open
    flags       - bitmap of flags to modify how the tables will be open:
                  MYSQL_LOCK_IGNORE_FLUSH - open table even if someone has
                  done a flush on it.
    dt_phases   - set of flags to pass to the mysql_handle_derived

  RETURN
    FALSE - ok
    TRUE  - error

  NOTE 
    This is to be used on prepare stage when you don't read any
    data from the tables.
*/

bool open_normal_and_derived_tables(THD *thd, TABLE_LIST *tables, uint flags,
                                    uint dt_phases)
{
  DML_prelocking_strategy prelocking_strategy;
  uint counter;
  MDL_savepoint mdl_savepoint= thd->mdl_context.mdl_savepoint();
  DBUG_ENTER("open_normal_and_derived_tables");
  DBUG_ASSERT(!thd->fill_derived_tables());
  if (open_tables(thd, &tables, &counter, flags, &prelocking_strategy) ||
      mysql_handle_derived(thd->lex, dt_phases))
    goto end;

  DBUG_RETURN(0);
end:
  /*
    No need to commit/rollback the statement transaction: it's
    either not started or we're filling in an INFORMATION_SCHEMA
    table on the fly, and thus mustn't manipulate with the
    transaction of the enclosing statement.
  */
  DBUG_ASSERT(thd->transaction.stmt.is_empty() ||
              (thd->state_flags & Open_tables_state::BACKUPS_AVAIL));
  close_thread_tables(thd);
  /* Don't keep locks for a failed statement. */
  thd->mdl_context.rollback_to_savepoint(mdl_savepoint);

  DBUG_RETURN(TRUE); /* purecov: inspected */
}


/*
  Mark all real tables in the list as free for reuse.

  SYNOPSIS
    mark_real_tables_as_free_for_reuse()
      thd   - thread context
      table - head of the list of tables

  DESCRIPTION
    Marks all real tables in the list (i.e. not views, derived
    or schema tables) as free for reuse.
*/

static void mark_real_tables_as_free_for_reuse(TABLE_LIST *table_list)
{
  TABLE_LIST *table;
  for (table= table_list; table; table= table->next_global)
    if (!table->placeholder())
    {
      table->table->query_id= 0;
    }
  for (table= table_list; table; table= table->next_global)
    if (!table->placeholder())
    {
      /*
        Detach children of MyISAMMRG tables used in
        sub-statements, they will be reattached at open.
        This has to be done in a separate loop to make sure
        that children have had their query_id cleared.
      */
      table->table->file->extra(HA_EXTRA_DETACH_CHILDREN);
    }
}


/**
  Lock all tables in a list.

  @param  thd           Thread handler
  @param  tables        Tables to lock
  @param  count         Number of opened tables
  @param  flags         Options (see mysql_lock_tables() for details)

  You can't call lock_tables() while holding thr_lock locks, as
  this would break the dead-lock-free handling thr_lock gives us.
  You must always get all needed locks at once.

  If the query for which we are calling this function is marked as
  requiring prelocking, this function will change
  locked_tables_mode to LTM_PRELOCKED.

  @retval FALSE         Success. 
  @retval TRUE          A lock wait timeout, deadlock or out of memory.
*/

bool lock_tables(THD *thd, TABLE_LIST *tables, uint count,
                 uint flags)
{
  TABLE_LIST *table;
  DBUG_ENTER("lock_tables");
  /*
    We can't meet statement requiring prelocking if we already
    in prelocked mode.
  */
  DBUG_ASSERT(thd->locked_tables_mode <= LTM_LOCK_TABLES ||
              !thd->lex->requires_prelocking());

  if (!tables && !thd->lex->requires_prelocking())
    DBUG_RETURN(thd->decide_logging_format(tables));

  /*
    Check for thd->locked_tables_mode to avoid a redundant
    and harmful attempt to lock the already locked tables again.
    Checking for thd->lock is not enough in some situations. For example,
    if a stored function contains
    "drop table t3; create temporary t3 ..; insert into t3 ...;"
    thd->lock may be 0 after drop tables, whereas locked_tables_mode
    is still on. In this situation an attempt to lock temporary
    table t3 will lead to a memory leak.
  */
  if (! thd->locked_tables_mode)
  {
    DBUG_ASSERT(thd->lock == 0);	// You must lock everything at once
    TABLE **start,**ptr;

    if (!(ptr=start=(TABLE**) thd->alloc(sizeof(TABLE*)*count)))
      DBUG_RETURN(TRUE);
    for (table= tables; table; table= table->next_global)
    {
      if (!table->placeholder())
	*(ptr++)= table->table;
    }

    /*
    DML statements that modify a table with an auto_increment column based on
    rows selected from a table are unsafe as the order in which the rows are
    fetched fron the select tables cannot be determined and may differ on
    master and slave.
    */
    if (thd->variables.binlog_format != BINLOG_FORMAT_ROW && tables &&
        has_write_table_with_auto_increment_and_select(tables))
      thd->lex->set_stmt_unsafe(LEX::BINLOG_STMT_UNSAFE_WRITE_AUTOINC_SELECT);
    /* Todo: merge all has_write_table_auto_inc with decide_logging_format */
    if (thd->variables.binlog_format != BINLOG_FORMAT_ROW && tables)
    {
      if (has_write_table_auto_increment_not_first_in_pk(tables))
        thd->lex->set_stmt_unsafe(LEX::BINLOG_STMT_UNSAFE_AUTOINC_NOT_FIRST);
    }

    /* 
     INSERT...ON DUPLICATE KEY UPDATE on a table with more than one unique keys
     can be unsafe.
     */
    uint unique_keys= 0;
    for (TABLE_LIST *query_table= tables; query_table && unique_keys <= 1;
         query_table= query_table->next_global)
      if(query_table->table)
      {
        uint keys= query_table->table->s->keys, i= 0;
        unique_keys= 0;
        for (KEY* keyinfo= query_table->table->s->key_info;
             i < keys && unique_keys <= 1; i++, keyinfo++)
        {
          if (keyinfo->flags & HA_NOSAME)
            unique_keys++;
        }
        if (!query_table->placeholder() &&
            query_table->lock_type >= TL_WRITE_ALLOW_WRITE &&
            unique_keys > 1 && thd->lex->sql_command == SQLCOM_INSERT &&
            /* Duplicate key update is not supported by INSERT DELAYED */
            thd->get_command() != COM_DELAYED_INSERT &&
            thd->lex->duplicates == DUP_UPDATE)
          thd->lex->set_stmt_unsafe(LEX::BINLOG_STMT_UNSAFE_INSERT_TWO_KEYS);
      }
 
    /* We have to emulate LOCK TABLES if we are statement needs prelocking. */
    if (thd->lex->requires_prelocking())
    {

      /*
        A query that modifies autoinc column in sub-statement can make the 
        master and slave inconsistent.
        We can solve these problems in mixed mode by switching to binlogging 
        if at least one updated table is used by sub-statement
      */
      if (thd->variables.binlog_format != BINLOG_FORMAT_ROW && tables && 
          has_write_table_with_auto_increment(thd->lex->first_not_own_table()))
        thd->lex->set_stmt_unsafe(LEX::BINLOG_STMT_UNSAFE_AUTOINC_COLUMNS);
    }

    DEBUG_SYNC(thd, "before_lock_tables_takes_lock");

    if (! (thd->lock= mysql_lock_tables(thd, start, (uint) (ptr - start),
                                        flags)))
      DBUG_RETURN(TRUE);

    DEBUG_SYNC(thd, "after_lock_tables_takes_lock");

    if (thd->lex->requires_prelocking() &&
        thd->lex->sql_command != SQLCOM_LOCK_TABLES)
    {
      TABLE_LIST *first_not_own= thd->lex->first_not_own_table();
      /*
        We just have done implicit LOCK TABLES, and now we have
        to emulate first open_and_lock_tables() after it.

        When open_and_lock_tables() is called for a single table out of
        a table list, the 'next_global' chain is temporarily broken. We
        may not find 'first_not_own' before the end of the "list".
        Look for example at those places where open_n_lock_single_table()
        is called. That function implements the temporary breaking of
        a table list for opening a single table.
      */
      for (table= tables;
           table && table != first_not_own;
           table= table->next_global)
      {
        if (!table->placeholder())
        {
          table->table->query_id= thd->query_id;
          if (check_lock_and_start_stmt(thd, thd->lex, table))
          {
            mysql_unlock_tables(thd, thd->lock);
            thd->lock= 0;
            DBUG_RETURN(TRUE);
          }
        }
      }
      /*
        Let us mark all tables which don't belong to the statement itself,
        and was marked as occupied during open_tables() as free for reuse.
      */
      mark_real_tables_as_free_for_reuse(first_not_own);
      DBUG_PRINT("info",("locked_tables_mode= LTM_PRELOCKED"));
      thd->enter_locked_tables_mode(LTM_PRELOCKED);
    }
  }
  else
  {
    TABLE_LIST *first_not_own= thd->lex->first_not_own_table();
    /*
      When open_and_lock_tables() is called for a single table out of
      a table list, the 'next_global' chain is temporarily broken. We
      may not find 'first_not_own' before the end of the "list".
      Look for example at those places where open_n_lock_single_table()
      is called. That function implements the temporary breaking of
      a table list for opening a single table.
    */
    for (table= tables;
         table && table != first_not_own;
         table= table->next_global)
    {
      if (table->placeholder())
        continue;

      /*
        In a stored function or trigger we should ensure that we won't change
        a table that is already used by the calling statement.
      */
      if (thd->locked_tables_mode >= LTM_PRELOCKED &&
          table->lock_type >= TL_WRITE_ALLOW_WRITE)
      {
        for (TABLE* opentab= thd->open_tables; opentab; opentab= opentab->next)
        {
          if (table->table->s == opentab->s && opentab->query_id &&
              table->table->query_id != opentab->query_id)
          {
            my_error(ER_CANT_UPDATE_USED_TABLE_IN_SF_OR_TRG, MYF(0),
                     table->table->s->table_name.str);
            DBUG_RETURN(TRUE);
          }
        }
      }

      if (check_lock_and_start_stmt(thd, thd->lex, table))
      {
	DBUG_RETURN(TRUE);
      }
    }
    /*
      If we are under explicit LOCK TABLES and our statement requires
      prelocking, we should mark all "additional" tables as free for use
      and enter prelocked mode.
    */
    if (thd->lex->requires_prelocking())
    {
      mark_real_tables_as_free_for_reuse(first_not_own);
      DBUG_PRINT("info",
                 ("thd->locked_tables_mode= LTM_PRELOCKED_UNDER_LOCK_TABLES"));
      thd->locked_tables_mode= LTM_PRELOCKED_UNDER_LOCK_TABLES;
    }
  }

  DBUG_RETURN(thd->decide_logging_format(tables));
}


/**
  Prepare statement for reopening of tables and recalculation of set of
  prelocked tables.

  @param[in] thd         Thread context.
  @param[in,out] tables  List of tables which we were trying to open
                         and lock.
  @param[in] start_of_statement_svp MDL savepoint which represents the set
                         of metadata locks which the current transaction
                         managed to acquire before execution of the current
                         statement and to which we should revert before
                         trying to reopen tables. NULL if no metadata locks
                         were held and thus all metadata locks should be
                         released.
*/

void close_tables_for_reopen(THD *thd, TABLE_LIST **tables,
                             const MDL_savepoint &start_of_statement_svp)
{
  TABLE_LIST *first_not_own_table= thd->lex->first_not_own_table();
  TABLE_LIST *tmp;

  /*
    If table list consists only from tables from prelocking set, table list
    for new attempt should be empty, so we have to update list's root pointer.
  */
  if (first_not_own_table == *tables)
    *tables= 0;
  thd->lex->chop_off_not_own_tables();
  /* Reset MDL tickets for procedures/functions */
  for (Sroutine_hash_entry *rt=
         (Sroutine_hash_entry*)thd->lex->sroutines_list.first;
       rt; rt= rt->next)
    rt->mdl_request.ticket= NULL;
  sp_remove_not_own_routines(thd->lex);
  for (tmp= *tables; tmp; tmp= tmp->next_global)
  {
    tmp->table= 0;
    tmp->mdl_request.ticket= NULL;
    /* We have to cleanup translation tables of views. */
    tmp->cleanup_items();
  }
  /*
    No need to commit/rollback the statement transaction: it's
    either not started or we're filling in an INFORMATION_SCHEMA
    table on the fly, and thus mustn't manipulate with the
    transaction of the enclosing statement.
  */
  DBUG_ASSERT(thd->transaction.stmt.is_empty() ||
              (thd->state_flags & Open_tables_state::BACKUPS_AVAIL));
  close_thread_tables(thd);
  thd->mdl_context.rollback_to_savepoint(start_of_statement_svp);
}


/**
  Open a single table without table caching and don't add it to
  THD::open_tables. Depending on the 'add_to_temporary_tables_list' value,
  the opened TABLE instance will be addded to THD::temporary_tables list.

  @param thd                          Thread context.
  @param hton                         Storage engine of the table, if known,
                                      or NULL otherwise.
  @param path                         Path (without .frm)
  @param db                           Database name.
  @param table_name                   Table name.
  @param add_to_temporary_tables_list Specifies if the opened TABLE
                                      instance should be linked into
                                      THD::temporary_tables list.
  @param open_in_engine               Indicates that we need to open table
                                      in storage engine in addition to
                                      constructing TABLE object for it.

  @note This function is used:
    - by alter_table() to open a temporary table;
    - when creating a temporary table with CREATE TEMPORARY TABLE.

  @return TABLE instance for opened table.
  @retval NULL on error.
*/

TABLE *open_table_uncached(THD *thd, handlerton *hton,
                           const char *path, const char *db,
                           const char *table_name,
                           bool add_to_temporary_tables_list,
                           bool open_in_engine)
{
  TABLE *tmp_table;
  TABLE_SHARE *share;
  char cache_key[MAX_DBKEY_LENGTH], *saved_cache_key, *tmp_path;
  uint key_length;
  DBUG_ENTER("open_table_uncached");
  DBUG_PRINT("enter",
             ("table: '%s'.'%s'  path: '%s'  server_id: %u  "
              "pseudo_thread_id: %lu",
              db, table_name, path,
              (uint) thd->variables.server_id,
              (ulong) thd->variables.pseudo_thread_id));

  /* Create the cache_key for temporary tables */
<<<<<<< HEAD
  key_length= create_tmp_table_def_key(thd, cache_key, db, table_name);
=======
  key_length= create_table_def_key(thd, cache_key, db, table_name, 1);
>>>>>>> 74ec9f77

  if (!(tmp_table= (TABLE*) my_malloc(sizeof(*tmp_table) + sizeof(*share) +
                                      strlen(path)+1 + key_length,
                                      MYF(MY_WME))))
    DBUG_RETURN(0);				/* purecov: inspected */

#ifndef DBUG_OFF
  mysql_mutex_lock(&LOCK_open);
  DBUG_ASSERT(!my_hash_search(&table_def_cache, (uchar*) cache_key,
                              key_length));
  mysql_mutex_unlock(&LOCK_open);
#endif

  share= (TABLE_SHARE*) (tmp_table+1);
  tmp_path= (char*) (share+1);
  saved_cache_key= strmov(tmp_path, path)+1;
  memcpy(saved_cache_key, cache_key, key_length);

  init_tmp_table_share(thd, share, saved_cache_key, key_length,
                       strend(saved_cache_key)+1, tmp_path);
  share->db_plugin= ha_lock_engine(thd, hton);

  if (open_table_def(thd, share, GTS_TABLE | GTS_USE_DISCOVERY))
  {
    /* No need to lock share->mutex as this is not needed for tmp tables */
    free_table_share(share);
    my_free(tmp_table);
    DBUG_RETURN(0);
  }

<<<<<<< HEAD
  share->m_psi= PSI_CALL_get_table_share(true, share);
=======
#ifdef HAVE_PSI_TABLE_INTERFACE
  share->m_psi= PSI_TABLE_CALL(get_table_share)(true, share);
#else
  share->m_psi= NULL;
#endif
>>>>>>> 74ec9f77

  if (open_table_from_share(thd, share, table_name,
                            open_in_engine ?
                            (uint) (HA_OPEN_KEYFILE | HA_OPEN_RNDFILE |
                                    HA_GET_INDEX) : 0,
                            READ_KEYINFO | COMPUTE_TYPES | EXTRA_RECORD,
                            ha_open_options,
                            tmp_table,
                            /*
                              Set "is_create_table" if the table does not
                              exist in SE
                            */
                            open_in_engine ? false : true))
  {
    /* No need to lock share->mutex as this is not needed for tmp tables */
    free_table_share(share);
    my_free(tmp_table);
    DBUG_RETURN(0);
  }

  tmp_table->reginfo.lock_type= TL_WRITE;	 // Simulate locked
  tmp_table->grant.privilege= TMP_TABLE_ACLS;
  share->tmp_table= (tmp_table->file->has_transactions() ? 
                     TRANSACTIONAL_TMP_TABLE : NON_TRANSACTIONAL_TMP_TABLE);

  if (add_to_temporary_tables_list)
  {
    /* growing temp list at the head */
    tmp_table->next= thd->temporary_tables;
    if (tmp_table->next)
      tmp_table->next->prev= tmp_table;
    thd->temporary_tables= tmp_table;
    thd->temporary_tables->prev= 0;
    if (thd->slave_thread)
      slave_open_temp_tables++;
  }
  tmp_table->pos_in_table_list= 0;
  DBUG_PRINT("tmptable", ("opened table: '%s'.'%s' 0x%lx", tmp_table->s->db.str,
                          tmp_table->s->table_name.str, (long) tmp_table));
  DBUG_RETURN(tmp_table);
}


/**
  Delete a temporary table.

  @param base  Handlerton for table to be deleted.
  @param path  Path to the table to be deleted (i.e. path
               to its .frm without an extension).

  @retval false - success.
  @retval true  - failure.
*/

bool rm_temporary_table(handlerton *base, const char *path)
{
  bool error=0;
  handler *file;
  char frm_path[FN_REFLEN + 1];
  DBUG_ENTER("rm_temporary_table");

  strxnmov(frm_path, sizeof(frm_path) - 1, path, reg_ext, NullS);
  if (mysql_file_delete(key_file_frm, frm_path, MYF(0)))
    error=1; /* purecov: inspected */
  file= get_new_handler((TABLE_SHARE*) 0, current_thd->mem_root, base);
  if (file && file->ha_delete_table(path))
  {
    error=1;
    sql_print_warning("Could not remove temporary table: '%s', error: %d",
                      path, my_errno);
  }
  delete file;
  DBUG_RETURN(error);
}


/*****************************************************************************
* The following find_field_in_XXX procedures implement the core of the
* name resolution functionality. The entry point to resolve a column name in a
* list of tables is 'find_field_in_tables'. It calls 'find_field_in_table_ref'
* for each table reference. In turn, depending on the type of table reference,
* 'find_field_in_table_ref' calls one of the 'find_field_in_XXX' procedures
* below specific for the type of table reference.
******************************************************************************/

/* Special Field pointers as return values of find_field_in_XXX functions. */
Field *not_found_field= (Field*) 0x1;
Field *view_ref_found= (Field*) 0x2; 

#define WRONG_GRANT (Field*) -1

static void update_field_dependencies(THD *thd, Field *field, TABLE *table)
{
  DBUG_ENTER("update_field_dependencies");
  if (thd->mark_used_columns != MARK_COLUMNS_NONE)
  {
    MY_BITMAP *bitmap;

    /*
      We always want to register the used keys, as the column bitmap may have
      been set for all fields (for example for view).
    */
      
    table->covering_keys.intersect(field->part_of_key);
    table->merge_keys.merge(field->part_of_key);

    if (field->vcol_info)
      table->mark_virtual_col(field);

    if (thd->mark_used_columns == MARK_COLUMNS_READ)
      bitmap= table->read_set;
    else
      bitmap= table->write_set;

    /* 
       The test-and-set mechanism in the bitmap is not reliable during
       multi-UPDATE statements under MARK_COLUMNS_READ mode
       (thd->mark_used_columns == MARK_COLUMNS_READ), as this bitmap contains
       only those columns that are used in the SET clause. I.e they are being
       set here. See multi_update::prepare()
    */
    if (bitmap_fast_test_and_set(bitmap, field->field_index))
    {
      if (thd->mark_used_columns == MARK_COLUMNS_WRITE)
      {
        DBUG_PRINT("warning", ("Found duplicated field"));
        thd->dup_field= field;
      }
      else
      {
        DBUG_PRINT("note", ("Field found before"));
      }
      DBUG_VOID_RETURN;
    }
    if (table->get_fields_in_item_tree)
      field->flags|= GET_FIXED_FIELDS_FLAG;
    table->used_fields++;
  }
  else if (table->get_fields_in_item_tree)
    field->flags|= GET_FIXED_FIELDS_FLAG;
  DBUG_VOID_RETURN;
}


/**
  Find a temporary table specified by TABLE_LIST instance in the cache and
  prepare its TABLE instance for use.

  This function tries to resolve this table in the list of temporary tables
  of this thread. Temporary tables are thread-local and "shadow" base
  tables with the same name.

  @note In most cases one should use open_temporary_tables() instead
        of this call.

  @note One should finalize process of opening temporary table for table
        list element by calling open_and_process_table(). This function
        is responsible for table version checking and handling of merge
        tables.

  @note We used to check global_read_lock before opening temporary tables.
        However, that limitation was artificial and is removed now.

  @return Error status.
    @retval FALSE On success. If a temporary table exists for the given
                  key, tl->table is set.
    @retval TRUE  On error. my_error() has been called.
*/

bool open_temporary_table(THD *thd, TABLE_LIST *tl)
{
  TABLE *table;
  DBUG_ENTER("open_temporary_table");
  DBUG_PRINT("enter", ("table: '%s'.'%s'", tl->db, tl->table_name));

  /*
    Code in open_table() assumes that TABLE_LIST::table can
    be non-zero only for pre-opened temporary tables.
  */
  DBUG_ASSERT(tl->table == NULL);

  /*
    This function should not be called for cases when derived or I_S
    tables can be met since table list elements for such tables can
    have invalid db or table name.
    Instead open_temporary_tables() should be used.
  */
  DBUG_ASSERT(!tl->derived && !tl->schema_table);

  if (tl->open_type == OT_BASE_ONLY)
  {
    DBUG_PRINT("info", ("skip_temporary is set"));
    DBUG_RETURN(FALSE);
  }

  if (!(table= find_temporary_table(thd, tl)))
  {
    if (tl->open_type == OT_TEMPORARY_ONLY &&
        tl->open_strategy == TABLE_LIST::OPEN_NORMAL)
    {
      my_error(ER_NO_SUCH_TABLE, MYF(0), tl->db, tl->table_name);
      DBUG_RETURN(TRUE);
    }
    DBUG_RETURN(FALSE);
  }

#ifdef WITH_PARTITION_STORAGE_ENGINE
  if (tl->partition_names)
  {
    /* Partitioned temporary tables is not supported. */
    DBUG_ASSERT(!table->part_info);
    my_error(ER_PARTITION_CLAUSE_ON_NONPARTITIONED, MYF(0));
    DBUG_RETURN(true);
  }
#endif

  if (table->query_id)
  {
    /*
      We're trying to use the same temporary table twice in a query.
      Right now we don't support this because a temporary table is always
      represented by only one TABLE object in THD, and it can not be
      cloned. Emit an error for an unsupported behaviour.
    */

    DBUG_PRINT("error",
               ("query_id: %lu  server_id: %u  pseudo_thread_id: %lu",
                (ulong) table->query_id, (uint) thd->server_id,
                (ulong) thd->variables.pseudo_thread_id));
    my_error(ER_CANT_REOPEN_TABLE, MYF(0), table->alias.c_ptr());
    DBUG_RETURN(TRUE);
  }

  table->query_id= thd->query_id;
  thd->thread_specific_used= TRUE;

  tl->updatable= 1; // It is not derived table nor non-updatable VIEW.
  tl->table= table;

  table->init(thd, tl);

  DBUG_PRINT("info", ("Using temporary table"));
  DBUG_RETURN(FALSE);
}


/**
  Pre-open temporary tables corresponding to table list elements.

  @note One should finalize process of opening temporary tables
        by calling open_tables(). This function is responsible
        for table version checking and handling of merge tables.

  @return Error status.
    @retval FALSE On success. If a temporary tables exists for the
                  given element, tl->table is set.
    @retval TRUE  On error. my_error() has been called.
*/

bool open_temporary_tables(THD *thd, TABLE_LIST *tl_list)
{
  TABLE_LIST *first_not_own= thd->lex->first_not_own_table();
  DBUG_ENTER("open_temporary_tables");

  for (TABLE_LIST *tl= tl_list; tl && tl != first_not_own; tl= tl->next_global)
  {
    if (tl->derived || tl->schema_table)
    {
      /*
        Derived and I_S tables will be handled by a later call to open_tables().
      */
      continue;
    }

    if (open_temporary_table(thd, tl))
      DBUG_RETURN(TRUE);
  }

  DBUG_RETURN(FALSE);
}

/*
  Find a field by name in a view that uses merge algorithm.

  SYNOPSIS
    find_field_in_view()
    thd				thread handler
    table_list			view to search for 'name'
    name			name of field
    length			length of name
    item_name                   name of item if it will be created (VIEW)
    ref				expression substituted in VIEW should be passed
                                using this reference (return view_ref_found)
    register_tree_change        TRUE if ref is not stack variable and we
                                need register changes in item tree

  RETURN
    0			field is not found
    view_ref_found	found value in VIEW (real result is in *ref)
    #			pointer to field - only for schema table fields
*/

static Field *
find_field_in_view(THD *thd, TABLE_LIST *table_list,
                   const char *name, uint length,
                   const char *item_name, Item **ref,
                   bool register_tree_change)
{
  DBUG_ENTER("find_field_in_view");
  DBUG_PRINT("enter",
             ("view: '%s', field name: '%s', item name: '%s', ref 0x%lx",
              table_list->alias, name, item_name, (ulong) ref));
  Field_iterator_view field_it;
  field_it.set(table_list);
  Query_arena *arena= 0, backup;  

  for (; !field_it.end_of_fields(); field_it.next())
  {
    if (!my_strcasecmp(system_charset_info, field_it.name(), name))
    {
      // in PS use own arena or data will be freed after prepare
      if (register_tree_change &&
          thd->stmt_arena->is_stmt_prepare_or_first_stmt_execute())
        arena= thd->activate_stmt_arena_if_needed(&backup);
      /*
        create_item() may, or may not create a new Item, depending on
        the column reference. See create_view_field() for details.
      */
      Item *item= field_it.create_item(thd);
      if (arena)
        thd->restore_active_arena(arena, &backup);
      
      if (!item)
        DBUG_RETURN(0);
      if (!ref)
        DBUG_RETURN((Field*) view_ref_found);
      /*
       *ref != NULL means that *ref contains the item that we need to
       replace. If the item was aliased by the user, set the alias to
       the replacing item.
       We need to set alias on both ref itself and on ref real item.
      */
      if (*ref && !(*ref)->is_autogenerated_name)
      {
        if (register_tree_change)
	{
          item->set_name_for_rollback(thd, (*ref)->name, 
                                      (*ref)->name_length,
                                      system_charset_info);
          item->real_item()->set_name_for_rollback(thd, (*ref)->name,
                                                   (*ref)->name_length,
                                                   system_charset_info);
        }
        else
	{
          item->set_name((*ref)->name, (*ref)->name_length,
                         system_charset_info);
          item->real_item()->set_name((*ref)->name, (*ref)->name_length,
                                      system_charset_info);
        }
      }
      if (register_tree_change)
        thd->change_item_tree(ref, item);
      else
        *ref= item;
      DBUG_RETURN((Field*) view_ref_found);
    }
  }
  DBUG_RETURN(0);
}


/*
  Find field by name in a NATURAL/USING join table reference.

  SYNOPSIS
    find_field_in_natural_join()
    thd			 [in]  thread handler
    table_ref            [in]  table reference to search
    name		 [in]  name of field
    length		 [in]  length of name
    ref                  [in/out] if 'name' is resolved to a view field, ref is
                               set to point to the found view field
    register_tree_change [in]  TRUE if ref is not stack variable and we
                               need register changes in item tree
    actual_table         [out] the original table reference where the field
                               belongs - differs from 'table_list' only for
                               NATURAL/USING joins

  DESCRIPTION
    Search for a field among the result fields of a NATURAL/USING join.
    Notice that this procedure is called only for non-qualified field
    names. In the case of qualified fields, we search directly the base
    tables of a natural join.

  RETURN
    NULL        if the field was not found
    WRONG_GRANT if no access rights to the found field
    #           Pointer to the found Field
*/

static Field *
find_field_in_natural_join(THD *thd, TABLE_LIST *table_ref, const char *name,
                           uint length, Item **ref, bool register_tree_change,
                           TABLE_LIST **actual_table)
{
  List_iterator_fast<Natural_join_column>
    field_it(*(table_ref->join_columns));
  Natural_join_column *nj_col, *curr_nj_col;
  Field *found_field;
  Query_arena *arena, backup;
  DBUG_ENTER("find_field_in_natural_join");
  DBUG_PRINT("enter", ("field name: '%s', ref 0x%lx",
		       name, (ulong) ref));
  DBUG_ASSERT(table_ref->is_natural_join && table_ref->join_columns);
  DBUG_ASSERT(*actual_table == NULL);

  LINT_INIT(arena);
  LINT_INIT(found_field);

  for (nj_col= NULL, curr_nj_col= field_it++; curr_nj_col; 
       curr_nj_col= field_it++)
  {
    if (!my_strcasecmp(system_charset_info, curr_nj_col->name(), name))
    {
      if (nj_col)
      {
        my_error(ER_NON_UNIQ_ERROR, MYF(0), name, thd->where);
        DBUG_RETURN(NULL);
      }
      nj_col= curr_nj_col;
    }
  }
  if (!nj_col)
    DBUG_RETURN(NULL);

  if (nj_col->view_field)
  {
    Item *item;
    LINT_INIT(arena);
    if (register_tree_change)
      arena= thd->activate_stmt_arena_if_needed(&backup);
    /*
      create_item() may, or may not create a new Item, depending on the
      column reference. See create_view_field() for details.
    */
    item= nj_col->create_item(thd);
    /*
     *ref != NULL means that *ref contains the item that we need to
     replace. If the item was aliased by the user, set the alias to
     the replacing item.
     We need to set alias on both ref itself and on ref real item.
     */
    if (*ref && !(*ref)->is_autogenerated_name)
    {
      item->set_name((*ref)->name, (*ref)->name_length,
                     system_charset_info);
      item->real_item()->set_name((*ref)->name, (*ref)->name_length,
                                  system_charset_info);
    }
    if (register_tree_change && arena)
      thd->restore_active_arena(arena, &backup);

    if (!item)
      DBUG_RETURN(NULL);
    DBUG_ASSERT(nj_col->table_field == NULL);
    if (nj_col->table_ref->schema_table_reformed)
    {
      /*
        Translation table items are always Item_fields and fixed
        already('mysql_schema_table' function). So we can return
        ->field. It is used only for 'show & where' commands.
      */
      DBUG_RETURN(((Item_field*) (nj_col->view_field->item))->field);
    }
    if (register_tree_change)
      thd->change_item_tree(ref, item);
    else
      *ref= item;
    found_field= (Field*) view_ref_found;
  }
  else
  {
    /* This is a base table. */
    DBUG_ASSERT(nj_col->view_field == NULL);
    Item *ref= 0;
    /*
      This fix_fields is not necessary (initially this item is fixed by
      the Item_field constructor; after reopen_tables the Item_func_eq
      calls fix_fields on that item), it's just a check during table
      reopening for columns that was dropped by the concurrent connection.
    */
    if (!nj_col->table_field->fixed &&
        nj_col->table_field->fix_fields(thd, &ref))
    {
      DBUG_PRINT("info", ("column '%s' was dropped by the concurrent connection",
                          nj_col->table_field->name));
      DBUG_RETURN(NULL);
    }
    DBUG_ASSERT(ref == 0);                      // Should not have changed
    DBUG_ASSERT(nj_col->table_ref->table == nj_col->table_field->field->table);
    found_field= nj_col->table_field->field;
    update_field_dependencies(thd, found_field, nj_col->table_ref->table);
  }

  *actual_table= nj_col->table_ref;
  
  DBUG_RETURN(found_field);
}


/*
  Find field by name in a base table or a view with temp table algorithm.

  The caller is expected to check column-level privileges.

  SYNOPSIS
    find_field_in_table()
    thd				thread handler
    table			table where to search for the field
    name			name of field
    length			length of name
    allow_rowid			do allow finding of "_rowid" field?
    cached_field_index_ptr	cached position in field list (used to speedup
                                lookup for fields in prepared tables)

  RETURN
    0	field is not found
    #	pointer to field
*/

Field *
find_field_in_table(THD *thd, TABLE *table, const char *name, uint length,
                    bool allow_rowid, uint *cached_field_index_ptr)
{
  Field **field_ptr, *field;
  uint cached_field_index= *cached_field_index_ptr;
  DBUG_ENTER("find_field_in_table");
  DBUG_PRINT("enter", ("table: '%s', field name: '%s'", table->alias.c_ptr(),
                       name));

  /* We assume here that table->field < NO_CACHED_FIELD_INDEX = UINT_MAX */
  if (cached_field_index < table->s->fields &&
      !my_strcasecmp(system_charset_info,
                     table->field[cached_field_index]->field_name, name))
    field_ptr= table->field + cached_field_index;
  else if (table->s->name_hash.records)
  {
    field_ptr= (Field**) my_hash_search(&table->s->name_hash, (uchar*) name,
                                        length);
    if (field_ptr)
    {
      /*
        field_ptr points to field in TABLE_SHARE. Convert it to the matching
        field in table
      */
      field_ptr= (table->field + (field_ptr - table->s->field));
    }
  }
  else
  {
    if (!(field_ptr= table->field))
      DBUG_RETURN((Field *)0);
    for (; *field_ptr; ++field_ptr)
      if (!my_strcasecmp(system_charset_info, (*field_ptr)->field_name, name))
        break;
  }

  if (field_ptr && *field_ptr)
  {
    *cached_field_index_ptr= field_ptr - table->field;
    field= *field_ptr;
  }
  else
  {
    if (!allow_rowid ||
        my_strcasecmp(system_charset_info, name, "_rowid") ||
        table->s->rowid_field_offset == 0)
      DBUG_RETURN((Field*) 0);
    field= table->field[table->s->rowid_field_offset-1];
  }

  update_field_dependencies(thd, field, table);

  DBUG_RETURN(field);
}


/*
  Find field in a table reference.

  SYNOPSIS
    find_field_in_table_ref()
    thd			   [in]  thread handler
    table_list		   [in]  table reference to search
    name		   [in]  name of field
    length		   [in]  field length of name
    item_name              [in]  name of item if it will be created (VIEW)
    db_name                [in]  optional database name that qualifies the
    table_name             [in]  optional table name that qualifies the field
    ref		       [in/out] if 'name' is resolved to a view field, ref
                                 is set to point to the found view field
    check_privileges       [in]  check privileges
    allow_rowid		   [in]  do allow finding of "_rowid" field?
    cached_field_index_ptr [in]  cached position in field list (used to
                                 speedup lookup for fields in prepared tables)
    register_tree_change   [in]  TRUE if ref is not stack variable and we
                                 need register changes in item tree
    actual_table           [out] the original table reference where the field
                                 belongs - differs from 'table_list' only for
                                 NATURAL_USING joins.

  DESCRIPTION
    Find a field in a table reference depending on the type of table
    reference. There are three types of table references with respect
    to the representation of their result columns:
    - an array of Field_translator objects for MERGE views and some
      information_schema tables,
    - an array of Field objects (and possibly a name hash) for stored
      tables,
    - a list of Natural_join_column objects for NATURAL/USING joins.
    This procedure detects the type of the table reference 'table_list'
    and calls the corresponding search routine.

    The routine checks column-level privieleges for the found field.

  RETURN
    0			field is not found
    view_ref_found	found value in VIEW (real result is in *ref)
    #			pointer to field
*/

Field *
find_field_in_table_ref(THD *thd, TABLE_LIST *table_list,
                        const char *name, uint length,
                        const char *item_name, const char *db_name,
                        const char *table_name, Item **ref,
                        bool check_privileges, bool allow_rowid,
                        uint *cached_field_index_ptr,
                        bool register_tree_change, TABLE_LIST **actual_table)
{
  Field *fld;
  DBUG_ENTER("find_field_in_table_ref");
  DBUG_ASSERT(table_list->alias);
  DBUG_ASSERT(name);
  DBUG_ASSERT(item_name);
  DBUG_PRINT("enter",
             ("table: '%s'  field name: '%s'  item name: '%s'  ref 0x%lx",
              table_list->alias, name, item_name, (ulong) ref));

  /*
    Check that the table and database that qualify the current field name
    are the same as the table reference we are going to search for the field.

    Exclude from the test below nested joins because the columns in a
    nested join generally originate from different tables. Nested joins
    also have no table name, except when a nested join is a merge view
    or an information schema table.

    We include explicitly table references with a 'field_translation' table,
    because if there are views over natural joins we don't want to search
    inside the view, but we want to search directly in the view columns
    which are represented as a 'field_translation'.

    TODO: Ensure that table_name, db_name and tables->db always points to
          something !
  */
  if (/* Exclude nested joins. */
      (!table_list->nested_join ||
       /* Include merge views and information schema tables. */
       table_list->field_translation) &&
      /*
        Test if the field qualifiers match the table reference we plan
        to search.
      */
      table_name && table_name[0] &&
      (my_strcasecmp(table_alias_charset, table_list->alias, table_name) ||
       (db_name && db_name[0] && table_list->db && table_list->db[0] &&
        (table_list->schema_table ?
         my_strcasecmp(system_charset_info, db_name, table_list->db) :
         strcmp(db_name, table_list->db)))))
    DBUG_RETURN(0);

  *actual_table= NULL;

  if (table_list->field_translation)
  {
    /* 'table_list' is a view or an information schema table. */
    if ((fld= find_field_in_view(thd, table_list, name, length, item_name, ref,
                                 register_tree_change)))
      *actual_table= table_list;
  }
  else if (!table_list->nested_join)
  {
    /* 'table_list' is a stored table. */
    DBUG_ASSERT(table_list->table);
    if ((fld= find_field_in_table(thd, table_list->table, name, length,
                                  allow_rowid,
                                  cached_field_index_ptr)))
      *actual_table= table_list;
  }
  else
  {
    /*
      'table_list' is a NATURAL/USING join, or an operand of such join that
      is a nested join itself.

      If the field name we search for is qualified, then search for the field
      in the table references used by NATURAL/USING the join.
    */
    if (table_name && table_name[0])
    {
      List_iterator<TABLE_LIST> it(table_list->nested_join->join_list);
      TABLE_LIST *table;
      while ((table= it++))
      {
        if ((fld= find_field_in_table_ref(thd, table, name, length, item_name,
                                          db_name, table_name, ref,
                                          check_privileges, allow_rowid,
                                          cached_field_index_ptr,
                                          register_tree_change, actual_table)))
          DBUG_RETURN(fld);
      }
      DBUG_RETURN(0);
    }
    /*
      Non-qualified field, search directly in the result columns of the
      natural join. The condition of the outer IF is true for the top-most
      natural join, thus if the field is not qualified, we will search
      directly the top-most NATURAL/USING join.
    */
    fld= find_field_in_natural_join(thd, table_list, name, length, ref,
                                    register_tree_change, actual_table);
  }

  if (fld)
  {
#ifndef NO_EMBEDDED_ACCESS_CHECKS
    /* Check if there are sufficient access rights to the found field. */
    if (check_privileges &&
        check_column_grant_in_table_ref(thd, *actual_table, name, length))
      fld= WRONG_GRANT;
    else
#endif
      if (thd->mark_used_columns != MARK_COLUMNS_NONE)
      {
        /*
          Get rw_set correct for this field so that the handler
          knows that this field is involved in the query and gets
          retrieved/updated
         */
        Field *field_to_set= NULL;
        if (fld == view_ref_found)
        {
          if (!ref)
            DBUG_RETURN(fld);
          Item *it= (*ref)->real_item();
          if (it->type() == Item::FIELD_ITEM)
            field_to_set= ((Item_field*)it)->field;
          else
          {
            if (thd->mark_used_columns == MARK_COLUMNS_READ)
              it->walk(&Item::register_field_in_read_map, 1, (uchar *) 0);
            else
              it->walk(&Item::register_field_in_write_map, 1, (uchar *) 0);
          }
        }
        else
          field_to_set= fld;
        if (field_to_set)
        {
          TABLE *table= field_to_set->table;
          if (thd->mark_used_columns == MARK_COLUMNS_READ)
            bitmap_set_bit(table->read_set, field_to_set->field_index);
          else
            bitmap_set_bit(table->write_set, field_to_set->field_index);
        }
      }
  }
  DBUG_RETURN(fld);
}


/*
  Find field in table, no side effects, only purpose is to check for field
  in table object and get reference to the field if found.

  SYNOPSIS
  find_field_in_table_sef()

  table                         table where to find
  name                          Name of field searched for

  RETURN
    0                   field is not found
    #                   pointer to field
*/

Field *find_field_in_table_sef(TABLE *table, const char *name)
{
  Field **field_ptr;
  if (table->s->name_hash.records)
  {
    field_ptr= (Field**)my_hash_search(&table->s->name_hash,(uchar*) name,
                                       strlen(name));
    if (field_ptr)
    {
      /*
        field_ptr points to field in TABLE_SHARE. Convert it to the matching
        field in table
      */
      field_ptr= (table->field + (field_ptr - table->s->field));
    }
  }
  else
  {
    if (!(field_ptr= table->field))
      return (Field *)0;
    for (; *field_ptr; ++field_ptr)
      if (!my_strcasecmp(system_charset_info, (*field_ptr)->field_name, name))
        break;
  }
  if (field_ptr)
    return *field_ptr;
  else
    return (Field *)0;
}


/*
  Find field in table list.

  SYNOPSIS
    find_field_in_tables()
    thd			  pointer to current thread structure
    item		  field item that should be found
    first_table           list of tables to be searched for item
    last_table            end of the list of tables to search for item. If NULL
                          then search to the end of the list 'first_table'.
    ref			  if 'item' is resolved to a view field, ref is set to
                          point to the found view field
    report_error	  Degree of error reporting:
                          - IGNORE_ERRORS then do not report any error
                          - IGNORE_EXCEPT_NON_UNIQUE report only non-unique
                            fields, suppress all other errors
                          - REPORT_EXCEPT_NON_UNIQUE report all other errors
                            except when non-unique fields were found
                          - REPORT_ALL_ERRORS
    check_privileges      need to check privileges
    register_tree_change  TRUE if ref is not a stack variable and we
                          to need register changes in item tree

  RETURN VALUES
    0			If error: the found field is not unique, or there are
                        no sufficient access priviliges for the found field,
                        or the field is qualified with non-existing table.
    not_found_field	The function was called with report_error ==
                        (IGNORE_ERRORS || IGNORE_EXCEPT_NON_UNIQUE) and a
			field was not found.
    view_ref_found	View field is found, item passed through ref parameter
    found field         If a item was resolved to some field
*/

Field *
find_field_in_tables(THD *thd, Item_ident *item,
                     TABLE_LIST *first_table, TABLE_LIST *last_table,
		     Item **ref, find_item_error_report_type report_error,
                     bool check_privileges, bool register_tree_change)
{
  Field *found=0;
  const char *db= item->db_name;
  const char *table_name= item->table_name;
  const char *name= item->field_name;
  uint length=(uint) strlen(name);
  char name_buff[SAFE_NAME_LEN+1];
  TABLE_LIST *cur_table= first_table;
  TABLE_LIST *actual_table;
  bool allow_rowid;

  if (!table_name || !table_name[0])
  {
    table_name= 0;                              // For easier test
    db= 0;
  }

  allow_rowid= table_name || (cur_table && !cur_table->next_local);

  if (item->cached_table)
  {
    /*
      This shortcut is used by prepared statements. We assume that
      TABLE_LIST *first_table is not changed during query execution (which
      is true for all queries except RENAME but luckily RENAME doesn't
      use fields...) so we can rely on reusing pointer to its member.
      With this optimization we also miss case when addition of one more
      field makes some prepared query ambiguous and so erroneous, but we
      accept this trade off.
    */
    TABLE_LIST *table_ref= item->cached_table;
    /*
      The condition (table_ref->view == NULL) ensures that we will call
      find_field_in_table even in the case of information schema tables
      when table_ref->field_translation != NULL.
      */
    if (table_ref->table && !table_ref->view &&
        (!table_ref->is_merged_derived() ||
         (!table_ref->is_multitable() && table_ref->merged_for_insert)))
    {

      found= find_field_in_table(thd, table_ref->table, name, length,
                                 TRUE, &(item->cached_field_index));
#ifndef NO_EMBEDDED_ACCESS_CHECKS
      /* Check if there are sufficient access rights to the found field. */
      if (found && check_privileges &&
          check_column_grant_in_table_ref(thd, table_ref, name, length))
        found= WRONG_GRANT;
#endif
    }
    else
      found= find_field_in_table_ref(thd, table_ref, name, length, item->name,
                                     NULL, NULL, ref, check_privileges,
                                     TRUE, &(item->cached_field_index),
                                     register_tree_change,
                                     &actual_table);
    if (found)
    {
      if (found == WRONG_GRANT)
	return (Field*) 0;

      /*
        Only views fields should be marked as dependent, not an underlying
        fields.
      */
      if (!table_ref->belong_to_view &&
          !table_ref->belong_to_derived)
      {
        SELECT_LEX *current_sel= thd->lex->current_select;
        SELECT_LEX *last_select= table_ref->select_lex;
        bool all_merged= TRUE;
        for (SELECT_LEX *sl= current_sel; sl && sl!=last_select;
             sl=sl->outer_select())
        {
          Item *subs= sl->master_unit()->item;
          if (subs->type() == Item::SUBSELECT_ITEM && 
              ((Item_subselect*)subs)->substype() == Item_subselect::IN_SUBS &&
              ((Item_in_subselect*)subs)->test_strategy(SUBS_SEMI_JOIN))
          {
            continue;
          }
          all_merged= FALSE;
          break;
        }
        /*
          If the field was an outer referencee, mark all selects using this
          sub query as dependent on the outer query
        */
        if (!all_merged && current_sel != last_select)
        {
          mark_select_range_as_dependent(thd, last_select, current_sel,
                                         found, *ref, item);
        }
      }
      return found;
    }
  }
  else
    item->can_be_depended= TRUE;

  if (db && lower_case_table_names)
  {
    /*
      convert database to lower case for comparison.
      We can't do this in Item_field as this would change the
      'name' of the item which may be used in the select list
    */
    strmake_buf(name_buff, db);
    my_casedn_str(files_charset_info, name_buff);
    db= name_buff;
  }

  if (last_table)
    last_table= last_table->next_name_resolution_table;

  for (; cur_table != last_table ;
       cur_table= cur_table->next_name_resolution_table)
  {
    Field *cur_field= find_field_in_table_ref(thd, cur_table, name, length,
                                              item->name, db, table_name, ref,
                                              (thd->lex->sql_command ==
                                               SQLCOM_SHOW_FIELDS)
                                              ? false : check_privileges,
                                              allow_rowid,
                                              &(item->cached_field_index),
                                              register_tree_change,
                                              &actual_table);
    if (cur_field)
    {
      if (cur_field == WRONG_GRANT)
      {
        if (thd->lex->sql_command != SQLCOM_SHOW_FIELDS)
          return (Field*) 0;

        thd->clear_error();
        cur_field= find_field_in_table_ref(thd, cur_table, name, length,
                                           item->name, db, table_name, ref,
                                           false,
                                           allow_rowid,
                                           &(item->cached_field_index),
                                           register_tree_change,
                                           &actual_table);
        if (cur_field)
        {
          Field *nf=new Field_null(NULL,0,Field::NONE,
                                   cur_field->field_name,
                                   &my_charset_bin);
          nf->init(cur_table->table);
          cur_field= nf;
        }
      }

      /*
        Store the original table of the field, which may be different from
        cur_table in the case of NATURAL/USING join.
      */
      item->cached_table= (!actual_table->cacheable_table || found) ?
                          0 : actual_table;

      DBUG_ASSERT(thd->where);
      /*
        If we found a fully qualified field we return it directly as it can't
        have duplicates.
       */
      if (db)
        return cur_field;

      if (found)
      {
        if (report_error == REPORT_ALL_ERRORS ||
            report_error == IGNORE_EXCEPT_NON_UNIQUE)
          my_error(ER_NON_UNIQ_ERROR, MYF(0),
                   table_name ? item->full_name() : name, thd->where);
        return (Field*) 0;
      }
      found= cur_field;
    }
  }

  if (found)
    return found;

  /*
    If the field was qualified and there were no tables to search, issue
    an error that an unknown table was given. The situation is detected
    as follows: if there were no tables we wouldn't go through the loop
    and cur_table wouldn't be updated by the loop increment part, so it
    will be equal to the first table.
  */
  if (table_name && (cur_table == first_table) &&
      (report_error == REPORT_ALL_ERRORS ||
       report_error == REPORT_EXCEPT_NON_UNIQUE))
  {
    char buff[SAFE_NAME_LEN*2 + 2];
    if (db && db[0])
    {
      strxnmov(buff,sizeof(buff)-1,db,".",table_name,NullS);
      table_name=buff;
    }
    my_error(ER_UNKNOWN_TABLE, MYF(0), table_name, thd->where);
  }
  else
  {
    if (report_error == REPORT_ALL_ERRORS ||
        report_error == REPORT_EXCEPT_NON_UNIQUE)
      my_error(ER_BAD_FIELD_ERROR, MYF(0), item->full_name(), thd->where);
    else
      found= not_found_field;
  }
  return found;
}


/*
  Find Item in list of items (find_field_in_tables analog)

  TODO
    is it better return only counter?

  SYNOPSIS
    find_item_in_list()
    find			Item to find
    items			List of items
    counter			To return number of found item
    report_error
      REPORT_ALL_ERRORS		report errors, return 0 if error
      REPORT_EXCEPT_NOT_FOUND	Do not report 'not found' error and
				return not_found_item, report other errors,
				return 0
      IGNORE_ERRORS		Do not report errors, return 0 if error
    resolution                  Set to the resolution type if the item is found 
                                (it says whether the item is resolved 
                                 against an alias name,
                                 or as a field name without alias,
                                 or as a field hidden by alias,
                                 or ignoring alias)
                                
  RETURN VALUES
    0			Item is not found or item is not unique,
			error message is reported
    not_found_item	Function was called with
			report_error == REPORT_EXCEPT_NOT_FOUND and
			item was not found. No error message was reported
                        found field
*/

/* Special Item pointer to serve as a return value from find_item_in_list(). */
Item **not_found_item= (Item**) 0x1;


Item **
find_item_in_list(Item *find, List<Item> &items, uint *counter,
                  find_item_error_report_type report_error,
                  enum_resolution_type *resolution)
{
  List_iterator<Item> li(items);
  Item **found=0, **found_unaliased= 0, *item;
  const char *db_name=0;
  const char *field_name=0;
  const char *table_name=0;
  bool found_unaliased_non_uniq= 0;
  /*
    true if the item that we search for is a valid name reference
    (and not an item that happens to have a name).
  */
  bool is_ref_by_name= 0;
  uint unaliased_counter= 0;

  *resolution= NOT_RESOLVED;

  is_ref_by_name= (find->type() == Item::FIELD_ITEM  || 
                   find->type() == Item::REF_ITEM);
  if (is_ref_by_name)
  {
    field_name= ((Item_ident*) find)->field_name;
    table_name= ((Item_ident*) find)->table_name;
    db_name=    ((Item_ident*) find)->db_name;
  }

  for (uint i= 0; (item=li++); i++)
  {
    if (field_name && item->real_item()->type() == Item::FIELD_ITEM)
    {
      Item_ident *item_field= (Item_ident*) item;

      /*
	In case of group_concat() with ORDER BY condition in the QUERY
	item_field can be field of temporary table without item name 
	(if this field created from expression argument of group_concat()),
	=> we have to check presence of name before compare
      */ 
      if (!item_field->name)
        continue;

      if (table_name)
      {
        /*
          If table name is specified we should find field 'field_name' in
          table 'table_name'. According to SQL-standard we should ignore
          aliases in this case.

          Since we should NOT prefer fields from the select list over
          other fields from the tables participating in this select in
          case of ambiguity we have to do extra check outside this function.

          We use strcmp for table names and database names as these may be
          case sensitive. In cases where they are not case sensitive, they
          are always in lower case.

	  item_field->field_name and item_field->table_name can be 0x0 if
	  item is not fix_field()'ed yet.
        */
        if (item_field->field_name && item_field->table_name &&
	    !my_strcasecmp(system_charset_info, item_field->field_name,
                           field_name) &&
            !my_strcasecmp(table_alias_charset, item_field->table_name, 
                           table_name) &&
            (!db_name || (item_field->db_name &&
                          !strcmp(item_field->db_name, db_name))))
        {
          if (found_unaliased)
          {
            if ((*found_unaliased)->eq(item, 0))
              continue;
            /*
              Two matching fields in select list.
              We already can bail out because we are searching through
              unaliased names only and will have duplicate error anyway.
            */
            if (report_error != IGNORE_ERRORS)
              my_error(ER_NON_UNIQ_ERROR, MYF(0),
                       find->full_name(), current_thd->where);
            return (Item**) 0;
          }
          found_unaliased= li.ref();
          unaliased_counter= i;
          *resolution= RESOLVED_IGNORING_ALIAS;
          if (db_name)
            break;                              // Perfect match
        }
      }
      else
      {
        int fname_cmp= my_strcasecmp(system_charset_info,
                                     item_field->field_name,
                                     field_name);
        if (!my_strcasecmp(system_charset_info,
                           item_field->name,field_name))
        {
          /*
            If table name was not given we should scan through aliases
            and non-aliased fields first. We are also checking unaliased
            name of the field in then next  else-if, to be able to find
            instantly field (hidden by alias) if no suitable alias or
            non-aliased field was found.
          */
          if (found)
          {
            if ((*found)->eq(item, 0))
              continue;                           // Same field twice
            if (report_error != IGNORE_ERRORS)
              my_error(ER_NON_UNIQ_ERROR, MYF(0),
                       find->full_name(), current_thd->where);
            return (Item**) 0;
          }
          found= li.ref();
          *counter= i;
          *resolution= fname_cmp ? RESOLVED_AGAINST_ALIAS:
	                           RESOLVED_WITH_NO_ALIAS;
        }
        else if (!fname_cmp)
        {
          /*
            We will use non-aliased field or react on such ambiguities only if
            we won't be able to find aliased field.
            Again if we have ambiguity with field outside of select list
            we should prefer fields from select list.
          */
          if (found_unaliased)
          {
            if ((*found_unaliased)->eq(item, 0))
              continue;                           // Same field twice
            found_unaliased_non_uniq= 1;
          }
          found_unaliased= li.ref();
          unaliased_counter= i;
        }
      }
    }
    else if (!table_name)
    { 
      if (is_ref_by_name && find->name && item->name &&
	  !my_strcasecmp(system_charset_info,item->name,find->name))
      {
        found= li.ref();
        *counter= i;
        *resolution= RESOLVED_AGAINST_ALIAS;
        break;
      }
      else if (find->eq(item,0))
      {
        found= li.ref();
        *counter= i;
        *resolution= RESOLVED_IGNORING_ALIAS;
        break;
      }
    }
    else if (table_name && item->type() == Item::REF_ITEM &&
             ((Item_ref *)item)->ref_type() == Item_ref::VIEW_REF)
    {
      /*
        TODO:Here we process prefixed view references only. What we should 
        really do is process all types of Item_refs. But this will currently 
        lead to a clash with the way references to outer SELECTs (from the 
        HAVING clause) are handled in e.g. :
        SELECT 1 FROM t1 AS t1_o GROUP BY a
          HAVING (SELECT t1_o.a FROM t1 AS t1_i GROUP BY t1_i.a LIMIT 1).
        Processing all Item_refs here will cause t1_o.a to resolve to itself.
        We still need to process the special case of Item_direct_view_ref 
        because in the context of views they have the same meaning as 
        Item_field for tables.
      */
      Item_ident *item_ref= (Item_ident *) item;
      if (item_ref->name && item_ref->table_name &&
          !my_strcasecmp(system_charset_info, item_ref->name, field_name) &&
          !my_strcasecmp(table_alias_charset, item_ref->table_name,
                         table_name) &&
          (!db_name || (item_ref->db_name && 
                        !strcmp (item_ref->db_name, db_name))))
      {
        found= li.ref();
        *counter= i;
        *resolution= RESOLVED_IGNORING_ALIAS;
        break;
      }
    }
  }
  if (!found)
  {
    if (found_unaliased_non_uniq)
    {
      if (report_error != IGNORE_ERRORS)
        my_error(ER_NON_UNIQ_ERROR, MYF(0),
                 find->full_name(), current_thd->where);
      return (Item **) 0;
    }
    if (found_unaliased)
    {
      found= found_unaliased;
      *counter= unaliased_counter;
      *resolution= RESOLVED_BEHIND_ALIAS;
    }
  }
  if (found)
    return found;
  if (report_error != REPORT_EXCEPT_NOT_FOUND)
  {
    if (report_error == REPORT_ALL_ERRORS)
      my_error(ER_BAD_FIELD_ERROR, MYF(0),
               find->full_name(), current_thd->where);
    return (Item **) 0;
  }
  else
    return (Item **) not_found_item;
}


/*
  Test if a string is a member of a list of strings.

  SYNOPSIS
    test_if_string_in_list()
    find      the string to look for
    str_list  a list of strings to be searched

  DESCRIPTION
    Sequentially search a list of strings for a string, and test whether
    the list contains the same string.

  RETURN
    TRUE  if find is in str_list
    FALSE otherwise
*/

static bool
test_if_string_in_list(const char *find, List<String> *str_list)
{
  List_iterator<String> str_list_it(*str_list);
  String *curr_str;
  size_t find_length= strlen(find);
  while ((curr_str= str_list_it++))
  {
    if (find_length != curr_str->length())
      continue;
    if (!my_strcasecmp(system_charset_info, find, curr_str->ptr()))
      return TRUE;
  }
  return FALSE;
}


/*
  Create a new name resolution context for an item so that it is
  being resolved in a specific table reference.

  SYNOPSIS
    set_new_item_local_context()
    thd        pointer to current thread
    item       item for which new context is created and set
    table_ref  table ref where an item showld be resolved

  DESCRIPTION
    Create a new name resolution context for an item, so that the item
    is resolved only the supplied 'table_ref'.

  RETURN
    FALSE  if all OK
    TRUE   otherwise
*/

static bool
set_new_item_local_context(THD *thd, Item_ident *item, TABLE_LIST *table_ref)
{
  Name_resolution_context *context;
  if (!(context= new (thd->mem_root) Name_resolution_context))
    return TRUE;
  context->init();
  context->first_name_resolution_table=
    context->last_name_resolution_table= table_ref;
  item->context= context;
  return FALSE;
}


/*
  Find and mark the common columns of two table references.

  SYNOPSIS
    mark_common_columns()
    thd                [in] current thread
    table_ref_1        [in] the first (left) join operand
    table_ref_2        [in] the second (right) join operand
    using_fields       [in] if the join is JOIN...USING - the join columns,
                            if NATURAL join, then NULL
    found_using_fields [out] number of fields from the USING clause that were
                             found among the common fields

  DESCRIPTION
    The procedure finds the common columns of two relations (either
    tables or intermediate join results), and adds an equi-join condition
    to the ON clause of 'table_ref_2' for each pair of matching columns.
    If some of table_ref_XXX represents a base table or view, then we
    create new 'Natural_join_column' instances for each column
    reference and store them in the 'join_columns' of the table
    reference.

  IMPLEMENTATION
    The procedure assumes that store_natural_using_join_columns() was
    called for the previous level of NATURAL/USING joins.

  RETURN
    TRUE   error when some common column is non-unique, or out of memory
    FALSE  OK
*/

static bool
mark_common_columns(THD *thd, TABLE_LIST *table_ref_1, TABLE_LIST *table_ref_2,
                    List<String> *using_fields, uint *found_using_fields)
{
  Field_iterator_table_ref it_1, it_2;
  Natural_join_column *nj_col_1, *nj_col_2;
  Query_arena *arena, backup;
  bool result= TRUE;
  bool first_outer_loop= TRUE;
  /*
    Leaf table references to which new natural join columns are added
    if the leaves are != NULL.
  */
  TABLE_LIST *leaf_1= (table_ref_1->nested_join &&
                       !table_ref_1->is_natural_join) ?
                      NULL : table_ref_1;
  TABLE_LIST *leaf_2= (table_ref_2->nested_join &&
                       !table_ref_2->is_natural_join) ?
                      NULL : table_ref_2;

  DBUG_ENTER("mark_common_columns");
  DBUG_PRINT("info", ("operand_1: %s  operand_2: %s",
                      table_ref_1->alias, table_ref_2->alias));

  *found_using_fields= 0;
  arena= thd->activate_stmt_arena_if_needed(&backup);

  for (it_1.set(table_ref_1); !it_1.end_of_fields(); it_1.next())
  {
    bool found= FALSE;
    const char *field_name_1;
    /* true if field_name_1 is a member of using_fields */
    bool is_using_column_1;
    if (!(nj_col_1= it_1.get_or_create_column_ref(thd, leaf_1)))
      goto err;
    field_name_1= nj_col_1->name();
    is_using_column_1= using_fields && 
      test_if_string_in_list(field_name_1, using_fields);
    DBUG_PRINT ("info", ("field_name_1=%s.%s", 
                         nj_col_1->table_name() ? nj_col_1->table_name() : "", 
                         field_name_1));

    /*
      Find a field with the same name in table_ref_2.

      Note that for the second loop, it_2.set() will iterate over
      table_ref_2->join_columns and not generate any new elements or
      lists.
    */
    nj_col_2= NULL;
    for (it_2.set(table_ref_2); !it_2.end_of_fields(); it_2.next())
    {
      Natural_join_column *cur_nj_col_2;
      const char *cur_field_name_2;
      if (!(cur_nj_col_2= it_2.get_or_create_column_ref(thd, leaf_2)))
        goto err;
      cur_field_name_2= cur_nj_col_2->name();
      DBUG_PRINT ("info", ("cur_field_name_2=%s.%s", 
                           cur_nj_col_2->table_name() ? 
                             cur_nj_col_2->table_name() : "", 
                           cur_field_name_2));

      /*
        Compare the two columns and check for duplicate common fields.
        A common field is duplicate either if it was already found in
        table_ref_2 (then found == TRUE), or if a field in table_ref_2
        was already matched by some previous field in table_ref_1
        (then cur_nj_col_2->is_common == TRUE).
        Note that it is too early to check the columns outside of the
        USING list for ambiguity because they are not actually "referenced"
        here. These columns must be checked only on unqualified reference 
        by name (e.g. in SELECT list).
      */
      if (!my_strcasecmp(system_charset_info, field_name_1, cur_field_name_2))
      {
        DBUG_PRINT ("info", ("match c1.is_common=%d", nj_col_1->is_common));
        if (cur_nj_col_2->is_common ||
            (found && (!using_fields || is_using_column_1)))
        {
          my_error(ER_NON_UNIQ_ERROR, MYF(0), field_name_1, thd->where);
          goto err;
        }
        nj_col_2= cur_nj_col_2;
        found= TRUE;
      }
    }
    if (first_outer_loop && leaf_2)
    {
      /*
        Make sure that the next inner loop "knows" that all columns
        are materialized already.
      */
      leaf_2->is_join_columns_complete= TRUE;
      first_outer_loop= FALSE;
    }
    if (!found)
      continue;                                 // No matching field

    /*
      field_1 and field_2 have the same names. Check if they are in the USING
      clause (if present), mark them as common fields, and add a new
      equi-join condition to the ON clause.
    */
    if (nj_col_2 && (!using_fields ||is_using_column_1))
    {
      /*
        Create non-fixed fully qualified field and let fix_fields to
        resolve it.
      */
      Item *item_1=   nj_col_1->create_item(thd);
      Item *item_2=   nj_col_2->create_item(thd);
      Field *field_1= nj_col_1->field();
      Field *field_2= nj_col_2->field();
      Item_ident *item_ident_1, *item_ident_2;
      Item_func_eq *eq_cond;

      if (!item_1 || !item_2)
        goto err;                               // out of memory

      /*
        The following assert checks that the two created items are of
        type Item_ident.
      */
      DBUG_ASSERT(!thd->lex->current_select->no_wrap_view_item);
      /*
        In the case of no_wrap_view_item == 0, the created items must be
        of sub-classes of Item_ident.
      */
      DBUG_ASSERT(item_1->type() == Item::FIELD_ITEM ||
                  item_1->type() == Item::REF_ITEM);
      DBUG_ASSERT(item_2->type() == Item::FIELD_ITEM ||
                  item_2->type() == Item::REF_ITEM);

      /*
        We need to cast item_1,2 to Item_ident, because we need to hook name
        resolution contexts specific to each item.
      */
      item_ident_1= (Item_ident*) item_1;
      item_ident_2= (Item_ident*) item_2;
      /*
        Create and hook special name resolution contexts to each item in the
        new join condition . We need this to both speed-up subsequent name
        resolution of these items, and to enable proper name resolution of
        the items during the execute phase of PS.
      */
      if (set_new_item_local_context(thd, item_ident_1, nj_col_1->table_ref) ||
          set_new_item_local_context(thd, item_ident_2, nj_col_2->table_ref))
        goto err;

      if (!(eq_cond= new Item_func_eq(item_ident_1, item_ident_2)))
        goto err;                               /* Out of memory. */

      if (field_1 && field_1->vcol_info)
        field_1->table->mark_virtual_col(field_1);
      if (field_2 && field_2->vcol_info)
        field_2->table->mark_virtual_col(field_2);

      /*
        Add the new equi-join condition to the ON clause. Notice that
        fix_fields() is applied to all ON conditions in setup_conds()
        so we don't do it here.
      */
      add_join_on((table_ref_1->outer_join & JOIN_TYPE_RIGHT ?
                   table_ref_1 : table_ref_2),
                  eq_cond);

      nj_col_1->is_common= nj_col_2->is_common= TRUE;
      DBUG_PRINT ("info", ("%s.%s and %s.%s are common", 
                           nj_col_1->table_name() ? 
                             nj_col_1->table_name() : "", 
                           nj_col_1->name(),
                           nj_col_2->table_name() ? 
                             nj_col_2->table_name() : "", 
                           nj_col_2->name()));

      if (field_1)
      {
        TABLE *table_1= nj_col_1->table_ref->table;
        /* Mark field_1 used for table cache. */
        bitmap_set_bit(table_1->read_set, field_1->field_index);
        table_1->covering_keys.intersect(field_1->part_of_key);
        table_1->merge_keys.merge(field_1->part_of_key);
      }
      if (field_2)
      {
        TABLE *table_2= nj_col_2->table_ref->table;
        /* Mark field_2 used for table cache. */
        bitmap_set_bit(table_2->read_set, field_2->field_index);
        table_2->covering_keys.intersect(field_2->part_of_key);
        table_2->merge_keys.merge(field_2->part_of_key);
      }

      if (using_fields != NULL)
        ++(*found_using_fields);
    }
  }
  if (leaf_1)
    leaf_1->is_join_columns_complete= TRUE;

  /*
    Everything is OK.
    Notice that at this point there may be some column names in the USING
    clause that are not among the common columns. This is an SQL error and
    we check for this error in store_natural_using_join_columns() when
    (found_using_fields < length(join_using_fields)).
  */
  result= FALSE;

  /*
    Save the lists made during natural join matching (because
    the matching done only once but we need the list in case
    of prepared statements).
  */
  table_ref_1->persistent_used_items= table_ref_1->used_items;
  table_ref_2->persistent_used_items= table_ref_2->used_items;

err:
  if (arena)
    thd->restore_active_arena(arena, &backup);
  DBUG_RETURN(result);
}



/*
  Materialize and store the row type of NATURAL/USING join.

  SYNOPSIS
    store_natural_using_join_columns()
    thd                current thread
    natural_using_join the table reference of the NATURAL/USING join
    table_ref_1        the first (left) operand (of a NATURAL/USING join).
    table_ref_2        the second (right) operand (of a NATURAL/USING join).
    using_fields       if the join is JOIN...USING - the join columns,
                       if NATURAL join, then NULL
    found_using_fields number of fields from the USING clause that were
                       found among the common fields

  DESCRIPTION
    Iterate over the columns of both join operands and sort and store
    all columns into the 'join_columns' list of natural_using_join
    where the list is formed by three parts:
      part1: The coalesced columns of table_ref_1 and table_ref_2,
             sorted according to the column order of the first table.
      part2: The other columns of the first table, in the order in
             which they were defined in CREATE TABLE.
      part3: The other columns of the second table, in the order in
             which they were defined in CREATE TABLE.
    Time complexity - O(N1+N2), where Ni = length(table_ref_i).

  IMPLEMENTATION
    The procedure assumes that mark_common_columns() has been called
    for the join that is being processed.

  RETURN
    TRUE    error: Some common column is ambiguous
    FALSE   OK
*/

static bool
store_natural_using_join_columns(THD *thd, TABLE_LIST *natural_using_join,
                                 TABLE_LIST *table_ref_1,
                                 TABLE_LIST *table_ref_2,
                                 List<String> *using_fields,
                                 uint found_using_fields)
{
  Field_iterator_table_ref it_1, it_2;
  Natural_join_column *nj_col_1, *nj_col_2;
  Query_arena *arena, backup;
  bool result= TRUE;
  List<Natural_join_column> *non_join_columns;
  DBUG_ENTER("store_natural_using_join_columns");

  DBUG_ASSERT(!natural_using_join->join_columns);

  arena= thd->activate_stmt_arena_if_needed(&backup);

  if (!(non_join_columns= new List<Natural_join_column>) ||
      !(natural_using_join->join_columns= new List<Natural_join_column>))
    goto err;

  /* Append the columns of the first join operand. */
  for (it_1.set(table_ref_1); !it_1.end_of_fields(); it_1.next())
  {
    nj_col_1= it_1.get_natural_column_ref();
    if (nj_col_1->is_common)
    {
      natural_using_join->join_columns->push_back(nj_col_1);
      /* Reset the common columns for the next call to mark_common_columns. */
      nj_col_1->is_common= FALSE;
    }
    else
      non_join_columns->push_back(nj_col_1);
  }

  /*
    Check that all columns in the USING clause are among the common
    columns. If this is not the case, report the first one that was
    not found in an error.
  */
  if (using_fields && found_using_fields < using_fields->elements)
  {
    String *using_field_name;
    List_iterator_fast<String> using_fields_it(*using_fields);
    while ((using_field_name= using_fields_it++))
    {
      const char *using_field_name_ptr= using_field_name->c_ptr();
      List_iterator_fast<Natural_join_column>
        it(*(natural_using_join->join_columns));
      Natural_join_column *common_field;

      for (;;)
      {
        /* If reached the end of fields, and none was found, report error. */
        if (!(common_field= it++))
        {
          my_error(ER_BAD_FIELD_ERROR, MYF(0), using_field_name_ptr,
                   current_thd->where);
          goto err;
        }
        if (!my_strcasecmp(system_charset_info,
                           common_field->name(), using_field_name_ptr))
          break;                                // Found match
      }
    }
  }

  /* Append the non-equi-join columns of the second join operand. */
  for (it_2.set(table_ref_2); !it_2.end_of_fields(); it_2.next())
  {
    nj_col_2= it_2.get_natural_column_ref();
    if (!nj_col_2->is_common)
      non_join_columns->push_back(nj_col_2);
    else
    {
      /* Reset the common columns for the next call to mark_common_columns. */
      nj_col_2->is_common= FALSE;
    }
  }

  if (non_join_columns->elements > 0)
    natural_using_join->join_columns->concat(non_join_columns);
  natural_using_join->is_join_columns_complete= TRUE;

  result= FALSE;

err:
  if (arena)
    thd->restore_active_arena(arena, &backup);
  DBUG_RETURN(result);
}


/*
  Precompute and store the row types of the top-most NATURAL/USING joins.

  SYNOPSIS
    store_top_level_join_columns()
    thd            current thread
    table_ref      nested join or table in a FROM clause
    left_neighbor  neighbor table reference to the left of table_ref at the
                   same level in the join tree
    right_neighbor neighbor table reference to the right of table_ref at the
                   same level in the join tree

  DESCRIPTION
    The procedure performs a post-order traversal of a nested join tree
    and materializes the row types of NATURAL/USING joins in a
    bottom-up manner until it reaches the TABLE_LIST elements that
    represent the top-most NATURAL/USING joins. The procedure should be
    applied to each element of SELECT_LEX::top_join_list (i.e. to each
    top-level element of the FROM clause).

  IMPLEMENTATION
    Notice that the table references in the list nested_join->join_list
    are in reverse order, thus when we iterate over it, we are moving
    from the right to the left in the FROM clause.

  RETURN
    TRUE   Error
    FALSE  OK
*/

static bool
store_top_level_join_columns(THD *thd, TABLE_LIST *table_ref,
                             TABLE_LIST *left_neighbor,
                             TABLE_LIST *right_neighbor)
{
  Query_arena *arena, backup;
  bool result= TRUE;

  DBUG_ENTER("store_top_level_join_columns");

  arena= thd->activate_stmt_arena_if_needed(&backup);

  /* Call the procedure recursively for each nested table reference. */
  if (table_ref->nested_join)
  {
    List_iterator_fast<TABLE_LIST> nested_it(table_ref->nested_join->join_list);
    TABLE_LIST *same_level_left_neighbor= nested_it++;
    TABLE_LIST *same_level_right_neighbor= NULL;
    /* Left/right-most neighbors, possibly at higher levels in the join tree. */
    TABLE_LIST *real_left_neighbor, *real_right_neighbor;

    while (same_level_left_neighbor)
    {
      TABLE_LIST *cur_table_ref= same_level_left_neighbor;
      same_level_left_neighbor= nested_it++;
      /*
        The order of RIGHT JOIN operands is reversed in 'join list' to
        transform it into a LEFT JOIN. However, in this procedure we need
        the join operands in their lexical order, so below we reverse the
        join operands. Notice that this happens only in the first loop,
        and not in the second one, as in the second loop
        same_level_left_neighbor == NULL.
        This is the correct behavior, because the second loop sets
        cur_table_ref reference correctly after the join operands are
        swapped in the first loop.
      */
      if (same_level_left_neighbor &&
          cur_table_ref->outer_join & JOIN_TYPE_RIGHT)
      {
        /* This can happen only for JOIN ... ON. */
        DBUG_ASSERT(table_ref->nested_join->join_list.elements == 2);
        swap_variables(TABLE_LIST*, same_level_left_neighbor, cur_table_ref);
      }

      /*
        Pick the parent's left and right neighbors if there are no immediate
        neighbors at the same level.
      */
      real_left_neighbor=  (same_level_left_neighbor) ?
                           same_level_left_neighbor : left_neighbor;
      real_right_neighbor= (same_level_right_neighbor) ?
                           same_level_right_neighbor : right_neighbor;

      if (cur_table_ref->nested_join &&
          store_top_level_join_columns(thd, cur_table_ref,
                                       real_left_neighbor, real_right_neighbor))
        goto err;
      same_level_right_neighbor= cur_table_ref;
    }
  }

  /*
    If this is a NATURAL/USING join, materialize its result columns and
    convert to a JOIN ... ON.
  */
  if (table_ref->is_natural_join)
  {
    DBUG_ASSERT(table_ref->nested_join &&
                table_ref->nested_join->join_list.elements == 2);
    List_iterator_fast<TABLE_LIST> operand_it(table_ref->nested_join->join_list);
    /*
      Notice that the order of join operands depends on whether table_ref
      represents a LEFT or a RIGHT join. In a RIGHT join, the operands are
      in inverted order.
     */
    TABLE_LIST *table_ref_2= operand_it++; /* Second NATURAL join operand.*/
    TABLE_LIST *table_ref_1= operand_it++; /* First NATURAL join operand. */
    List<String> *using_fields= table_ref->join_using_fields;
    uint found_using_fields;

    /*
      The two join operands were interchanged in the parser, change the order
      back for 'mark_common_columns'.
    */
    if (table_ref_2->outer_join & JOIN_TYPE_RIGHT)
      swap_variables(TABLE_LIST*, table_ref_1, table_ref_2);
    if (mark_common_columns(thd, table_ref_1, table_ref_2,
                            using_fields, &found_using_fields))
      goto err;

    /*
      Swap the join operands back, so that we pick the columns of the second
      one as the coalesced columns. In this way the coalesced columns are the
      same as of an equivalent LEFT JOIN.
    */
    if (table_ref_1->outer_join & JOIN_TYPE_RIGHT)
      swap_variables(TABLE_LIST*, table_ref_1, table_ref_2);
    if (store_natural_using_join_columns(thd, table_ref, table_ref_1,
                                         table_ref_2, using_fields,
                                         found_using_fields))
      goto err;

    /*
      Change NATURAL JOIN to JOIN ... ON. We do this for both operands
      because either one of them or the other is the one with the
      natural join flag because RIGHT joins are transformed into LEFT,
      and the two tables may be reordered.
    */
    table_ref_1->natural_join= table_ref_2->natural_join= NULL;

    /* Add a TRUE condition to outer joins that have no common columns. */
    if (table_ref_2->outer_join &&
        !table_ref_1->on_expr && !table_ref_2->on_expr)
      table_ref_2->on_expr= new Item_int((longlong) 1,1);   /* Always true. */

    /* Change this table reference to become a leaf for name resolution. */
    if (left_neighbor)
    {
      TABLE_LIST *last_leaf_on_the_left;
      last_leaf_on_the_left= left_neighbor->last_leaf_for_name_resolution();
      last_leaf_on_the_left->next_name_resolution_table= table_ref;
    }
    if (right_neighbor)
    {
      TABLE_LIST *first_leaf_on_the_right;
      first_leaf_on_the_right= right_neighbor->first_leaf_for_name_resolution();
      table_ref->next_name_resolution_table= first_leaf_on_the_right;
    }
    else
      table_ref->next_name_resolution_table= NULL;
  }
  result= FALSE; /* All is OK. */

err:
  if (arena)
    thd->restore_active_arena(arena, &backup);
  DBUG_RETURN(result);
}


/*
  Compute and store the row types of the top-most NATURAL/USING joins
  in a FROM clause.

  SYNOPSIS
    setup_natural_join_row_types()
    thd          current thread
    from_clause  list of top-level table references in a FROM clause

  DESCRIPTION
    Apply the procedure 'store_top_level_join_columns' to each of the
    top-level table referencs of the FROM clause. Adjust the list of tables
    for name resolution - context->first_name_resolution_table to the
    top-most, lef-most NATURAL/USING join.

  IMPLEMENTATION
    Notice that the table references in 'from_clause' are in reverse
    order, thus when we iterate over it, we are moving from the right
    to the left in the FROM clause.

  RETURN
    TRUE   Error
    FALSE  OK
*/
static bool setup_natural_join_row_types(THD *thd,
                                         List<TABLE_LIST> *from_clause,
                                         Name_resolution_context *context)
{
  DBUG_ENTER("setup_natural_join_row_types");
  thd->where= "from clause";
  if (from_clause->elements == 0)
    DBUG_RETURN(false); /* We come here in the case of UNIONs. */

  List_iterator_fast<TABLE_LIST> table_ref_it(*from_clause);
  TABLE_LIST *table_ref; /* Current table reference. */
  /* Table reference to the left of the current. */
  TABLE_LIST *left_neighbor;
  /* Table reference to the right of the current. */
  TABLE_LIST *right_neighbor= NULL;

  /* Note that tables in the list are in reversed order */
  for (left_neighbor= table_ref_it++; left_neighbor ; )
  {
    table_ref= left_neighbor;
    do
    {
      left_neighbor= table_ref_it++;
    }
    while (left_neighbor && left_neighbor->sj_subq_pred);
    /* 
      Do not redo work if already done:
      1) for stored procedures,
      2) for multitable update after lock failure and table reopening.
    */
    if (context->select_lex->first_natural_join_processing)
    {
      if (store_top_level_join_columns(thd, table_ref,
                                       left_neighbor, right_neighbor))
        DBUG_RETURN(true);
      if (left_neighbor)
      {
        TABLE_LIST *first_leaf_on_the_right;
        first_leaf_on_the_right= table_ref->first_leaf_for_name_resolution();
        left_neighbor->next_name_resolution_table= first_leaf_on_the_right;
      }
    }
    right_neighbor= table_ref;
  }

  /*
    Store the top-most, left-most NATURAL/USING join, so that we start
    the search from that one instead of context->table_list. At this point
    right_neighbor points to the left-most top-level table reference in the
    FROM clause.
  */
  DBUG_ASSERT(right_neighbor);
  context->first_name_resolution_table=
    right_neighbor->first_leaf_for_name_resolution();
  context->select_lex->first_natural_join_processing= false;

  DBUG_RETURN (false);
}


/****************************************************************************
** Expand all '*' in given fields
****************************************************************************/

int setup_wild(THD *thd, TABLE_LIST *tables, List<Item> &fields,
	       List<Item> *sum_func_list,
	       uint wild_num)
{
  Item *item;
  List_iterator<Item> it(fields);
  Query_arena *arena, backup;
  DBUG_ENTER("setup_wild");
  DBUG_ASSERT(wild_num != 0);

  /*
    Don't use arena if we are not in prepared statements or stored procedures
    For PS/SP we have to use arena to remember the changes
  */
  arena= thd->activate_stmt_arena_if_needed(&backup);

  thd->lex->current_select->cur_pos_in_select_list= 0;
  while (wild_num && (item= it++))
  {
    if (item->type() == Item::FIELD_ITEM &&
        ((Item_field*) item)->field_name &&
	((Item_field*) item)->field_name[0] == '*' &&
	!((Item_field*) item)->field)
    {
      uint elem= fields.elements;
      bool any_privileges= ((Item_field *) item)->any_privileges;
      Item_subselect *subsel= thd->lex->current_select->master_unit()->item;
      if (subsel &&
          subsel->substype() == Item_subselect::EXISTS_SUBS)
      {
        /*
          It is EXISTS(SELECT * ...) and we can replace * by any constant.

          Item_int do not need fix_fields() because it is basic constant.
        */
        it.replace(new Item_int("Not_used", (longlong) 1,
                                MY_INT64_NUM_DECIMAL_DIGITS));
      }
      else if (insert_fields(thd, ((Item_field*) item)->context,
                             ((Item_field*) item)->db_name,
                             ((Item_field*) item)->table_name, &it,
                             any_privileges))
      {
	if (arena)
	  thd->restore_active_arena(arena, &backup);
	DBUG_RETURN(-1);
      }
      if (sum_func_list)
      {
	/*
	  sum_func_list is a list that has the fields list as a tail.
	  Because of this we have to update the element count also for this
	  list after expanding the '*' entry.
	*/
	sum_func_list->elements+= fields.elements - elem;
      }
      wild_num--;
    }
    else
      thd->lex->current_select->cur_pos_in_select_list++;
  }
  thd->lex->current_select->cur_pos_in_select_list= UNDEF_POS;
  if (arena)
  {
    /* make * substituting permanent */
    SELECT_LEX *select_lex= thd->lex->current_select;
    select_lex->with_wild= 0;
#ifdef HAVE_valgrind
    if (&select_lex->item_list != &fields)      // Avoid warning
#endif
    /*   
      The assignment below is translated to memcpy() call (at least on some
      platforms). memcpy() expects that source and destination areas do not
      overlap. That problem was detected by valgrind. 
    */
    if (&select_lex->item_list != &fields)
      select_lex->item_list= fields;

    thd->restore_active_arena(arena, &backup);
  }
  DBUG_RETURN(0);
}

/****************************************************************************
** Check that all given fields exists and fill struct with current data
****************************************************************************/

bool setup_fields(THD *thd, Item **ref_pointer_array,
                  List<Item> &fields, enum_mark_columns mark_used_columns,
                  List<Item> *sum_func_list, bool allow_sum_func)
{
  reg2 Item *item;
  enum_mark_columns save_mark_used_columns= thd->mark_used_columns;
  nesting_map save_allow_sum_func= thd->lex->allow_sum_func;
  List_iterator<Item> it(fields);
  bool save_is_item_list_lookup;
  DBUG_ENTER("setup_fields");
  DBUG_PRINT("enter", ("ref_pointer_array: %p", ref_pointer_array));

  thd->mark_used_columns= mark_used_columns;
  DBUG_PRINT("info", ("thd->mark_used_columns: %d", thd->mark_used_columns));
  if (allow_sum_func)
    thd->lex->allow_sum_func|=
      (nesting_map)1 << thd->lex->current_select->nest_level;
  thd->where= THD::DEFAULT_WHERE;
  save_is_item_list_lookup= thd->lex->current_select->is_item_list_lookup;
  thd->lex->current_select->is_item_list_lookup= 0;

  /*
    To prevent fail on forward lookup we fill it with zerows,
    then if we got pointer on zero after find_item_in_list we will know
    that it is forward lookup.

    There is other way to solve problem: fill array with pointers to list,
    but it will be slower.

    TODO: remove it when (if) we made one list for allfields and
    ref_pointer_array
  */
  if (ref_pointer_array)
    bzero(ref_pointer_array, sizeof(Item *) * fields.elements);

  /*
    We call set_entry() there (before fix_fields() of the whole list of field
    items) because:
    1) the list of field items has same order as in the query, and the
       Item_func_get_user_var item may go before the Item_func_set_user_var:
          SELECT @a, @a := 10 FROM t;
    2) The entry->update_query_id value controls constantness of
       Item_func_get_user_var items, so in presence of Item_func_set_user_var
       items we have to refresh their entries before fixing of
       Item_func_get_user_var items.
  */
  List_iterator<Item_func_set_user_var> li(thd->lex->set_var_list);
  Item_func_set_user_var *var;
  while ((var= li++))
    var->set_entry(thd, FALSE);

  Item **ref= ref_pointer_array;
  thd->lex->current_select->cur_pos_in_select_list= 0;
  while ((item= it++))
  {
    if ((!item->fixed && item->fix_fields(thd, it.ref())) ||
	(item= *(it.ref()))->check_cols(1))
    {
      thd->lex->current_select->is_item_list_lookup= save_is_item_list_lookup;
      thd->lex->allow_sum_func= save_allow_sum_func;
      thd->mark_used_columns= save_mark_used_columns;
      DBUG_PRINT("info", ("thd->mark_used_columns: %d", thd->mark_used_columns));
      DBUG_RETURN(TRUE); /* purecov: inspected */
    }
    if (ref)
      *(ref++)= item;
    if (item->with_sum_func && item->type() != Item::SUM_FUNC_ITEM &&
	sum_func_list)
      item->split_sum_func(thd, ref_pointer_array, *sum_func_list);
    thd->lex->used_tables|= item->used_tables();
    thd->lex->current_select->cur_pos_in_select_list++;
  }
  thd->lex->current_select->is_item_list_lookup= save_is_item_list_lookup;
  thd->lex->current_select->cur_pos_in_select_list= UNDEF_POS;

  thd->lex->allow_sum_func= save_allow_sum_func;
  thd->mark_used_columns= save_mark_used_columns;
  DBUG_PRINT("info", ("thd->mark_used_columns: %d", thd->mark_used_columns));
  DBUG_RETURN(test(thd->is_error()));
}


/*
  make list of leaves of join table tree

  SYNOPSIS
    make_leaves_list()
    list    pointer to pointer on list first element
    tables  table list
    full_table_list whether to include tables from mergeable derived table/view.
                    we need them for checks for INSERT/UPDATE statements only.

  RETURN pointer on pointer to next_leaf of last element
*/

void make_leaves_list(List<TABLE_LIST> &list, TABLE_LIST *tables,
                      bool full_table_list, TABLE_LIST *boundary)
 
{
  for (TABLE_LIST *table= tables; table; table= table->next_local)
  {
    if (table == boundary)
      full_table_list= !full_table_list;
    if (full_table_list && table->is_merged_derived())
    {
      SELECT_LEX *select_lex= table->get_single_select();
      /*
        It's safe to use select_lex->leaf_tables because all derived
        tables/views were already prepared and has their leaf_tables
        set properly.
      */
      make_leaves_list(list, select_lex->get_table_list(),
      full_table_list, boundary);
    }
    else
    {
      list.push_back(table);
    }
  }
}

/*
  prepare tables

  SYNOPSIS
    setup_tables()
    thd		  Thread handler
    context       name resolution contest to setup table list there
    from_clause   Top-level list of table references in the FROM clause
    tables	  Table list (select_lex->table_list)
    leaves        List of join table leaves list (select_lex->leaf_tables)
    refresh       It is onle refresh for subquery
    select_insert It is SELECT ... INSERT command
    full_table_list a parameter to pass to the make_leaves_list function

  NOTE
    Check also that the 'used keys' and 'ignored keys' exists and set up the
    table structure accordingly.
    Create a list of leaf tables. For queries with NATURAL/USING JOINs,
    compute the row types of the top most natural/using join table references
    and link these into a list of table references for name resolution.

    This has to be called for all tables that are used by items, as otherwise
    table->map is not set and all Item_field will be regarded as const items.

  RETURN
    FALSE ok;  In this case *map will includes the chosen index
    TRUE  error
*/

bool setup_tables(THD *thd, Name_resolution_context *context,
                  List<TABLE_LIST> *from_clause, TABLE_LIST *tables,
                  List<TABLE_LIST> &leaves, bool select_insert,
                  bool full_table_list)
{
  uint tablenr= 0;
  List_iterator<TABLE_LIST> ti(leaves);
  TABLE_LIST *table_list;

  DBUG_ENTER("setup_tables");

  DBUG_ASSERT ((select_insert && !tables->next_name_resolution_table) || !tables || 
               (context->table_list && context->first_name_resolution_table));
  /*
    this is used for INSERT ... SELECT.
    For select we setup tables except first (and its underlying tables)
  */
  TABLE_LIST *first_select_table= (select_insert ?
                                   tables->next_local:
                                   0);
  SELECT_LEX *select_lex= select_insert ? &thd->lex->select_lex :
                                          thd->lex->current_select;
  if (select_lex->first_cond_optimization)
  {
    leaves.empty();
    if (!select_lex->is_prep_leaf_list_saved)
    {
      make_leaves_list(leaves, tables, full_table_list, first_select_table);
      select_lex->leaf_tables_exec.empty();
    }
    else
    {
      List_iterator_fast <TABLE_LIST> ti(select_lex->leaf_tables_prep);
      while ((table_list= ti++))
        leaves.push_back(table_list);
    }
      
    while ((table_list= ti++))
    {
      TABLE *table= table_list->table;
      if (table)
        table->pos_in_table_list= table_list;
      if (first_select_table &&
          table_list->top_table() == first_select_table)
      {
        /* new counting for SELECT of INSERT ... SELECT command */
        first_select_table= 0;
        thd->lex->select_lex.insert_tables= tablenr;
        tablenr= 0;
      }
      if(table_list->jtbm_subselect)
      {
        table_list->jtbm_table_no= tablenr;
      }
      else if (table)
      {
        table->pos_in_table_list= table_list;
        setup_table_map(table, table_list, tablenr);

        if (table_list->process_index_hints(table))
          DBUG_RETURN(1);
      }
      tablenr++;
    }
    if (tablenr > MAX_TABLES)
    {
      my_error(ER_TOO_MANY_TABLES,MYF(0), static_cast<int>(MAX_TABLES));
      DBUG_RETURN(1);
    }
  }
  else
  { 
    List_iterator_fast <TABLE_LIST> ti(select_lex->leaf_tables_exec);
    select_lex->leaf_tables.empty();
    while ((table_list= ti++))
    {
      if(table_list->jtbm_subselect)
      {
        table_list->jtbm_table_no= table_list->tablenr_exec;
      }
      else
      {
        table_list->table->tablenr= table_list->tablenr_exec;
        table_list->table->map= table_list->map_exec;
        table_list->table->maybe_null= table_list->maybe_null_exec;
        table_list->table->pos_in_table_list= table_list;
        if (table_list->process_index_hints(table_list->table))
          DBUG_RETURN(1);
      }
      select_lex->leaf_tables.push_back(table_list);
    }
  }    

  for (table_list= tables;
       table_list;
       table_list= table_list->next_local)
  {
    if (table_list->merge_underlying_list)
    {
      DBUG_ASSERT(table_list->is_merged_derived());
      Query_arena *arena= thd->stmt_arena, backup;
      bool res;
      if (arena->is_conventional())
        arena= 0;                                   // For easier test
      else
        thd->set_n_backup_active_arena(arena, &backup);
      res= table_list->setup_underlying(thd);
      if (arena)
        thd->restore_active_arena(arena, &backup);
      if (res)
        DBUG_RETURN(1);
    }

    if (table_list->jtbm_subselect)
    {
      Item *item= table_list->jtbm_subselect->optimizer;
      if (table_list->jtbm_subselect->optimizer->fix_fields(thd, &item))
      {
        my_error(ER_TOO_MANY_TABLES,MYF(0), static_cast<int>(MAX_TABLES)); /* psergey-todo: WHY ER_TOO_MANY_TABLES ???*/
        DBUG_RETURN(1);
      }
      DBUG_ASSERT(item == table_list->jtbm_subselect->optimizer);
    }
  }

  /* Precompute and store the row types of NATURAL/USING joins. */
  if (setup_natural_join_row_types(thd, from_clause, context))
    DBUG_RETURN(1);

  DBUG_RETURN(0);
}


/*
  prepare tables and check access for the view tables

  SYNOPSIS
    setup_tables_and_check_access()
    thd		  Thread handler
    context       name resolution contest to setup table list there
    from_clause   Top-level list of table references in the FROM clause
    tables	  Table list (select_lex->table_list)
    conds	  Condition of current SELECT (can be changed by VIEW)
    leaves        List of join table leaves list (select_lex->leaf_tables)
    refresh       It is onle refresh for subquery
    select_insert It is SELECT ... INSERT command
    want_access   what access is needed
    full_table_list a parameter to pass to the make_leaves_list function

  NOTE
    a wrapper for check_tables that will also check the resulting
    table leaves list for access to all the tables that belong to a view

  RETURN
    FALSE ok;  In this case *map will include the chosen index
    TRUE  error
*/
bool setup_tables_and_check_access(THD *thd, 
                                   Name_resolution_context *context,
                                   List<TABLE_LIST> *from_clause,
                                   TABLE_LIST *tables,
                                   List<TABLE_LIST> &leaves,
                                   bool select_insert,
                                   ulong want_access_first,
                                   ulong want_access,
                                   bool full_table_list)
{
  bool first_table= true;
  DBUG_ENTER("setup_tables_and_check_access");

  if (setup_tables(thd, context, from_clause, tables,
                   leaves, select_insert, full_table_list))
    DBUG_RETURN(TRUE);

  List_iterator<TABLE_LIST> ti(leaves);
  TABLE_LIST *table_list;
  while((table_list= ti++))
  {
    if (table_list->belong_to_view && !table_list->view && 
        check_single_table_access(thd, first_table ? want_access_first :
                                  want_access, table_list, FALSE))
    {
      tables->hide_view_error(thd);
      DBUG_RETURN(TRUE);
    }
    first_table= 0;
  }
  DBUG_RETURN(FALSE);
}


/*
   Create a key_map from a list of index names

   SYNOPSIS
     get_key_map_from_key_list()
     map		key_map to fill in
     table		Table
     index_list		List of index names

   RETURN
     0	ok;  In this case *map will includes the choosed index
     1	error
*/

bool get_key_map_from_key_list(key_map *map, TABLE *table,
                               List<String> *index_list)
{
  List_iterator_fast<String> it(*index_list);
  String *name;
  uint pos;

  map->clear_all();
  while ((name=it++))
  {
    if (table->s->keynames.type_names == 0 ||
        (pos= find_type(&table->s->keynames, name->ptr(),
                        name->length(), 1)) <=
        0)
    {
      my_error(ER_KEY_DOES_NOT_EXITS, MYF(0), name->c_ptr(),
	       table->pos_in_table_list->alias);
      map->set_all();
      return 1;
    }
    map->set_bit(pos-1);
  }
  return 0;
}


/*
  Drops in all fields instead of current '*' field

  SYNOPSIS
    insert_fields()
    thd			Thread handler
    context             Context for name resolution
    db_name		Database name in case of 'database_name.table_name.*'
    table_name		Table name in case of 'table_name.*'
    it			Pointer to '*'
    any_privileges	0 If we should ensure that we have SELECT privileges
		          for all columns
                        1 If any privilege is ok
  RETURN
    0	ok     'it' is updated to point at last inserted
    1	error.  Error message is generated but not sent to client
*/

bool
insert_fields(THD *thd, Name_resolution_context *context, const char *db_name,
	      const char *table_name, List_iterator<Item> *it,
              bool any_privileges)
{
  Field_iterator_table_ref field_iterator;
  bool found;
  char name_buff[SAFE_NAME_LEN+1];
  DBUG_ENTER("insert_fields");
  DBUG_PRINT("arena", ("stmt arena: 0x%lx", (ulong)thd->stmt_arena));

  if (db_name && lower_case_table_names)
  {
    /*
      convert database to lower case for comparison
      We can't do this in Item_field as this would change the
      'name' of the item which may be used in the select list
    */
    strmake_buf(name_buff, db_name);
    my_casedn_str(files_charset_info, name_buff);
    db_name= name_buff;
  }

  found= FALSE;

  /*
    If table names are qualified, then loop over all tables used in the query,
    else treat natural joins as leaves and do not iterate over their underlying
    tables.
  */
  for (TABLE_LIST *tables= (table_name ? context->table_list :
                            context->first_name_resolution_table);
       tables;
       tables= (table_name ? tables->next_local :
                tables->next_name_resolution_table)
       )
  {
    Field *field;
    TABLE *table= tables->table;

    DBUG_ASSERT(tables->is_leaf_for_name_resolution());

    if ((table_name && my_strcasecmp(table_alias_charset, table_name,
                                     tables->alias)) ||
        (db_name && strcmp(tables->db,db_name)))
      continue;

#ifndef NO_EMBEDDED_ACCESS_CHECKS
    /* 
       Ensure that we have access rights to all fields to be inserted. Under
       some circumstances, this check may be skipped.

       - If any_privileges is true, skip the check.

       - If the SELECT privilege has been found as fulfilled already for both
         the TABLE and TABLE_LIST objects (and both of these exist, of
         course), the check is skipped.

       - If the SELECT privilege has been found fulfilled for the TABLE object
         and the TABLE_LIST represents a derived table other than a view (see
         below), the check is skipped.

       - If the TABLE_LIST object represents a view, we may skip checking if
         the SELECT privilege has been found fulfilled for it, regardless of
         the TABLE object.

       - If there is no TABLE object, the test is skipped if either 
         * the TABLE_LIST does not represent a view, or
         * the SELECT privilege has been found fulfilled.         

       A TABLE_LIST that is not a view may be a subquery, an
       information_schema table, or a nested table reference. See the comment
       for TABLE_LIST.
    */
    if (!((table && tables->is_non_derived() &&
          (table->grant.privilege & SELECT_ACL)) ||
	  ((!tables->is_non_derived() && 
	    (tables->grant.privilege & SELECT_ACL)))) &&
        !any_privileges)
    {
      field_iterator.set(tables);
      if (check_grant_all_columns(thd, SELECT_ACL, &field_iterator))
        DBUG_RETURN(TRUE);
    }
#endif

    /*
      Update the tables used in the query based on the referenced fields. For
      views and natural joins this update is performed inside the loop below.
    */
    if (table)
      thd->lex->used_tables|= table->map;

    /*
      Initialize a generic field iterator for the current table reference.
      Notice that it is guaranteed that this iterator will iterate over the
      fields of a single table reference, because 'tables' is a leaf (for
      name resolution purposes).
    */
    field_iterator.set(tables);

    for (; !field_iterator.end_of_fields(); field_iterator.next())
    {
      Item *item;

      if (!(item= field_iterator.create_item(thd)))
        DBUG_RETURN(TRUE);
//      DBUG_ASSERT(item->fixed);
      /* cache the table for the Item_fields inserted by expanding stars */
      if (item->type() == Item::FIELD_ITEM && tables->cacheable_table)
        ((Item_field *)item)->cached_table= tables;

      if (!found)
      {
        found= TRUE;
        it->replace(item); /* Replace '*' with the first found item. */
      }
      else
        it->after(item);   /* Add 'item' to the SELECT list. */

#ifndef NO_EMBEDDED_ACCESS_CHECKS
      /*
        Set privilege information for the fields of newly created views.
        We have that (any_priviliges == TRUE) if and only if we are creating
        a view. In the time of view creation we can't use the MERGE algorithm,
        therefore if 'tables' is itself a view, it is represented by a
        temporary table. Thus in this case we can be sure that 'item' is an
        Item_field.
      */
      if (any_privileges)
      {
        DBUG_ASSERT((tables->field_translation == NULL && table) ||
                    tables->is_natural_join);
        DBUG_ASSERT(item->type() == Item::FIELD_ITEM);
        Item_field *fld= (Item_field*) item;
        const char *field_table_name= field_iterator.get_table_name();

        if (!tables->schema_table && 
            !(fld->have_privileges=
              (get_column_grant(thd, field_iterator.grant(),
                                field_iterator.get_db_name(),
                                field_table_name, fld->field_name) &
               VIEW_ANY_ACL)))
        {
          my_error(ER_TABLEACCESS_DENIED_ERROR, MYF(0), "ANY",
                   thd->security_ctx->priv_user,
                   thd->security_ctx->host_or_ip,
                   field_table_name);
          DBUG_RETURN(TRUE);
        }
      }
#endif
      /*
         field_iterator.create_item() builds used_items which we
         have to save because changes made once and they are persistent
      */
      tables->persistent_used_items= tables->used_items;

      if ((field= field_iterator.field()))
      {
        /* Mark fields as used to allow storage engine to optimze access */
        bitmap_set_bit(field->table->read_set, field->field_index);
        /*
          Mark virtual fields for write and others that the virtual fields
          depend on for read.
        */
        if (field->vcol_info)
          field->table->mark_virtual_col(field);
        if (table)
        {
          table->covering_keys.intersect(field->part_of_key);
          table->merge_keys.merge(field->part_of_key);
        }
        if (tables->is_natural_join)
        {
          TABLE *field_table;
          /*
            In this case we are sure that the column ref will not be created
            because it was already created and stored with the natural join.
          */
          Natural_join_column *nj_col;
          if (!(nj_col= field_iterator.get_natural_column_ref()))
            DBUG_RETURN(TRUE);
          DBUG_ASSERT(nj_col->table_field);
          field_table= nj_col->table_ref->table;
          if (field_table)
          {
            thd->lex->used_tables|= field_table->map;
            field_table->covering_keys.intersect(field->part_of_key);
            field_table->merge_keys.merge(field->part_of_key);
            field_table->used_fields++;
          }
        }
      }
      else
        thd->lex->used_tables|= item->used_tables();
      thd->lex->current_select->cur_pos_in_select_list++;
    }
    /*
      In case of stored tables, all fields are considered as used,
      while in the case of views, the fields considered as used are the
      ones marked in setup_tables during fix_fields of view columns.
      For NATURAL joins, used_tables is updated in the IF above.
    */
    if (table)
      table->used_fields= table->s->fields;
  }
  if (found)
    DBUG_RETURN(FALSE);

  /*
    TODO: in the case when we skipped all columns because there was a
    qualified '*', and all columns were coalesced, we have to give a more
    meaningful message than ER_BAD_TABLE_ERROR.
  */
  if (!table_name)
    my_message(ER_NO_TABLES_USED, ER(ER_NO_TABLES_USED), MYF(0));
  else
    my_error(ER_BAD_TABLE_ERROR, MYF(0), table_name);

  DBUG_RETURN(TRUE);
}


/**
  Wrap Item_ident

  @param thd             thread handle
  @param conds           pointer to the condition which should be wrapped
*/

void wrap_ident(THD *thd, Item **conds)
{
  Item_direct_ref_to_ident *wrapper;
  DBUG_ASSERT((*conds)->type() == Item::FIELD_ITEM || (*conds)->type() == Item::REF_ITEM);
  Query_arena *arena= thd->stmt_arena, backup;
  if (arena->is_conventional())
    arena= 0;
  else
    thd->set_n_backup_active_arena(arena, &backup);
  if ((wrapper= new Item_direct_ref_to_ident((Item_ident *)(*conds))))
    (*conds)= (Item*) wrapper;
  if (arena)
    thd->restore_active_arena(arena, &backup);
}


/*
  Fix all conditions and outer join expressions.

  SYNOPSIS
    setup_conds()
    thd     thread handler
    tables  list of tables for name resolving (select_lex->table_list)
    leaves  list of leaves of join table tree (select_lex->leaf_tables)
    conds   WHERE clause

  DESCRIPTION
    TODO

  RETURN
    TRUE  if some error occured (e.g. out of memory)
    FALSE if all is OK
*/

int setup_conds(THD *thd, TABLE_LIST *tables, List<TABLE_LIST> &leaves,
                COND **conds)
{
  SELECT_LEX *select_lex= thd->lex->current_select;
  TABLE_LIST *table= NULL;	// For HP compilers
  List_iterator<TABLE_LIST> ti(leaves);
  /*
    it_is_update set to TRUE when tables of primary SELECT_LEX (SELECT_LEX
    which belong to LEX, i.e. most up SELECT) will be updated by
    INSERT/UPDATE/LOAD
    NOTE: using this condition helps to prevent call of prepare_check_option()
    from subquery of VIEW, because tables of subquery belongs to VIEW
    (see condition before prepare_check_option() call)
  */
  bool it_is_update= (select_lex == &thd->lex->select_lex) &&
    thd->lex->which_check_option_applicable();
  bool save_is_item_list_lookup= select_lex->is_item_list_lookup;
  TABLE_LIST *derived= select_lex->master_unit()->derived;
  DBUG_ENTER("setup_conds");

  /* Do not fix conditions for the derived tables that have been merged */
  if (derived && derived->merged)
    DBUG_RETURN(0);

  select_lex->is_item_list_lookup= 0;

  thd->mark_used_columns= MARK_COLUMNS_READ;
  DBUG_PRINT("info", ("thd->mark_used_columns: %d", thd->mark_used_columns));
  select_lex->cond_count= 0;
  select_lex->between_count= 0;
  select_lex->max_equal_elems= 0;

  for (table= tables; table; table= table->next_local)
  {
    if (select_lex == &thd->lex->select_lex &&
        select_lex->first_cond_optimization &&
        table->merged_for_insert &&
        table->prepare_where(thd, conds, FALSE))
      goto err_no_arena;
  }

  if (*conds)
  {
    thd->where="where clause";
    DBUG_EXECUTE("where",
                 print_where(*conds,
                             "WHERE in setup_conds",
                             QT_ORDINARY););
    /*
      Wrap alone field in WHERE clause in case it will be outer field of subquery
      which need persistent pointer on it, but conds could be changed by optimizer
    */
    if ((*conds)->type() == Item::FIELD_ITEM && !derived)
      wrap_ident(thd, conds);
    (*conds)->mark_as_condition_AND_part(NO_JOIN_NEST);
    if ((!(*conds)->fixed && (*conds)->fix_fields(thd, conds)) ||
	(*conds)->check_cols(1))
      goto err_no_arena;
  }

  /*
    Apply fix_fields() to all ON clauses at all levels of nesting,
    including the ones inside view definitions.
  */
  while ((table= ti++))
  {
    TABLE_LIST *embedded; /* The table at the current level of nesting. */
    TABLE_LIST *embedding= table; /* The parent nested table reference. */
    do
    {
      embedded= embedding;
      if (embedded->on_expr)
      {
        /* Make a join an a expression */
        thd->where="on clause";
        embedded->on_expr->mark_as_condition_AND_part(embedded);
        if ((!embedded->on_expr->fixed &&
             embedded->on_expr->fix_fields(thd, &embedded->on_expr)) ||
	    embedded->on_expr->check_cols(1))
	  goto err_no_arena;
        select_lex->cond_count++;
      }
      /*
        If it's a semi-join nest, fix its "left expression", as it is used by
        the SJ-Materialization
      */
      if (embedded->sj_subq_pred)
      {
        Item **left_expr= &embedded->sj_subq_pred->left_expr;
        if (!(*left_expr)->fixed && (*left_expr)->fix_fields(thd, left_expr))
          goto err_no_arena;
      }

      embedding= embedded->embedding;
    }
    while (embedding &&
           embedding->nested_join->join_list.head() == embedded);

    /* process CHECK OPTION */
    if (it_is_update)
    {
      TABLE_LIST *view= table->top_table();
      if (view->effective_with_check)
      {
        if (view->prepare_check_option(thd))
          goto err_no_arena;
        thd->change_item_tree(&table->check_option, view->check_option);
      }
    }
  }

  if (!thd->stmt_arena->is_conventional())
  {
    /*
      We are in prepared statement preparation code => we should store
      WHERE clause changing for next executions.

      We do this ON -> WHERE transformation only once per PS/SP statement.
    */
    select_lex->where= *conds;
  }
  thd->lex->current_select->is_item_list_lookup= save_is_item_list_lookup;
  DBUG_RETURN(test(thd->is_error()));

err_no_arena:
  select_lex->is_item_list_lookup= save_is_item_list_lookup;
  DBUG_RETURN(1);
}


/******************************************************************************
** Fill a record with data (for INSERT or UPDATE)
** Returns : 1 if some field has wrong type
******************************************************************************/


/**
  Fill the fields of a table with the values of an Item list

  @param thd           thread handler
  @param table_arg     the table that is being modified
  @param fields        Item_fields list to be filled
  @param values        values to fill with
  @param ignore_errors TRUE if we should ignore errors

  @details
    fill_record() may set table->auto_increment_field_not_null and a
    caller should make sure that it is reset after their last call to this
    function.

  @return Status
  @retval true An error occured.
  @retval false OK.
*/

bool
fill_record(THD * thd, TABLE *table_arg, List<Item> &fields, List<Item> &values,
            bool ignore_errors)
{
  List_iterator_fast<Item> f(fields),v(values);
  Item *value, *fld;
  Item_field *field;
  TABLE *vcol_table= 0;
  bool save_abort_on_warning= thd->abort_on_warning;
  bool save_no_errors= thd->no_errors;
  DBUG_ENTER("fill_record");

  thd->no_errors= ignore_errors;
  /*
    Reset the table->auto_increment_field_not_null as it is valid for
    only one row.
  */
  if (fields.elements)
  {
    /*
      On INSERT or UPDATE fields are checked to be from the same table,
      thus we safely can take table from the first field.
    */
    fld= (Item_field*)f++;
    if (!(field= fld->field_for_view_update()))
    {
      my_error(ER_NONUPDATEABLE_COLUMN, MYF(0), fld->name);
      goto err;
    }
    DBUG_ASSERT(field->field->table == table_arg);
    table_arg->auto_increment_field_not_null= FALSE;
    f.rewind();
  }
  else if (thd->lex->unit.insert_table_with_stored_vcol)
    vcol_table= thd->lex->unit.insert_table_with_stored_vcol;

  while ((fld= f++))
  {
    if (!(field= fld->field_for_view_update()))
    {
      my_error(ER_NONUPDATEABLE_COLUMN, MYF(0), fld->name);
      goto err;
    }
    value=v++;
    Field *rfield= field->field;
    TABLE* table= rfield->table;
    if (rfield == table->next_number_field)
      table->auto_increment_field_not_null= TRUE;
    if (rfield->vcol_info && 
        value->type() != Item::DEFAULT_VALUE_ITEM && 
        value->type() != Item::NULL_ITEM &&
        table->s->table_category != TABLE_CATEGORY_TEMPORARY)
    {
      push_warning_printf(thd, Sql_condition::WARN_LEVEL_WARN,
                          ER_WARNING_NON_DEFAULT_VALUE_FOR_VIRTUAL_COLUMN,
                          ER(ER_WARNING_NON_DEFAULT_VALUE_FOR_VIRTUAL_COLUMN),
                          rfield->field_name, table->s->table_name.str);
    }
    if ((!rfield->vcol_info || rfield->stored_in_db) && 
        (value->save_in_field(rfield, 0)) < 0 && !ignore_errors)
    {
      my_message(ER_UNKNOWN_ERROR, ER(ER_UNKNOWN_ERROR), MYF(0));
      goto err;
    }
    rfield->set_explicit_default(value);
    DBUG_ASSERT(vcol_table == 0 || vcol_table == table);
    vcol_table= table;
  }
  /* Update virtual fields*/
  thd->abort_on_warning= FALSE;
  if (vcol_table && vcol_table->vfield &&
      update_virtual_fields(thd, vcol_table,
                            vcol_table->triggers ? VCOL_UPDATE_ALL :
                                                   VCOL_UPDATE_FOR_WRITE))
    goto err;
  thd->abort_on_warning= save_abort_on_warning;
  thd->no_errors=        save_no_errors;
  DBUG_RETURN(thd->is_error());
err:
  thd->abort_on_warning= save_abort_on_warning;
  thd->no_errors=        save_no_errors;
  if (fields.elements)
    table_arg->auto_increment_field_not_null= FALSE;
  DBUG_RETURN(TRUE);
}


/*
  Fill fields in list with values from the list of items and invoke
  before triggers.

  @param thd           thread context
  @param table         the table that is being modified
  @param fields        Item_fields list to be filled
  @param values        values to fill with
  @param ignore_errors TRUE if we should ignore errors
  @param event         event type for triggers to be invoked

  @detail
    This function assumes that fields which values will be set and triggers
    to be invoked belong to the same table, and that TABLE::record[0] and
    record[1] buffers correspond to new and old versions of row respectively.

  @return Status
  @retval true An error occured.
  @retval false OK.
*/

bool
fill_record_n_invoke_before_triggers(THD *thd, TABLE *table, List<Item> &fields,
                                     List<Item> &values, bool ignore_errors,
                                     enum trg_event_type event)
{
  bool result;
  Table_triggers_list *triggers= table->triggers;
  result= (fill_record(thd, table, fields, values, ignore_errors) ||
           (triggers && triggers->process_triggers(thd, event,
                                                   TRG_ACTION_BEFORE, TRUE)));
  /*
    Re-calculate virtual fields to cater for cases when base columns are
    updated by the triggers.
  */
  if (!result && triggers && table)
  {
    List_iterator_fast<Item> f(fields);
    Item *fld;
    Item_field *item_field;
    if (fields.elements)
    {
      fld= (Item_field*)f++;
      item_field= fld->field_for_view_update();
      if (item_field && item_field->field && table && table->vfield)
      {
        DBUG_ASSERT(table == item_field->field->table);
        result= update_virtual_fields(thd, table,
                                      table->triggers ? VCOL_UPDATE_ALL :
                                                        VCOL_UPDATE_FOR_WRITE);
      }
    }
  }
  return result;
}


/**
  Fill the field buffer of a table with the values of an Item list

  @param thd           thread handler
  @param table_arg     the table that is being modified
  @param ptr           pointer on pointer to record of fields
  @param values        values to fill with
  @param ignore_errors TRUE if we should ignore errors
  @param use_value     forces usage of value of the items instead of result

  @details
    fill_record() may set table->auto_increment_field_not_null and a
    caller should make sure that it is reset after their last call to this
    function.

  @return Status
  @retval true An error occured.
  @retval false OK.
*/

bool
fill_record(THD *thd, TABLE *table, Field **ptr, List<Item> &values,
            bool ignore_errors, bool use_value)
{
  List_iterator_fast<Item> v(values);
  List<TABLE> tbl_list;
  Item *value;
  Field *field;
  bool abort_on_warning_saved= thd->abort_on_warning;
  DBUG_ENTER("fill_record");

  if (!*ptr)
  {
    /* No fields to update, quite strange!*/
    DBUG_RETURN(0);
  }

  /*
    On INSERT or UPDATE fields are checked to be from the same table,
    thus we safely can take table from the first field.
  */
  DBUG_ASSERT((*ptr)->table == table);

  /*
    Reset the table->auto_increment_field_not_null as it is valid for
    only one row.
  */
  table->auto_increment_field_not_null= FALSE;
  while ((field = *ptr++) && ! thd->is_error())
  {
    /* Ensure that all fields are from the same table */
    DBUG_ASSERT(field->table == table);

    value=v++;
    if (field == table->next_number_field)
      table->auto_increment_field_not_null= TRUE;
    if (field->vcol_info && 
        value->type() != Item::DEFAULT_VALUE_ITEM && 
        value->type() != Item::NULL_ITEM &&
        table->s->table_category != TABLE_CATEGORY_TEMPORARY)
    {
      push_warning_printf(thd, Sql_condition::WARN_LEVEL_WARN,
                          ER_WARNING_NON_DEFAULT_VALUE_FOR_VIRTUAL_COLUMN,
                          ER(ER_WARNING_NON_DEFAULT_VALUE_FOR_VIRTUAL_COLUMN),
                          field->field_name, table->s->table_name.str);
    }

    if (use_value)
      value->save_val(field);
    else
      if (value->save_in_field(field, 0) < 0)
        goto err;
    field->set_explicit_default(value);
  }
  /* Update virtual fields*/
  thd->abort_on_warning= FALSE;
  if (table->vfield &&
      update_virtual_fields(thd, table, 
                            table->triggers ? VCOL_UPDATE_ALL :
                                              VCOL_UPDATE_FOR_WRITE))
    goto err;
  thd->abort_on_warning= abort_on_warning_saved;
  DBUG_RETURN(thd->is_error());

err:
  thd->abort_on_warning= abort_on_warning_saved;
  table->auto_increment_field_not_null= FALSE;
  DBUG_RETURN(TRUE);
}


/*
  Fill fields in an array with values from the list of items and invoke
  before triggers.

  @param thd           thread context
  @param table         the table that is being modified
  @param ptr        the fields to be filled
  @param values        values to fill with
  @param ignore_errors TRUE if we should ignore errors
  @param event         event type for triggers to be invoked

  @detail
    This function assumes that fields which values will be set and triggers
    to be invoked belong to the same table, and that TABLE::record[0] and
    record[1] buffers correspond to new and old versions of row respectively.

  @return Status
  @retval true An error occured.
  @retval false OK.
*/

bool
fill_record_n_invoke_before_triggers(THD *thd, TABLE *table, Field **ptr,
                                     List<Item> &values, bool ignore_errors,
                                     enum trg_event_type event)
{
  bool result;
  Table_triggers_list *triggers= table->triggers;
  result= (fill_record(thd, table, ptr, values, ignore_errors, FALSE) ||
           (triggers && triggers->process_triggers(thd, event,
                                                   TRG_ACTION_BEFORE, TRUE)));
  /*
    Re-calculate virtual fields to cater for cases when base columns are
    updated by the triggers.
  */
  if (!result && triggers && *ptr)
  {
    DBUG_ASSERT(table == (*ptr)->table);
    if (table->vfield)
      result= update_virtual_fields(thd, table,
                                    table->triggers ? VCOL_UPDATE_ALL : 
                                                      VCOL_UPDATE_FOR_WRITE);
  }
  return result;

}


my_bool mysql_rm_tmp_tables(void)
{
  uint i, idx;
  char	filePath[FN_REFLEN], *tmpdir, filePathCopy[FN_REFLEN];
  MY_DIR *dirp;
  FILEINFO *file;
  TABLE_SHARE share;
  THD *thd;
  DBUG_ENTER("mysql_rm_tmp_tables");

  if (!(thd= new THD))
    DBUG_RETURN(1);
  thd->thread_stack= (char*) &thd;
  thd->store_globals();

  for (i=0; i<=mysql_tmpdir_list.max; i++)
  {
    tmpdir=mysql_tmpdir_list.list[i];
    /* See if the directory exists */
    if (!(dirp = my_dir(tmpdir,MYF(MY_WME | MY_DONT_SORT))))
      continue;

    /* Remove all SQLxxx tables from directory */

    for (idx=0 ; idx < (uint) dirp->number_of_files ; idx++)
    {
      file=dirp->dir_entry+idx;

      if (!memcmp(file->name, tmp_file_prefix,
                  tmp_file_prefix_length))
      {
        char *ext= fn_ext(file->name);
        uint ext_len= strlen(ext);
        uint filePath_len= my_snprintf(filePath, sizeof(filePath),
                                       "%s%c%s", tmpdir, FN_LIBCHAR,
                                       file->name);
        if (!strcmp(reg_ext, ext))
        {
          handler *handler_file= 0;
          /* We should cut file extention before deleting of table */
          memcpy(filePathCopy, filePath, filePath_len - ext_len);
          filePathCopy[filePath_len - ext_len]= 0;
          init_tmp_table_share(thd, &share, "", 0, "", filePathCopy);
          if (!open_table_def(thd, &share) &&
              ((handler_file= get_new_handler(&share, thd->mem_root,
                                              share.db_type()))))
          {
            handler_file->ha_delete_table(filePathCopy);
            delete handler_file;
          }
          free_table_share(&share);
        }
        /*
          File can be already deleted by tmp_table.file->delete_table().
          So we hide error messages which happnes during deleting of these
          files(MYF(0)).
        */
        (void) mysql_file_delete(key_file_misc, filePath, MYF(0));
      }
    }
    my_dirend(dirp);
  }
  delete thd;
  set_current_thd(0);
  DBUG_RETURN(0);
}


/*****************************************************************************
	unireg support functions
*****************************************************************************/

/*
  free all unused tables

  NOTE
    This is called by 'handle_manager' when one wants to periodicly flush
    all not used tables.
*/

void tdc_flush_unused_tables()
{
  mysql_mutex_lock(&LOCK_open);
  while (unused_tables)
    free_cache_entry(unused_tables);
  mysql_mutex_unlock(&LOCK_open);
}


/**
   A callback to the server internals that is used to address
   special cases of the locking protocol.
   Invoked when acquiring an exclusive lock, for each thread that
   has a conflicting shared metadata lock.

   This function:
     - aborts waiting of the thread on a data lock, to make it notice
       the pending exclusive lock and back off.
     - if the thread is an INSERT DELAYED thread, sends it a KILL
       signal to terminate it.

   @note This function does not wait for the thread to give away its
         locks. Waiting is done outside for all threads at once.

   @param thd    Current thread context
   @param in_use The thread to wake up
   @param needs_thr_lock_abort Indicates that to wake up thread
                               this call needs to abort its waiting
                               on table-level lock.

   @retval  TRUE  if the thread was woken up
   @retval  FALSE otherwise.

   @note It is one of two places where border between MDL and the
         rest of the server is broken.
*/

bool mysql_notify_thread_having_shared_lock(THD *thd, THD *in_use,
                                            bool needs_thr_lock_abort)
{
  bool signalled= FALSE;
  if ((in_use->system_thread & SYSTEM_THREAD_DELAYED_INSERT) &&
      !in_use->killed)
  {
    in_use->killed= KILL_SYSTEM_THREAD;
    mysql_mutex_lock(&in_use->mysys_var->mutex);
    if (in_use->mysys_var->current_cond)
    {
      mysql_mutex_lock(in_use->mysys_var->current_mutex);
      mysql_cond_broadcast(in_use->mysys_var->current_cond);
      mysql_mutex_unlock(in_use->mysys_var->current_mutex);
    }
    mysql_mutex_unlock(&in_use->mysys_var->mutex);
    signalled= TRUE;
  }

  if (needs_thr_lock_abort)
  {
    mysql_mutex_lock(&in_use->LOCK_thd_data);
    for (TABLE *thd_table= in_use->open_tables;
         thd_table ;
         thd_table= thd_table->next)
    {
      /*
        Check for TABLE::needs_reopen() is needed since in some places we call
        handler::close() for table instance (and set TABLE::db_stat to 0)
        and do not remove such instances from the THD::open_tables
        for some time, during which other thread can see those instances
        (e.g. see partitioning code).
      */
      if (!thd_table->needs_reopen())
        signalled|= mysql_lock_abort_for_thread(thd, thd_table);
    }
    mysql_mutex_unlock(&in_use->LOCK_thd_data);
  }
  return signalled;
}


/**
   Remove all or some (depending on parameter) instances of TABLE and
   TABLE_SHARE from the table definition cache.

   @param  thd          Thread context
   @param  remove_type  Type of removal:
                        TDC_RT_REMOVE_ALL     - remove all TABLE instances and
                                                TABLE_SHARE instance. There
                                                should be no used TABLE objects
                                                and caller should have exclusive
                                                metadata lock on the table.
                        TDC_RT_REMOVE_NOT_OWN - remove all TABLE instances
                                                except those that belong to
                                                this thread. There should be
                                                no TABLE objects used by other
                                                threads and caller should have
                                                exclusive metadata lock on the
                                                table.
                        TDC_RT_REMOVE_UNUSED  - remove all unused TABLE
                                                instances (if there are no
                                                used instances will also
                                                remove TABLE_SHARE).
                        TDC_RT_REMOVE_NOT_OWN_KEEP_SHARE -
                                                remove all TABLE instances
                                                except those that belong to
                                                this thread, but don't mark
                                                TABLE_SHARE as old. There
                                                should be no TABLE objects
                                                used by other threads and
                                                caller should have exclusive
                                                metadata lock on the table.
   @param  db           Name of database
   @param  table_name   Name of table
   @param  has_lock     If TRUE, LOCK_open is already acquired

   @note It assumes that table instances are already not used by any
   (other) thread (this should be achieved by using meta-data locks).
*/

void tdc_remove_table(THD *thd, enum_tdc_remove_table_type remove_type,
                      const char *db, const char *table_name,
                      bool has_lock)
{
  char key[MAX_DBKEY_LENGTH];
  uint key_length;
  TABLE *table;
  TABLE_SHARE *share;
  DBUG_ENTER("tdc_remove_table");
  DBUG_PRINT("enter",("name: %s  remove_type: %d", table_name, remove_type));

  if (! has_lock)
    mysql_mutex_lock(&LOCK_open);
  else
  {
    mysql_mutex_assert_owner(&LOCK_open);
  }

  DBUG_ASSERT(remove_type == TDC_RT_REMOVE_UNUSED ||
              thd->mdl_context.is_lock_owner(MDL_key::TABLE, db, table_name,
                                             MDL_EXCLUSIVE));

<<<<<<< HEAD
  key_length= create_table_def_key(key, db, table_name);
=======
  key_length= create_table_def_key(thd, key, db, table_name, false);
>>>>>>> 74ec9f77

  if ((share= (TABLE_SHARE*) my_hash_search(&table_def_cache,(uchar*) key,
                                            key_length)))
  {
    if (share->ref_count)
    {
      TABLE_SHARE::TABLE_list::Iterator it(share->free_tables);
#ifndef DBUG_OFF
      if (remove_type == TDC_RT_REMOVE_ALL)
      {
        DBUG_ASSERT(share->used_tables.is_empty());
      }
      else if (remove_type == TDC_RT_REMOVE_NOT_OWN ||
<<<<<<< HEAD
               remove_type == TDC_RT_REMOVE_NOT_OWN_AND_MARK_NOT_USABLE)
=======
               remove_type == TDC_RT_REMOVE_NOT_OWN_KEEP_SHARE)
>>>>>>> 74ec9f77
      {
        TABLE_SHARE::TABLE_list::Iterator it2(share->used_tables);
        while ((table= it2++))
        {
          if (table->in_use != thd)
          {
            DBUG_ASSERT(0);
          }
        }
      }
#endif
      /*
        Mark share to ensure that it gets automatically deleted once
        it is no longer referenced.

        Note that code in TABLE_SHARE::wait_for_old_version() assumes
        that marking share as old and removal of its unused tables
        and of the share itself from TDC happens atomically under
        protection of LOCK_open, or, putting it another way, that
        TDC does not contain old shares which don't have any tables
        used.
      */
<<<<<<< HEAD
      if (remove_type == TDC_RT_REMOVE_NOT_OWN)
        share->remove_from_cache_at_close();
      else
      {
        /* Ensure that no can open the table while it's used */
        share->protect_against_usage();
      }
=======
      if (remove_type != TDC_RT_REMOVE_NOT_OWN_KEEP_SHARE)
        share->version= 0;
>>>>>>> 74ec9f77

      while ((table= it++))
        free_cache_entry(table);
    }
    else
    {
      DBUG_ASSERT(remove_type != TDC_RT_REMOVE_NOT_OWN_KEEP_SHARE);
      (void) my_hash_delete(&table_def_cache, (uchar*) share);
    }
  }

  if (! has_lock)
    mysql_mutex_unlock(&LOCK_open);
  DBUG_VOID_RETURN;
}


int setup_ftfuncs(SELECT_LEX *select_lex)
{
  List_iterator<Item_func_match> li(*(select_lex->ftfunc_list)),
                                 lj(*(select_lex->ftfunc_list));
  Item_func_match *ftf, *ftf2;

  while ((ftf=li++))
  {
    if (ftf->fix_index())
      return 1;
    lj.rewind();
    while ((ftf2=lj++) != ftf)
    {
      if (ftf->eq(ftf2,1) && !ftf2->master)
        ftf2->master=ftf;
    }
  }

  return 0;
}


int init_ftfuncs(THD *thd, SELECT_LEX *select_lex, bool no_order)
{
  if (select_lex->ftfunc_list->elements)
  {
    List_iterator<Item_func_match> li(*(select_lex->ftfunc_list));
    Item_func_match *ifm;
    DBUG_PRINT("info",("Performing FULLTEXT search"));

    while ((ifm=li++))
      ifm->init_search(no_order);
  }
  return 0;
}


/*
  open new .frm format table

  SYNOPSIS
    open_new_frm()
    THD		  thread handler
    path	  path to .frm file (without extension)
    alias	  alias for table
    db            database
    table_name    name of table
    db_stat	  open flags (for example ->OPEN_KEYFILE|HA_OPEN_RNDFILE..)
		  can be 0 (example in ha_example_table)
    prgflag	  READ_ALL etc..
    ha_open_flags HA_OPEN_ABORT_IF_LOCKED etc..
    outparam	  result table
    table_desc	  TABLE_LIST descriptor
    mem_root	  temporary MEM_ROOT for parsing
*/

bool
open_new_frm(THD *thd, TABLE_SHARE *share, const char *alias,
             uint db_stat, uint prgflag,
	     uint ha_open_flags, TABLE *outparam, TABLE_LIST *table_desc,
	     MEM_ROOT *mem_root)
{
  LEX_STRING pathstr;
  File_parser *parser;
  char path[FN_REFLEN+1];
  DBUG_ENTER("open_new_frm");

  /* Create path with extension */
  pathstr.length= (uint) (strxnmov(path, sizeof(path) - 1,
                                   share->normalized_path.str,
                                   reg_ext,
                                   NullS) - path);
  pathstr.str=    path;

  if ((parser= sql_parse_prepare(&pathstr, mem_root, 1)))
  {
    if (is_equal(&view_type, parser->type()))
    {
      if (table_desc == 0 || table_desc->required_type == FRMTYPE_TABLE)
      {
        my_error(ER_WRONG_OBJECT, MYF(0), share->db.str, share->table_name.str,
                 "BASE TABLE");
        goto err;
      }
      if (mysql_make_view(thd, parser, table_desc,
                          (prgflag & OPEN_VIEW_NO_PARSE)))
        goto err;
      status_var_increment(thd->status_var.opened_views);
    }
    else
    {
      /* only VIEWs are supported now */
      my_error(ER_FRM_UNKNOWN_TYPE, MYF(0), share->path.str,  parser->type()->str);
      goto err;
    }
    DBUG_RETURN(0);
  }
 
err:
  DBUG_RETURN(1);
}


bool is_equal(const LEX_STRING *a, const LEX_STRING *b)
{
  return a->length == b->length && !strncmp(a->str, b->str, a->length);
}


/*
  Tells if two (or more) tables have auto_increment columns and we want to
  lock those tables with a write lock.

  SYNOPSIS
    has_two_write_locked_tables_with_auto_increment
      tables        Table list

  NOTES:
    Call this function only when you have established the list of all tables
    which you'll want to update (including stored functions, triggers, views
    inside your statement).
*/

static bool
has_write_table_with_auto_increment(TABLE_LIST *tables)
{
  for (TABLE_LIST *table= tables; table; table= table->next_global)
  {
    /* we must do preliminary checks as table->table may be NULL */
    if (!table->placeholder() &&
        table->table->found_next_number_field &&
        (table->lock_type >= TL_WRITE_ALLOW_WRITE))
      return 1;
  }

  return 0;
}

/*
   checks if we have select tables in the table list and write tables
   with auto-increment column.

  SYNOPSIS
   has_two_write_locked_tables_with_auto_increment_and_select
      tables        Table list

  RETURN VALUES

   -true if the table list has atleast one table with auto-increment column


         and atleast one table to select from.
   -false otherwise
*/

static bool
has_write_table_with_auto_increment_and_select(TABLE_LIST *tables)
{
  bool has_select= false;
  bool has_auto_increment_tables = has_write_table_with_auto_increment(tables);
  for(TABLE_LIST *table= tables; table; table= table->next_global)
  {
     if (!table->placeholder() &&
        (table->lock_type <= TL_READ_NO_INSERT))
      {
        has_select= true;
        break;
      }
  }
  return(has_select && has_auto_increment_tables);
}

/*
  Tells if there is a table whose auto_increment column is a part
  of a compound primary key while is not the first column in
  the table definition.

  @param tables Table list

  @return true if the table exists, fais if does not.
*/

static bool
has_write_table_auto_increment_not_first_in_pk(TABLE_LIST *tables)
{
  for (TABLE_LIST *table= tables; table; table= table->next_global)
  {
    /* we must do preliminary checks as table->table may be NULL */
    if (!table->placeholder() &&
        table->table->found_next_number_field &&
        (table->lock_type >= TL_WRITE_ALLOW_WRITE)
        && table->table->s->next_number_keypart != 0)
      return 1;
  }

  return 0;
}



/*
  Open and lock system tables for read.

  SYNOPSIS
    open_system_tables_for_read()
      thd         Thread context.
      table_list  List of tables to open.
      backup      Pointer to Open_tables_state instance where
                  information about currently open tables will be
                  saved, and from which will be restored when we will
                  end work with system tables.

  NOTES
    Thanks to restrictions which we put on opening and locking of
    system tables for writing, we can open and lock them for reading
    even when we already have some other tables open and locked.  One
    must call close_system_tables() to close systems tables opened
    with this call.

  NOTES
   In some situations we  use this function to open system tables for
   writing. It happens, for examples, with statistical tables when
   they are updated by an ANALYZE command. In these cases we should
   guarantee that system tables will not be deadlocked.

  RETURN
    FALSE   Success
    TRUE    Error
*/

bool
open_system_tables_for_read(THD *thd, TABLE_LIST *table_list,
                            Open_tables_backup *backup)
{
  Query_tables_list query_tables_list_backup;
  LEX *lex= thd->lex;

  DBUG_ENTER("open_system_tables_for_read");

  /*
    Besides using new Open_tables_state for opening system tables,
    we also have to backup and reset/and then restore part of LEX
    which is accessed by open_tables() in order to determine if
    prelocking is needed and what tables should be added for it.
    close_system_tables() doesn't require such treatment.
  */
  lex->reset_n_backup_query_tables_list(&query_tables_list_backup);
  thd->reset_n_backup_open_tables_state(backup);

  if (open_and_lock_tables(thd, table_list, FALSE,
                           MYSQL_OPEN_IGNORE_FLUSH |
                           MYSQL_LOCK_IGNORE_TIMEOUT))
  {
    lex->restore_backup_query_tables_list(&query_tables_list_backup);
    thd->restore_backup_open_tables_state(backup);
    DBUG_RETURN(TRUE);
  }

  for (TABLE_LIST *tables= table_list; tables; tables= tables->next_global)
  {
    DBUG_ASSERT(tables->table->s->table_category == TABLE_CATEGORY_SYSTEM);
    tables->table->use_all_columns();
  }
  lex->restore_backup_query_tables_list(&query_tables_list_backup);

  DBUG_RETURN(FALSE);
}


/*
  Close system tables, opened with open_system_tables_for_read().

  SYNOPSIS
    close_system_tables()
      thd     Thread context
      backup  Pointer to Open_tables_backup instance which holds
              information about tables which were open before we
              decided to access system tables.
*/

void
close_system_tables(THD *thd, Open_tables_backup *backup)
{
  close_thread_tables(thd);
  thd->restore_backup_open_tables_state(backup);
}


/**
  A helper function to close a mysql.* table opened
  in an auxiliary THD during bootstrap or in the main
  connection, when we know that there are no locks
  held by the connection due to a preceding implicit
  commit.

  We need this function since we'd like to not
  just close the system table, but also release
  the metadata lock on it.

  Note, that in LOCK TABLES mode this function
  does not release the metadata lock. But in this
  mode the table can be opened only if it is locked
  explicitly with LOCK TABLES.
*/

void
close_mysql_tables(THD *thd)
{
  if (! thd->in_sub_stmt)
    trans_commit_stmt(thd);
  close_thread_tables(thd);
  thd->mdl_context.release_transactional_locks();
}

/*
  Open and lock one system table for update.

  SYNOPSIS
    open_system_table_for_update()
      thd        Thread context.
      one_table  Table to open.

  NOTES
    Table opened with this call should closed using close_thread_tables().

  RETURN
    0	Error
    #	Pointer to TABLE object of system table
*/

TABLE *
open_system_table_for_update(THD *thd, TABLE_LIST *one_table)
{
  DBUG_ENTER("open_system_table_for_update");

  TABLE *table= open_ltable(thd, one_table, one_table->lock_type,
                            MYSQL_LOCK_IGNORE_TIMEOUT);
  if (table)
  {
    DBUG_ASSERT(table->s->table_category == TABLE_CATEGORY_SYSTEM);
    table->use_all_columns();
  }

  DBUG_RETURN(table);
}

/**
  Open a log table.
  Opening such tables is performed internally in the server
  implementation, and is a 'nested' open, since some tables
  might be already opened by the current thread.
  The thread context before this call is saved, and is restored
  when calling close_log_table().
  @param thd The current thread
  @param one_table Log table to open
  @param backup [out] Temporary storage used to save the thread context
*/
TABLE *
open_log_table(THD *thd, TABLE_LIST *one_table, Open_tables_backup *backup)
{
  uint flags= ( MYSQL_OPEN_IGNORE_GLOBAL_READ_LOCK |
                MYSQL_LOCK_IGNORE_GLOBAL_READ_ONLY |
                MYSQL_OPEN_IGNORE_FLUSH |
                MYSQL_LOCK_IGNORE_TIMEOUT |
                MYSQL_LOCK_LOG_TABLE);
  TABLE *table;
  /* Save value that is changed in mysql_lock_tables() */
  ulonglong save_utime_after_lock= thd->utime_after_lock;
  DBUG_ENTER("open_log_table");

  thd->reset_n_backup_open_tables_state(backup);

  if ((table= open_ltable(thd, one_table, one_table->lock_type, flags)))
  {
    DBUG_ASSERT(table->s->table_category == TABLE_CATEGORY_LOG);
    /* Make sure all columns get assigned to a default value */
    table->use_all_columns();
    DBUG_ASSERT(table->no_replicate);
  }
  else
    thd->restore_backup_open_tables_state(backup);

  thd->utime_after_lock= save_utime_after_lock;
  DBUG_RETURN(table);
}

/**
  Close a log table.
  The last table opened by open_log_table()
  is closed, then the thread context is restored.
  @param thd The current thread
  @param backup [in] the context to restore.
*/
void close_log_table(THD *thd, Open_tables_backup *backup)
{
  close_system_tables(thd, backup);
}


/**
  @brief
  Remove 'fixed' flag from items in a list

  @param items list of items to un-fix

  @details
  This function sets to 0 the 'fixed' flag for items in the 'items' list.
  It's needed to force correct marking of views' fields for INSERT/UPDATE
  statements.
*/

void unfix_fields(List<Item> &fields)
{
  List_iterator<Item> li(fields);
  Item *item;
  while ((item= li++))
    item->fixed= 0;
}


/**
  Check result of dynamic column function and issue error if it is needed

  @param rc              The result code of dynamic column function

  @return the result code which was get as an argument\
*/

int dynamic_column_error_message(enum_dyncol_func_result rc)
{
  switch (rc) {
  case ER_DYNCOL_YES:
  case ER_DYNCOL_OK:
  case ER_DYNCOL_TRUNCATED:
    break; // it is not an error
  case ER_DYNCOL_FORMAT:
    my_error(ER_DYN_COL_WRONG_FORMAT, MYF(0));
    break;
  case ER_DYNCOL_LIMIT:
    my_error(ER_DYN_COL_IMPLEMENTATION_LIMIT, MYF(0));
    break;
  case ER_DYNCOL_RESOURCE:
    my_error(ER_OUT_OF_RESOURCES, MYF(0));
    break;
  case ER_DYNCOL_DATA:
    my_error(ER_DYN_COL_DATA, MYF(0));
    break;
  case ER_DYNCOL_UNKNOWN_CHARSET:
    my_error(ER_DYN_COL_WRONG_CHARSET, MYF(0));
    break;
  }
  return rc;
}

/**
  @} (end of group Data_Dictionary)
*/<|MERGE_RESOLUTION|>--- conflicted
+++ resolved
@@ -164,11 +164,7 @@
 */
 
 /**
-<<<<<<< HEAD
-  Protects table_def_hash, used and unused lists in the
-  TABLE_SHARE object, LRU lists of used TABLEs and used
-  TABLE_SHAREs, refresh_version and the table id counter.
-  In particular:
+  LOCK_open protects the following variables/objects:
 
   end_of_unused_share
   last_table_id
@@ -186,39 +182,6 @@
   TABLE_SHARE::prev
   TABLE_SHARE::ref_count
   TABLE_SHARE::used_tables
-=======
-  LOCK_open protects the following variables/objects:
-
-  1) The table_def_hash
-     This is the hash table mapping table name to a table
-     share object. The hash table can only be manipulated
-     while holding LOCK_open.
-  2) last_table_id
-     Generation of a new unique table_map_id for a table
-     share is done through incrementing last_table_id, a
-     global variable used for this purpose.
-  3) LOCK_open protects the initialisation of the table share
-     object and all its members and also protects reading the
-     .frm file from where the table share is initialised.
-  4) In particular the share->ref_count is updated each time
-     a new table object is created that refers to a table share.
-     This update is protected by LOCK_open.
-  5) oldest_unused_share, end_of_unused_share and share->next
-     and share->prev are variables to handle the lists of table
-     share objects, these can only be read and manipulated while
-     holding the LOCK_open mutex.
-  6) table_def_shutdown_in_progress can be updated only while
-     holding LOCK_open and ALL table cache mutexes.
-  7) refresh_version
-     This variable can only be updated while holding LOCK_open AND
-     all table cache mutexes.
-  8) share->version
-     This variable is initialised while holding LOCK_open. It can only
-     be updated while holding LOCK_open AND all table cache mutexes.
-     So if a table share is found through a reference its version won't
-     change if any of those mutexes are held.
-  9) share->m_flush_tickets
->>>>>>> 74ec9f77
 */
 mysql_mutex_t LOCK_open;
 
@@ -356,20 +319,8 @@
                     size MAX_DBKEY_LENGTH).
   @param db_name    Database name.
   @param table_name Table name.
-  @param tmp_table  Set if table is a tmp table.
-
-<<<<<<< HEAD
-  SYNOPSIS
-    create_tmp_table_def_key()
-    thd			Thread handler
-    key			Create key here (must be of size MAX_DBKEY_LENGTH)
-    db                  Database name.
-    table_name          Table name.
-
- IMPLEMENTATION
-=======
+
   @note
->>>>>>> 74ec9f77
     The table cache_key is created from:
     db_name + \0
     table_name + \0
@@ -383,7 +334,6 @@
   @return Length of key.
 */
 
-<<<<<<< HEAD
 uint create_tmp_table_def_key(THD *thd, char *key,
                               const char *db, const char *table_name)
 {
@@ -391,28 +341,6 @@
   int4store(key + key_length, thd->variables.server_id);
   int4store(key + key_length + 4, thd->variables.pseudo_thread_id);
   key_length+= TMP_TABLE_KEY_EXTRA;
-=======
-static uint create_table_def_key(THD *thd, char *key,
-                                 const char *db_name, const char *table_name,
-                                 bool tmp_table)
-{
-  /*
-    In theory caller should ensure that both db and table_name are
-    not longer than NAME_LEN bytes. In practice we play safe to avoid
-    buffer overruns.
-  */
-  DBUG_ASSERT(strlen(db_name) <= NAME_LEN && strlen(table_name) <= NAME_LEN);
-  uint key_length= static_cast<uint>(strmake(strmake(key, db_name, NAME_LEN) +
-                                             1, table_name, NAME_LEN) - key +
-                                     1);
-
-  if (tmp_table)
-  {
-    int4store(key + key_length, thd->server_id);
-    int4store(key + key_length + 4, thd->variables.pseudo_thread_id);
-    key_length+= TMP_TABLE_KEY_EXTRA;
-  }
->>>>>>> 74ec9f77
   return key_length;
 }
 
@@ -691,14 +619,8 @@
    #  Share for table
 */
 
-<<<<<<< HEAD
 TABLE_SHARE *get_table_share(THD *thd, const char *db, const char *table_name,
-                             char *key, uint key_length, uint flags,
-=======
-TABLE_SHARE *get_table_share(THD *thd, TABLE_LIST *table_list,
-                             const char *key, uint key_length,
-                             uint db_flags, int *error,
->>>>>>> 74ec9f77
+                             const char *key, uint key_length, uint flags,
                              my_hash_value_type hash_value)
 {
   TABLE_SHARE *share;
@@ -737,13 +659,13 @@
     }
     share->ref_count++;                         // Mark in use
     share->error= OPEN_FRM_OPEN_ERROR;
-    mysql_mutex_lock(&share->LOCK_ha_data);
+    mysql_mutex_lock(&share->LOCK_share);
     mysql_mutex_unlock(&LOCK_open);
 
     /* note that get_table_share() *always* uses discovery */
     open_table_def(thd, share, flags | GTS_USE_DISCOVERY);
 
-    mysql_mutex_unlock(&share->LOCK_ha_data);
+    mysql_mutex_unlock(&share->LOCK_share);
     mysql_mutex_lock(&LOCK_open);
 
     if (share->error)
@@ -761,20 +683,12 @@
     goto end;
   }
 
-<<<<<<< HEAD
   /* cannot force discovery of a cached share */
   DBUG_ASSERT(!(flags & GTS_FORCE_DISCOVERY));
-=======
-#ifdef HAVE_PSI_TABLE_INTERFACE
-  share->m_psi= PSI_TABLE_CALL(get_table_share)(false, share);
-#else
-  share->m_psi= NULL;
-#endif
->>>>>>> 74ec9f77
 
   /* make sure that open_table_def() for this share is not running */
-  mysql_mutex_lock(&share->LOCK_ha_data);
-  mysql_mutex_unlock(&share->LOCK_ha_data);
+  mysql_mutex_lock(&share->LOCK_share);
+  mysql_mutex_unlock(&share->LOCK_share);
 
   /*
      We found an existing table definition. Return it if we didn't get
@@ -819,66 +733,11 @@
 
   DBUG_PRINT("exit", ("share: 0x%lx  ref_count: %u",
                       (ulong) share, share->ref_count));
-<<<<<<< HEAD
   goto end;
 
 err:
   mysql_mutex_unlock(&LOCK_open);
   DBUG_RETURN(0);
-=======
-  DBUG_RETURN(share);
-}
-
-
-/**
-  Get a table share. If it didn't exist, try creating it from engine
-
-  For arguments and return values, see get_table_share()
-*/
-
-static TABLE_SHARE *
-get_table_share_with_discover(THD *thd, TABLE_LIST *table_list,
-                              const char *key, uint key_length,
-                              uint db_flags, int *error,
-                              my_hash_value_type hash_value)
-{
-  TABLE_SHARE *share;
-  bool exists;
-  DBUG_ENTER("get_table_share_with_discover");
-
-  share= get_table_share(thd, table_list, key, key_length, db_flags, error,
-                         hash_value);
-  /*
-    If share is not NULL, we found an existing share.
-
-    If share is NULL, and there is no error, we're inside
-    pre-locking, which silences 'ER_NO_SUCH_TABLE' errors
-    with the intention to silently drop non-existing tables 
-    from the pre-locking list. In this case we still need to try
-    auto-discover before returning a NULL share.
-
-    Or, we're inside SHOW CREATE VIEW, which
-    also installs a silencer for ER_NO_SUCH_TABLE error.
-
-    If share is NULL and the error is ER_NO_SUCH_TABLE, this is
-    the same as above, only that the error was not silenced by
-    pre-locking or SHOW CREATE VIEW.
-
-    In both these cases it won't harm to try to discover the
-    table.
-
-    Finally, if share is still NULL, it's a real error and we need
-    to abort.
-
-    @todo Rework alternative ways to deal with ER_NO_SUCH TABLE.
-  */
-  if (share ||
-      (thd->is_error() && thd->get_stmt_da()->sql_errno() != ER_NO_SUCH_TABLE &&
-       thd->get_stmt_da()->sql_errno() != ER_NO_SUCH_TABLE_IN_ENGINE))
-    DBUG_RETURN(share);
-
-  *error= 0;
->>>>>>> 74ec9f77
 
 end:
   if (flags & GTS_NOLOCK)
@@ -962,8 +821,7 @@
 
 TABLE_SHARE *get_cached_table_share(const char *db, const char *table_name)
 {
-<<<<<<< HEAD
-  char key[SAFE_NAME_LEN*2+2];
+  char key[MAX_DBKEY_LENGTH];
   uint key_length;
   mysql_mutex_assert_owner(&LOCK_open);
 
@@ -971,15 +829,6 @@
   TABLE_SHARE* share= (TABLE_SHARE*)my_hash_search(&table_def_cache,
                                                    (uchar*) key, key_length);
   return !share || share->error ? 0 : share;
-=======
-  char key[MAX_DBKEY_LENGTH];
-  uint key_length;
-  mysql_mutex_assert_owner(&LOCK_open);
-
-  key_length= create_table_def_key((THD*) 0, key, db, table_name, 0);
-  return (TABLE_SHARE*) my_hash_search(&table_def_cache,
-                                       (uchar*) key, key_length);
->>>>>>> 74ec9f77
 }  
 
 
@@ -2249,7 +2098,7 @@
 TABLE *find_temporary_table(THD *thd, const char *db, const char *table_name)
 {
   char key[MAX_DBKEY_LENGTH];
-  uint key_length= create_table_def_key(thd, key, db, table_name, 1);
+  uint key_length= create_tmp_table_def_key(thd, key, db, table_name);
   return find_temporary_table(thd, key, key_length);
 }
 
@@ -2263,19 +2112,14 @@
 
 TABLE *find_temporary_table(THD *thd, const TABLE_LIST *tl)
 {
-<<<<<<< HEAD
-  char key[MAX_DBKEY_LENGTH];
-  uint key_length= create_tmp_table_def_key(thd, key, tl->db, tl->table_name);
-=======
   const char *key;
   uint key_length;
   char key_suffix[TMP_TABLE_KEY_EXTRA];
   TABLE *table;
->>>>>>> 74ec9f77
 
   key_length= get_table_def_key(tl, &key);
 
-  int4store(key_suffix, thd->server_id);
+  int4store(key_suffix, thd->variables.server_id);
   int4store(key_suffix + 4, thd->variables.pseudo_thread_id);
 
   for (table= thd->temporary_tables; table; table= table->next)
@@ -2464,11 +2308,7 @@
   if (!(key=(char*) alloc_root(&share->mem_root, MAX_DBKEY_LENGTH)))
     DBUG_RETURN(1);				/* purecov: inspected */
 
-<<<<<<< HEAD
   key_length= create_tmp_table_def_key(thd, key, db, table_name);
-=======
-  key_length= create_table_def_key(thd, key, db, table_name, 1);
->>>>>>> 74ec9f77
   share->set_table_cache_key(key, key_length);
   DBUG_RETURN(0);
 }
@@ -2828,11 +2668,7 @@
   MDL_ticket *mdl_ticket;
   TABLE_SHARE *share;
   my_hash_value_type hash_value;
-<<<<<<< HEAD
   uint gts_flags;
-=======
-  bool recycled_free_table;
->>>>>>> 74ec9f77
   DBUG_ENTER("open_table");
 
   /*
@@ -2850,13 +2686,6 @@
   if (!(flags & MYSQL_OPEN_IGNORE_KILLED) && thd->killed)
     DBUG_RETURN(TRUE);
 
-<<<<<<< HEAD
-  key_length= create_tmp_table_def_key(thd, key, table_list->db,
-                                       table_list->table_name) -
-               TMP_TABLE_KEY_EXTRA;
-
-=======
->>>>>>> 74ec9f77
   /*
     Check if we're trying to take a write lock in a read only transaction.
 
@@ -2867,39 +2696,8 @@
       thd->tx_read_only &&
       !(flags & (MYSQL_LOCK_LOG_TABLE | MYSQL_OPEN_HAS_MDL_LOCK)))
   {
-<<<<<<< HEAD
-    for (table= thd->temporary_tables; table ; table=table->next)
-    {
-      if (table->s->table_cache_key.length == key_length +
-          TMP_TABLE_KEY_EXTRA &&
-	  !memcmp(table->s->table_cache_key.str, key,
-		  key_length + TMP_TABLE_KEY_EXTRA))
-      {
-        /*
-          We're trying to use the same temporary table twice in a query.
-          Right now we don't support this because a temporary table
-          is always represented by only one TABLE object in THD, and
-          it can not be cloned. Emit an error for an unsupported behaviour.
-        */
-	if (table->query_id)
-	{
-          DBUG_PRINT("error",
-                     ("query_id: %lu  server_id: %u  pseudo_thread_id: %lu",
-                      (ulong) table->query_id, (uint) thd->variables.server_id,
-                      (ulong) thd->variables.pseudo_thread_id));
-	  my_error(ER_CANT_REOPEN_TABLE, MYF(0), table->alias.c_ptr());
-	  DBUG_RETURN(TRUE);
-	}
-	table->query_id= thd->query_id;
-	thd->thread_specific_used= TRUE;
-        DBUG_PRINT("info",("Using temporary table"));
-        goto reset;
-      }
-    }
-=======
     my_error(ER_CANT_EXECUTE_IN_READ_ONLY_TRANSACTION, MYF(0));
     DBUG_RETURN(true);
->>>>>>> 74ec9f77
   }
 
   key_length= get_table_def_key(table_list, &key);
@@ -3291,26 +3089,11 @@
       my_free(table);
       goto err_lock;
     }
-<<<<<<< HEAD
-
-=======
-    mysql_mutex_lock(&LOCK_open);
->>>>>>> 74ec9f77
+
     /* Add table to the share's used tables list. */
     mysql_mutex_lock(&LOCK_open);
     table_def_add_used_table(thd, table);
-<<<<<<< HEAD
     mysql_mutex_unlock(&LOCK_open);
-=======
-  }
-  mysql_mutex_unlock(&LOCK_open);
-
-  /* Call rebind_psi outside of the LOCK_open critical section. */
-  if (recycled_free_table)
-  {
-    DBUG_ASSERT(table->file != NULL);
-    table->file->rebind_psi();
->>>>>>> 74ec9f77
   }
 
   table->mdl_ticket= mdl_ticket;
@@ -3979,6 +3762,7 @@
 {
   TABLE not_used;
   TABLE_SHARE *share;
+  bool err= TRUE;
 
   if (!(share= get_table_share(thd, table_list->db, table_list->table_name,
                                cache_key, cache_key_length, GTS_VIEW)))
@@ -3986,14 +3770,7 @@
 
   DBUG_ASSERT(share->is_view);
 
-<<<<<<< HEAD
-  bool err= open_new_frm(thd, share, alias,
-                    (HA_OPEN_KEYFILE | HA_OPEN_RNDFILE |
-                     HA_GET_INDEX | HA_TRY_READ_ONLY),
-                    READ_KEYINFO | COMPUTE_TYPES | EXTRA_RECORD | flags,
-                    thd->open_options, &not_used, table_list, mem_root);
-=======
-  if ((flags & CHECK_METADATA_VERSION))
+  if (flags & CHECK_METADATA_VERSION)
   {
     /*
       Check TABLE_SHARE-version of view only if we have been instructed to do
@@ -4005,26 +3782,16 @@
       table-definition-cache interface.
     */
     if (check_and_update_table_version(thd, table_list, share))
-    {
-      release_table_share(share);
-      goto err;
-    }
-  }
-
-  if (share->is_view &&
-      !open_new_frm(thd, share, alias,
-                    (uint) (HA_OPEN_KEYFILE | HA_OPEN_RNDFILE |
-                            HA_GET_INDEX | HA_TRY_READ_ONLY),
-                    READ_KEYINFO | COMPUTE_TYPES | EXTRA_RECORD |
-                    flags, thd->open_options, &not_used, table_list,
-                    mem_root))
-  {
-    release_table_share(share);
-    mysql_mutex_unlock(&LOCK_open);
-    return FALSE;
-  }
->>>>>>> 74ec9f77
-
+      goto ret;
+  }
+
+  err= open_new_frm(thd, share, alias,
+                    (HA_OPEN_KEYFILE | HA_OPEN_RNDFILE |
+                     HA_GET_INDEX | HA_TRY_READ_ONLY),
+                    READ_KEYINFO | COMPUTE_TYPES | EXTRA_RECORD | flags,
+                    thd->open_options, &not_used, table_list, mem_root);
+
+ret:
   mysql_mutex_lock(&LOCK_open);
   release_table_share(share);
   mysql_mutex_unlock(&LOCK_open);
@@ -4083,20 +3850,9 @@
 
 static bool auto_repair_table(THD *thd, TABLE_LIST *table_list)
 {
-<<<<<<< HEAD
-=======
-  const char *cache_key;
-  uint	cache_key_length;
->>>>>>> 74ec9f77
   TABLE_SHARE *share;
   TABLE *entry;
   bool result= TRUE;
-<<<<<<< HEAD
-=======
-  my_hash_value_type hash_value;
-
-  cache_key_length= get_table_def_key(table_list, &cache_key);
->>>>>>> 74ec9f77
 
   thd->clear_error();
 
@@ -6331,11 +6087,7 @@
               (ulong) thd->variables.pseudo_thread_id));
 
   /* Create the cache_key for temporary tables */
-<<<<<<< HEAD
   key_length= create_tmp_table_def_key(thd, cache_key, db, table_name);
-=======
-  key_length= create_table_def_key(thd, cache_key, db, table_name, 1);
->>>>>>> 74ec9f77
 
   if (!(tmp_table= (TABLE*) my_malloc(sizeof(*tmp_table) + sizeof(*share) +
                                       strlen(path)+1 + key_length,
@@ -6366,15 +6118,7 @@
     DBUG_RETURN(0);
   }
 
-<<<<<<< HEAD
   share->m_psi= PSI_CALL_get_table_share(true, share);
-=======
-#ifdef HAVE_PSI_TABLE_INTERFACE
-  share->m_psi= PSI_TABLE_CALL(get_table_share)(true, share);
-#else
-  share->m_psi= NULL;
-#endif
->>>>>>> 74ec9f77
 
   if (open_table_from_share(thd, share, table_name,
                             open_in_engine ?
@@ -6602,7 +6346,7 @@
 
     DBUG_PRINT("error",
                ("query_id: %lu  server_id: %u  pseudo_thread_id: %lu",
-                (ulong) table->query_id, (uint) thd->server_id,
+                (ulong) table->query_id, (uint) thd->variables.server_id,
                 (ulong) thd->variables.pseudo_thread_id));
     my_error(ER_CANT_REOPEN_TABLE, MYF(0), table->alias.c_ptr());
     DBUG_RETURN(TRUE);
@@ -9828,11 +9572,7 @@
               thd->mdl_context.is_lock_owner(MDL_key::TABLE, db, table_name,
                                              MDL_EXCLUSIVE));
 
-<<<<<<< HEAD
   key_length= create_table_def_key(key, db, table_name);
-=======
-  key_length= create_table_def_key(thd, key, db, table_name, false);
->>>>>>> 74ec9f77
 
   if ((share= (TABLE_SHARE*) my_hash_search(&table_def_cache,(uchar*) key,
                                             key_length)))
@@ -9846,11 +9586,7 @@
         DBUG_ASSERT(share->used_tables.is_empty());
       }
       else if (remove_type == TDC_RT_REMOVE_NOT_OWN ||
-<<<<<<< HEAD
                remove_type == TDC_RT_REMOVE_NOT_OWN_AND_MARK_NOT_USABLE)
-=======
-               remove_type == TDC_RT_REMOVE_NOT_OWN_KEEP_SHARE)
->>>>>>> 74ec9f77
       {
         TABLE_SHARE::TABLE_list::Iterator it2(share->used_tables);
         while ((table= it2++))
@@ -9873,7 +9609,6 @@
         TDC does not contain old shares which don't have any tables
         used.
       */
-<<<<<<< HEAD
       if (remove_type == TDC_RT_REMOVE_NOT_OWN)
         share->remove_from_cache_at_close();
       else
@@ -9881,10 +9616,6 @@
         /* Ensure that no can open the table while it's used */
         share->protect_against_usage();
       }
-=======
-      if (remove_type != TDC_RT_REMOVE_NOT_OWN_KEEP_SHARE)
-        share->version= 0;
->>>>>>> 74ec9f77
 
       while ((table= it++))
         free_cache_entry(table);
