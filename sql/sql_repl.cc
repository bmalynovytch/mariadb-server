/* Copyright (c) 2000, 2012, Oracle and/or its affiliates.
   Copyright (c) 2008, 2013, Monty Program Ab

   This program is free software; you can redistribute it and/or modify
   it under the terms of the GNU General Public License as published by
   the Free Software Foundation; version 2 of the License.

   This program is distributed in the hope that it will be useful,
   but WITHOUT ANY WARRANTY; without even the implied warranty of
   MERCHANTABILITY or FITNESS FOR A PARTICULAR PURPOSE.  See the
   GNU General Public License for more details.

   You should have received a copy of the GNU General Public License
   along with this program; if not, write to the Free Software
   Foundation, Inc., 51 Franklin St, Fifth Floor, Boston, MA 02110-1301  USA */

#include "sql_priv.h"
#include "unireg.h"
#include "sql_base.h"
#include "sql_parse.h"                          // check_access
#ifdef HAVE_REPLICATION

#include "rpl_mi.h"
#include "rpl_rli.h"
#include "sql_repl.h"
#include "sql_acl.h"                            // SUPER_ACL
#include "log_event.h"
#include "rpl_filter.h"
#include <my_dir.h>
#include "rpl_handler.h"
#include "debug_sync.h"

int max_binlog_dump_events = 0; // unlimited
my_bool opt_sporadic_binlog_dump_fail = 0;
#ifndef DBUG_OFF
static int binlog_dump_count = 0;
#endif

extern TYPELIB binlog_checksum_typelib;

/*
    fake_rotate_event() builds a fake (=which does not exist physically in any
    binlog) Rotate event, which contains the name of the binlog we are going to
    send to the slave (because the slave may not know it if it just asked for
    MASTER_LOG_FILE='', MASTER_LOG_POS=4).
    < 4.0.14, fake_rotate_event() was called only if the requested pos was 4.
    After this version we always call it, so that a 3.23.58 slave can rely on
    it to detect if the master is 4.0 (and stop) (the _fake_ Rotate event has
    zeros in the good positions which, by chance, make it possible for the 3.23
    slave to detect that this event is unexpected) (this is luck which happens
    because the master and slave disagree on the size of the header of
    Log_event).

    Relying on the event length of the Rotate event instead of these
    well-placed zeros was not possible as Rotate events have a variable-length
    part.
*/

static int fake_rotate_event(NET* net, String* packet, char* log_file_name,
                             ulonglong position, const char** errmsg,
                             uint8 checksum_alg_arg)
{
  DBUG_ENTER("fake_rotate_event");
  char header[LOG_EVENT_HEADER_LEN], buf[ROTATE_HEADER_LEN+100];

  /*
    this Rotate is to be sent with checksum if and only if
    slave's get_master_version_and_clock time handshake value 
    of master's @@global.binlog_checksum was TRUE
  */

  my_bool do_checksum= checksum_alg_arg != BINLOG_CHECKSUM_ALG_OFF &&
    checksum_alg_arg != BINLOG_CHECKSUM_ALG_UNDEF;

  /*
    'when' (the timestamp) is set to 0 so that slave could distinguish between
    real and fake Rotate events (if necessary)
  */
  memset(header, 0, 4);
  header[EVENT_TYPE_OFFSET] = ROTATE_EVENT;

  char* p = log_file_name+dirname_length(log_file_name);
  uint ident_len = (uint) strlen(p);
  ulong event_len = ident_len + LOG_EVENT_HEADER_LEN + ROTATE_HEADER_LEN +
    (do_checksum ? BINLOG_CHECKSUM_LEN : 0);
  int4store(header + SERVER_ID_OFFSET, global_system_variables.server_id);
  int4store(header + EVENT_LEN_OFFSET, event_len);
  int2store(header + FLAGS_OFFSET, LOG_EVENT_ARTIFICIAL_F);

  // TODO: check what problems this may cause and fix them
  int4store(header + LOG_POS_OFFSET, 0);

  packet->append(header, sizeof(header));
  int8store(buf+R_POS_OFFSET,position);
  packet->append(buf, ROTATE_HEADER_LEN);
  packet->append(p, ident_len);

  if (do_checksum)
  {
    char b[BINLOG_CHECKSUM_LEN];
    ha_checksum crc= my_checksum(0L, NULL, 0);
    crc= my_checksum(crc, (uchar*)header, sizeof(header));
    crc= my_checksum(crc, (uchar*)buf, ROTATE_HEADER_LEN);
    crc= my_checksum(crc, (uchar*)p, ident_len);
    int4store(b, crc);
    packet->append(b, sizeof(b));
  }

  if (my_net_write(net, (uchar*) packet->ptr(), packet->length()))
  {
    *errmsg = "failed on my_net_write()";
    DBUG_RETURN(-1);
  }
  DBUG_RETURN(0);
}

/*
  Reset thread transmit packet buffer for event sending

  This function allocates header bytes for event transmission, and
  should be called before store the event data to the packet buffer.
*/
static int reset_transmit_packet(THD *thd, ushort flags,
                                 ulong *ev_offset, const char **errmsg)
{
  int ret= 0;
  String *packet= &thd->packet;

  /* reserve and set default header */
  packet->length(0);
  packet->set("\0", 1, &my_charset_bin);

  if (RUN_HOOK(binlog_transmit, reserve_header, (thd, flags, packet)))
  {
    *errmsg= "Failed to run hook 'reserve_header'";
    my_errno= ER_UNKNOWN_ERROR;
    ret= 1;
  }
  *ev_offset= packet->length();
  return ret;
}

static int send_file(THD *thd)
{
  NET* net = &thd->net;
  int fd = -1, error = 1;
  size_t bytes;
  char fname[FN_REFLEN+1];
  const char *errmsg = 0;
  int old_timeout;
  unsigned long packet_len;
  uchar buf[IO_SIZE];				// It's safe to alloc this
  DBUG_ENTER("send_file");

  /*
    The client might be slow loading the data, give him wait_timeout to do
    the job
  */
  old_timeout= net->read_timeout;
  my_net_set_read_timeout(net, thd->variables.net_wait_timeout);

  /*
    We need net_flush here because the client will not know it needs to send
    us the file name until it has processed the load event entry
  */
  if (net_flush(net) || (packet_len = my_net_read(net)) == packet_error)
  {
    errmsg = "while reading file name";
    goto err;
  }

  // terminate with \0 for fn_format
  *((char*)net->read_pos +  packet_len) = 0;
  fn_format(fname, (char*) net->read_pos + 1, "", "", 4);
  // this is needed to make replicate-ignore-db
  if (!strcmp(fname,"/dev/null"))
    goto end;

  if ((fd= mysql_file_open(key_file_send_file,
                           fname, O_RDONLY, MYF(0))) < 0)
  {
    errmsg = "on open of file";
    goto err;
  }

  while ((long) (bytes= mysql_file_read(fd, buf, IO_SIZE, MYF(0))) > 0)
  {
    if (my_net_write(net, buf, bytes))
    {
      errmsg = "while writing data to client";
      goto err;
    }
  }

 end:
  if (my_net_write(net, (uchar*) "", 0) || net_flush(net) ||
      (my_net_read(net) == packet_error))
  {
    errmsg = "while negotiating file transfer close";
    goto err;
  }
  error = 0;

 err:
  my_net_set_read_timeout(net, old_timeout);
  if (fd >= 0)
    mysql_file_close(fd, MYF(0));
  if (errmsg)
  {
    sql_print_error("Failed in send_file() %s", errmsg);
    DBUG_PRINT("error", ("%s", errmsg));
  }
  DBUG_RETURN(error);
}


/**
   Internal to mysql_binlog_send() routine that recalculates checksum for
   a FD event (asserted) that needs additional arranment prior sending to slave.
*/
inline void fix_checksum(String *packet, ulong ev_offset)
{
  /* recalculate the crc for this event */
  uint data_len = uint4korr(packet->ptr() + ev_offset + EVENT_LEN_OFFSET);
  ha_checksum crc= my_checksum(0L, NULL, 0);
  DBUG_ASSERT(data_len == 
              LOG_EVENT_MINIMAL_HEADER_LEN + FORMAT_DESCRIPTION_HEADER_LEN +
              BINLOG_CHECKSUM_ALG_DESC_LEN + BINLOG_CHECKSUM_LEN);
  crc= my_checksum(crc, (uchar *)packet->ptr() + ev_offset, data_len -
                   BINLOG_CHECKSUM_LEN);
  int4store(packet->ptr() + ev_offset + data_len - BINLOG_CHECKSUM_LEN, crc);
}


static user_var_entry * get_binlog_checksum_uservar(THD * thd)
{
  LEX_STRING name=  { C_STRING_WITH_LEN("master_binlog_checksum")};
  user_var_entry *entry= 
    (user_var_entry*) my_hash_search(&thd->user_vars, (uchar*) name.str,
                                  name.length);
  return entry;
}

/**
  Function for calling in mysql_binlog_send
  to check if slave initiated checksum-handshake.

  @param[in]    thd  THD to access a user variable

  @return        TRUE if handshake took place, FALSE otherwise
*/

static bool is_slave_checksum_aware(THD * thd)
{
  DBUG_ENTER("is_slave_checksum_aware");
  user_var_entry *entry= get_binlog_checksum_uservar(thd);
  DBUG_RETURN(entry? true  : false);
}

/**
  Function for calling in mysql_binlog_send
  to get the value of @@binlog_checksum of the master at
  time of checksum-handshake.

  The value tells the master whether to compute or not, and the slave
  to verify or not the first artificial Rotate event's checksum.

  @param[in]    thd  THD to access a user variable

  @return       value of @@binlog_checksum alg according to
                @c enum enum_binlog_checksum_alg
*/

static uint8 get_binlog_checksum_value_at_connect(THD * thd)
{
  uint8 ret;

  DBUG_ENTER("get_binlog_checksum_value_at_connect");
  user_var_entry *entry= get_binlog_checksum_uservar(thd);
  if (!entry)
  {
    ret= BINLOG_CHECKSUM_ALG_UNDEF;
  }
  else
  {
    DBUG_ASSERT(entry->type == STRING_RESULT);
    String str;
    uint dummy_errors;
    str.copy(entry->value, entry->length, &my_charset_bin, &my_charset_bin,
             &dummy_errors);
    ret= (uint8) find_type ((char*) str.ptr(), &binlog_checksum_typelib, 1) - 1;
    DBUG_ASSERT(ret <= BINLOG_CHECKSUM_ALG_CRC32); // while it's just on CRC32 alg
  }
  DBUG_RETURN(ret);
}

/*
  Adjust the position pointer in the binary log file for all running slaves

  SYNOPSIS
    adjust_linfo_offsets()
    purge_offset	Number of bytes removed from start of log index file

  NOTES
    - This is called when doing a PURGE when we delete lines from the
      index log file

  REQUIREMENTS
    - Before calling this function, we have to ensure that no threads are
      using any binary log file before purge_offset.a

  TODO
    - Inform the slave threads that they should sync the position
      in the binary log file with flush_relay_log_info.
      Now they sync is done for next read.
*/

void adjust_linfo_offsets(my_off_t purge_offset)
{
  THD *tmp;

  mysql_mutex_lock(&LOCK_thread_count);
  I_List_iterator<THD> it(threads);

  while ((tmp=it++))
  {
    LOG_INFO* linfo;
    if ((linfo = tmp->current_linfo))
    {
      mysql_mutex_lock(&linfo->lock);
      /*
	Index file offset can be less that purge offset only if
	we just started reading the index file. In that case
	we have nothing to adjust
      */
      if (linfo->index_file_offset < purge_offset)
	linfo->fatal = (linfo->index_file_offset != 0);
      else
	linfo->index_file_offset -= purge_offset;
      mysql_mutex_unlock(&linfo->lock);
    }
  }
  mysql_mutex_unlock(&LOCK_thread_count);
}


bool log_in_use(const char* log_name)
{
  size_t log_name_len = strlen(log_name) + 1;
  THD *tmp;
  bool result = 0;

  mysql_mutex_lock(&LOCK_thread_count);
  I_List_iterator<THD> it(threads);

  while ((tmp=it++))
  {
    LOG_INFO* linfo;
    if ((linfo = tmp->current_linfo))
    {
      mysql_mutex_lock(&linfo->lock);
      result = !memcmp(log_name, linfo->log_file_name, log_name_len);
      mysql_mutex_unlock(&linfo->lock);
      if (result)
	break;
    }
  }

  mysql_mutex_unlock(&LOCK_thread_count);
  return result;
}

bool purge_error_message(THD* thd, int res)
{
  uint errcode;

  if ((errcode= purge_log_get_error_code(res)) != 0)
  {
    my_message(errcode, ER(errcode), MYF(0));
    return TRUE;
  }
  my_ok(thd);
  return FALSE;
}


/**
  Execute a PURGE BINARY LOGS TO <log> command.

  @param thd Pointer to THD object for the client thread executing the
  statement.

  @param to_log Name of the last log to purge.

  @retval FALSE success
  @retval TRUE failure
*/
bool purge_master_logs(THD* thd, const char* to_log)
{
  char search_file_name[FN_REFLEN];
  if (!mysql_bin_log.is_open())
  {
    my_ok(thd);
    return FALSE;
  }

  mysql_bin_log.make_log_name(search_file_name, to_log);
  return purge_error_message(thd,
			     mysql_bin_log.purge_logs(search_file_name, 0, 1,
						      1, NULL));
}


/**
  Execute a PURGE BINARY LOGS BEFORE <date> command.

  @param thd Pointer to THD object for the client thread executing the
  statement.

  @param purge_time Date before which logs should be purged.

  @retval FALSE success
  @retval TRUE failure
*/
bool purge_master_logs_before_date(THD* thd, time_t purge_time)
{
  if (!mysql_bin_log.is_open())
  {
    my_ok(thd);
    return 0;
  }
  return purge_error_message(thd,
                             mysql_bin_log.purge_logs_before_date(purge_time));
}

int test_for_non_eof_log_read_errors(int error, const char **errmsg)
{
  if (error == LOG_READ_EOF)
    return 0;
  my_errno= ER_MASTER_FATAL_ERROR_READING_BINLOG;
  switch (error) {
  case LOG_READ_BOGUS:
    *errmsg = "bogus data in log event";
    break;
  case LOG_READ_TOO_LARGE:
    *errmsg = "log event entry exceeded max_allowed_packet; \
Increase max_allowed_packet on master";
    break;
  case LOG_READ_IO:
    *errmsg = "I/O error reading log event";
    break;
  case LOG_READ_MEM:
    *errmsg = "memory allocation failed reading log event";
    break;
  case LOG_READ_TRUNC:
    *errmsg = "binlog truncated in the middle of event; consider out of disk space on master";
    break;
  case LOG_READ_CHECKSUM_FAILURE:
    *errmsg = "event read from binlog did not pass crc check";
    break;
  default:
    *errmsg = "unknown error reading log event on the master";
    break;
  }
  return error;
}


/**
  An auxiliary function for calling in mysql_binlog_send
  to initialize the heartbeat timeout in waiting for a binlogged event.

  @param[in]    thd  THD to access a user variable

  @return        heartbeat period an ulonglong of nanoseconds
                 or zero if heartbeat was not demanded by slave
*/ 
static ulonglong get_heartbeat_period(THD * thd)
{
  bool null_value;
  LEX_STRING name=  { C_STRING_WITH_LEN("master_heartbeat_period")};
  user_var_entry *entry= 
    (user_var_entry*) my_hash_search(&thd->user_vars, (uchar*) name.str,
                                  name.length);
  return entry? entry->val_int(&null_value) : 0;
}

/*
  Lookup the capabilities of the slave, which it announces by setting a value
  MARIA_SLAVE_CAPABILITY_XXX in @mariadb_slave_capability.

  Older MariaDB slaves, and other MySQL slaves, do not set
  @mariadb_slave_capability, corresponding to a capability of
  MARIA_SLAVE_CAPABILITY_UNKNOWN (0).
*/
static int
get_mariadb_slave_capability(THD *thd)
{
  bool null_value;
  const LEX_STRING name= { C_STRING_WITH_LEN("mariadb_slave_capability") };
  const user_var_entry *entry=
    (user_var_entry*) my_hash_search(&thd->user_vars, (uchar*) name.str,
                                  name.length);
  return entry ?
    (int)(entry->val_int(&null_value)) : MARIA_SLAVE_CAPABILITY_UNKNOWN;
}


/*
  Get the value of the @slave_connect_state user variable into the supplied
  String (this is the GTID connect state requested by the connecting slave).

  Returns false if error (ie. slave did not set the variable and does not
  want to use GTID to set start position), true if success.
*/
static bool
get_slave_connect_state(THD *thd, String *out_str)
{
  bool null_value;

  const LEX_STRING name= { C_STRING_WITH_LEN("slave_connect_state") };
  user_var_entry *entry=
    (user_var_entry*) my_hash_search(&thd->user_vars, (uchar*) name.str,
                                  name.length);
  return entry && entry->val_str(&null_value, out_str, 0) && !null_value;
}


/*
  Function prepares and sends repliation heartbeat event.

  @param net                net object of THD
  @param packet             buffer to store the heartbeat instance
  @param event_coordinates  binlog file name and position of the last
                            real event master sent from binlog

  @note 
    Among three essential pieces of heartbeat data Log_event::when
    is computed locally.
    The  error to send is serious and should force terminating
    the dump thread.
*/
static int send_heartbeat_event(NET* net, String* packet,
                                const struct event_coordinates *coord,
                                uint8 checksum_alg_arg)
{
  DBUG_ENTER("send_heartbeat_event");
  char header[LOG_EVENT_HEADER_LEN];
  my_bool do_checksum= checksum_alg_arg != BINLOG_CHECKSUM_ALG_OFF &&
    checksum_alg_arg != BINLOG_CHECKSUM_ALG_UNDEF;
  /*
    'when' (the timestamp) is set to 0 so that slave could distinguish between
    real and fake Rotate events (if necessary)
  */
  memset(header, 0, 4);  // when

  header[EVENT_TYPE_OFFSET] = HEARTBEAT_LOG_EVENT;

  char* p= coord->file_name + dirname_length(coord->file_name);

  uint ident_len = strlen(p);
  ulong event_len = ident_len + LOG_EVENT_HEADER_LEN +
    (do_checksum ? BINLOG_CHECKSUM_LEN : 0);
  int4store(header + SERVER_ID_OFFSET, global_system_variables.server_id);
  int4store(header + EVENT_LEN_OFFSET, event_len);
  int2store(header + FLAGS_OFFSET, 0);

  int4store(header + LOG_POS_OFFSET, coord->pos);  // log_pos

  packet->append(header, sizeof(header));
  packet->append(p, ident_len);             // log_file_name

  if (do_checksum)
  {
    char b[BINLOG_CHECKSUM_LEN];
    ha_checksum crc= my_checksum(0L, NULL, 0);
    crc= my_checksum(crc, (uchar*) header, sizeof(header));
    crc= my_checksum(crc, (uchar*) p, ident_len);
    int4store(b, crc);
    packet->append(b, sizeof(b));
  }

  if (my_net_write(net, (uchar*) packet->ptr(), packet->length()) ||
      net_flush(net))
  {
    DBUG_RETURN(-1);
  }
  DBUG_RETURN(0);
}


struct binlog_file_entry
{
  binlog_file_entry *next;
  char *name;
};

static binlog_file_entry *
get_binlog_list(MEM_ROOT *memroot)
{
  IO_CACHE *index_file;
  char fname[FN_REFLEN];
  size_t length;
  binlog_file_entry *current_list= NULL, *e;
  DBUG_ENTER("get_binlog_list");

  if (!mysql_bin_log.is_open())
  {
    my_error(ER_NO_BINARY_LOGGING, MYF(0));
    DBUG_RETURN(NULL);
  }

  mysql_bin_log.lock_index();
  index_file=mysql_bin_log.get_index_file();
  reinit_io_cache(index_file, READ_CACHE, (my_off_t) 0, 0, 0);

  /* The file ends with EOF or empty line */
  while ((length=my_b_gets(index_file, fname, sizeof(fname))) > 1)
  {
    --length;                                   /* Remove the newline */
    if (!(e= (binlog_file_entry *)alloc_root(memroot, sizeof(*e))) ||
        !(e->name= strmake_root(memroot, fname, length)))
    {
      mysql_bin_log.unlock_index();
      my_error(ER_OUTOFMEMORY, MYF(0), length + 1 + sizeof(*e));
      DBUG_RETURN(NULL);
    }
    e->next= current_list;
    current_list= e;
  }
  mysql_bin_log.unlock_index();

  DBUG_RETURN(current_list);
}

/*
  Find the Gtid_list_log_event at the start of a binlog.

  NULL for ok, non-NULL error message for error.

  If ok, then the event is returned in *out_gtid_list. This can be NULL if we
  get back to binlogs written by old server version without GTID support. If
  so, it means we have reached the point to start from, as no GTID events can
  exist in earlier binlogs.
*/
static const char *
get_gtid_list_event(IO_CACHE *cache, Gtid_list_log_event **out_gtid_list)
{
  Format_description_log_event init_fdle(BINLOG_VERSION);
  Format_description_log_event *fdle;
  Log_event *ev;
  const char *errormsg = NULL;

  *out_gtid_list= NULL;

  if (!(ev= Log_event::read_log_event(cache, 0, &init_fdle,
                                      opt_master_verify_checksum)) ||
      ev->get_type_code() != FORMAT_DESCRIPTION_EVENT)
  {
    if (ev)
      delete ev;
    return "Could not read format description log event while looking for "
      "GTID position in binlog";
  }

  fdle= static_cast<Format_description_log_event *>(ev);

  for (;;)
  {
    Log_event_type typ;

    ev= Log_event::read_log_event(cache, 0, fdle, opt_master_verify_checksum);
    if (!ev)
    {
      errormsg= "Could not read GTID list event while looking for GTID "
        "position in binlog";
      break;
    }
    typ= ev->get_type_code();
    if (typ == GTID_LIST_EVENT)
      break;                                    /* Done, found it */
    delete ev;
    if (typ == ROTATE_EVENT || typ == STOP_EVENT ||
        typ == FORMAT_DESCRIPTION_EVENT)
      continue;                                 /* Continue looking */

    /* We did not find any Gtid_list_log_event, must be old binlog. */
    ev= NULL;
    break;
  }

  delete fdle;
  *out_gtid_list= static_cast<Gtid_list_log_event *>(ev);
  return errormsg;
}


/*
  Check if every GTID requested by the slave is contained in this (or a later)
  binlog file. Return true if so, false if not.

  We do the check with a single scan of the list of GTIDs, avoiding the need
  to build an in-memory hash or stuff like that.

  We need to check that slave did not request GTID D-S-N1, when the
  Gtid_list_log_event for this binlog file has D-S-N2 with N2 > N1.

  In addition, we need to check that we do not have a GTID D-S-N3 in the
  Gtid_list_log_event where D is not present in the requested slave state at
  all. Since if D is not in requested slave state, it means that slave needs
  to start at the very first GTID in domain D.
*/
static bool
contains_all_slave_gtid(slave_connection_state *st, Gtid_list_log_event *glev)
{
  uint32 i;

  for (i= 0; i < glev->count; ++i)
  {
    const rpl_gtid *gtid= st->find(glev->list[i].domain_id);
    if (!gtid)
    {
      /*
        The slave needs to start from the very beginning of this domain, which
        is in an earlier binlog file. So we need to search back further.
      */
      return false;
    }
    if (gtid->server_id == glev->list[i].server_id &&
        gtid->seq_no < glev->list[i].seq_no)
    {
      /*
        The slave needs to receive gtid, but it is contained in an earlier
        binlog file. So we need to search back further.
      */
      return false;
    }
  }

  return true;
}


/*
  Check the start GTID state requested by the slave against our binlog state.

  Give an error if the slave requests something that we do not have in our
  binlog.

  T
*/

static int
check_slave_start_position(THD *thd, slave_connection_state *st,
                           const char **errormsg, rpl_gtid *error_gtid)
{
  uint32 i;
  bool found;
  int err;
  rpl_gtid **delete_list= NULL;
  uint32 delete_idx= 0;
  bool slave_state_loaded= false;
  uint32 missing_domains= 0;
  rpl_gtid missing_domain_gtid;

  for (i= 0; i < st->hash.records; ++i)
  {
    rpl_gtid *slave_gtid= (rpl_gtid *)my_hash_element(&st->hash, i);
    rpl_gtid master_gtid;
    rpl_gtid master_replication_gtid;
    rpl_gtid start_gtid;

    if ((found= mysql_bin_log.find_in_binlog_state(slave_gtid->domain_id,
                                                   slave_gtid->server_id,
                                                   &master_gtid)) &&
        master_gtid.seq_no >= slave_gtid->seq_no)
      continue;

    if (!slave_state_loaded)
    {
      if (rpl_load_gtid_slave_state(thd))
      {
        *errormsg= "Failed to load replication slave GTID state";
        err= ER_CANNOT_LOAD_SLAVE_GTID_STATE;
        goto end;
      }
      slave_state_loaded= true;
    }

    if (!rpl_global_gtid_slave_state.domain_to_gtid(slave_gtid->domain_id,
                                                    &master_replication_gtid) ||
        slave_gtid->server_id != master_replication_gtid.server_id ||
        slave_gtid->seq_no != master_replication_gtid.seq_no)
    {
      rpl_gtid domain_gtid;

      if (!mysql_bin_log.lookup_domain_in_binlog_state(slave_gtid->domain_id,
                                                       &domain_gtid))
      {
        /*
          We do not have anything in this domain, neither in the binlog nor
          in the slave state. So we are probably one master in a multi-master
          setup, and this domain is served by a different master.

          This is not an error, however if we are missing _all_ domains
          requested by the slave, then we still give error (below, after
          the loop).
        */
        if (!missing_domains)
          missing_domain_gtid= *slave_gtid;
        ++missing_domains;
        continue;
      }
      *errormsg= "Requested slave GTID state not found in binlog";
      *error_gtid= *slave_gtid;
      err= ER_GTID_POSITION_NOT_FOUND_IN_BINLOG;
      goto end;
    }

    /*
      Ok, so connecting slave asked to start at a GTID that we do not have in
      our binlog, but it was in fact the last GTID we applied earlier, when we
      were acting as a replication slave.

      So this means that we were running as a replication slave without
      --log-slave-updates, but now we switched to be a master. It is worth it
      to handle this special case, as it allows users to run a simple
      master -> slave without --log-slave-updates, and then exchange slave and
      master, as long as they make sure the slave is caught up before switching.
    */

    /*
      First check if we logged something ourselves as a master after being a
      slave. This will be seen as a GTID with our own server_id and bigger
      seq_no than what is in the slave state.

      If we did not log anything ourselves, then start the connecting slave
      replicating from the current binlog end position, which in this case
      corresponds to our replication slave state and hence what the connecting
      slave is requesting.
    */
    if (mysql_bin_log.find_in_binlog_state(slave_gtid->domain_id,
                                           global_system_variables.server_id,
                                           &start_gtid) &&
        start_gtid.seq_no > slave_gtid->seq_no)
    {
      /*
        Start replication within this domain at the first GTID that we logged
        ourselves after becoming a master.
      */
      slave_gtid->server_id= global_system_variables.server_id;
    }
    else if (mysql_bin_log.lookup_domain_in_binlog_state(slave_gtid->domain_id,
                                                         &start_gtid))
    {
      slave_gtid->server_id= start_gtid.server_id;
      slave_gtid->seq_no= start_gtid.seq_no;
    }
    else
    {
      /*
        We do not have _anything_ in our own binlog for this domain.  Just
        delete the entry in the slave connection state, then it will pick up
        anything new that arrives.

        We just queue up the deletion and do it later, after the loop, so that
        we do not mess up the iteration over the hash.
      */
      if (!delete_list)
      {
        if ((delete_list= (rpl_gtid **)my_malloc(sizeof(*delete_list),
                                                 MYF(MY_WME))))
        {
          *errormsg= "Out of memory while checking slave start position";
          err= ER_OUT_OF_RESOURCES;
          goto end;
        }
      }
      delete_list[delete_idx++]= slave_gtid;
    }
  }

  if (missing_domains == st->hash.records && missing_domains > 0)
  {
    *errormsg= "Requested slave GTID state not found in binlog";
    *error_gtid= missing_domain_gtid;
    err= ER_GTID_POSITION_NOT_FOUND_IN_BINLOG;
    goto end;
  }

  /* Do any delayed deletes from the hash. */
  if (delete_list)
  {
    for (i= 0; i < delete_idx; ++i)
      st->remove(delete_list[i]);
  }
  err= 0;

end:
  if (delete_list)
    my_free(delete_list);
  return err;
}

/*
  Find the name of the binlog file to start reading for a slave that connects
  using GTID state.

  Returns the file name in out_name, which must be of size at least FN_REFLEN.

  Returns NULL on ok, error message on error.

  In case of non-error return, the returned binlog file is guaranteed to
  contain the first event to be transmitted to the slave for every domain
  present in our binlogs. It is still necessary to skip all GTIDs up to
  and including the GTID requested by slave within each domain.

  However, as a special case, if the event to be sent to the slave is the very
  first event (within that domain) in the returned binlog, then nothing should
  be skipped, so that domain is deleted from the passed in slave connection
  state.

  This is necessary in case the slave requests a GTID within a replication
  domain that has long been inactive. The binlog file containing that GTID may
  have been long since purged. However, as long as no GTIDs after that have
  been purged, we have the GTID requested by slave in the Gtid_list_log_event
  of the latest binlog. So we can start from there, as long as we delete the
  corresponding entry in the slave state so we do not wrongly skip any events
  that might turn up if that domain becomes active again, vainly looking for
  the requested GTID that was already purged.
*/
static const char *
gtid_find_binlog_file(slave_connection_state *state, char *out_name)
{
  MEM_ROOT memroot;
  binlog_file_entry *list;
  Gtid_list_log_event *glev= NULL;
  const char *errormsg= NULL;
  char buf[FN_REFLEN];

  init_alloc_root(&memroot, 10*(FN_REFLEN+sizeof(binlog_file_entry)), 0,
                  MYF(MY_THREAD_SPECIFIC));
  if (!(list= get_binlog_list(&memroot)))
  {
    errormsg= "Out of memory while looking for GTID position in binlog";
    goto end;
  }

  while (list)
  {
    File file;
    IO_CACHE cache;

    if (!list->next)
    {
      /*
        It should be safe to read the currently used binlog, as we will only
        read the header part that is already written.

        But if that does not work on windows, then we will need to cache the
        event somewhere in memory I suppose - that could work too.
      */
    }
    /*
      Read the Gtid_list_log_event at the start of the binlog file to
      get the binlog state.
    */
    if (normalize_binlog_name(buf, list->name, false))
    {
      errormsg= "Failed to determine binlog file name while looking for "
        "GTID position in binlog";
      goto end;
    }
    bzero((char*) &cache, sizeof(cache));
    if ((file= open_binlog(&cache, buf, &errormsg)) == (File)-1)
      goto end;
    errormsg= get_gtid_list_event(&cache, &glev);
    end_io_cache(&cache);
    mysql_file_close(file, MYF(MY_WME));
    if (errormsg)
      goto end;

    if (!glev || contains_all_slave_gtid(state, glev))
    {
      uint32 i;

      strmake(out_name, buf, FN_REFLEN);

      /*
        As a special case, we allow to start from binlog file N if the
        requested GTID is the last event (in the corresponding domain) in
        binlog file (N-1), but then we need to remove that GTID from the slave
        state, rather than skipping events waiting for it to turn up.
      */
      for (i= 0; i < glev->count; ++i)
      {
        const rpl_gtid *gtid= state->find(glev->list[i].domain_id);
        if (!gtid)
        {
          /* contains_all_slave_gtid() would have returned false if so. */
          DBUG_ASSERT(0);
          continue;
        }
        if (gtid->server_id == glev->list[i].server_id &&
            gtid->seq_no == glev->list[i].seq_no)
        {
          /*
            The slave requested to start from the very beginning of this
            domain in this binlog file. So delete the entry from the state,
            we do not need to skip anything.
          */
          state->remove(gtid);
        }
      }

      goto end;
    }
    delete glev;
    glev= NULL;
    list= list->next;
  }

  /* We reached the end without finding anything. */
  errormsg= "Could not find GTID state requested by slave in any binlog "
    "files. Probably the slave state is too old and required binlog files "
    "have been purged.";

end:
  if (glev)
    delete glev;

  free_root(&memroot, MYF(0));
  return errormsg;
}


/*
  Given an old-style binlog position with file name and file offset, find the
  corresponding gtid position. If the offset is not at an event boundary, give
  an error.

  Return NULL on ok, error message string on error.

  ToDo: Improve the performance of this by using binlog index files.
*/
static const char *
gtid_state_from_pos(const char *name, uint32 offset,
                    slave_connection_state *gtid_state)
{
  IO_CACHE cache;
  File file;
  const char *errormsg= NULL;
  bool found_gtid_list_event= false;
  bool found_format_description_event= false;
  bool valid_pos= false;
  uint8 current_checksum_alg= BINLOG_CHECKSUM_ALG_UNDEF;
  int err;
  String packet;

  if (gtid_state->load((const rpl_gtid *)NULL, 0))
  {
    errormsg= "Internal error (out of memory?) initializing slave state "
      "while scanning binlog to find start position";
    return errormsg;
  }

  if ((file= open_binlog(&cache, name, &errormsg)) == (File)-1)
    return errormsg;

  /*
    First we need to find the initial GTID_LIST_EVENT. We need this even
    if the offset is at the very start of the binlog file.

    But if we do not find any GTID_LIST_EVENT, then this is an old binlog
    with no GTID information, so we return empty GTID state.
  */
  for (;;)
  {
    Log_event_type typ;
    uint32 cur_pos;

    cur_pos= (uint32)my_b_tell(&cache);
    if (cur_pos == offset)
      valid_pos= true;
    if (found_format_description_event && found_gtid_list_event &&
        cur_pos >= offset)
      break;

    packet.length(0);
    err= Log_event::read_log_event(&cache, &packet, NULL,
                                   current_checksum_alg);
    if (err)
    {
      errormsg= "Could not read binlog while searching for slave start "
        "position on master";
      goto end;
    }
    /*
      The cast to uchar is needed to avoid a signed char being converted to a
      negative number.
    */
    typ= (Log_event_type)(uchar)packet[EVENT_TYPE_OFFSET];
    if (typ == FORMAT_DESCRIPTION_EVENT)
    {
      if (found_format_description_event)
      {
        errormsg= "Duplicate format description log event found while "
          "searching for old-style position in binlog";
        goto end;
      }

      current_checksum_alg= get_checksum_alg(packet.ptr(), packet.length());
      found_format_description_event= true;
    }
    else if (typ != FORMAT_DESCRIPTION_EVENT && !found_format_description_event)
    {
      errormsg= "Did not find format description log event while searching "
        "for old-style position in binlog";
      goto end;
    }
    else if (typ == ROTATE_EVENT || typ == STOP_EVENT ||
             typ == BINLOG_CHECKPOINT_EVENT)
      continue;                                 /* Continue looking */
    else if (typ == GTID_LIST_EVENT)
    {
      rpl_gtid *gtid_list;
      bool status;
      uint32 list_len;

      if (found_gtid_list_event)
      {
        errormsg= "Found duplicate Gtid_list_log_event while scanning binlog "
          "to find slave start position";
        goto end;
      }
      status= Gtid_list_log_event::peek(packet.ptr(), packet.length(),
                                        &gtid_list, &list_len);
      if (status)
      {
        errormsg= "Error reading Gtid_list_log_event while searching "
          "for old-style position in binlog";
        goto end;
      }
      err= gtid_state->load(gtid_list, list_len);
      my_free(gtid_list);
      if (err)
      {
        errormsg= "Internal error (out of memory?) initialising slave state "
          "while scanning binlog to find start position";
        goto end;
      }
      found_gtid_list_event= true;
    }
    else if (!found_gtid_list_event)
    {
      /* We did not find any Gtid_list_log_event, must be old binlog. */
      goto end;
    }
    else if (typ == GTID_EVENT)
    {
      rpl_gtid gtid;
      uchar flags2;
      if (Gtid_log_event::peek(packet.ptr(), packet.length(), &gtid.domain_id,
                               &gtid.server_id, &gtid.seq_no, &flags2))
      {
        errormsg= "Corrupt gtid_log_event found while scanning binlog to find "
          "initial slave position";
        goto end;
      }
      if (gtid_state->update(&gtid))
      {
        errormsg= "Internal error (out of memory?) updating slave state while "
          "scanning binlog to find start position";
        goto end;
      }
    }
  }

  if (!valid_pos)
  {
    errormsg= "Slave requested incorrect position in master binlog. "
      "Requested position %u in file '%s', but this position does not "
      "correspond to the location of any binlog event.";
  }

end:
  end_io_cache(&cache);
  mysql_file_close(file, MYF(MY_WME));

  return errormsg;
}


int
gtid_state_from_binlog_pos(const char *in_name, uint32 pos, String *out_str)
{
  slave_connection_state gtid_state;
  const char *lookup_name;
  char name_buf[FN_REFLEN];
  LOG_INFO linfo;

  if (!mysql_bin_log.is_open())
  {
    my_error(ER_NO_BINARY_LOGGING, MYF(0));
    return 1;
  }

  if (in_name && in_name[0])
  {
    mysql_bin_log.make_log_name(name_buf, in_name);
    lookup_name= name_buf;
  }
  else
    lookup_name= NULL;
  linfo.index_file_offset= 0;
  if (mysql_bin_log.find_log_pos(&linfo, lookup_name, 1))
    return 1;

  if (pos < 4)
    pos= 4;

  if (gtid_state_from_pos(linfo.log_file_name, pos, &gtid_state) ||
      gtid_state.to_string(out_str))
    return 1;
  return 0;
}


/*
  Helper function for mysql_binlog_send() to write an event down the slave
  connection.

  Returns NULL on success, error message string on error.
*/
static const char *
send_event_to_slave(THD *thd, NET *net, String* const packet, ushort flags,
                    Log_event_type event_type, char *log_file_name,
                    IO_CACHE *log, int mariadb_slave_capability,
                    ulong ev_offset, uint8 current_checksum_alg,
                    bool using_gtid_state, slave_connection_state *gtid_state,
                    enum_gtid_skip_type *gtid_skip_group)
{
  my_off_t pos;
  size_t len= packet->length();

  /* Skip GTID event groups until we reach slave position within a domain_id. */
  if (event_type == GTID_EVENT && using_gtid_state && gtid_state->count() > 0)
  {
    uint32 server_id, domain_id;
    uint64 seq_no;
    uchar flags2;
    rpl_gtid *gtid;

    if (ev_offset > len ||
        Gtid_log_event::peek(packet->ptr()+ev_offset, len - ev_offset,
                             &domain_id, &server_id, &seq_no, &flags2))
      return "Failed to read Gtid_log_event: corrupt binlog";
    gtid= gtid_state->find(domain_id);
    if (gtid != NULL)
    {
      /* Skip this event group if we have not yet reached slave start pos. */
      if (server_id != gtid->server_id || seq_no <= gtid->seq_no)
        *gtid_skip_group = (flags2 & Gtid_log_event::FL_STANDALONE ?
                            GTID_SKIP_STANDALONE : GTID_SKIP_TRANSACTION);
      /*
        Delete this entry if we have reached slave start position (so we will
        not skip subsequent events and won't have to look them up and check).
      */
      if (server_id == gtid->server_id && seq_no >= gtid->seq_no)
        gtid_state->remove(gtid);
    }
  }

  /*
    Skip event group if we have not yet reached the correct slave GTID position.

    Note that slave that understands GTID can also tolerate holes, so there is
    no need to supply dummy event.
  */
  switch (*gtid_skip_group)
  {
  case GTID_SKIP_STANDALONE:
    if (!Log_event::is_part_of_group(event_type))
      *gtid_skip_group= GTID_SKIP_NOT;
    return NULL;
  case GTID_SKIP_TRANSACTION:
    if (event_type == XID_EVENT ||
        (event_type == QUERY_EVENT &&
         Query_log_event::peek_is_commit_rollback(packet->ptr() + ev_offset,
                                                  len - ev_offset)))
      *gtid_skip_group= GTID_SKIP_NOT;
    return NULL;
  case GTID_SKIP_NOT:
    break;
  }

  /* Do not send annotate_rows events unless slave requested it. */
  if (event_type == ANNOTATE_ROWS_EVENT && !(flags & BINLOG_SEND_ANNOTATE_ROWS_EVENT))
  {
    if (mariadb_slave_capability >= MARIA_SLAVE_CAPABILITY_TOLERATE_HOLES)
    {
      /* This slave can tolerate events omitted from the binlog stream. */
      return NULL;
    }
    else if (mariadb_slave_capability >= MARIA_SLAVE_CAPABILITY_ANNOTATE)
    {
      /*
        The slave did not request ANNOTATE_ROWS_EVENT (it does not need them as
        it will not log them in its own binary log). However, it understands the
        event and will just ignore it, and it would break if we omitted it,
        leaving a hole in the binlog stream. So just send the event as-is.
      */
    }
    else
    {
      /*
        The slave does not understand ANNOTATE_ROWS_EVENT.

        Older MariaDB slaves (and MySQL slaves) will break replication if there
        are holes in the binlog stream (they will miscompute the binlog offset
        and request the wrong position when reconnecting).

        So replace the event with a dummy event of the same size that will be
        a no-operation on the slave.
      */
      if (Query_log_event::dummy_event(packet, ev_offset, current_checksum_alg))
        return "Failed to replace row annotate event with dummy: too small event.";
    }
  }

  /*
    Replace GTID events with old-style BEGIN events for slaves that do not
    understand global transaction IDs. For stand-alone events, where there is
    no terminating COMMIT query event, omit the GTID event or replace it with
    a dummy event, as appropriate.
  */
  if (event_type == GTID_EVENT &&
      mariadb_slave_capability < MARIA_SLAVE_CAPABILITY_GTID)
  {
    bool need_dummy=
      mariadb_slave_capability < MARIA_SLAVE_CAPABILITY_TOLERATE_HOLES;
    bool err= Gtid_log_event::make_compatible_event(packet, &need_dummy,
                                                    ev_offset,
                                                    current_checksum_alg);
    if (err)
      return "Failed to replace GTID event with backwards-compatible event: "
             "currupt event.";
    if (!need_dummy)
      return NULL;
  }

  /*
    Do not send binlog checkpoint or gtid list events to a slave that does not
    understand it.
  */
  if ((unlikely(event_type == BINLOG_CHECKPOINT_EVENT) &&
       mariadb_slave_capability < MARIA_SLAVE_CAPABILITY_BINLOG_CHECKPOINT) ||
      (unlikely(event_type == GTID_LIST_EVENT) &&
       mariadb_slave_capability < MARIA_SLAVE_CAPABILITY_GTID))
  {
    if (mariadb_slave_capability >= MARIA_SLAVE_CAPABILITY_TOLERATE_HOLES)
    {
      /* This slave can tolerate events omitted from the binlog stream. */
      return NULL;
    }
    else
    {
      /*
        The slave does not understand BINLOG_CHECKPOINT_EVENT. Send a dummy
        event instead, with same length so slave does not get confused about
        binlog positions.
      */
      if (Query_log_event::dummy_event(packet, ev_offset, current_checksum_alg))
        return "Failed to replace binlog checkpoint or gtid list event with "
               "dummy: too small event.";
    }
  }

  /*
    Skip events with the @@skip_replication flag set, if slave requested
    skipping of such events.
  */
  if (thd->variables.option_bits & OPTION_SKIP_REPLICATION)
  {
    /*
      The first byte of the packet is a '\0' to distinguish it from an error
      packet. So the actual event starts at offset +1.
    */
    uint16 event_flags= uint2korr(&((*packet)[FLAGS_OFFSET+1]));
    if (event_flags & LOG_EVENT_SKIP_REPLICATION_F)
      return NULL;
  }

  THD_STAGE_INFO(thd, stage_sending_binlog_event_to_slave);

  pos= my_b_tell(log);
  if (RUN_HOOK(binlog_transmit, before_send_event,
               (thd, flags, packet, log_file_name, pos)))
    return "run 'before_send_event' hook failed";

  if (my_net_write(net, (uchar*) packet->ptr(), len))
    return "Failed on my_net_write()";

  DBUG_PRINT("info", ("log event code %d", (*packet)[LOG_EVENT_OFFSET+1] ));
  if (event_type == LOAD_EVENT)
  {
    if (send_file(thd))
      return "failed in send_file()";
  }

  if (RUN_HOOK(binlog_transmit, after_send_event, (thd, flags, packet)))
    return "Failed to run hook 'after_send_event'";

  return NULL;    /* Success */
}

void mysql_binlog_send(THD* thd, char* log_ident, my_off_t pos,
		       ushort flags)
{
  LOG_INFO linfo;
  char *log_file_name = linfo.log_file_name;
  char search_file_name[FN_REFLEN], *name;

  ulong ev_offset;

  IO_CACHE log;
  File file = -1;
  String* const packet = &thd->packet;
  int error;
  const char *errmsg = "Unknown error", *tmp_msg;
  char error_text[MAX_SLAVE_ERRMSG]; // to be send to slave via my_message()
  NET* net = &thd->net;
  mysql_mutex_t *log_lock;
  mysql_cond_t *log_cond;
  int mariadb_slave_capability;
  char str_buf[256];
  String connect_gtid_state(str_buf, sizeof(str_buf), system_charset_info);
  bool using_gtid_state;
  slave_connection_state gtid_state, return_gtid_state;
  rpl_gtid error_gtid;
  enum_gtid_skip_type gtid_skip_group= GTID_SKIP_NOT;

  uint8 current_checksum_alg= BINLOG_CHECKSUM_ALG_UNDEF;
  int old_max_allowed_packet= thd->variables.max_allowed_packet;
#ifndef DBUG_OFF
  int left_events = max_binlog_dump_events;
#endif
  DBUG_ENTER("mysql_binlog_send");
  DBUG_PRINT("enter",("log_ident: '%s'  pos: %ld", log_ident, (long) pos));

  bzero((char*) &log,sizeof(log));
  bzero(&error_gtid, sizeof(error_gtid));
  /* 
     heartbeat_period from @master_heartbeat_period user variable
  */
  ulonglong heartbeat_period= get_heartbeat_period(thd);
  struct timespec heartbeat_buf;
  struct timespec *heartbeat_ts= NULL;
  const LOG_POS_COORD start_coord= { log_ident, pos },
    *p_start_coord= &start_coord;
  LOG_POS_COORD coord_buf= { log_file_name, BIN_LOG_HEADER_SIZE },
    *p_coord= &coord_buf;
  if (heartbeat_period != 0)
  {
    heartbeat_ts= &heartbeat_buf;
    set_timespec_nsec(*heartbeat_ts, 0);
  }
  mariadb_slave_capability= get_mariadb_slave_capability(thd);

  connect_gtid_state.length(0);
  using_gtid_state= get_slave_connect_state(thd, &connect_gtid_state);
  DBUG_EXECUTE_IF("simulate_non_gtid_aware_master", using_gtid_state= false;);
  /*
    We want to corrupt the first event, in Log_event::read_log_event().
    But we do not want the corruption to happen early, eg. when client does
    BINLOG_GTID_POS(). So test case sets a DBUG trigger which causes us to
    set the real DBUG injection here.
  */
  DBUG_EXECUTE_IF("corrupt_read_log_event2_set",
                  {
                    DBUG_SET("-d,corrupt_read_log_event2_set");
                    DBUG_SET("+d,corrupt_read_log_event2");
                  });

  if (global_system_variables.log_warnings > 1)
    sql_print_information("Start binlog_dump to slave_server(%d), pos(%s, %lu)",
                          (int)thd->variables.server_id, log_ident, (ulong)pos);
  if (RUN_HOOK(binlog_transmit, transmit_start, (thd, flags, log_ident, pos)))
  {
    errmsg= "Failed to run hook 'transmit_start'";
    my_errno= ER_UNKNOWN_ERROR;
    goto err;
  }

#ifndef DBUG_OFF
  if (opt_sporadic_binlog_dump_fail && (binlog_dump_count++ % 2))
  {
    errmsg = "Master failed COM_BINLOG_DUMP to test if slave can recover";
    my_errno= ER_UNKNOWN_ERROR;
    goto err;
  }
#endif

  if (!mysql_bin_log.is_open())
  {
    errmsg = "Binary log is not open";
    my_errno= ER_MASTER_FATAL_ERROR_READING_BINLOG;
    goto err;
  }
  if (!server_id_supplied)
  {
    errmsg = "Misconfigured master - server id was not set";
    my_errno= ER_MASTER_FATAL_ERROR_READING_BINLOG;
    goto err;
  }

  name=search_file_name;
  if (using_gtid_state)
  {
    if (gtid_state.load(connect_gtid_state.c_ptr_quick(),
                        connect_gtid_state.length()))
    {
      errmsg= "Out of memory or malformed slave request when obtaining start "
        "position from GTID state";
      my_errno= ER_UNKNOWN_ERROR;
      goto err;
    }
    if ((error= check_slave_start_position(thd, &gtid_state, &errmsg,
                                           &error_gtid)))
    {
      my_errno= error;
      goto err;
    }
    if ((errmsg= gtid_find_binlog_file(&gtid_state, search_file_name)))
    {
      my_errno= ER_MASTER_FATAL_ERROR_READING_BINLOG;
      goto err;
    }
    pos= 4;
  }
  else
  {
    if (log_ident[0])
      mysql_bin_log.make_log_name(search_file_name, log_ident);
    else
      name=0;					// Find first log
  }

  linfo.index_file_offset = 0;

  if (mysql_bin_log.find_log_pos(&linfo, name, 1))
  {
    errmsg = "Could not find first log file name in binary log index file";
    my_errno= ER_MASTER_FATAL_ERROR_READING_BINLOG;
    goto err;
  }

  mysql_mutex_lock(&LOCK_thread_count);
  thd->current_linfo = &linfo;
  mysql_mutex_unlock(&LOCK_thread_count);

  if ((file=open_binlog(&log, log_file_name, &errmsg)) < 0)
  {
    my_errno= ER_MASTER_FATAL_ERROR_READING_BINLOG;
    goto err;
  }
  if (pos < BIN_LOG_HEADER_SIZE || pos > my_b_filelength(&log))
  {
    errmsg= "Client requested master to start replication from \
impossible position";
    my_errno= ER_MASTER_FATAL_ERROR_READING_BINLOG;
    goto err;
  }

  /* reset transmit packet for the fake rotate event below */
  if (reset_transmit_packet(thd, flags, &ev_offset, &errmsg))
    goto err;

  /*
    Tell the client about the log name with a fake Rotate event;
    this is needed even if we also send a Format_description_log_event
    just after, because that event does not contain the binlog's name.
    Note that as this Rotate event is sent before
    Format_description_log_event, the slave cannot have any info to
    understand this event's format, so the header len of
    Rotate_log_event is FROZEN (so in 5.0 it will have a header shorter
    than other events except FORMAT_DESCRIPTION_EVENT).
    Before 4.0.14 we called fake_rotate_event below only if (pos ==
    BIN_LOG_HEADER_SIZE), because if this is false then the slave
    already knows the binlog's name.
    Since, we always call fake_rotate_event; if the slave already knew
    the log's name (ex: CHANGE MASTER TO MASTER_LOG_FILE=...) this is
    useless but does not harm much. It is nice for 3.23 (>=.58) slaves
    which test Rotate events to see if the master is 4.0 (then they
    choose to stop because they can't replicate 4.0); by always calling
    fake_rotate_event we are sure that 3.23.58 and newer will detect the
    problem as soon as replication starts (BUG#198).
    Always calling fake_rotate_event makes sending of normal
    (=from-binlog) Rotate events a priori unneeded, but it is not so
    simple: the 2 Rotate events are not equivalent, the normal one is
    before the Stop event, the fake one is after. If we don't send the
    normal one, then the Stop event will be interpreted (by existing 4.0
    slaves) as "the master stopped", which is wrong. So for safety,
    given that we want minimum modification of 4.0, we send the normal
    and fake Rotates.
  */
  if (fake_rotate_event(net, packet, log_file_name, pos, &errmsg,
                        get_binlog_checksum_value_at_connect(thd)))
  {
    /*
       This error code is not perfect, as fake_rotate_event() does not
       read anything from the binlog; if it fails it's because of an
       error in my_net_write(), fortunately it will say so in errmsg.
    */
    my_errno= ER_MASTER_FATAL_ERROR_READING_BINLOG;
    goto err;
  }

  /*
    Adding MAX_LOG_EVENT_HEADER_LEN, since a binlog event can become
    this larger than the corresponding packet (query) sent 
    from client to master.
  */
  thd->variables.max_allowed_packet= MAX_MAX_ALLOWED_PACKET;

  /*
    We can set log_lock now, it does not move (it's a member of
    mysql_bin_log, and it's already inited, and it will be destroyed
    only at shutdown).
  */
  p_coord->pos= pos; // the first hb matches the slave's last seen value
  log_lock= mysql_bin_log.get_log_lock();
  log_cond= mysql_bin_log.get_log_cond();
  if (pos > BIN_LOG_HEADER_SIZE)
  {
    /* reset transmit packet for the event read from binary log
       file */
    if (reset_transmit_packet(thd, flags, &ev_offset, &errmsg))
      goto err;

     /*
       Try to find a Format_description_log_event at the beginning of
       the binlog
     */
    if (!(error = Log_event::read_log_event(&log, packet, log_lock, 0)))
    { 
       /*
         The packet has offsets equal to the normal offsets in a
         binlog event + ev_offset (the first ev_offset characters are
         the header (default \0)).
       */
       DBUG_PRINT("info",
                  ("Looked for a Format_description_log_event, found event type %d",
                   (*packet)[EVENT_TYPE_OFFSET+ev_offset]));
       if ((*packet)[EVENT_TYPE_OFFSET+ev_offset] == FORMAT_DESCRIPTION_EVENT)
       {
         current_checksum_alg= get_checksum_alg(packet->ptr() + ev_offset,
                                                packet->length() - ev_offset);
         DBUG_ASSERT(current_checksum_alg == BINLOG_CHECKSUM_ALG_OFF ||
                     current_checksum_alg == BINLOG_CHECKSUM_ALG_UNDEF ||
                     current_checksum_alg == BINLOG_CHECKSUM_ALG_CRC32);
         if (!is_slave_checksum_aware(thd) &&
             current_checksum_alg != BINLOG_CHECKSUM_ALG_OFF &&
             current_checksum_alg != BINLOG_CHECKSUM_ALG_UNDEF)
         {
           my_errno= ER_MASTER_FATAL_ERROR_READING_BINLOG;
           errmsg= "Slave can not handle replication events with the checksum "
             "that master is configured to log";
           sql_print_warning("Master is configured to log replication events "
                             "with checksum, but will not send such events to "
                             "slaves that cannot process them");
           goto err;
         }
         (*packet)[FLAGS_OFFSET+ev_offset] &= ~LOG_EVENT_BINLOG_IN_USE_F;
         /*
           mark that this event with "log_pos=0", so the slave
           should not increment master's binlog position
           (rli->group_master_log_pos)
         */
         int4store((char*) packet->ptr()+LOG_POS_OFFSET+ev_offset, 0);
         /*
           if reconnect master sends FD event with `created' as 0
           to avoid destroying temp tables.
          */
         int4store((char*) packet->ptr()+LOG_EVENT_MINIMAL_HEADER_LEN+
                   ST_CREATED_OFFSET+ev_offset, (ulong) 0);

	 /* fix the checksum due to latest changes in header */
	 if (current_checksum_alg != BINLOG_CHECKSUM_ALG_OFF &&
             current_checksum_alg != BINLOG_CHECKSUM_ALG_UNDEF)
           fix_checksum(packet, ev_offset);

         /* send it */
         if (my_net_write(net, (uchar*) packet->ptr(), packet->length()))
         {
           errmsg = "Failed on my_net_write()";
           my_errno= ER_UNKNOWN_ERROR;
           goto err;
         }

         /*
           No need to save this event. We are only doing simple reads
           (no real parsing of the events) so we don't need it. And so
           we don't need the artificial Format_description_log_event of
           3.23&4.x.
         */
       }
     }
     else
     {
       if (test_for_non_eof_log_read_errors(error, &errmsg))
         goto err;
       /*
         It's EOF, nothing to do, go on reading next events, the
         Format_description_log_event will be found naturally if it is written.
       */
     }
  } /* end of if (pos > BIN_LOG_HEADER_SIZE); */
  else
  {
    /* The Format_description_log_event event will be found naturally. */
  }

  /* seek to the requested position, to start the requested dump */
  my_b_seek(&log, pos);			// Seek will done on next read

  while (!net->error && net->vio != 0 && !thd->killed)
  {
    Log_event_type event_type= UNKNOWN_EVENT;

    /* reset the transmit packet for the event read from binary log
       file */
    if (reset_transmit_packet(thd, flags, &ev_offset, &errmsg))
      goto err;

    while (!(error = Log_event::read_log_event(&log, packet, log_lock,
                                               current_checksum_alg)))
    {
#ifndef DBUG_OFF
      if (max_binlog_dump_events && !left_events--)
      {
	net_flush(net);
	errmsg = "Debugging binlog dump abort";
	my_errno= ER_UNKNOWN_ERROR;
	goto err;
      }
#endif
      /*
        log's filename does not change while it's active
      */
      p_coord->pos= uint4korr(packet->ptr() + ev_offset + LOG_POS_OFFSET);

      event_type=
        (Log_event_type)((uchar)(*packet)[LOG_EVENT_OFFSET+ev_offset]);
#ifdef ENABLED_DEBUG_SYNC
      DBUG_EXECUTE_IF("dump_thread_wait_before_send_xid",
                      {
                        if (event_type == XID_EVENT)
                        {
                          net_flush(net);
                          const char act[]=
                            "now "
                            "wait_for signal.continue";
                          DBUG_ASSERT(debug_sync_service);
                          DBUG_ASSERT(!debug_sync_set_action(thd,
                                                             STRING_WITH_LEN(act)));
                          const char act2[]=
                            "now "
                            "signal signal.continued";
                          DBUG_ASSERT(!debug_sync_set_action(current_thd,
                                                             STRING_WITH_LEN(act2)));
                        }
                      });
#endif
      if (event_type == FORMAT_DESCRIPTION_EVENT)
      {
        current_checksum_alg= get_checksum_alg(packet->ptr() + ev_offset,
                                               packet->length() - ev_offset);
        DBUG_ASSERT(current_checksum_alg == BINLOG_CHECKSUM_ALG_OFF ||
                    current_checksum_alg == BINLOG_CHECKSUM_ALG_UNDEF ||
                    current_checksum_alg == BINLOG_CHECKSUM_ALG_CRC32);
        if (!is_slave_checksum_aware(thd) &&
            current_checksum_alg != BINLOG_CHECKSUM_ALG_OFF &&
            current_checksum_alg != BINLOG_CHECKSUM_ALG_UNDEF)
        {
          my_errno= ER_MASTER_FATAL_ERROR_READING_BINLOG;
          errmsg= "Slave can not handle replication events with the checksum "
            "that master is configured to log";
          sql_print_warning("Master is configured to log replication events "
                            "with checksum, but will not send such events to "
                            "slaves that cannot process them");
          goto err;
        }

        (*packet)[FLAGS_OFFSET+ev_offset] &= ~LOG_EVENT_BINLOG_IN_USE_F;
      }

      if ((tmp_msg= send_event_to_slave(thd, net, packet, flags, event_type,
                                        log_file_name, &log,
                                        mariadb_slave_capability, ev_offset,
                                        current_checksum_alg, using_gtid_state,
                                        &gtid_state, &gtid_skip_group)))
      {
        errmsg= tmp_msg;
        my_errno= ER_UNKNOWN_ERROR;
        goto err;
      }

      DBUG_EXECUTE_IF("dump_thread_wait_before_send_xid",
                      {
                        if (event_type == XID_EVENT)
                        {
                          net_flush(net);
                        }
                      });

      /* reset transmit packet for next loop */
      if (reset_transmit_packet(thd, flags, &ev_offset, &errmsg))
        goto err;
    }

    /*
      TODO: now that we are logging the offset, check to make sure
      the recorded offset and the actual match.
      Guilhem 2003-06: this is not true if this master is a slave
      <4.0.15 running with --log-slave-updates, because then log_pos may
      be the offset in the-master-of-this-master's binlog.
    */
    if (test_for_non_eof_log_read_errors(error, &errmsg))
      goto err;

    if (!(flags & BINLOG_DUMP_NON_BLOCK) &&
        mysql_bin_log.is_active(log_file_name))
    {
      /*
	Block until there is more data in the log
      */
      if (net_flush(net))
      {
	errmsg = "failed on net_flush()";
	my_errno= ER_UNKNOWN_ERROR;
	goto err;
      }

      /*
	We may have missed the update broadcast from the log
	that has just happened, let's try to catch it if it did.
	If we did not miss anything, we just wait for other threads
	to signal us.
      */
      {
	log.error=0;
	bool read_packet = 0;

#ifndef DBUG_OFF
	if (max_binlog_dump_events && !left_events--)
	{
	  errmsg = "Debugging binlog dump abort";
	  my_errno= ER_UNKNOWN_ERROR;
	  goto err;
	}
#endif

        /* reset the transmit packet for the event read from binary log
           file */
        if (reset_transmit_packet(thd, flags, &ev_offset, &errmsg))
          goto err;
        
	/*
	  No one will update the log while we are reading
	  now, but we'll be quick and just read one record

	  TODO:
          Add an counter that is incremented for each time we update the
          binary log.  We can avoid the following read if the counter
          has not been updated since last read.
	*/

        mysql_mutex_lock(log_lock);
        switch (error= Log_event::read_log_event(&log, packet, (mysql_mutex_t*) 0,
                                                 current_checksum_alg)) {
	case 0:
	  /* we read successfully, so we'll need to send it to the slave */
          mysql_mutex_unlock(log_lock);
	  read_packet = 1;
          p_coord->pos= uint4korr(packet->ptr() + ev_offset + LOG_POS_OFFSET);
          event_type= (Log_event_type)((*packet)[LOG_EVENT_OFFSET+ev_offset]);
	  break;

	case LOG_READ_EOF:
        {
          int ret;
          ulong signal_cnt;
	  DBUG_PRINT("wait",("waiting for data in binary log"));
          /* For mysqlbinlog (mysqlbinlog.server_id==0). */
	  if (thd->variables.server_id==0)
	  {
            mysql_mutex_unlock(log_lock);
	    goto end;
	  }

#ifndef DBUG_OFF
          ulong hb_info_counter= 0;
#endif
          PSI_stage_info old_stage;
          signal_cnt= mysql_bin_log.signal_cnt;
          do 
          {
            if (heartbeat_period != 0)
            {
              DBUG_ASSERT(heartbeat_ts);
              set_timespec_nsec(*heartbeat_ts, heartbeat_period);
            }
            thd->ENTER_COND(log_cond, log_lock,
                            &stage_master_has_sent_all_binlog_to_slave,
                            &old_stage);
            ret= mysql_bin_log.wait_for_update_bin_log(thd, heartbeat_ts);
            DBUG_ASSERT(ret == 0 || (heartbeat_period != 0));
            if (ret == ETIMEDOUT || ret == ETIME)
            {
#ifndef DBUG_OFF
              if (hb_info_counter < 3)
              {
                sql_print_information("master sends heartbeat message");
                hb_info_counter++;
                if (hb_info_counter == 3)
                  sql_print_information("the rest of heartbeat info skipped ...");
              }
#endif
              /* reset transmit packet for the heartbeat event */
              if (reset_transmit_packet(thd, flags, &ev_offset, &errmsg))
              {
                thd->EXIT_COND(&old_stage);
                goto err;
              }
              if (send_heartbeat_event(net, packet, p_coord, current_checksum_alg))
              {
                errmsg = "Failed on my_net_write()";
                my_errno= ER_UNKNOWN_ERROR;
                thd->EXIT_COND(&old_stage);
                goto err;
              }
            }
            else
            {
              DBUG_PRINT("wait",("binary log received update or a broadcast signal caught"));
            }
          } while (signal_cnt == mysql_bin_log.signal_cnt && !thd->killed);
          thd->EXIT_COND(&old_stage);
        }
        break;
            
        default:
          mysql_mutex_unlock(log_lock);
          test_for_non_eof_log_read_errors(error, &errmsg);
          goto err;
	}

        if (read_packet &&
            (tmp_msg= send_event_to_slave(thd, net, packet, flags, event_type,
                                          log_file_name, &log,
                                          mariadb_slave_capability, ev_offset,
                                          current_checksum_alg,
                                          using_gtid_state, &gtid_state,
                                          &gtid_skip_group)))
        {
          errmsg= tmp_msg;
          my_errno= ER_UNKNOWN_ERROR;
          goto err;
	}

	log.error=0;
      }
    }
    else
    {
      bool loop_breaker = 0;
      /* need this to break out of the for loop from switch */

      THD_STAGE_INFO(thd, stage_finished_reading_one_binlog_switching_to_next_binlog);
      switch (mysql_bin_log.find_next_log(&linfo, 1)) {
      case 0:
	break;
      case LOG_INFO_EOF:
        if (mysql_bin_log.is_active(log_file_name))
        {
          loop_breaker = (flags & BINLOG_DUMP_NON_BLOCK);
          break;
        }
      default:
	errmsg = "could not find next log";
	my_errno= ER_MASTER_FATAL_ERROR_READING_BINLOG;
	goto err;
      }

      if (loop_breaker)
        break;

      end_io_cache(&log);
      mysql_file_close(file, MYF(MY_WME));

      /* reset transmit packet for the possible fake rotate event */
      if (reset_transmit_packet(thd, flags, &ev_offset, &errmsg))
        goto err;
      
      /*
        Call fake_rotate_event() in case the previous log (the one which
        we have just finished reading) did not contain a Rotate event
        (for example (I don't know any other example) the previous log
        was the last one before the master was shutdown & restarted).
        This way we tell the slave about the new log's name and
        position.  If the binlog is 5.0, the next event we are going to
        read and send is Format_description_log_event.
      */
      if ((file=open_binlog(&log, log_file_name, &errmsg)) < 0 ||
	  fake_rotate_event(net, packet, log_file_name, BIN_LOG_HEADER_SIZE,
                            &errmsg, current_checksum_alg))
      {
	my_errno= ER_MASTER_FATAL_ERROR_READING_BINLOG;
	goto err;
      }

      p_coord->file_name= log_file_name; // reset to the next
    }
  }

end:
  end_io_cache(&log);
  mysql_file_close(file, MYF(MY_WME));

  RUN_HOOK(binlog_transmit, transmit_stop, (thd, flags));
  my_eof(thd);
  THD_STAGE_INFO(thd, stage_waiting_to_finalize_termination);
  mysql_mutex_lock(&LOCK_thread_count);
  thd->current_linfo = 0;
  mysql_mutex_unlock(&LOCK_thread_count);
  thd->variables.max_allowed_packet= old_max_allowed_packet;
  DBUG_VOID_RETURN;

err:
  THD_STAGE_INFO(thd, stage_waiting_to_finalize_termination);
  if (my_errno == ER_MASTER_FATAL_ERROR_READING_BINLOG && my_b_inited(&log))
  {
    /* 
       detailing the fatal error message with coordinates 
       of the last position read.
    */
    my_snprintf(error_text, sizeof(error_text),
                "%s; the first event '%s' at %lld, "
                "the last event read from '%s' at %lld, "
                "the last byte read from '%s' at %lld.",
                errmsg,
                my_basename(p_start_coord->file_name), p_start_coord->pos,
                my_basename(p_coord->file_name), p_coord->pos,
                my_basename(log_file_name), my_b_tell(&log));
  }
  else if (my_errno == ER_GTID_POSITION_NOT_FOUND_IN_BINLOG)
  {
    my_snprintf(error_text, sizeof(error_text),
                "Error: connecting slave requested to start from GTID "
                "%u-%u-%llu, which is not in the master's binlog",
                error_gtid.domain_id, error_gtid.server_id, error_gtid.seq_no);
    /* Use this error code so slave will know not to try reconnect. */
    my_errno = ER_MASTER_FATAL_ERROR_READING_BINLOG;
  }
  else if (my_errno == ER_CANNOT_LOAD_SLAVE_GTID_STATE)
  {
    my_snprintf(error_text, sizeof(error_text),
                "Failed to load replication slave GTID state from table %s.%s",
                "mysql", rpl_gtid_slave_state_table_name.str);
    my_errno = ER_MASTER_FATAL_ERROR_READING_BINLOG;
  }
  else
    strcpy(error_text, errmsg);
  end_io_cache(&log);
  RUN_HOOK(binlog_transmit, transmit_stop, (thd, flags));
  /*
    Exclude  iteration through thread list
    this is needed for purge_logs() - it will iterate through
    thread list and update thd->current_linfo->index_file_offset
    this mutex will make sure that it never tried to update our linfo
    after we return from this stack frame
  */
  mysql_mutex_lock(&LOCK_thread_count);
  thd->current_linfo = 0;
  mysql_mutex_unlock(&LOCK_thread_count);
  if (file >= 0)
    mysql_file_close(file, MYF(MY_WME));
  thd->variables.max_allowed_packet= old_max_allowed_packet;

  my_message(my_errno, error_text, MYF(0));
  DBUG_VOID_RETURN;
}


/**
  Execute a START SLAVE statement.

  @param thd Pointer to THD object for the client thread executing the
  statement.

  @param mi Pointer to Master_info object for the slave's IO thread.

  @param net_report If true, saves the exit status into thd->stmt_da.

  @retval 0 success
  @retval 1 error
  @retval -1 fatal error
*/

int start_slave(THD* thd , Master_info* mi,  bool net_report)
{
  int slave_errno= 0;
  int thread_mask;
  char master_info_file_tmp[FN_REFLEN];
  char relay_log_info_file_tmp[FN_REFLEN];
  DBUG_ENTER("start_slave");

  if (check_access(thd, SUPER_ACL, any_db, NULL, NULL, 0, 0))
    DBUG_RETURN(-1);

  create_logfile_name_with_suffix(master_info_file_tmp,
                                  sizeof(master_info_file_tmp),
                                  master_info_file, 0, &mi->connection_name);
  create_logfile_name_with_suffix(relay_log_info_file_tmp,
                                  sizeof(relay_log_info_file_tmp),
                                  relay_log_info_file, 0,
                                  &mi->connection_name);

  lock_slave_threads(mi);  // this allows us to cleanly read slave_running
  // Get a mask of _stopped_ threads
  init_thread_mask(&thread_mask,mi,1 /* inverse */);
  /*
    Below we will start all stopped threads.  But if the user wants to
    start only one thread, do as if the other thread was running (as we
    don't wan't to touch the other thread), so set the bit to 0 for the
    other thread
  */
  if (thd->lex->slave_thd_opt)
    thread_mask&= thd->lex->slave_thd_opt;
  if (thread_mask) //some threads are stopped, start them
  {
    if (init_master_info(mi,master_info_file_tmp,relay_log_info_file_tmp, 0,
			 thread_mask))
      slave_errno=ER_MASTER_INFO;
    else if (server_id_supplied && *mi->host)
    {
      /*
        If we will start SQL thread we will care about UNTIL options If
        not and they are specified we will ignore them and warn user
        about this fact.
      */
      if (thread_mask & SLAVE_SQL)
      {
        mysql_mutex_lock(&mi->rli.data_lock);

        if (thd->lex->mi.pos)
        {
          if (thd->lex->mi.relay_log_pos)
            slave_errno=ER_BAD_SLAVE_UNTIL_COND;
          mi->rli.until_condition= Relay_log_info::UNTIL_MASTER_POS;
          mi->rli.until_log_pos= thd->lex->mi.pos;
          /*
             We don't check thd->lex->mi.log_file_name for NULL here
             since it is checked in sql_yacc.yy
          */
          strmake(mi->rli.until_log_name, thd->lex->mi.log_file_name,
                  sizeof(mi->rli.until_log_name)-1);
        }
        else if (thd->lex->mi.relay_log_pos)
        {
          if (thd->lex->mi.pos)
            slave_errno=ER_BAD_SLAVE_UNTIL_COND;
          mi->rli.until_condition= Relay_log_info::UNTIL_RELAY_POS;
          mi->rli.until_log_pos= thd->lex->mi.relay_log_pos;
          strmake(mi->rli.until_log_name, thd->lex->mi.relay_log_name,
                  sizeof(mi->rli.until_log_name)-1);
        }
        else
          mi->rli.clear_until_condition();

        if (mi->rli.until_condition != Relay_log_info::UNTIL_NONE)
        {
          /* Preparing members for effective until condition checking */
          const char *p= fn_ext(mi->rli.until_log_name);
          char *p_end;
          if (*p)
          {
            //p points to '.'
            mi->rli.until_log_name_extension= strtoul(++p,&p_end, 10);
            /*
              p_end points to the first invalid character. If it equals
              to p, no digits were found, error. If it contains '\0' it
              means  conversion went ok.
            */
            if (p_end==p || *p_end)
              slave_errno=ER_BAD_SLAVE_UNTIL_COND;
          }
          else
            slave_errno=ER_BAD_SLAVE_UNTIL_COND;

          /* mark the cached result of the UNTIL comparison as "undefined" */
          mi->rli.until_log_names_cmp_result=
            Relay_log_info::UNTIL_LOG_NAMES_CMP_UNKNOWN;

          /* Issuing warning then started without --skip-slave-start */
          if (!opt_skip_slave_start)
            push_warning(thd, MYSQL_ERROR::WARN_LEVEL_NOTE,
                         ER_MISSING_SKIP_SLAVE,
                         ER(ER_MISSING_SKIP_SLAVE));
        }

        mysql_mutex_unlock(&mi->rli.data_lock);
      }
      else if (thd->lex->mi.pos || thd->lex->mi.relay_log_pos)
        push_warning(thd, MYSQL_ERROR::WARN_LEVEL_NOTE, ER_UNTIL_COND_IGNORED,
                     ER(ER_UNTIL_COND_IGNORED));

      if (!slave_errno)
        slave_errno = start_slave_threads(0 /*no mutex */,
                                          1 /* wait for start */,
                                          mi,
                                          master_info_file_tmp,
                                          relay_log_info_file_tmp,
                                          thread_mask);
    }
    else
      slave_errno = ER_BAD_SLAVE;
  }
  else
  {
    /* no error if all threads are already started, only a warning */
    push_warning(thd, MYSQL_ERROR::WARN_LEVEL_NOTE, ER_SLAVE_WAS_RUNNING,
                 ER(ER_SLAVE_WAS_RUNNING));
  }

  unlock_slave_threads(mi);

  if (slave_errno)
  {
    if (net_report)
      my_error(slave_errno, MYF(0),
               (int) mi->connection_name.length,
               mi->connection_name.str);
    DBUG_RETURN(slave_errno == ER_BAD_SLAVE ? -1 : 1);
  }

  DBUG_RETURN(0);
}


/**
  Execute a STOP SLAVE statement.

  @param thd Pointer to THD object for the client thread executing the
  statement.

  @param mi Pointer to Master_info object for the slave's IO thread.

  @param net_report If true, saves the exit status into thd->stmt_da.

  @retval 0 success
  @retval 1 error
  @retval -1 error
*/

int stop_slave(THD* thd, Master_info* mi, bool net_report )
{
  int slave_errno;
  DBUG_ENTER("stop_slave");
  DBUG_PRINT("enter",("Connection: %s", mi->connection_name.str));

  if (check_access(thd, SUPER_ACL, any_db, NULL, NULL, 0, 0))
    DBUG_RETURN(-1);
  THD_STAGE_INFO(thd, stage_killing_slave);
  int thread_mask;
  lock_slave_threads(mi);
  // Get a mask of _running_ threads
  init_thread_mask(&thread_mask,mi,0 /* not inverse*/);
  /*
    Below we will stop all running threads.
    But if the user wants to stop only one thread, do as if the other thread
    was stopped (as we don't wan't to touch the other thread), so set the
    bit to 0 for the other thread
  */
  if (thd->lex->slave_thd_opt)
    thread_mask &= thd->lex->slave_thd_opt;

  if (thread_mask)
  {
    slave_errno= terminate_slave_threads(mi,thread_mask,
                                         1 /*skip lock */);
  }
  else
  {
    //no error if both threads are already stopped, only a warning
    slave_errno= 0;
    push_warning(thd, MYSQL_ERROR::WARN_LEVEL_NOTE, ER_SLAVE_WAS_NOT_RUNNING,
                 ER(ER_SLAVE_WAS_NOT_RUNNING));
  }
  unlock_slave_threads(mi);

  if (slave_errno)
  {
    if (net_report)
      my_message(slave_errno, ER(slave_errno), MYF(0));
    DBUG_RETURN(1);
  }

  DBUG_RETURN(0);
}


/**
  Execute a RESET SLAVE statement.

  @param thd Pointer to THD object of the client thread executing the
  statement.

  @param mi Pointer to Master_info object for the slave.

  @retval 0 success
  @retval 1 error
*/
int reset_slave(THD *thd, Master_info* mi)
{
  MY_STAT stat_area;
  char fname[FN_REFLEN];
  int thread_mask= 0, error= 0;
  uint sql_errno=ER_UNKNOWN_ERROR;
  const char* errmsg= "Unknown error occured while reseting slave";
  char master_info_file_tmp[FN_REFLEN];
  char relay_log_info_file_tmp[FN_REFLEN];
  DBUG_ENTER("reset_slave");

  lock_slave_threads(mi);
  init_thread_mask(&thread_mask,mi,0 /* not inverse */);
  if (thread_mask) // We refuse if any slave thread is running
  {
    unlock_slave_threads(mi);
    my_error(ER_SLAVE_MUST_STOP, MYF(0), (int) mi->connection_name.length,
             mi->connection_name.str);
    DBUG_RETURN(ER_SLAVE_MUST_STOP);
  }

  ha_reset_slave(thd);

  // delete relay logs, clear relay log coordinates
  if ((error= purge_relay_logs(&mi->rli, thd,
			       1 /* just reset */,
			       &errmsg)))
  {
    sql_errno= ER_RELAY_LOG_FAIL;
    goto err;
  }

  /* Clear master's log coordinates and associated information */
  mi->clear_in_memory_info(thd->lex->reset_slave_info.all);

  /*
     Reset errors (the idea is that we forget about the
     old master).
  */
  mi->clear_error();
  mi->rli.clear_error();
  mi->rli.clear_until_condition();

  // close master_info_file, relay_log_info_file, set mi->inited=rli->inited=0
  end_master_info(mi);

  // and delete these two files
  create_logfile_name_with_suffix(master_info_file_tmp,
                          sizeof(master_info_file_tmp),
                          master_info_file, 0, &mi->connection_name);
  create_logfile_name_with_suffix(relay_log_info_file_tmp,
                          sizeof(relay_log_info_file_tmp),
                          relay_log_info_file, 0, &mi->connection_name);

  fn_format(fname, master_info_file_tmp, mysql_data_home, "", 4+32);
  if (mysql_file_stat(key_file_master_info, fname, &stat_area, MYF(0)) &&
      mysql_file_delete(key_file_master_info, fname, MYF(MY_WME)))
  {
    error=1;
    goto err;
  }
  else if (global_system_variables.log_warnings > 1)
    sql_print_information("Deleted Master_info file '%s'.", fname);

  // delete relay_log_info_file
  fn_format(fname, relay_log_info_file_tmp, mysql_data_home, "", 4+32);
  if (mysql_file_stat(key_file_relay_log_info, fname, &stat_area, MYF(0)) &&
      mysql_file_delete(key_file_relay_log_info, fname, MYF(MY_WME)))
  {
    error=1;
    goto err;
  }
  else if (global_system_variables.log_warnings > 1)
    sql_print_information("Deleted Master_info file '%s'.", fname);

  RUN_HOOK(binlog_relay_io, after_reset_slave, (thd, mi));
err:
  unlock_slave_threads(mi);
  if (error)
    my_error(sql_errno, MYF(0), errmsg);
  DBUG_RETURN(error);
}

/*

  Kill all Binlog_dump threads which previously talked to the same slave
  ("same" means with the same server id). Indeed, if the slave stops, if the
  Binlog_dump thread is waiting (mysql_cond_wait) for binlog update, then it
  will keep existing until a query is written to the binlog. If the master is
  idle, then this could last long, and if the slave reconnects, we could have 2
  Binlog_dump threads in SHOW PROCESSLIST, until a query is written to the
  binlog. To avoid this, when the slave reconnects and sends COM_BINLOG_DUMP,
  the master kills any existing thread with the slave's server id (if this id
  is not zero; it will be true for real slaves, but false for mysqlbinlog when
  it sends COM_BINLOG_DUMP to get a remote binlog dump).

  SYNOPSIS
    kill_zombie_dump_threads()
    slave_server_id     the slave's server id

*/


void kill_zombie_dump_threads(uint32 slave_server_id)
{
  mysql_mutex_lock(&LOCK_thread_count);
  I_List_iterator<THD> it(threads);
  THD *tmp;

  while ((tmp=it++))
  {
<<<<<<< HEAD
    if (tmp->get_command() == COM_BINLOG_DUMP &&
       tmp->server_id == slave_server_id)
=======
    if (tmp->command == COM_BINLOG_DUMP &&
       tmp->variables.server_id == slave_server_id)
>>>>>>> 40049b3b
    {
      mysql_mutex_lock(&tmp->LOCK_thd_data);    // Lock from delete
      break;
    }
  }
  mysql_mutex_unlock(&LOCK_thread_count);
  if (tmp)
  {
    /*
      Here we do not call kill_one_thread() as
      it will be slow because it will iterate through the list
      again. We just to do kill the thread ourselves.
    */
    tmp->awake(KILL_QUERY);
    mysql_mutex_unlock(&tmp->LOCK_thd_data);
  }
}

/**
   Get value for a string parameter with error checking

   Note that in case of error the original string should not be updated!

   @ret 0 ok
   @ret 1 error
*/

static bool get_string_parameter(char *to, const char *from, size_t length,
                                 const char *name)
{
  if (from)                                     // Empty paramaters allowed
  {
    size_t from_length;
    if ((from_length= strlen(from)) > length)
    {
      my_error(ER_WRONG_STRING_LENGTH, MYF(0), from, name, (int) length);
      return 1;
    }
    memcpy(to, from, from_length+1);
  }
  return 0;
}


/**
  Execute a CHANGE MASTER statement.

  @param thd Pointer to THD object for the client thread executing the
  statement.

  @param mi Pointer to Master_info object belonging to the slave's IO
  thread.

  @param master_info_added Out parameter saying if the Master_info *mi was
  added to the global list of masters. This is useful in error conditions
  to know if caller should free Master_info *mi.

  @retval FALSE success
  @retval TRUE error
*/
bool change_master(THD* thd, Master_info* mi, bool *master_info_added)
{
  int thread_mask;
  const char* errmsg= 0;
  bool need_relay_log_purge= 1;
  bool ret= FALSE;
  char saved_host[HOSTNAME_LENGTH + 1];
  uint saved_port;
  char saved_log_name[FN_REFLEN];
  char master_info_file_tmp[FN_REFLEN];
  char relay_log_info_file_tmp[FN_REFLEN];
  my_off_t saved_log_pos;
  LEX_MASTER_INFO* lex_mi= &thd->lex->mi;
  DBUG_ENTER("change_master");

  *master_info_added= false;
  /* 
    We need to check if there is an empty master_host. Otherwise
    change master succeeds, a master.info file is created containing 
    empty master_host string and when issuing: start slave; an error
    is thrown stating that the server is not configured as slave.
    (See BUG#28796).
  */
  if (lex_mi->host && !*lex_mi->host) 
  {
    my_error(ER_WRONG_ARGUMENTS, MYF(0), "MASTER_HOST");
    DBUG_RETURN(TRUE);
  }
  if (master_info_index->check_duplicate_master_info(&lex_mi->connection_name,
                                                     lex_mi->host,
                                                     lex_mi->port))
    DBUG_RETURN(TRUE);

  lock_slave_threads(mi);
  init_thread_mask(&thread_mask,mi,0 /*not inverse*/);
  if (thread_mask) // We refuse if any slave thread is running
  {
    my_error(ER_SLAVE_MUST_STOP, MYF(0), (int) mi->connection_name.length,
             mi->connection_name.str);
    ret= TRUE;
    goto err;
  }

  THD_STAGE_INFO(thd, stage_changing_master);

  create_logfile_name_with_suffix(master_info_file_tmp,
                          sizeof(master_info_file_tmp),
                          master_info_file, 0, &mi->connection_name);
  create_logfile_name_with_suffix(relay_log_info_file_tmp,
                          sizeof(relay_log_info_file_tmp),
                          relay_log_info_file, 0, &mi->connection_name);

  /* if new Master_info doesn't exists, add it */
  if (!master_info_index->get_master_info(&mi->connection_name,
                                          MYSQL_ERROR::WARN_LEVEL_NOTE))
  {
    if (master_info_index->add_master_info(mi, TRUE))
    {
      my_error(ER_MASTER_INFO, MYF(0),
               (int) lex_mi->connection_name.length,
               lex_mi->connection_name.str);
      ret= TRUE;
      goto err;
    }
    *master_info_added= true;
  }
  if (global_system_variables.log_warnings > 1)
    sql_print_information("Master: '%.*s'  Master_info_file: '%s'  "
                          "Relay_info_file: '%s'",
                          (int) mi->connection_name.length,
                          mi->connection_name.str,
                          master_info_file_tmp, relay_log_info_file_tmp);

  if (init_master_info(mi, master_info_file_tmp, relay_log_info_file_tmp, 0,
		       thread_mask))
  {
    my_error(ER_MASTER_INFO, MYF(0),
             (int) lex_mi->connection_name.length,
             lex_mi->connection_name.str);
    ret= TRUE;
    goto err;
  }

  /*
    Data lock not needed since we have already stopped the running threads,
    and we have the hold on the run locks which will keep all threads that
    could possibly modify the data structures from running
  */

  /*
    Before processing the command, save the previous state.
  */
  strmake(saved_host, mi->host, HOSTNAME_LENGTH);
  saved_port= mi->port;
  strmake(saved_log_name, mi->master_log_name, FN_REFLEN - 1);
  saved_log_pos= mi->master_log_pos;

  /*
    If the user specified host or port without binlog or position,
    reset binlog's name to FIRST and position to 4.
  */

  if ((lex_mi->host || lex_mi->port) && !lex_mi->log_file_name && !lex_mi->pos)
  {
    mi->master_log_name[0] = 0;
    mi->master_log_pos= BIN_LOG_HEADER_SIZE;
  }

  if (lex_mi->log_file_name)
    strmake(mi->master_log_name, lex_mi->log_file_name,
	    sizeof(mi->master_log_name)-1);
  if (lex_mi->pos)
  {
    mi->master_log_pos= lex_mi->pos;
  }
  DBUG_PRINT("info", ("master_log_pos: %lu", (ulong) mi->master_log_pos));

  if (get_string_parameter(mi->host, lex_mi->host, sizeof(mi->host)-1,
                           "MASTER_HOST") ||
      get_string_parameter(mi->user, lex_mi->user, sizeof(mi->user)-1,
                           "MASTER_USER") ||
      get_string_parameter(mi->password, lex_mi->password,
                           sizeof(mi->password)-1, "MASTER_PASSWORD"))
  {
    ret= TRUE;
    goto err;
  }

  if (lex_mi->port)
    mi->port = lex_mi->port;
  if (lex_mi->connect_retry)
    mi->connect_retry = lex_mi->connect_retry;
  if (lex_mi->heartbeat_opt != LEX_MASTER_INFO::LEX_MI_UNCHANGED)
    mi->heartbeat_period = lex_mi->heartbeat_period;
  else
    mi->heartbeat_period= (float) min(SLAVE_MAX_HEARTBEAT_PERIOD,
                                      (slave_net_timeout/2.0));
  mi->received_heartbeats= 0; // counter lives until master is CHANGEd
  /*
    reset the last time server_id list if the current CHANGE MASTER 
    is mentioning IGNORE_SERVER_IDS= (...)
  */
  if (lex_mi->repl_ignore_server_ids_opt == LEX_MASTER_INFO::LEX_MI_ENABLE)
    reset_dynamic(&mi->ignore_server_ids);
  for (uint i= 0; i < lex_mi->repl_ignore_server_ids.elements; i++)
  {
    ulong s_id;
    get_dynamic(&lex_mi->repl_ignore_server_ids, (uchar*) &s_id, i);
    if (s_id == global_system_variables.server_id && replicate_same_server_id)
    {
      my_error(ER_SLAVE_IGNORE_SERVER_IDS, MYF(0), static_cast<int>(s_id));
      ret= TRUE;
      goto err;
    }
    else
    {
      if (bsearch((const ulong *) &s_id,
                  mi->ignore_server_ids.buffer,
                  mi->ignore_server_ids.elements, sizeof(ulong),
                  (int (*) (const void*, const void*))
                  change_master_server_id_cmp) == NULL)
        insert_dynamic(&mi->ignore_server_ids, (uchar*) &s_id);
    }
  }
  sort_dynamic(&mi->ignore_server_ids, (qsort_cmp) change_master_server_id_cmp);

  if (lex_mi->ssl != LEX_MASTER_INFO::LEX_MI_UNCHANGED)
    mi->ssl= (lex_mi->ssl == LEX_MASTER_INFO::LEX_MI_ENABLE);

  if (lex_mi->ssl_verify_server_cert != LEX_MASTER_INFO::LEX_MI_UNCHANGED)
    mi->ssl_verify_server_cert=
      (lex_mi->ssl_verify_server_cert == LEX_MASTER_INFO::LEX_MI_ENABLE);

  if (lex_mi->ssl_ca)
    strmake(mi->ssl_ca, lex_mi->ssl_ca, sizeof(mi->ssl_ca)-1);
  if (lex_mi->ssl_capath)
    strmake(mi->ssl_capath, lex_mi->ssl_capath, sizeof(mi->ssl_capath)-1);
  if (lex_mi->ssl_cert)
    strmake(mi->ssl_cert, lex_mi->ssl_cert, sizeof(mi->ssl_cert)-1);
  if (lex_mi->ssl_cipher)
    strmake(mi->ssl_cipher, lex_mi->ssl_cipher, sizeof(mi->ssl_cipher)-1);
  if (lex_mi->ssl_key)
    strmake(mi->ssl_key, lex_mi->ssl_key, sizeof(mi->ssl_key)-1);
  if (lex_mi->ssl_crl)
    strmake(mi->ssl_crl, lex_mi->ssl_crl, sizeof(mi->ssl_crl)-1);
  if (lex_mi->ssl_crlpath)
    strmake(mi->ssl_crlpath, lex_mi->ssl_crlpath, sizeof(mi->ssl_crlpath)-1);

#ifndef HAVE_OPENSSL
  if (lex_mi->ssl || lex_mi->ssl_ca || lex_mi->ssl_capath ||
      lex_mi->ssl_cert || lex_mi->ssl_cipher || lex_mi->ssl_key ||
      lex_mi->ssl_verify_server_cert || lex_mi->ssl_crl || lex_mi->ssl_crlpath)
    push_warning(thd, MYSQL_ERROR::WARN_LEVEL_NOTE,
                 ER_SLAVE_IGNORED_SSL_PARAMS, ER(ER_SLAVE_IGNORED_SSL_PARAMS));
#endif

  if (lex_mi->relay_log_name)
  {
    need_relay_log_purge= 0;
    char relay_log_name[FN_REFLEN];
    mi->rli.relay_log.make_log_name(relay_log_name, lex_mi->relay_log_name);
    strmake(mi->rli.group_relay_log_name, relay_log_name,
	    sizeof(mi->rli.group_relay_log_name)-1);
    strmake(mi->rli.event_relay_log_name, relay_log_name,
	    sizeof(mi->rli.event_relay_log_name)-1);
  }

  if (lex_mi->relay_log_pos)
  {
    need_relay_log_purge= 0;
    mi->rli.group_relay_log_pos= mi->rli.event_relay_log_pos= lex_mi->relay_log_pos;
  }

  if (lex_mi->use_gtid_opt == LEX_MASTER_INFO::LEX_MI_ENABLE)
    mi->using_gtid= true;
  else if (lex_mi->use_gtid_opt == LEX_MASTER_INFO::LEX_MI_DISABLE ||
           lex_mi->log_file_name || lex_mi->pos ||
           lex_mi->relay_log_name || lex_mi->relay_log_pos)
    mi->using_gtid= false;

  /*
    If user did specify neither host nor port nor any log name nor any log
    pos, i.e. he specified only user/password/master_connect_retry, he probably
    wants replication to resume from where it had left, i.e. from the
    coordinates of the **SQL** thread (imagine the case where the I/O is ahead
    of the SQL; restarting from the coordinates of the I/O would lose some
    events which is probably unwanted when you are just doing minor changes
    like changing master_connect_retry).
    A side-effect is that if only the I/O thread was started, this thread may
    restart from ''/4 after the CHANGE MASTER. That's a minor problem (it is a
    much more unlikely situation than the one we are fixing here).
    Note: coordinates of the SQL thread must be read here, before the
    'if (need_relay_log_purge)' block which resets them.
  */
  if (!lex_mi->host && !lex_mi->port &&
      !lex_mi->log_file_name && !lex_mi->pos &&
      need_relay_log_purge)
   {
     /*
       Sometimes mi->rli.master_log_pos == 0 (it happens when the SQL thread is
       not initialized), so we use a max().
       What happens to mi->rli.master_log_pos during the initialization stages
       of replication is not 100% clear, so we guard against problems using
       max().
      */
     mi->master_log_pos = max(BIN_LOG_HEADER_SIZE,
			      mi->rli.group_master_log_pos);
     strmake(mi->master_log_name, mi->rli.group_master_log_name,
             sizeof(mi->master_log_name)-1);
  }

  /*
    Relay log's IO_CACHE may not be inited, if rli->inited==0 (server was never
    a slave before).
  */
  if (flush_master_info(mi, FALSE, FALSE))
  {
    my_error(ER_RELAY_LOG_INIT, MYF(0), "Failed to flush master info file");
    ret= TRUE;
    goto err;
  }
  if (need_relay_log_purge)
  {
    relay_log_purge= 1;
    THD_STAGE_INFO(thd, stage_purging_old_relay_logs);
    if (purge_relay_logs(&mi->rli, thd,
			 0 /* not only reset, but also reinit */,
			 &errmsg))
    {
      my_error(ER_RELAY_LOG_FAIL, MYF(0), errmsg);
      ret= TRUE;
      goto err;
    }

    if (mi->using_gtid)
    {
      /*
        Clear the position in the master binlogs, so that we request the
        correct GTID position.
      */
      mi->master_log_name[0]= 0;
      mi->master_log_pos= 0;
    }
  }
  else
  {
    const char* msg;
    relay_log_purge= 0;
    /* Relay log is already initialized */
    if (init_relay_log_pos(&mi->rli,
			   mi->rli.group_relay_log_name,
			   mi->rli.group_relay_log_pos,
			   0 /*no data lock*/,
			   &msg, 0))
    {
      my_error(ER_RELAY_LOG_INIT, MYF(0), msg);
      ret= TRUE;
      goto err;
    }
  }
  /*
    Coordinates in rli were spoilt by the 'if (need_relay_log_purge)' block,
    so restore them to good values. If we left them to ''/0, that would work;
    but that would fail in the case of 2 successive CHANGE MASTER (without a
    START SLAVE in between): because first one would set the coords in mi to
    the good values of those in rli, the set those in rli to ''/0, then
    second CHANGE MASTER would set the coords in mi to those of rli, i.e. to
    ''/0: we have lost all copies of the original good coordinates.
    That's why we always save good coords in rli.
  */
  mi->rli.group_master_log_pos= mi->master_log_pos;
  DBUG_PRINT("info", ("master_log_pos: %lu", (ulong) mi->master_log_pos));
  strmake(mi->rli.group_master_log_name,mi->master_log_name,
	  sizeof(mi->rli.group_master_log_name)-1);

  if (!mi->rli.group_master_log_name[0]) // uninitialized case
    mi->rli.group_master_log_pos=0;

  mysql_mutex_lock(&mi->rli.data_lock);
  mi->rli.abort_pos_wait++; /* for MASTER_POS_WAIT() to abort */
  /* Clear the errors, for a clean start */
  mi->rli.clear_error();
  mi->rli.clear_until_condition();

  sql_print_information("'CHANGE MASTER TO executed'. "
    "Previous state master_host='%s', master_port='%u', master_log_file='%s', "
    "master_log_pos='%ld'. "
    "New state master_host='%s', master_port='%u', master_log_file='%s', "
    "master_log_pos='%ld'.", saved_host, saved_port, saved_log_name,
    (ulong) saved_log_pos, mi->host, mi->port, mi->master_log_name,
    (ulong) mi->master_log_pos);

  /*
    If we don't write new coordinates to disk now, then old will remain in
    relay-log.info until START SLAVE is issued; but if mysqld is shutdown
    before START SLAVE, then old will remain in relay-log.info, and will be the
    in-memory value at restart (thus causing errors, as the old relay log does
    not exist anymore).
  */
  flush_relay_log_info(&mi->rli);
  mysql_cond_broadcast(&mi->data_cond);
  mysql_mutex_unlock(&mi->rli.data_lock);

err:
  unlock_slave_threads(mi);
  if (ret == FALSE)
    my_ok(thd);
  DBUG_RETURN(ret);
}


/**
  Execute a RESET MASTER statement.

  @param thd Pointer to THD object of the client thread executing the
  statement.

  @retval 0 success
  @retval 1 error
*/
int reset_master(THD* thd)
{
  if (!mysql_bin_log.is_open())
  {
    my_message(ER_FLUSH_MASTER_BINLOG_CLOSED,
               ER(ER_FLUSH_MASTER_BINLOG_CLOSED), MYF(ME_BELL+ME_WAITTANG));
    return 1;
  }

  if (mysql_bin_log.reset_logs(thd, 1))
    return 1;
  RUN_HOOK(binlog_transmit, after_reset_master, (thd, 0 /* flags */));
  return 0;
}


/**
  Execute a SHOW BINLOG EVENTS statement.

  @param thd Pointer to THD object for the client thread executing the
  statement.

  @retval FALSE success
  @retval TRUE failure
*/
bool mysql_show_binlog_events(THD* thd)
{
  Protocol *protocol= thd->protocol;
  List<Item> field_list;
  const char *errmsg = 0;
  bool ret = TRUE;
  IO_CACHE log;
  File file = -1;
  MYSQL_BIN_LOG *binary_log= NULL;
  int old_max_allowed_packet= thd->variables.max_allowed_packet;
  Master_info *mi= 0;
  LOG_INFO linfo;

  DBUG_ENTER("mysql_show_binlog_events");

  Log_event::init_show_field_list(&field_list);
  if (protocol->send_result_set_metadata(&field_list,
                            Protocol::SEND_NUM_ROWS | Protocol::SEND_EOF))
    DBUG_RETURN(TRUE);

  Format_description_log_event *description_event= new
    Format_description_log_event(3); /* MySQL 4.0 by default */

  DBUG_ASSERT(thd->lex->sql_command == SQLCOM_SHOW_BINLOG_EVENTS ||
              thd->lex->sql_command == SQLCOM_SHOW_RELAYLOG_EVENTS);

  /* select wich binary log to use: binlog or relay */
  if ( thd->lex->sql_command == SQLCOM_SHOW_BINLOG_EVENTS )
  {
    /*
      Wait for handlers to insert any pending information
      into the binlog.  For e.g. ndb which updates the binlog asynchronously
      this is needed so that the uses sees all its own commands in the binlog
    */
    ha_binlog_wait(thd);

    binary_log= &mysql_bin_log;
  }
  else  /* showing relay log contents */
  {
    mysql_mutex_lock(&LOCK_active_mi);
    if (!(mi= master_info_index->
          get_master_info(&thd->variables.default_master_connection,
                          MYSQL_ERROR::WARN_LEVEL_ERROR)))
    {
      mysql_mutex_unlock(&LOCK_active_mi);
      DBUG_RETURN(TRUE);
    }
    binary_log= &(mi->rli.relay_log);
  }

  if (binary_log->is_open())
  {
    LEX_MASTER_INFO *lex_mi= &thd->lex->mi;
    SELECT_LEX_UNIT *unit= &thd->lex->unit;
    ha_rows event_count, limit_start, limit_end;
    my_off_t pos = max(BIN_LOG_HEADER_SIZE, lex_mi->pos); // user-friendly
    char search_file_name[FN_REFLEN], *name;
    const char *log_file_name = lex_mi->log_file_name;
    mysql_mutex_t *log_lock = binary_log->get_log_lock();
    Log_event* ev;

    if (mi)
    {
      /* We can unlock the mutex as we have a lock on the file */
      mysql_mutex_unlock(&LOCK_active_mi);
      mi= 0;
    }

    unit->set_limit(thd->lex->current_select);
    limit_start= unit->offset_limit_cnt;
    limit_end= unit->select_limit_cnt;

    name= search_file_name;
    if (log_file_name)
      binary_log->make_log_name(search_file_name, log_file_name);
    else
      name=0;					// Find first log

    linfo.index_file_offset = 0;

    if (binary_log->find_log_pos(&linfo, name, 1))
    {
      errmsg = "Could not find target log";
      goto err;
    }

    mysql_mutex_lock(&LOCK_thread_count);
    thd->current_linfo = &linfo;
    mysql_mutex_unlock(&LOCK_thread_count);

    if ((file=open_binlog(&log, linfo.log_file_name, &errmsg)) < 0)
      goto err;

    /*
      to account binlog event header size
    */
    thd->variables.max_allowed_packet += MAX_LOG_EVENT_HEADER;

    mysql_mutex_lock(log_lock);

    /*
      open_binlog() sought to position 4.
      Read the first event in case it's a Format_description_log_event, to
      know the format. If there's no such event, we are 3.23 or 4.x. This
      code, like before, can't read 3.23 binlogs.
      This code will fail on a mixed relay log (one which has Format_desc then
      Rotate then Format_desc).
    */
    ev= Log_event::read_log_event(&log, (mysql_mutex_t*)0, description_event,
                                   opt_master_verify_checksum);
    if (ev)
    {
      if (ev->get_type_code() == FORMAT_DESCRIPTION_EVENT)
      {
        delete description_event;
        description_event= (Format_description_log_event*) ev;
      }
      else
        delete ev;
    }

    my_b_seek(&log, pos);

    if (!description_event->is_valid())
    {
      errmsg="Invalid Format_description event; could be out of memory";
      goto err;
    }

    for (event_count = 0;
         (ev = Log_event::read_log_event(&log, (mysql_mutex_t*) 0,
                                         description_event,
                                         opt_master_verify_checksum)); )
    {
      if (ev->get_type_code() == FORMAT_DESCRIPTION_EVENT)
        description_event->checksum_alg= ev->checksum_alg;

      if (event_count >= limit_start &&
	  ev->net_send(thd, protocol, linfo.log_file_name, pos))
      {
	errmsg = "Net error";
	delete ev;
        mysql_mutex_unlock(log_lock);
	goto err;
      }

      pos = my_b_tell(&log);
      delete ev;

      if (++event_count >= limit_end)
	break;
    }

    if (event_count < limit_end && log.error)
    {
      errmsg = "Wrong offset or I/O error";
      mysql_mutex_unlock(log_lock);
      goto err;
    }

    mysql_mutex_unlock(log_lock);
  }
  else if (mi)
    mysql_mutex_unlock(&LOCK_active_mi);

  // Check that linfo is still on the function scope.
  DEBUG_SYNC(thd, "after_show_binlog_events");

  ret= FALSE;

err:
  delete description_event;
  if (file >= 0)
  {
    end_io_cache(&log);
    mysql_file_close(file, MYF(MY_WME));
  }

  if (errmsg)
    my_error(ER_ERROR_WHEN_EXECUTING_COMMAND, MYF(0),
             "SHOW BINLOG EVENTS", errmsg);
  else
    my_eof(thd);

  mysql_mutex_lock(&LOCK_thread_count);
  thd->current_linfo = 0;
  mysql_mutex_unlock(&LOCK_thread_count);
  thd->variables.max_allowed_packet= old_max_allowed_packet;
  DBUG_RETURN(ret);
}


/**
  Execute a SHOW MASTER STATUS statement.

  @param thd Pointer to THD object for the client thread executing the
  statement.

  @retval FALSE success
  @retval TRUE failure
*/
bool show_binlog_info(THD* thd)
{
  Protocol *protocol= thd->protocol;
  DBUG_ENTER("show_binlog_info");
  List<Item> field_list;
  field_list.push_back(new Item_empty_string("File", FN_REFLEN));
  field_list.push_back(new Item_return_int("Position",20,
					   MYSQL_TYPE_LONGLONG));
  field_list.push_back(new Item_empty_string("Binlog_Do_DB",255));
  field_list.push_back(new Item_empty_string("Binlog_Ignore_DB",255));

  if (protocol->send_result_set_metadata(&field_list,
                            Protocol::SEND_NUM_ROWS | Protocol::SEND_EOF))
    DBUG_RETURN(TRUE);
  protocol->prepare_for_resend();

  if (mysql_bin_log.is_open())
  {
    LOG_INFO li;
    mysql_bin_log.get_current_log(&li);
    int dir_len = dirname_length(li.log_file_name);
    protocol->store(li.log_file_name + dir_len, &my_charset_bin);
    protocol->store((ulonglong) li.pos);
    protocol->store(binlog_filter->get_do_db());
    protocol->store(binlog_filter->get_ignore_db());
    if (protocol->write())
      DBUG_RETURN(TRUE);
  }
  my_eof(thd);
  DBUG_RETURN(FALSE);
}


/**
  Execute a SHOW BINARY LOGS statement.

  @param thd Pointer to THD object for the client thread executing the
  statement.

  @retval FALSE success
  @retval TRUE failure
*/
bool show_binlogs(THD* thd)
{
  IO_CACHE *index_file;
  LOG_INFO cur;
  File file;
  char fname[FN_REFLEN];
  List<Item> field_list;
  uint length;
  int cur_dir_len;
  Protocol *protocol= thd->protocol;
  DBUG_ENTER("show_binlogs");

  if (!mysql_bin_log.is_open())
  {
    my_error(ER_NO_BINARY_LOGGING, MYF(0));
    DBUG_RETURN(TRUE);
  }

  field_list.push_back(new Item_empty_string("Log_name", 255));
  field_list.push_back(new Item_return_int("File_size", 20,
                                           MYSQL_TYPE_LONGLONG));
  if (protocol->send_result_set_metadata(&field_list,
                            Protocol::SEND_NUM_ROWS | Protocol::SEND_EOF))
    DBUG_RETURN(TRUE);
  
  mysql_mutex_lock(mysql_bin_log.get_log_lock());
  mysql_bin_log.lock_index();
  index_file=mysql_bin_log.get_index_file();
  
  mysql_bin_log.raw_get_current_log(&cur); // dont take mutex
  mysql_mutex_unlock(mysql_bin_log.get_log_lock()); // lockdep, OK
  
  cur_dir_len= dirname_length(cur.log_file_name);

  reinit_io_cache(index_file, READ_CACHE, (my_off_t) 0, 0, 0);

  /* The file ends with EOF or empty line */
  while ((length=my_b_gets(index_file, fname, sizeof(fname))) > 1)
  {
    int dir_len;
    ulonglong file_length= 0;                   // Length if open fails
    fname[--length] = '\0';                     // remove the newline

    protocol->prepare_for_resend();
    dir_len= dirname_length(fname);
    length-= dir_len;
    protocol->store(fname + dir_len, length, &my_charset_bin);

    if (!(strncmp(fname+dir_len, cur.log_file_name+cur_dir_len, length)))
      file_length= cur.pos;  /* The active log, use the active position */
    else
    {
      /* this is an old log, open it and find the size */
      if ((file= mysql_file_open(key_file_binlog,
                                 fname, O_RDONLY | O_SHARE | O_BINARY,
                                 MYF(0))) >= 0)
      {
        file_length= (ulonglong) mysql_file_seek(file, 0L, MY_SEEK_END, MYF(0));
        mysql_file_close(file, MYF(0));
      }
    }
    protocol->store(file_length);
    if (protocol->write())
      goto err;
  }
  mysql_bin_log.unlock_index();
  my_eof(thd);
  DBUG_RETURN(FALSE);

err:
  mysql_bin_log.unlock_index();
  DBUG_RETURN(TRUE);
}

/**
   Load data's io cache specific hook to be executed
   before a chunk of data is being read into the cache's buffer
   The fuction instantianates and writes into the binlog
   replication events along LOAD DATA processing.
   
   @param file  pointer to io-cache
   @retval 0 success
   @retval 1 failure
*/
int log_loaded_block(IO_CACHE* file)
{
  DBUG_ENTER("log_loaded_block");
  LOAD_FILE_INFO *lf_info;
  uint block_len;
  /* buffer contains position where we started last read */
  uchar* buffer= (uchar*) my_b_get_buffer_start(file);
  uint max_event_size= current_thd->variables.max_allowed_packet;
  lf_info= (LOAD_FILE_INFO*) file->arg;
  if (lf_info->thd->is_current_stmt_binlog_format_row())
    DBUG_RETURN(0);
  if (lf_info->last_pos_in_file != HA_POS_ERROR &&
      lf_info->last_pos_in_file >= my_b_get_pos_in_file(file))
    DBUG_RETURN(0);
  
  for (block_len= (uint) (my_b_get_bytes_in_buffer(file)); block_len > 0;
       buffer += min(block_len, max_event_size),
       block_len -= min(block_len, max_event_size))
  {
    lf_info->last_pos_in_file= my_b_get_pos_in_file(file);
    if (lf_info->wrote_create_file)
    {
      Append_block_log_event a(lf_info->thd, lf_info->thd->db, buffer,
                               min(block_len, max_event_size),
                               lf_info->log_delayed);
      if (mysql_bin_log.write(&a))
        DBUG_RETURN(1);
    }
    else
    {
      Begin_load_query_log_event b(lf_info->thd, lf_info->thd->db,
                                   buffer,
                                   min(block_len, max_event_size),
                                   lf_info->log_delayed);
      if (mysql_bin_log.write(&b))
        DBUG_RETURN(1);
      lf_info->wrote_create_file= 1;
    }
  }
  DBUG_RETURN(0);
}


/**
   Initialise the slave replication state from the mysql.rpl_slave_state table.

   This is called each time an SQL thread starts, but the data is only actually
   loaded on the first call.

   The slave state is the last GTID applied on the slave within each
   replication domain.

   To avoid row lock contention, there are multiple rows for each domain_id.
   The one containing the current slave state is the one with the maximal
   sub_id value, within each domain_id.

    CREATE TABLE mysql.rpl_slave_state (
      domain_id INT UNSIGNED NOT NULL,
      sub_id BIGINT UNSIGNED NOT NULL,
      server_id INT UNSIGNED NOT NULL,
      seq_no BIGINT UNSIGNED NOT NULL,
      PRIMARY KEY (domain_id, sub_id))
*/

void
rpl_init_gtid_slave_state()
{
  rpl_global_gtid_slave_state.init();
}


void
rpl_deinit_gtid_slave_state()
{
  rpl_global_gtid_slave_state.deinit();
}


/*
  Format the current GTID state as a string, for use when connecting to a
  master server with GTID, or for returning the value of @@global.gtid_state.

  If the flag use_binlog is true, then the contents of the binary log (if
  enabled) is merged into the current GTID state.
*/
int
rpl_append_gtid_state(String *dest, bool use_binlog)
{
  int err;
  rpl_gtid *gtid_list= NULL;
  uint32 num_gtids= 0;

  if (opt_bin_log &&
      (err= mysql_bin_log.get_most_recent_gtid_list(&gtid_list, &num_gtids)))
    return err;

  rpl_global_gtid_slave_state.tostring(dest, gtid_list, num_gtids);
  my_free(gtid_list);

  return 0;
}


bool
rpl_gtid_pos_check(char *str, size_t len)
{
  slave_connection_state tmp_slave_state;

  /* Check that we can parse the supplied string. */
  if (tmp_slave_state.load(str, len))
    return true;

  /*
    Check our own binlog for any of our own transactions that are newer
    than the GTID state the user is requesting. Any such transactions would
    result in an out-of-order binlog, which could break anyone replicating
    with us as master.

    So give an error if this is found, requesting the user to do a
    RESET MASTER (to clean up the binlog) if they really want this.
  */
  if (mysql_bin_log.is_open())
  {
    rpl_gtid *binlog_gtid_list= NULL;
    uint32 num_binlog_gtids= 0;
    uint32 i;

    if (mysql_bin_log.get_most_recent_gtid_list(&binlog_gtid_list,
                                                &num_binlog_gtids))
    {
      my_error(ER_OUT_OF_RESOURCES, MYF(MY_WME));
      return true;
    }
    for (i= 0; i < num_binlog_gtids; ++i)
    {
      rpl_gtid *binlog_gtid= &binlog_gtid_list[i];
      rpl_gtid *slave_gtid;
      if (binlog_gtid->server_id != global_system_variables.server_id)
        continue;
      if (!(slave_gtid= tmp_slave_state.find(binlog_gtid->domain_id)))
      {
        my_error(ER_MASTER_GTID_POS_MISSING_DOMAIN, MYF(0),
                 binlog_gtid->domain_id, binlog_gtid->domain_id,
                 binlog_gtid->server_id, binlog_gtid->seq_no);
        break;
      }
      if (slave_gtid->seq_no < binlog_gtid->seq_no)
      {
        my_error(ER_MASTER_GTID_POS_CONFLICTS_WITH_BINLOG, MYF(0),
                 slave_gtid->domain_id, slave_gtid->server_id,
                 slave_gtid->seq_no, binlog_gtid->domain_id,
                 binlog_gtid->server_id, binlog_gtid->seq_no);
        break;
      }
    }
    my_free(binlog_gtid_list);
    if (i != num_binlog_gtids)
      return true;
  }

  return false;
}


bool
rpl_gtid_pos_update(THD *thd, char *str, size_t len)
{
  if (rpl_global_gtid_slave_state.load(thd, str, len, true))
  {
    my_error(ER_FAILED_GTID_STATE_INIT, MYF(0));
    return true;
  }
  else
    return false;
}


#endif /* HAVE_REPLICATION */<|MERGE_RESOLUTION|>--- conflicted
+++ resolved
@@ -2433,13 +2433,8 @@
 
   while ((tmp=it++))
   {
-<<<<<<< HEAD
     if (tmp->get_command() == COM_BINLOG_DUMP &&
-       tmp->server_id == slave_server_id)
-=======
-    if (tmp->command == COM_BINLOG_DUMP &&
        tmp->variables.server_id == slave_server_id)
->>>>>>> 40049b3b
     {
       mysql_mutex_lock(&tmp->LOCK_thd_data);    // Lock from delete
       break;
