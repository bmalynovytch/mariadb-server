--- conflicted
+++ resolved
@@ -2844,19 +2844,8 @@
   @retval true   -  error (not supported type, bad definition, etc)
 */
 
-<<<<<<< HEAD
 bool Column_definition::prepare_create_field(uint *blob_columns,
-                                             longlong table_flags)
-=======
-  RETURN VALUES
-   0	ok
-   1	Error
-*/
-
-int prepare_create_field(Column_definition *sql_field,
-			 uint *blob_columns, 
-			 ulonglong table_flags)
->>>>>>> 5da6bd7b
+                                             ulonglong table_flags)
 {
   uint dup_val_count;
   uint decimals_orig= decimals;
