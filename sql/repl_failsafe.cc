--- conflicted
+++ resolved
@@ -922,13 +922,8 @@
 			     0, (SLAVE_IO | SLAVE_SQL)))
           my_message(ER_MASTER_INFO, ER(ER_MASTER_INFO), MYF(0));
 	strmake(active_mi->master_log_name, row[0],
-<<<<<<< HEAD
-		sizeof(active_mi->master_log_name));
+		sizeof(active_mi->master_log_name) -1);
 	active_mi->master_log_pos= my_strtoll10(row[1], (char**) 0, &error_2);
-=======
-		sizeof(active_mi->master_log_name) -1);
-	active_mi->master_log_pos= my_strtoll10(row[1], (char**) 0, &error);
->>>>>>> 1a95ed1d
         /* at least in recent versions, the condition below should be false */
 	if (active_mi->master_log_pos < BIN_LOG_HEADER_SIZE)
 	  active_mi->master_log_pos = BIN_LOG_HEADER_SIZE;
