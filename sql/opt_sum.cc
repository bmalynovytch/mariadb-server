--- conflicted
+++ resolved
@@ -302,14 +302,8 @@
       error= tl->table->file->info(HA_STATUS_VARIABLE | HA_STATUS_NO_LOCK);
       if(error)
       {
-<<<<<<< HEAD
         tl->table->file->print_error(error, MYF(ME_FATALERROR));
-        return error;
-=======
-        tl->table->file->print_error(error, MYF(0));
-        tl->table->in_use->fatal_error();
         DBUG_RETURN(error);
->>>>>>> 2af655c2
       }
       count*= tl->table->file->stats.records;
     }
@@ -456,7 +450,7 @@
   }
 
   if (thd->is_error())
-    DBUG_RETURN(thd->main_da.sql_errno());
+    DBUG_RETURN(thd->stmt_da->sql_errno());
 
   /*
     If we have a where clause, we can only ignore searching in the
