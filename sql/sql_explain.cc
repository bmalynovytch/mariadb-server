--- conflicted
+++ resolved
@@ -603,11 +603,11 @@
 
 double Explain_table_access::get_r_filtered()
 {
-  double r_filtered;
-  if (r_rows > 0)
-    r_filtered= 100.0 * (double)r_rows_after_table_cond / r_rows;
-  else
-    r_filtered= 100.0;
+  //psergey-todo: modify this to produce separate filtered% for both parts of
+  //WHERE.
+  double r_filtered= tracker.get_filtered_after_where();
+  if (bka_type.is_using_jbuf())
+    r_filtered *= jbuf_tracker.get_filtered_after_where();
   return r_filtered;
 }
 
@@ -720,7 +720,6 @@
   /* `r_filtered` */
   if (is_analyze)
   {
-<<<<<<< HEAD
     if (!tracker.has_scans())
     {
       item_list.push_back(item_null);
@@ -732,9 +731,6 @@
         r_filtered *= jbuf_tracker.get_filtered_after_where();
       item_list.push_back(new Item_float(r_filtered*100.0, 2));
     }
-=======
-    item_list.push_back(new Item_float(get_r_filtered(), 2));
->>>>>>> 5cfd3270
   }
 
   /* `Extra` */
@@ -863,9 +859,9 @@
     writer->add_member("rows").add_ll(rows);
 
   /* `r_rows` */
-  if (is_analyze)
-  {
-    ha_rows avg_rows= r_scans ? round((double) r_rows / r_scans): 0;
+  if (is_analyze && tracker.has_scans())
+  {
+    ha_rows avg_rows= tracker.get_avg_rows();
     writer->add_member("r_rows").add_ll(avg_rows);
   }
   
