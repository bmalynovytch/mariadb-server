--- conflicted
+++ resolved
@@ -1,12 +1,8 @@
 #ifndef SQL_ITEM_INCLUDED
 #define SQL_ITEM_INCLUDED
 
-<<<<<<< HEAD
-/* Copyright (c) 2000, 2015, Oracle and/or its affiliates.
-   Copyright (c) 2009, 2016, MariaDB
-=======
-/* Copyright (c) 2000, 2017, Oracle and/or its affiliates. All rights reserved.
->>>>>>> 1da916c3
+/* Copyright (c) 2000, 2017, Oracle and/or its affiliates.
+   Copyright (c) 2009, 2017, MariaDB
 
    This program is free software; you can redistribute it and/or modify
    it under the terms of the GNU General Public License as published by
@@ -1864,12 +1860,6 @@
   bool const_item() const
   {
     return TRUE;
-  }
-
-  virtual bool cache_const_expr_analyzer(uchar **arg)
-  {
-    // Item_name_const always wraps a literal, so there is no need to cache it.
-    return false;
   }
 
   int save_in_field(Field *field, bool no_conversions)
