/* Copyright (C) 2000 MySQL AB

   This program is free software; you can redistribute it and/or modify
   it under the terms of the GNU General Public License as published by
   the Free Software Foundation; version 2 of the License.

   This program is distributed in the hope that it will be useful,
   but WITHOUT ANY WARRANTY; without even the implied warranty of
   MERCHANTABILITY or FITNESS FOR A PARTICULAR PURPOSE.  See the
   GNU General Public License for more details.

   You should have received a copy of the GNU General Public License
   along with this program; if not, write to the Free Software
   Foundation, Inc., 59 Temple Place, Suite 330, Boston, MA  02111-1307  USA */

/* readline for batch mode */

#include <my_global.h>
#include <my_sys.h>
#include <m_string.h>
#include "my_readline.h"

static bool init_line_buffer(LINE_BUFFER *buffer,File file,ulong size,
			    ulong max_size);
<<<<<<< HEAD
static bool init_line_buffer_from_string(LINE_BUFFER *buffer,char * str);
static size_t fill_buffer(LINE_BUFFER *buffer);
static char *intern_read_line(LINE_BUFFER *buffer,ulong *out_length);
=======
static bool init_line_buffer_from_string(LINE_BUFFER *buffer,my_string str);
static uint fill_buffer(LINE_BUFFER *buffer);
static char *intern_read_line(LINE_BUFFER *buffer, ulong *out_length, bool *truncated);
>>>>>>> e7feb6f7


LINE_BUFFER *batch_readline_init(ulong max_size,FILE *file)
{
  LINE_BUFFER *line_buff;
  if (!(line_buff=(LINE_BUFFER*)
        my_malloc(sizeof(*line_buff),MYF(MY_WME | MY_ZEROFILL))))
    return 0;
  if (init_line_buffer(line_buff,fileno(file),IO_SIZE,max_size))
  {
    my_free(line_buff,MYF(0));
    return 0;
  }
  return line_buff;
}


char *batch_readline(LINE_BUFFER *line_buff, bool *truncated)
{
  char *pos;
  ulong out_length;
  DBUG_ASSERT(truncated != NULL);

  if (!(pos=intern_read_line(line_buff,&out_length, truncated)))
    return 0;
  if (out_length && pos[out_length-1] == '\n')
    if (--out_length && pos[out_length-1] == '\r')  /* Remove '\n' */
      out_length--;                                 /* Remove '\r' */
  line_buff->read_length=out_length;
  pos[out_length]=0;
  return pos;
}


void batch_readline_end(LINE_BUFFER *line_buff)
{
  if (line_buff)
  {
    my_free(line_buff->buffer,MYF(MY_ALLOW_ZERO_PTR));
    my_free(line_buff,MYF(0));
  }
}


LINE_BUFFER *batch_readline_command(LINE_BUFFER *line_buff, char * str)
{
  if (!line_buff)
    if (!(line_buff=(LINE_BUFFER*)
          my_malloc(sizeof(*line_buff),MYF(MY_WME | MY_ZEROFILL))))
      return 0;
  if (init_line_buffer_from_string(line_buff,str))
  {
    my_free(line_buff,MYF(0));
    return 0;
  }
  return line_buff;
}


/*****************************************************************************
      Functions to handle buffered readings of lines from a stream
******************************************************************************/

static bool
init_line_buffer(LINE_BUFFER *buffer,File file,ulong size,ulong max_buffer)
{
  buffer->file=file;
  buffer->bufread=size;
  buffer->max_size=max_buffer;
  if (!(buffer->buffer = (char*) my_malloc(buffer->bufread+1,
					   MYF(MY_WME | MY_FAE))))
    return 1;
  buffer->end_of_line=buffer->end=buffer->buffer;
  buffer->buffer[0]=0;				/* For easy start test */
  return 0;
}

/*
  init_line_buffer_from_string can be called on the same buffer
  several times. the resulting buffer will contain a
  concatenation of all strings separated by spaces
*/
static bool init_line_buffer_from_string(LINE_BUFFER *buffer,char * str)
{
  uint old_length=(uint)(buffer->end - buffer->buffer);
  uint length= (uint) strlen(str);
  if (!(buffer->buffer= buffer->start_of_line= buffer->end_of_line=
	(char*) my_realloc((uchar*) buffer->buffer, old_length+length+2,
                           MYF(MY_FAE|MY_ALLOW_ZERO_PTR))))
    return 1;
  buffer->end= buffer->buffer + old_length;
  if (old_length)
    buffer->end[-1]=' ';
  memcpy(buffer->end, str, length);
  buffer->end[length]= '\n';
  buffer->end[length+1]= 0;
  buffer->end+= length+1;
  buffer->eof=1;
  buffer->max_size=1;
  return 0;
}


/*
  Fill the buffer retaining the last n bytes at the beginning of the
  newly filled buffer (for backward context).	Returns the number of new
  bytes read from disk.
*/

static size_t fill_buffer(LINE_BUFFER *buffer)
{
  size_t read_count;
  uint bufbytes= (uint) (buffer->end - buffer->start_of_line);

  if (buffer->eof)
    return 0;					/* Everything read */

  /* See if we need to grow the buffer. */

  for (;;)
  {
    uint start_offset=(uint) (buffer->start_of_line - buffer->buffer);
    read_count=(buffer->bufread - bufbytes)/IO_SIZE;
    if ((read_count*=IO_SIZE))
      break;
    if (buffer->bufread * 2 > buffer->max_size)
    {
      /*
        So we must grow the buffer but we cannot due to the max_size limit.
        Return 0 w/o setting buffer->eof to signal this condition.
      */
      return 0;
    }
    buffer->bufread *= 2;
    if (!(buffer->buffer = (char*) my_realloc(buffer->buffer,
					      buffer->bufread+1,
					      MYF(MY_WME | MY_FAE))))
      return (uint) -1;
    buffer->start_of_line=buffer->buffer+start_offset;
    buffer->end=buffer->buffer+bufbytes;
  }

  /* Shift stuff down. */
  if (buffer->start_of_line != buffer->buffer)
  {
    bmove(buffer->buffer,buffer->start_of_line,(uint) bufbytes);
    buffer->end=buffer->buffer+bufbytes;
  }

  /* Read in new stuff. */
  if ((read_count= my_read(buffer->file, (uchar*) buffer->end, read_count,
			   MYF(MY_WME))) == MY_FILE_ERROR)
    return (size_t) -1;

  DBUG_PRINT("fill_buff", ("Got %lu bytes", (ulong) read_count));

  if (!read_count)
  {
    buffer->eof = 1;
    /* Kludge to pretend every nonempty file ends with a newline. */
    if (bufbytes && buffer->end[-1] != '\n')
    {
      read_count = 1;
      *buffer->end = '\n';
    }
  }
  buffer->end_of_line=(buffer->start_of_line=buffer->buffer)+bufbytes;
  buffer->end+=read_count;
  *buffer->end=0;				/* Sentinel */
  return read_count;
}



char *intern_read_line(LINE_BUFFER *buffer, ulong *out_length, bool *truncated)
{
  char *pos;
  size_t length;
  DBUG_ENTER("intern_read_line");

  buffer->start_of_line=buffer->end_of_line;
  for (;;)
  {
    pos=buffer->end_of_line;
    while (*pos != '\n' && *pos)
      pos++;
    if (pos == buffer->end)
    {
      /*
        fill_buffer() can return 0 either on EOF in which case we abort
        or when the internal buffer has hit the size limit. In the latter case
        return what we have read so far and signal string truncation.
      */
      if (!(length=fill_buffer(buffer)) || length == (uint) -1)
      {
<<<<<<< HEAD
	if (!(length=fill_buffer(buffer)) || length == (size_t) -1)
	  DBUG_RETURN(0);
	continue;
=======
        if (buffer->eof)
          DBUG_RETURN(0);
>>>>>>> e7feb6f7
      }
      else
        continue;
      pos--;					/* break line here */
      *truncated= 1;
    }
    else
      *truncated= 0;
    buffer->end_of_line=pos+1;
    *out_length=(ulong) (pos + 1 - buffer->eof - buffer->start_of_line);
    DBUG_RETURN(buffer->start_of_line);
  }
}<|MERGE_RESOLUTION|>--- conflicted
+++ resolved
@@ -22,15 +22,9 @@
 
 static bool init_line_buffer(LINE_BUFFER *buffer,File file,ulong size,
 			    ulong max_size);
-<<<<<<< HEAD
 static bool init_line_buffer_from_string(LINE_BUFFER *buffer,char * str);
 static size_t fill_buffer(LINE_BUFFER *buffer);
-static char *intern_read_line(LINE_BUFFER *buffer,ulong *out_length);
-=======
-static bool init_line_buffer_from_string(LINE_BUFFER *buffer,my_string str);
-static uint fill_buffer(LINE_BUFFER *buffer);
 static char *intern_read_line(LINE_BUFFER *buffer, ulong *out_length, bool *truncated);
->>>>>>> e7feb6f7
 
 
 LINE_BUFFER *batch_readline_init(ulong max_size,FILE *file)
@@ -226,14 +220,8 @@
       */
       if (!(length=fill_buffer(buffer)) || length == (uint) -1)
       {
-<<<<<<< HEAD
-	if (!(length=fill_buffer(buffer)) || length == (size_t) -1)
-	  DBUG_RETURN(0);
-	continue;
-=======
         if (buffer->eof)
           DBUG_RETURN(0);
->>>>>>> e7feb6f7
       }
       else
         continue;
