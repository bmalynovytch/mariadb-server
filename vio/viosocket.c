--- conflicted
+++ resolved
@@ -579,7 +579,6 @@
 {
 #ifdef __WIN__
   int res;
-<<<<<<< HEAD
   my_socket fd= sd;
   fd_set readfds, errorfds;
   struct timeval tm;
@@ -602,32 +601,6 @@
   int res;
   DBUG_ENTER("socket_poll_read");
   fds.fd=sd;
-=======
-  struct fd_set fds;
-  struct timeval tv;
-  DBUG_ENTER("vio_poll");
-
-  if (vio->async_context && vio->async_context->active)
-    DBUG_RETURN(my_poll_read_async(vio->async_context, timeout));
-  fds.fd_count= 1;
-  fds.fd_array[0]= vio->sd;
-  tv.tv_sec= timeout;
-  tv.tv_usec= 0;
-  res= select(1, &fds, NULL, NULL, &tv) ? 0 : 1;
-  DBUG_RETURN(res);
-#else
-  if (vio->async_context && vio->async_context->active)
-    return my_poll_read_async(vio->async_context, timeout);
-  return 0;
-#endif
-#else
-  struct pollfd fds;
-  int res;
-  DBUG_ENTER("vio_poll");
-  if (vio->async_context && vio->async_context->active)
-    DBUG_RETURN(my_poll_read_async(vio->async_context, timeout));
-  fds.fd=vio->sd;
->>>>>>> 8ae54993
   fds.events=POLLIN;
   fds.revents=0;
   if ((res=poll(&fds,1,(int) timeout*1000)) <= 0)
@@ -692,6 +665,8 @@
 {
   my_socket sd= vio->sd;
   DBUG_ENTER("vio_poll_read");
+  if (vio->async_context && vio->async_context->active)
+    DBUG_RETURN(my_poll_read_async(vio->async_context, timeout));
 #ifdef HAVE_OPENSSL
   if (vio->type == VIO_TYPE_SSL)
     sd= SSL_get_fd((SSL*) vio->ssl_arg);
